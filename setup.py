#!/usr/bin/env python3
# -*- coding: utf-8 -*-

"""Python Setuptools for Mathics core

For the easiest installation:

    pip install -e .

For full installation:

    pip install -e .[full]


This will install the library in the default location. For instructions on
how to customize the install procedure read the output of:

    python setup.py --help install

In addition, there are some other commands:

    python setup.py clean -> will clean all trash (*.pyc and stuff)

To get a full list of avaiable commands, read the output of:

    python setup.py --help-commands

"""

import os
import os.path as osp
import platform
import re
import sys

from setuptools import setup, Extension

# Ensure user has the correct Python version
if sys.version_info < (3, 6):
    print("Mathics does not support Python %d.%d" % sys.version_info[:2])
    sys.exit(-1)


def get_srcdir():
    filename = osp.normcase(osp.dirname(osp.abspath(__file__)))
    return osp.realpath(filename)


def read(*rnames):
    return open(osp.join(get_srcdir(), *rnames)).read()


# stores __version__ in the current namespace
exec(compile(open("mathics/version.py").read(), "mathics/version.py", "exec"))

long_description = read("README.rst") + "\n"


is_PyPy = platform.python_implementation() == "PyPy"

INSTALL_REQUIRES = ["Mathics-Scanner >= 1.2.1,<1.3.0"]

# stores __version__ in the current namespace
exec(compile(open("mathics/version.py").read(), "mathics/version.py", "exec"))

EXTRAS_REQUIRE = {}
for kind in ("dev", "full", "cython"):
    extras_require = []
    requirements_file = f"requirements-{kind}.txt"
    for line in open(requirements_file).read().split("\n"):
        if line and not line.startswith("#"):
            requires = re.sub(r"([^#]+)(\s*#.*$)?", r"\1", line)
            extras_require.append(requires)
    EXTRAS_REQUIRE[kind] = extras_require

DEPENDENCY_LINKS = []
#     "http://github.com/Mathics3/mathics-scanner/tarball/master#egg=Mathics_Scanner-1.0.0.dev"
# ]

# What should be run through Cython?
EXTENSIONS = []
CMDCLASS = {}

try:
    if is_PyPy:
        raise ImportError
    from Cython.Distutils import build_ext
except ImportError:
    pass
else:
    if not os.environ.get("NO_CYTHON", False):
        print("Running Cython over code base")
        EXTENSIONS_DICT = {
<<<<<<< HEAD
            "core": ("symbols", "atoms", "expression", "number", "rules", "pattern"),
=======
            "core": ("expression", "symbols", "number", "rules", "pattern"),
>>>>>>> 2b4e3459
            "builtin": ["arithmetic", "numeric", "patterns", "graphics"],
        }
        EXTENSIONS = [
            Extension(
                "mathics.%s.%s" % (parent, module),
                ["mathics/%s/%s.py" % (parent, module)],
            )
            for parent, modules in EXTENSIONS_DICT.items()
            for module in modules
        ]
        # EXTENSIONS_SUBDIR_DICT = {
        #     "builtin": [("numbers", "arithmetic"), ("numbers", "numeric"), ("drawing", "graphics")],
        # }
        # EXTENSIONS.append(
        #     Extension(
        #         "mathics.%s.%s.%s" % (parent, module[0], module[1]), ["mathics/%s/%s/%s.py" % (parent, module[0], module[1])]
        #     )
        #     for parent, modules in EXTENSIONS_SUBDIR_DICT.items()
        #     for module in modules
        # )
        CMDCLASS = {"build_ext": build_ext}
        INSTALL_REQUIRES += ["cython>=0.15.1"]

# General Requirements
INSTALL_REQUIRES += [
    "Mathics_Scanner>=1.2.1,<1.3.0",
    "sympy>=1.8, <= 1.9dev",
    "mpmath>=1.2.0",
    "numpy",
    "palettable",
    "pint",
    "python-dateutil",
    "llvmlite",
    "requests",
]


def subdirs(root, file="*.*", depth=10):
    for k in range(depth):
        yield root + "*/" * k + file


setup(
    name="Mathics3",
    cmdclass=CMDCLASS,
    ext_modules=EXTENSIONS,
    version=__version__,
    packages=[
        "mathics",
        "mathics.algorithm",
        "mathics.core",
        "mathics.core.parser",
        "mathics.builtin",
        "mathics.builtin.arithfns",
        "mathics.builtin.assignments",
        "mathics.builtin.box",
        "mathics.builtin.colors",
        "mathics.builtin.compile",
        "mathics.builtin.distance",
        "mathics.builtin.drawing",
        "mathics.builtin.list",
        "mathics.builtin.fileformats",
        "mathics.builtin.files_io",
        "mathics.builtin.intfns",
        "mathics.builtin.moments",
        "mathics.builtin.numbers",
        "mathics.builtin.numpy_utils",
        "mathics.builtin.pymimesniffer",
        "mathics.builtin.pympler",
        "mathics.builtin.specialfns",
        "mathics.builtin.string",
        "mathics.doc",
        "mathics.format",
    ],
    install_requires=INSTALL_REQUIRES,
    extras_require=EXTRAS_REQUIRE,
    dependency_links=DEPENDENCY_LINKS,
    package_data={
        "mathics": [
            "data/*.csv",
            "data/*.json",
            "data/*.yml",
            "data/*.yaml",
            "data/*.pcl",
            "data/ExampleData/*",
            "doc/xml/data",
            "doc/tex/data",
            "autoload/*.m",
            "autoload-cli/*.m",
            "autoload/formats/*/Import.m",
            "autoload/formats/*/Export.m",
            "packages/*/*.m",
            "packages/*/Kernel/init.m",
        ],
        "mathics.doc": ["documentation/*.mdoc", "xml/data"],
        "mathics.builtin.pymimesniffer": ["mimetypes.xml"],
        "pymathics": ["doc/documentation/*.mdoc", "doc/xml/data"],
    },
    entry_points={
        "console_scripts": [
            "mathics = mathics.main:main",
        ],
    },
    long_description=long_description,
    long_description_content_type="text/x-rst",
    # don't pack Mathics in egg because of media files, etc.
    zip_safe=False,
    # metadata for upload to PyPI
    maintainer="Mathics Group",
    maintainer_email="mathics-devel@googlegroups.com",
    description="A general-purpose computer algebra system.",
    license="GPL",
    url="https://mathics.org/",
    download_url="https://github.com/Mathics/mathics-core/releases",
    keywords=["Mathematica", "Wolfram", "Interpreter", "Shell", "Math", "CAS"],
    classifiers=[
        "Intended Audience :: Developers",
        "Intended Audience :: Science/Research",
        "License :: OSI Approved :: GNU General Public License v3 (GPLv3)",
        "Programming Language :: Python",
        "Programming Language :: Python :: 3.6",
        "Programming Language :: Python :: 3.7",
        "Programming Language :: Python :: 3.8",
        "Programming Language :: Python :: 3.9",
        "Programming Language :: Python :: 3.10",
        "Programming Language :: Python :: Implementation :: CPython",
        "Programming Language :: Python :: Implementation :: PyPy",
        "Topic :: Scientific/Engineering",
        "Topic :: Scientific/Engineering :: Mathematics",
        "Topic :: Scientific/Engineering :: Physics",
        "Topic :: Software Development :: Interpreters",
    ],
    # TODO: could also include long_description, download_url,
)<|MERGE_RESOLUTION|>--- conflicted
+++ resolved
@@ -91,11 +91,7 @@
     if not os.environ.get("NO_CYTHON", False):
         print("Running Cython over code base")
         EXTENSIONS_DICT = {
-<<<<<<< HEAD
-            "core": ("symbols", "atoms", "expression", "number", "rules", "pattern"),
-=======
-            "core": ("expression", "symbols", "number", "rules", "pattern"),
->>>>>>> 2b4e3459
+            "core": ("expression", "symbols", "atoms", "number", "rules", "pattern"),
             "builtin": ["arithmetic", "numeric", "patterns", "graphics"],
         }
         EXTENSIONS = [
