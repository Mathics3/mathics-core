--- conflicted
+++ resolved
@@ -88,23 +88,10 @@
 except ImportError:
     pass
 else:
-<<<<<<< HEAD
-    EXTENSIONS_DICT = {
-        "core": ("expression", "symbols", "numbers", "rules", "pattern"),
-        "builtin": ["arithmetic", "numeric", "patterns", "graphics"],
-    }
-    EXTENSIONS = [
-        Extension(
-            "mathics.%s.%s" % (parent, module), ["mathics/%s/%s.py" % (parent, module)]
-        )
-        for parent, modules in EXTENSIONS_DICT.items()
-        for module in modules
-    ]
-=======
     if not os.environ.get("NO_CYTHON", False):
         print("Running Cython over code base")
         EXTENSIONS_DICT = {
-            "core": ("expression", "number", "rules", "pattern"),
+            "core": ("expression", "symbols", "number", "rules", "pattern"),
             "builtin": ["arithmetic", "numeric", "patterns", "graphics"],
         }
         EXTENSIONS = [
@@ -115,7 +102,6 @@
             for parent, modules in EXTENSIONS_DICT.items()
             for module in modules
         ]
->>>>>>> e9d0dbcc
     # EXTENSIONS_SUBDIR_DICT = {
     #     "builtin": [("numbers", "arithmetic"), ("numbers", "numeric"), ("drawing", "graphics")],
     # }
