--- conflicted
+++ resolved
@@ -6,9 +6,6 @@
 
 
 def reset_session(add_builtin=True, catch_interrupt=False):
-    """
-    Reset the session cleaning all the definitions.
-    """
     global session
     session.reset()
 
@@ -24,18 +21,11 @@
 def check_evaluation(
     str_expr: str,
     str_expected: str,
-<<<<<<< HEAD
-    message="",
-    to_string_expr=True,
-    to_string_expected=True,
-    to_python_expected=False,
-=======
     message: str = "",
     hold_expected: bool = False,
     to_string_expr: bool = True,
     to_string_expected: bool = True,
     to_python_expected: bool = False,
->>>>>>> dee9bba5
     msgs=None,
 ):
     """
@@ -73,7 +63,6 @@
         result = evaluate_value(str_expr)
     else:
         result = evaluate(str_expr)
-    outs = [out.text for out in session.evaluation.out]
 
     if to_string_expected:
         if hold_expected:
@@ -94,10 +83,6 @@
 
     outs = [out.text for out in session.evaluation.out]
 
-    if msgs:
-        if isinstance(msgs, str):
-            msgs = [msgs]
-
     print(time.asctime())
     if message:
         print((result, expected))
@@ -108,12 +93,13 @@
 
     if msgs:
         msgs = list(msgs)
-<<<<<<< HEAD
-        assert len(outs) == len(msgs), "outs are not the same."
+        if len(msgs) != len(outs):
+            print("         outs:", outs)
+            print("expected msgs:", msgs)
+            assert False, "outs are not the same"
         for (out, msg) in zip(outs, msgs):
-            assert out == msg
-=======
-        assert len(msgs) == len(outs), "outs are not the same"
-        for (out, msg) in zip(outs, msgs):
-            assert out == msg, f"<<{out}>> and <<{msg}>> do not match."
->>>>>>> dee9bba5
+            if out != msg:
+                print(f"out:<<{out}>>")
+                print(" and ")
+                print(f"expected=<<{msg}>>")
+                assert False, " do not match."