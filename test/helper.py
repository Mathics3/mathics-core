--- conflicted
+++ resolved
@@ -86,24 +86,13 @@
     outs = [out.text for out in session.evaluation.out]
 
     print(time.asctime())
-<<<<<<< HEAD
-    if failure_message is not None:
-=======
     if failure_message:
->>>>>>> 243ba283
         print((result, expected))
         assert result == expected, failure_message
     else:
         print((result, expected))
         assert result == expected
 
-<<<<<<< HEAD
-    if expected_messages:
-        msgs = list(expected_messages)
-        assert len(msgs) == len(outs), "outs are not the same"
-        for (out, msg) in zip(outs, msgs):
-            assert out == msg, f"<<{out}>> and <<{msg}>> do not match."
-=======
     if expected_messages is not None:
         msgs = list(expected_messages)
         assert len(msgs) == len(outs), "outs are not the same"
@@ -112,5 +101,4 @@
                 print(f"out:<<{out}>>")
                 print(" and ")
                 print(f"expected=<<{msg}>>")
-                assert False, " do not match."
->>>>>>> 243ba283
+                assert False, " do not match."