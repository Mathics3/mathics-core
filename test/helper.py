# -*- coding: utf-8 -*-
import time
from mathics.session import MathicsSession

session = MathicsSession()


def reset_session(add_builtin=True, catch_interrupt=False):
    global session
    session.reset()


def evaluate_value(str_expr: str):
    return session.evaluate(str_expr).value


def evaluate(str_expr: str):
    return session.evaluate(str_expr)


def check_evaluation(
    str_expr: str,
    str_expected: str,
    failure_message: str = "",
    hold_expected: bool = False,
    to_string_expr: bool = True,
    to_string_expected: bool = True,
    to_python_expected: bool = False,
    expected_messages=None,
):
    """
    Helper function to test Mathics expression against
    its results

    Compares the expressions represented by ``str_expr`` and  ``str_expected`` by evaluating
    the first, and optionally, the second.

    to_string_expr: If ``True`` (default value) the result of the evaluation is converted
                    into a Python string. Otherwise, the expression is kept as an Expression
                    object. If this argument is set to ``None``, the session is reset.

    failure_message (str): message shown in case of failure
    hold_expected (bool): If ``False`` (default value) the ``str_expected`` is evaluated. Otherwise,
                          the expression is considered literally.

    to_string_expected: If ``True`` (default value) the expected expression is
                    evaluated and then converted to a Python string. result of the evaluation is converted
                    into a Python string. If ``False``, the expected expression is kept as an Expression object.

    to_python_expected: If ``True``, and ``to_string_expected`` is ``False``, the result of evaluating ``str_expr``
                    is compared against the result of the evaluation of ``str_expected``, converted into a
                    Python object.

    expected_messages (``tuple`` or ``None``): If a tuple of strings are passed into this parameter, messages and prints raised during
                    the evaluation of ``str_expr`` are compared with the elements of the list. If ``None``, this comparison
                    is ommited.
    """
    if str_expr is None:
        reset_session()
        return

    if to_string_expr:
        str_expr = f"ToString[{str_expr}]"
        result = evaluate_value(str_expr)
    else:
        result = evaluate(str_expr)

    if to_string_expected:
        if hold_expected:
            expected = str_expected
        else:
            str_expected = f"ToString[{str_expected}]"
            expected = evaluate_value(str_expected)
    else:
        if hold_expected:
            if to_python_expected:
                expected = str_expected
            else:
                expected = evaluate(f"HoldForm[{str_expected}]").elements[0]
        else:
            expected = evaluate(str_expected)
            if to_python_expected:
                expected = expected.to_python(string_quotes=False)

    outs = [out.text for out in session.evaluation.out]

    print(time.asctime())
    if failure_message:
        print((result, expected))
        assert result == expected, failure_message
    else:
        print((result, expected))
        assert result == expected

<<<<<<< HEAD
    if msgs:
        msgs = list(msgs)
        if len(msgs) != len(outs):
            print("         outs:", outs)
            print("expected msgs:", msgs)
            assert False, "outs are not the same"
=======
    if expected_messages:
        msgs = list(expected_messages)
        assert len(msgs) == len(outs), "outs are not the same"
>>>>>>> fda8eb0d
        for (out, msg) in zip(outs, msgs):
            if out != msg:
                print(f"out:<<{out}>>")
                print(" and ")
                print(f"expected=<<{msg}>>")
                assert False, " do not match."<|MERGE_RESOLUTION|>--- conflicted
+++ resolved
@@ -92,18 +92,9 @@
         print((result, expected))
         assert result == expected
 
-<<<<<<< HEAD
-    if msgs:
-        msgs = list(msgs)
-        if len(msgs) != len(outs):
-            print("         outs:", outs)
-            print("expected msgs:", msgs)
-            assert False, "outs are not the same"
-=======
     if expected_messages:
         msgs = list(expected_messages)
         assert len(msgs) == len(outs), "outs are not the same"
->>>>>>> fda8eb0d
         for (out, msg) in zip(outs, msgs):
             if out != msg:
                 print(f"out:<<{out}>>")
