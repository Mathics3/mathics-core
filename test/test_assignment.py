# -*- coding: utf-8 -*-
import pytest
from .helper import check_evaluation, reset_session, session
from mathics_scanner.errors import IncompleteSyntaxError


str_test_set_with_oneidentity = """
SetAttributes[SUNIndex, {OneIdentity}];
SetAttributes[SUNFIndex, {OneIdentity}];

SUNIndex[SUNFIndex[___]]:=
	(Print["This error shouldn't be triggered here!"];
	Abort[]);

SUNFIndex[SUNIndex[___]]:=
	(Print["This error shouldn't be triggered here!"];
	Abort[]);

SUNIndex /: MakeBoxes[SUNIndex[p_], TraditionalForm]:=ToBoxes[p, TraditionalForm];

SUNFIndex /: MakeBoxes[SUNFIndex[p_], TraditionalForm]:=ToBoxes[p, TraditionalForm];
"""


def test_setdelayed_oneidentity():
    """
    This test checks the behavior of DelayedSet over
    symbols with the attribute OneIdentity.
    """
    expr = ""
    for line in str_test_set_with_oneidentity.split("\n"):
        if line in ("", "\n"):
            continue
        expr = expr + line
        try:
            check_evaluation(
                expr, "Null", to_string_expr=False, to_string_expected=False
            )
            expr = ""
        except IncompleteSyntaxError:
            continue


@pytest.mark.parametrize(
    ("str_expr", "str_expected", "msg"),
    [
        (
            None,
            None,
            None,
        ),
        ("Attributes[Pi]", "{Constant, Protected, ReadProtected}", None),
        ("Unprotect[Pi]; Pi=.; Attributes[Pi]", "{Constant, ReadProtected}", None),
        ("Unprotect[Pi];Clear[Pi]; Attributes[Pi]", "{Constant, ReadProtected}", None),
        ("Unprotect[Pi];ClearAll[Pi]; Attributes[Pi]", "{}", None),
        ("Options[Expand]", "{Modulus :> 0, Trig :> False}", None),
        (
            "Unprotect[Expand]; Expand=.; Options[Expand]",
            "{Modulus :> 0, Trig :> False}",
            None,
        ),
        (
            "Clear[Expand];Options[Expand]=Join[Options[Expand], {MyOption:>Automatic}]; Options[Expand]",
            "{MyOption :> Automatic, Modulus :> 0, Trig :> False}",
            "Mathics stores options in a dictionary. This is why ``MyOption`` appears first.",
        ),
        # (
        #    "ClearAll[Expand]; Options[Expand]",
        #    "{}",
        #    "In WMA, options are erased, including the builtin options",
        # ),
        (None, None, None),
        # Check over a builtin symbol
        (
            "{Pi,  Unprotect[Pi];Pi=3;Pi, Clear[Pi];Pi}",
            "{Pi, 3, Pi}",
            None,
        ),
        (
            "{Pi,  Unprotect[Pi];Pi=3;Pi, ClearAll[Pi];Pi}",
            "{Pi, 3, Pi}",
            None,
        ),
        (
            "{Pi,  Unprotect[Pi];Pi=3;Pi, Pi = .; Pi}",
            "{Pi, 3, Pi}",
            None,
        ),
        # Check over a user defined symbol
        (
            "{F[a, b],  F=Q; F[a,b], Clear[F]; F[a,b]}",
            "{F[a, b], Q[a, b], F[a, b]}",
            None,
        ),
        (
            "{F[a, b],  F=Q; F[a,b], ClearAll[F]; F[a,b]}",
            "{F[a, b], Q[a, b], F[a, b]}",
            None,
        ),
        (
            "{F[a, b],  F=Q; F[a,b], F=.; F[a,b]}",
            "{F[a, b], Q[a, b], F[a, b]}",
            None,
        ),
        # Check over a user defined symbol
        (
            "{F[a, b],  F[x__]:=H[x]; F[a,b], Clear[F]; F[a,b]}",
            "{F[a, b], H[a, b], F[a, b]}",
            None,
        ),
        (
            "{F[a, b],  F[x__]:=H[x]; F[a,b], ClearAll[F]; F[a,b]}",
            "{F[a, b], H[a, b], F[a, b]}",
            None,
        ),
        (
            None,
            None,
            None,
        ),
        (
            "{F[a, b],  F[x__]:=H[x]; F[a,b], F=.; F[a,b]}",
            "{F[a, b], H[a, b], H[a, b]}",
            None,
        ),
        (
            None,
            None,
            None,
        ),
        (
            "{F[a, b],  F[x__]:=H[x]; F[a,b], F[x__]=.; F[a,b]}",
            "{F[a, b], H[a, b], F[a, b]}",
            None,
        ),
        # Check over a builtin operator
        (
            "{a+b, Unprotect[Plus]; Plus=Q; a+b, Plus=.; a+b}",
            "{a + b, Q[a, b], a + b}",
            None,
        ),
        (
            "{a+b, Unprotect[Plus]; Plus=Q; a+b, Clear[Plus]; a+b}",
            "{a + b, Q[a, b], a + b}",
            None,
        ),
        (
            "{a+b, Unprotect[Plus]; Plus=Q; a+b, ClearAll[Plus]; a+b}",
            "{a + b, Q[a, b], a + b}",
            None,
        ),
        (
            None,
            None,
            None,
        ),
    ],
)
def test_set_and_clear(str_expr, str_expected, msg):
    """
    Test calls to Set, Clear and ClearAll. If
    str_expr is None, the session is reset,
    in a way that the next test run over a fresh
    environment.
    """
    check_evaluation(
        str_expr,
        str_expected,
        to_string_expr=True,
        to_string_expected=True,
        hold_expected=True,
        failure_message=msg,
    )


@pytest.mark.parametrize(
    ("str_expr", "str_expected", "message", "out_msgs"),
    [
        ("Pi=4", "4", "Trying to set a protected symbol", ("Symbol Pi is Protected.",)),
        (
            "Clear[Pi]",
            "Null",
            "Trying to clear a protected symbol",
            ("Symbol Pi is Protected.",),
        ),
        (
            "Unprotect[$ContextPath];Clear[$Context]",
            "Null",
            "Trying clear $Context",
            ("Special symbol $Context cannot be cleared.",),
        ),
        (
            "Unprotect[$ContextPath];Clear[$ContextPath]",
            "Null",
            "Trying clear $ContextPath",
            ("Special symbol $ContextPath cannot be cleared.",),
        ),
        (
            "A=1; B=2; Clear[A, $Context, B];{A,$Context,B}",
            "{A, Global`, B}",
            "This clears A and B, but not $Context",
            ("Special symbol $Context cannot be cleared.",),
        ),
        (
            "A=1; B=2; ClearAll[A, $Context, B];{A,$Context,B}",
            "{A, Global`, B}",
            "This clears A and B, but not $Context",
            ("Special symbol $Context cannot be cleared.",),
        ),
        (
            "A=1; B=2; ClearAll[A, $ContextPath, B];{A,$ContextPath,B}",
            "{A, {Global`, System`}, B}",
            "This clears A and B, but not $ContextPath",
            ("Special symbol $ContextPath cannot be cleared.",),
        ),
        (
            "A=1; B=2; ClearAll[A, $ContextPath, B];{A,$ContextPath,B}",
            "{A, {Global`, System`}, B}",
            "This clears A and B, but not $ContextPath",
            ("Special symbol $ContextPath cannot be cleared.",),
        ),
    ],
)
def test_set_and_clear_messages(str_expr, str_expected, message, out_msgs):
    session.evaluate("ClearAll[a, b, A, B, F, H, Q]")
    check_evaluation(
        str_expr,
        str_expected,
        to_string_expr=True,
        to_string_expected=True,
        hold_expected=True,
<<<<<<< HEAD
        message=message,
        msgs=out_msgs,
=======
        failure_message=message,
        expected_messages=msgs,
>>>>>>> fda8eb0d
    )<|MERGE_RESOLUTION|>--- conflicted
+++ resolved
@@ -229,11 +229,6 @@
         to_string_expr=True,
         to_string_expected=True,
         hold_expected=True,
-<<<<<<< HEAD
-        message=message,
-        msgs=out_msgs,
-=======
         failure_message=message,
         expected_messages=msgs,
->>>>>>> fda8eb0d
     )