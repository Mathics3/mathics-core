--- conflicted
+++ resolved
@@ -171,20 +171,11 @@
         hold_expected=True,
         failure_message=msg,
     )
-<<<<<<< HEAD
-
-
-@pytest.mark.parametrize(
-    ("str_expr", "str_expected", "message", "msgs"),
-    [
-        (None, None, None, None),
-=======
 
 
 @pytest.mark.parametrize(
     ("str_expr", "str_expected", "message", "out_msgs"),
     [
->>>>>>> 243ba283
         ("Pi=4", "4", "Trying to set a protected symbol", ("Symbol Pi is Protected.",)),
         (
             "Clear[Pi]",
@@ -192,12 +183,6 @@
             "Trying to clear a protected symbol",
             ("Symbol Pi is Protected.",),
         ),
-<<<<<<< HEAD
-        #        ("Unprotect[$ContextPath];Clear[$ContextPath]", "Null", "Trying clear $Context", ("-",)),
-    ],
-)
-def test_messages(str_expr, str_expected, message, msgs):
-=======
         (
             "Unprotect[$ContextPath];Clear[$Context]",
             "Null",
@@ -238,7 +223,6 @@
 )
 def test_set_and_clear_messages(str_expr, str_expected, message, out_msgs):
     session.evaluate("ClearAll[a, b, A, B, F, H, Q]")
->>>>>>> 243ba283
     check_evaluation(
         str_expr,
         str_expected,
@@ -246,9 +230,5 @@
         to_string_expected=True,
         hold_expected=True,
         failure_message=message,
-<<<<<<< HEAD
-        expected_messages=msgs,
-=======
         expected_messages=out_msgs,
->>>>>>> 243ba283
     )