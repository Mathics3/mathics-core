# -*- coding: utf-8 -*-
"""
Unit tests from builtins ... calculus.py
"""

from .helper import check_evaluation, session


def test_calculus():
    for str_expr, str_expected, message in (
        (
            "Solve[{(7+x)*ma == 167, (5+x)*mb == 167, (7+5)*(ma+mb) == 334}, {ma, mb, x}]",
            "{{ma -> 1169 / 12 - 167 Sqrt[37] / 12, mb -> -835 / 12 + 167 Sqrt[37] / 12, x -> Sqrt[37]}, {ma -> 1169 / 12 + 167 Sqrt[37] / 12, mb -> -835 / 12 - 167 Sqrt[37] / 12, x -> -Sqrt[37]}}",
            "Issue63",
        ),
        (
            "Solve[{(7+x)*ma == 167, (5+x)*mb == 167, (7+5)*(ma+mb) == 334}, {x, ma, mb}]",
            "{{x -> -Sqrt[37], ma -> 1169 / 12 + 167 Sqrt[37] / 12, mb -> -835 / 12 - 167 Sqrt[37] / 12}, {x -> Sqrt[37], ma -> 1169 / 12 - 167 Sqrt[37] / 12, mb -> -835 / 12 + 167 Sqrt[37] / 12}}",
            "Issue 208",
        ),
        (
            "Solve[x + 1 == 2, x]",
            "{{x -> 1}}",
            "",
        ),
        (
            "Solve[{a == 1, 0==0, b==I, 1==1},{a}]",
            "{{a -> 1}}",
            "Issue #1168",
        ),
        (
            "v1 := Exp[x] - 3x; v2 = {x, 1.5}; FindRoot[v1, v2]",
            "{x->1.51213}",
            "Issue #1235",
        ),
        (
            "v1 := Exp[x] - 3x; v2 = {x, 2}; FindRoot[v1, v2]",
            "{x->1.51213}",
            "Issue #1235",
        ),
<<<<<<< HEAD
        (
            "g/:Integrate[g[u_],u_]:=f[u]; Integrate[g[x],x]",
            "f[x]",
            "This should pass after implementing an earlier sympy evaluation.",
        ),
        (
            "h=x;Integrate[Do[h=x*h,{5}]; h,x]",
            "x^7/7",
            "another sanity check for a more agressive sympy translation.",
        ),
=======
        ("Integrate[Integrate[1,{y,0,E^x}],{x,0,Log[13]}]", "12", "Issue #153"),
>>>>>>> a7cc6d3d
    ):
        session.evaluate("Clear[h]; Clear[g]; Clear[f];")
        check_evaluation(str_expr, str_expected, message)<|MERGE_RESOLUTION|>--- conflicted
+++ resolved
@@ -38,7 +38,7 @@
             "{x->1.51213}",
             "Issue #1235",
         ),
-<<<<<<< HEAD
+        ("Integrate[Integrate[1,{y,0,E^x}],{x,0,Log[13]}]", "12", "Issue #153"),
         (
             "g/:Integrate[g[u_],u_]:=f[u]; Integrate[g[x],x]",
             "f[x]",
@@ -49,9 +49,6 @@
             "x^7/7",
             "another sanity check for a more agressive sympy translation.",
         ),
-=======
-        ("Integrate[Integrate[1,{y,0,E^x}],{x,0,Log[13]}]", "12", "Issue #153"),
->>>>>>> a7cc6d3d
     ):
         session.evaluate("Clear[h]; Clear[g]; Clear[f];")
         check_evaluation(str_expr, str_expected, message)