--- conflicted
+++ resolved
@@ -1,9 +1,5 @@
 # -*- coding: utf-8 -*-
-<<<<<<< HEAD
-from .helper import evaluate, check_evaluation, reset_session
-=======
 from .helper import evaluate, evaluate_value, check_evaluation, reset_session
->>>>>>> dee9bba5
 import pytest
 
 # This variable is set to initialize the module just once,
