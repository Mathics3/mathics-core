--- conflicted
+++ resolved
@@ -46,14 +46,8 @@
      = 4
     A private doctest with a message
     #> 1/0
-<<<<<<< HEAD
-     :
-     = ComplexInfinity
-
-=======
      : Infinite expression 1 / 0 encountered.
      = ComplexInfinity\
->>>>>>> d208853f
 """
 
 
@@ -89,15 +83,8 @@
             ),
         )
         assert isinstance(result, list)
-<<<<<<< HEAD
-
-        # @mmatera this test is failing, why?
-        # assert len(list_expected_types) == len(result)
-
-=======
         # These check that the gathered elements are the expected:
         assert len(list_expected_types) == len(result)
->>>>>>> d208853f
         assert all([isinstance(t, cls) for t, cls in zip(result, list_expected_types)])
 
     tests = [t for t in result if isinstance(t, DocTests)]
