"""
These tests were populated by introspecting _builtins and finding
all that had a sympy_name, mpmath_name, or whose path included the
string "numeric" or "number".

The tests are performed by evaluating N[function[args]] to get an expected value,
and then compiling the function and running compiled_function[args] get a result.
In a number of cases a small numeric tolerance is allowed, presumably due to differences
in exact algorithm used.

I took a first pass over the tests providing suitable args for the ones that were easy.
The tests that are uncommented pass; the commented ones need more work.
"""

import inspect
from test.helper import session

import numpy as np

from mathics.core.convert.python import from_python
from mathics.core.expression import Expression
from mathics.eval.drawing.plot_compile import plot_compile

#
# Each test specifies:
#     name - name of function
#     args - suitable args to be given to N[function[args]] and compiled_function[args] for comparison
#     scipy (optional) - boolean marking whether scipy is needed for the test
#     fail (optional) - if test is known to fail, is string that is expected in the failure message
#
# common failures
#     N fails                 N did not give numeric result.
#                              Check test case args, or test may be more complicated
#     sympy_name is ''        Builtin has .sympy_name = ''
#                             Look into whether sympy in fact has an equivalent to use here.
#     not registered          Bultin is not registered
#                             Try making it a subclass of SympyFunction.
#     '...' is not defined    Sympy expects function '...' to be defined.
#                             Look into adding it in plot_compile.py
#     TypeError               Look into builtin.to_sympy where it catches TypeError

# common test case for Round, Floor, Ceiling, IntegerPart, FractionalPart
rounding = [[-1.7, -1.5, -1.2, -1, 0, 1, 1.2, 1.5, 1.7]]

tests = [
    #
    # Following have sympy_name.
    # fmt: off
    #
    dict(name="Abs", args=[-1]),
    dict(name="AiryAi", args=[1]),
    dict(name="AiryAiPrime", args=[1]),
    dict(name="AiryBi", args=[1]),
    dict(name="AiryBiPrime", args=[1]),
    dict(name="AngerJ", args=[0,0], fail="sympy_name is ''"),
    dict(name="ArcCos", args=[0]),
    dict(name="ArcCosh", args=[2]),
    dict(name="ArcCot", args=[1]),
    dict(name="ArcCoth", args=[2]),
    dict(name="ArcCsc", args=[2]),
    dict(name="ArcCsch", args=[0.1]),
    dict(name="ArcSec", args=[2]),
    dict(name="ArcSech", args=[0.1]),
    dict(name="ArcSin", args=[0.1]),
    dict(name="ArcSinh", args=[0]),
    dict(name="ArcTan", args=[0]),
    dict(name="ArcTanh", args=[0]),
    dict(name="Arg", args=[0]),
    dict(name="BellB", args=[0], fail="'bell' is not defined"),
    dict(name="BernoulliB", args=[0], scipy=True),
    dict(name="BesselI", args=[0, 0], scipy=True),
    dict(name="BesselJ", args=[0, 0], scipy=True),
    dict(name="BesselJZero", args=[1,1], fail="sympy_name is ''"),
    dict(name="BesselK", args=[0.5, 0.5], scipy=True),
    dict(name="BesselY", args=[0, 0], scipy=True),
    dict(name="BesselYZero", args=[2,2], fail="sympy_name is ''"),
    dict(name="Beta", args=[0.5, 1]),
    dict(name="Binomial", args=[3, 0.5]),
    dict(name="Catalan", args=None),
    dict(name="CatalanNumber", args=[0]),
    dict(name="Ceiling", args=rounding),
    dict(name="ChebyshevT", args=[0, 1], scipy=True),
    dict(name="ChebyshevU", args=[0, 1], scipy=True),
    dict(name="ClebschGordan", args=[[5,0],[4,0],[1,0]], fail="physics.quantum.cg.CG"),
    dict(name="ComplexExpand", args=[0]),
    dict(name="ComplexInfinity", args=None, fail="N fails"),
    dict(name="ConditionalExpression", args=[1,True], fail="not registered"),
    dict(name="Conjugate", args=[0]),
    dict(name="ContinuedFraction", args=[0.4, 3], fail="2 were given"),
    dict(name="ContinuedFraction", args=[0.4], fail="N fails"),
    dict(name="Cos", args=[0]),
    dict(name="Cosh", args=[0]),
    dict(name="Cot", args=[1]),
    dict(name="Coth", args=[1]),
    dict(name="Csc", args=[1]),
    dict(name="Curl", args=[0], fail="N fails"), # takes function - compilable?
    dict(name="D", args=[0], fail="N fails"), # takes function - compilable?
    dict(name="Degree", args=None),
    dict(name="Derivative", args=[0], fail="N fails"),
    dict(name="DirectedInfinity", args=[0], fail="N fails"),
    dict(name="DivisorSigma", args=[1,20], fail="'divisor_sigma' is not defined"),
    dict(name="E", args=None),
    dict(name="Eigenvalues", args=[[[1,2],[3,4]]], fail="not registered"),
    dict(name="EllipticE", args=[0], fail="'elliptic_e' is not defined"),
    dict(name="EllipticF", args=[0,0], fail="'elliptic_f' is not defined"),
    dict(name="EllipticK", args=[0], fail="'elliptic_k' is not defined"),
    dict(name="EllipticPi", args=[0,0], fail="'elliptic_pi' is not defined"),
    dict(name="Equal", args=[0, 0]),
    dict(name="Erf", args=[0]),
    dict(name="Erfc", args=[0]),
    dict(name="EulerE", args=[0]),
    dict(name="EulerGamma", args=None),
    dict(name="EulerPhi", args=None, fail="N fail"),
    dict(name="Exp", args=[0]),
    dict(name="ExpIntegralE", args=[1,1], fail="'expint' is not defined"),
    dict(name="ExpIntegralEi", args=[0]),
    dict(name="Factorial", args=[0]),
    dict(name="Factorial2", args=[0]),
    dict(name="Fibonacci", args=[0], fail="'fibonacci' is not defined"),
    dict(name="Floor", args=rounding),
    dict(name="FresnelC", args=[0]),
    dict(name="FresnelS", args=[0]),
    dict(name="FromContinuedFraction", args=[[2,1,3,4]], fail="TypeError"),
    # dict(name="Function", args=[], fail=True), # compilable?
    dict(name="Gamma", args=[1]),
    dict(name="GegenbauerC", args=[1, 1, 1]),
    dict(name="GoldenRatio", args=None),
    dict(name="Greater", args=[0, 1]),
    dict(name="GreaterEqual", args=[0, 1]),
    dict(name="HankelH1", args=[1,1], fail="N and sympy differ"),
    dict(name="HankelH2", args=[1,1], fail="N and sympy differ"),
    dict(name="HarmonicNumber", args=[0]),
    dict(name="Haversine", args=[1]),
    dict(name="HermiteH", args=[0, 0]),
    dict(name="Hypergeometric1F1", args=[1,1,1], fail="List not registered"),
    dict(name="Hypergeometric2F1", args=[2,3,4,5], fail="List not registered"),
    dict(name="HypergeometricPFQ", args=[[1,1],[3,3,3],2], fail="TypeError"),
    dict(name="HypergeometricU", args=[1,1,1], fail="sympy_name is ''"),
    dict(name="I", args=None),
    dict(name="Im", args=[0]),
    dict(name="Indeterminate", args=None, fail="N fails"),
    dict(name="Infinity", args=None),
    dict(name="Integrate", args=[0], fail="N fails"), # takes function - compilable?
    dict(name="InverseErf", args=[0]),
    dict(name="InverseErfc", args=[0]),
    dict(name="InverseHaversine", args=[0.1]),
    dict(name="JacobiP", args=[1, 1, 1, 1]),
<<<<<<< HEAD
    dict(name="KelvinBei", args=[0], fail="sympy_name is ''"),
    dict(name="KelvinBer", args=[0], fail="sympy_name is ''"),
    dict(name="KelvinKei", args=[0], fail="sympy_name is ''"),
    dict(name="KelvinKer", args=[0], fail="sympy_name is ''"),
    dict(name="KroneckerProduct", args=[0], fail="N fails"),
    dict(name="LaguerreL", args=[1,0], fail="TypeError"),
=======
    # dict(name="KelvinBei", args=[0]), # sympy_name is ''
    # dict(name="KelvinBer", args=[0]), # sympy_name is ''
    # dict(name="KelvinKei", args=[0]), # sympy_name is ''
    # dict(name="KelvinKer", args=[0]), # sympy_name is ''
    # dict(name="KroneckerProduct", args=[0]), # args are matrices
    # dict(name="LaguerreL", args=[1,0]), # SympyFunction.to_sympy silent TypeError
>>>>>>> 7af7d4b7
    dict(name="LambertW", args=[1]),
    dict(name="LegendreP", args=[1, 1]),
    dict(name="LegendreQ", args=[1,0], fail="sympy_name is ''"),
    dict(name="LerchPhi", args=[1,2,0.25], fail="'lerchphi' is not defined"),
    dict(name="Less", args=[0, 1]),
    dict(name="LessEqual", args=[0, 1]),
    dict(name="Log", args=[1]),
    dict(name="LogGamma", args=[0.5]),
    dict(name="LucasL", args=[0], fail="'lucas' is not defined"),
    dict(name="MeijerG", args=[[[], []], [[1], [-1]],1], fail="TypeError"),
    dict(name="MersennePrimeExponent", args=[10], fail="x is not an integer"),
    dict(name="ModularInverse", args=[3,5], fail="TypeError"),
    dict(name="MoebiusMu", args=[10], fail="'mobius' is not defined"), # [sic] - is typo?
    dict(name="PartitionsP", args=[10], fail="partition() missing 1"), # sympy generates incorrect code it seems
    dict(name="PauliMatrix", args=[0], fail="physics.matrices.msigma"),
    dict(name="Pi", args=None),
    dict(name="Piecewise", args=[], fail="N fails"), # how to test?
    dict(name="Plus", args=[0, 1]),
    dict(name="Pochhammer", args=[3, 2]),
    dict(name="PolyGamma", args=[3]),
    dict(name="PolyGamma", args=[1, 2]),
    dict(name="PolyLog", args=[3,0.5], fail="'polylog' is not defined"),
    dict(name="PossibleZeroQ", args=[1]),
    dict(name="Power", args=[2, 2]),
    dict(name="Prime", args=[17], fail="'SympyPrime' is not defined"),
    dict(name="PrimePi", args=[0], fail="'primepi' is not defined"),
    dict(name="PrimeQ", args=[17], fail="N and sympy differ"), # !
    dict(name="Product", args=[1,2,3], fail="N fails"), # takes function - compilable?
    dict(name="ProductLog", args=[-1.5]),
    dict(name="Re", args=[0]),
    dict(name="Root", args=[0], fail="N fails"), # takes function - compilable?
    dict(name="RootSum", args=[0], fail="N fails"), # takes function - compilable?
    dict(name="Sec", args=[0]),
    dict(name="Sech", args=[0]),
    dict(name="Sign", args=[0]),
    dict(name="Sin", args=[0]),
    dict(name="Sinh", args=[0]),
    dict(name="SixJSymbol", args=[[1,2,3],[2,1,2]], fail="physics.wigner.wigner_6j"),
    dict(name="Slot", args=[0], fail="N fails"), # not numeric?
    dict(name="SphericalBesselJ", args=[1, 1]),
    dict(name="SphericalBesselY", args=[1, 1]),
    dict(name="SphericalHankelH1", args=[1,2], fail="N and sympy differ"),
    dict(name="SphericalHankelH2", args=[1,2], fail="N and sympy differ"),
    dict(name="SphericalHarmonicY", args=[3,1,1,1], fail="assoc_legendre not registered"),
    dict(name="Sqrt", args=[2]),
    dict(name="StieltjesGamma", args=[1], fail="N fails"),
    dict(name="StirlingS1", args=[1,2], fail="not registered"),
    dict(name="StirlingS2", args=[1,2], fail="not registered"),
    dict(name="StruveH", args=[1,2], fail="sympy_name is ''"),
    dict(name="StruveL", args=[1,2], fail="sympy_name is ''"),
    dict(name="Subfactorial", args=[4], fail="N and sympy differ"),
    dict(name="Sum", args=[0], fail="N fails"), # takes function - compilable?
    dict(name="Tan", args=[0]),
    dict(name="Tanh", args=[0]),
    dict(name="ThreeJSymbol", args=[[6,0],[4,0],[2,0]], fail="physics.wigner.wigner_3j"),
    dict(name="Times", args=[1, 2, 3]),
    dict(name="Unequal", args=[0, 1]),
    dict(name="WeberE", args=[0.5,5], fail="sympy_name is ''"),
    dict(name="Zeta", args=[0]),
    #
    # Following have no sympy_name but do have mpamath_name.
    #
    # dict(name="Glaisher", args=None, fail="to_sympy() fails"),
    # dict(name="Khinchin", args=None, fail="to_sympy() fails"),
    #
    # Following have none of the above but do have A_NUMERIC_FUNCTION set
    #
    dict(name="AiryAiZero", args=[1,1], fail="N fail"),
    dict(name="AiryBiZero", args=[0], fail="N fails"),
    dict(name="BernsteinBasis", args=[4, 3, 0.5]),
    dict(name="CubeRoot", args=[3]),
    dict(name="Divide", args=[1, 1]),
    dict(name="FractionalPart", args=rounding),
    dict(name="IntegerPart", args=rounding),
    dict(name="Log10", args=[10]),
    dict(name="Log2", args=[10]),
    dict(name="LogisticSigmoid", args=[0], fail="not registered"),
    dict(name="Max", args=[0,1]),
    dict(name="Min", args=[0,1]),
    dict(name="Minus", args=[5]),
    dict(name="Mod", args=[10,3]),
    dict(name="Mod", args=[-10,3]),
    dict(name="Mod", args=[10,-3]),
    dict(name="Mod", args=[-10,-3]),
    dict(name="Multinomial", args=[1,2,1]),
    dict(name="PolygonalNumber", args=[0], fail="not registered"),
    dict(name="Quotient", args=[5,3], fail="not registered"),
    dict(name="QuotientRemainder", args=[5,3], fail="not registered"),
    dict(name="RealAbs", args=[-1], fail="not registered"),
    dict(name="RealSign", args=[0], fail="not registered"),
    dict(name="Round", args=rounding, fail="not registered"),
    dict(name="Subtract", args=[5, 3]),
    dict(name="UnitStep", args=[0], fail="not registered"),
    #
    # Following have none of the above but do have A_NUMERIC_FUNCTION set
    #
    # dict(name="AiryAiZero", args=[1,1]),
    # dict(name="AiryBiZero", args=[0]),
    # dict(name="BernsteinBasis", args=[4, 3, 0.5]),
    dict(name="CubeRoot", args=[3]),
    dict(name="Divide", args=[1, 1]),
    # dict(name="FractionalPart", args=[3.5]),
    # dict(name="IntegerPart", args=[1.2]),
    dict(name="Log10", args=[10]),
    dict(name="Log2", args=[10]),
    # dict(name="LogisticSigmoid", args=[0]),
    # dict(name="Max", args=[0,1]),
    # dict(name="Min", args=[0,1]),
    dict(name="Minus", args=[5]),
    # dict(name="Mod", args=[10,2]),
    # dict(name="Multinomial", args=[0]),
    # dict(name="PolygonalNumber", args=[0]),
    # dict(name="Quotient", args=[5,3]),
    # dict(name="QuotientRemainder", args=[5,3]),
    # dict(name="RealAbs", args=[-1]),
    # dict(name="RealSign", args=[0]),
    # dict(name="Round", args=[1.2]),
    dict(name="Subtract", args=[5, 3]),
    # dict(name="UnitStep", args=[0]),
    #
    # Following have no sympy_name and no mpmath_name,
    # but do have "number" or "numeric" in their path.
    # Some may be possible candidates for building out compilation
    # by enabling sympy.
    #
    # dict(name="$MachineEpsilon", args=[0]),
    # dict(name="$MachinePrecision", args=[0]),
    # dict(name="$MaxMachineNumber", args=[0]),
    # dict(name="$MaxPrecision", args=[0]),
    # dict(name="$MinMachineNumber", args=[0]),
    # dict(name="$MinPrecision", args=[0]),
    # dict(name="$RandomState", args=[0]),
    # dict(name="Accuracy", args=[0]),
    # dict(name="AnglePath", args=[0]),
    # dict(name="Apart", args=[0]),
    # dict(name="BitLength", args=[0]),
    # dict(name="BrayCurtisDistance", args=[0]),
    # dict(name="C", args=[0]),
    # dict(name="CanberraDistance", args=[0]),
    # dict(name="Cancel", args=[0]),
    # dict(name="ChessboardDistance", args=[0]),
    # dict(name="Chop", args=[0]),
    # dict(name="Coefficient", args=[0]),
    # dict(name="CoefficientArrays", args=[0]),
    # dict(name="CoefficientList", args=[0]),
    # dict(name="Collect", args=[0]),
    # dict(name="Complexes", args=[0]),
    # dict(name="CosineDistance", args=[0]),
    # dict(name="DSolve", args=[0]),
    # dict(name="Denominator", args=[0]),
    # dict(name="DesignMatrix", args=[0]),
    # dict(name="Det", args=[0]),
    # dict(name="DigitCount", args=[0]),
    # dict(name="DiscreteLimit", args=[0]),
    # dict(name="DivisorSum", args=[0]),
    # dict(name="Divisors", args=[0]),
    # dict(name="Eigensystem", args=[0]),
    # dict(name="Eigenvectors", args=[0]),
    # dict(name="EuclideanDistance", args=[0]),
    # dict(name="Expand", args=[0]),
    # dict(name="ExpandAll", args=[0]),
    # dict(name="ExpandDenominator", args=[0]),
    # dict(name="Exponent", args=[0]),
    # dict(name="Factor", args=[0]),
    # dict(name="FactorInteger", args=[0]),
    # dict(name="FactorTermsList", args=[0]),
    # dict(name="FindMaximum", args=[0]),
    # dict(name="FindMinimum", args=[0]),
    # dict(name="FindRoot", args=[0]),
    # dict(name="FittedModel", args=[0]),
    # dict(name="FromDigits", args=[0]),
    # dict(name="FullSimplify", args=[0]),
    # dict(name="Gudermannian", args=[0]),
    # dict(name="IntegerDigits", args=[0]),
    # dict(name="IntegerExponent", args=[0]),
    # dict(name="IntegerLength", args=[0]),
    # dict(name="IntegerPartitions", args=[0]),
    # dict(name="IntegerReverse", args=[0]),
    # dict(name="IntegerString", args=[0]),
    # dict(name="Integers", args=[0]),
    # dict(name="Inverse", args=[0]),
    # dict(name="InverseGudermannian", args=[0]),
    # dict(name="JacobiSymbol", args=[0]),
    # dict(name="KroneckerSymbol", args=[0]),
    # dict(name="LeastSquares", args=[0]),
    # dict(name="Limit", args=[0]),
    # dict(name="LinearModelFit", args=[0]),
    # dict(name="LinearSolve", args=[0]),
    # dict(name="MachinePrecision", args=[0]),
    # dict(name="ManhattanDistance", args=[0]),
    # dict(name="MantissaExponent", args=[0]),
    # dict(name="MatrixExp", args=[0]),
    # dict(name="MatrixPower", args=[0]),
    # dict(name="MatrixRank", args=[0]),
    # dict(name="MinimalPolynomial", args=[0]),
    # dict(name="N", args=[0]),
    # dict(name="NIntegrate", args=[0]),
    # dict(name="Negative", args=[0]),
    # dict(name="NextPrime", args=[0]),
    # dict(name="NonNegative", args=[0]),
    # dict(name="NonPositive", args=[0]),
    # dict(name="NullSpace", args=[0]),
    # dict(name="NumberDigit", args=[0]),
    # dict(name="Numerator", args=[0]),
    # dict(name="O", args=[0]),
    # dict(name="Overflow", args=[0]),
    # dict(name="Positive", args=[0]),
    # dict(name="PowerExpand", args=[0]),
    # dict(name="PowersRepresentations", args=[0]),
    # dict(name="Precision", args=[0]),
    # dict(name="PseudoInverse", args=[0]),
    # dict(name="QRDecomposition", args=[0]),
    # dict(name="Random", args=[0]),
    # dict(name="RandomChoice", args=[0]),
    # dict(name="RandomComplex", args=[0]),
    # dict(name="RandomInteger", args=[0]),
    # dict(name="RandomPrime", args=[0]),
    # dict(name="RandomReal", args=[0]),
    # dict(name="RandomSample", args=[0]),
    # dict(name="Rationalize", args=[0]),
    # dict(name="RealDigits", args=[0]),
    # dict(name="Reals", args=[0]),
    # dict(name="RowReduce", args=[0]),
    # dict(name="SeedRandom", args=[0]),
    # dict(name="Series", args=[0]),
    # dict(name="SeriesCoefficient", args=[0]),
    # dict(name="SeriesData", args=[0]),
    # dict(name="Simplify", args=[0]),
    # dict(name="SingularValueDecomposition", args=[0]),
    # dict(name="Solve", args=[0]),
    # dict(name="SquaredEuclideanDistance", args=[0]),
    # dict(name="SquaresR", args=[0]),
    # dict(name="Together", args=[0]),
    # dict(name="Tr", args=[0]),
    # dict(name="Undefined", args=[0]),
    # dict(name="Underflow", args=[0]),
    # dict(name="Variables", args=[0]),
    # fmt: on
]

debug = 0
check_failing = False


# Testing is showing multiple small numerical deviations
# between platforms, so instead of chasing them down one
# by one, let's just make all the tests "close-enough" tests.
def one(name, args, scipy=False, expected=None, fail=False):
    if fail and not check_failing:
        return

    def failure(name, msg):
        msg = f"{name}: {msg}"
        if fail and str(fail) not in msg:
            raise Exception(f"expected failure '{fail}', got failure '{msg}'")
        raise AssertionError(msg)

    print("===", name)

    if args is None:
        # constant
        args = []
        parms = []
        n_expr = f"N[{name}]"
        def_expr = f"{name}"

    else:
        # function
        parms = [c for c in "xyzuvw"[0 : len(args)]]
        n_expr = f"N[{name}[{','.join(str(from_python(arg)) for arg in args)}]]"
        def_expr = f"{name}[{','.join(parms)}]"

    # run N[] to get expected if it isn't provided
    if expected is None:
        expected = session.evaluate(n_expr)
        if not hasattr(expected, "to_python") or isinstance(
            expected.to_python(), (Expression, str)
        ):
            # TODO: messages might be helpful
            failure(name, f"N fails, returning {expected} - check args")
        else:
            expected = expected.to_python()

    # compile function
    try:
        expr = session.parse(def_expr)
        fun = plot_compile(session.evaluation, expr, parms, debug)
    except Exception as oops:
        failure(name, f"compilaton failed: {oops}")

    # run compiled function to get result
    try:
        result = fun(*args)
    except Exception as oops:
        src = inspect.getsource(fun)
        failure(name, f"{oops} while executing:\n{src}")

    # this allows comparison of functions that return List using np.isclose
    wrap = lambda x: np.array(x) if isinstance(x, list) else x
    result = wrap(result)
    expected = wrap(expected)

    # compare
    if not isinstance(
        result, (int, float, complex, bool, np.ndarray, np.number, np.bool)
    ):
        failure(name, f"bad type {type(result)}")
    elif not np.isclose(result, expected).all():
        failure(name, f"N and sympy differ: expected {expected}, got {result}")
    elif fail:
        raise Exception("unexpected success")
    else:
        # print(f"{name} succeeds: expected {expected.value}, got {result}")
        pass


def test():
    for test in tests:
        try:
            one(**test)
        except AssertionError as oops:
            if not "fail" in test:
                print(oops)
                raise


if __name__ == "__main__":
    check_failing = True
    debug = 1
    test()<|MERGE_RESOLUTION|>--- conflicted
+++ resolved
@@ -145,21 +145,12 @@
     dict(name="InverseErfc", args=[0]),
     dict(name="InverseHaversine", args=[0.1]),
     dict(name="JacobiP", args=[1, 1, 1, 1]),
-<<<<<<< HEAD
     dict(name="KelvinBei", args=[0], fail="sympy_name is ''"),
     dict(name="KelvinBer", args=[0], fail="sympy_name is ''"),
     dict(name="KelvinKei", args=[0], fail="sympy_name is ''"),
     dict(name="KelvinKer", args=[0], fail="sympy_name is ''"),
     dict(name="KroneckerProduct", args=[0], fail="N fails"),
     dict(name="LaguerreL", args=[1,0], fail="TypeError"),
-=======
-    # dict(name="KelvinBei", args=[0]), # sympy_name is ''
-    # dict(name="KelvinBer", args=[0]), # sympy_name is ''
-    # dict(name="KelvinKei", args=[0]), # sympy_name is ''
-    # dict(name="KelvinKer", args=[0]), # sympy_name is ''
-    # dict(name="KroneckerProduct", args=[0]), # args are matrices
-    # dict(name="LaguerreL", args=[1,0]), # SympyFunction.to_sympy silent TypeError
->>>>>>> 7af7d4b7
     dict(name="LambertW", args=[1]),
     dict(name="LegendreP", args=[1, 1]),
     dict(name="LegendreQ", args=[1,0], fail="sympy_name is ''"),
