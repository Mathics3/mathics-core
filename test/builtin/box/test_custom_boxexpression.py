from test.helper import evaluate, session

from mathics.builtin.base import Predefined
from mathics.builtin.box.expression import BoxExpression
from mathics.builtin.graphics import GRAPHICS_OPTIONS
from mathics.core.attributes import A_HOLD_ALL, A_PROTECTED, A_READ_PROTECTED
from mathics.core.evaluation import Evaluation
from mathics.core.expression import Expression
from mathics.core.symbols import Symbol

SymbolCustomGraphicsBox = Symbol("CustomGraphicsBox")


class CustomBoxExpression(BoxExpression):
    def __init__(self, evaluation):
        super().__init__(evaluation=evaluation)
        self._elements = [1, 2, 3]

    def boxes_to_text(self, elements=None, **options):
        if not elements:
            elements = self.elements
        return "CustomBoxExpression<<" + self.elements.__str__() + ">>"

    def boxes_to_mathml(self, elements=None, **options):
        if not elements:
            elements = self.elements
        return "CustomBoxExpression<<" + self.elements.__str__() + ">>"

    def boxes_to_tex(self, elements=None, **options):
        if not elements:
            elements = self.elements
        return "CustomBoxExpression<<" + int(self.elements) + ">>"


class CustomAtom(Predefined):
    """
    just a test
    """

    context = "System`"
    rules = {
        "N[System`CustomAtom]": "37",
    }

    def eval_to_boxes(self, evaluation):
        "System`MakeBoxes[System`CustomAtom, StandardForm|TraditionalForm|OutputForm|InputForm]"
        return CustomBoxExpression(evaluation=evaluation)


class CustomGraphicsBox(BoxExpression):
    """"""

    options = GRAPHICS_OPTIONS
    attributes = A_HOLD_ALL | A_PROTECTED | A_READ_PROTECTED

    def init(self, *elems, **options):
        self._elements = elems
        self.evaluation = options.pop("evaluation", None)
        self.box_options = options.copy()

    def to_expression(self):
        return Expression(SymbolCustomGraphicsBox, *self.elements)

<<<<<<< HEAD
    def eval(self, expr, evaluation: Evaluation, options: dict):
=======
    def eval_box(self, expr, evaluation: Evaluation, options: dict):
>>>>>>> 14e1a7cc
        """System`MakeBoxes[System`Graphics[System`expr_, System`OptionsPattern[System`Graphics]],
        System`StandardForm|System`TraditionalForm|System`OutputForm]"""
        instance = CustomGraphicsBox(*(expr.elements), evaluation=evaluation)
        return instance

    def boxes_to_text(self, elements=None, **options):
        if elements:
            self._elements = elements
        return (
            "--custom graphics--: I should plot " + self.elements.__str__() + " items"
        )

    def boxes_to_tex(self, elements=None, **options):
        return (
            "--custom graphics--: I should plot " + self.elements.__str__() + " items"
        )

    def boxes_to_mathml(self, elements=None, **options):
        return (
            "--custom graphics--: I should plot " + self.elements.__str__() + " items"
        )

    def boxes_to_svg(self, evaluation):
        return (
            "--custom graphics--: I should plot " + self.elements.__str__() + " items"
        )

    @property
    def elements(self):
        return self._elements


def test_custom_boxconstruct():
    defs = session.evaluation.definitions
    instance_custom_atom = CustomAtom(expression=False)
    instance_custom_atom.contribute(defs, is_pymodule=True)
    evaluate("MakeBoxes[CustomAtom, InputForm]")
    formatted = session.format_result().boxes_to_mathml()
    assert formatted == "CustomBoxExpression<<[1, 2, 3]>>"


def test_custom_graphicsbox_constructor():
    defs = session.evaluation.definitions
    instance_customgb_atom = CustomGraphicsBox(
        expression=False, evaluation=session.evaluation
    )
    instance_customgb_atom.contribute(defs, is_pymodule=True)
    evaluate("MakeBoxes[Graphics[{Circle[{0,0},1]}], OutputForm]")
    formatted = session.format_result().boxes_to_mathml()
    assert (
        formatted
        == "--custom graphics--: I should plot (<Expression: System`Circle[<ListExpression: (<Integer: 0>, <Integer: 0>)>, 1]>,) items"
    )<|MERGE_RESOLUTION|>--- conflicted
+++ resolved
@@ -61,11 +61,7 @@
     def to_expression(self):
         return Expression(SymbolCustomGraphicsBox, *self.elements)
 
-<<<<<<< HEAD
-    def eval(self, expr, evaluation: Evaluation, options: dict):
-=======
     def eval_box(self, expr, evaluation: Evaluation, options: dict):
->>>>>>> 14e1a7cc
         """System`MakeBoxes[System`Graphics[System`expr_, System`OptionsPattern[System`Graphics]],
         System`StandardForm|System`TraditionalForm|System`OutputForm]"""
         instance = CustomGraphicsBox(*(expr.elements), evaluation=evaluation)
