# -*- coding: utf-8 -*-
"""
Unit tests for mathics.builtins.assignments.assignment
"""
<<<<<<< HEAD
from test.helper import check_evaluation
=======
import os
from test.helper import check_evaluation, session

import pytest
from mathics_scanner.errors import IncompleteSyntaxError

DEBUGASSIGN = int(os.environ.get("DEBUGSET", "0")) == 1

if DEBUGASSIGN:
    skip_or_fail = pytest.mark.xfail
else:
    skip_or_fail = pytest.mark.skip
>>>>>>> 79bf34d0

import pytest


def test_upset():
    """
    Test UpSet[] builtin
    """
    check_evaluation(
        "a ^= 3",
        "a ^= 3",
        failure_message="Should not be able to use UpSet on a Symbol",
        expected_messages=("Nonatomic expression expected at position 1 in a ^= 3.",),
    )
    check_evaluation(
        "f[g, a + b, h] ^= 2",
        "2",
        failure_message="UpSet on a protected value should fail",
        expected_messages=("Tag Plus in f[g, a + b, h] is Protected.",),
    )
    check_evaluation("UpValues[h]", "{HoldPattern[f[g, a + b, h]] :> 2}")


def test_order():
    check_evaluation(None, None)
    check_evaluation(
        "f[___]:=1;f[_,_]:=2; f[1,2]", "2", "f[_,_] must have priority over f[___]"
    )


<<<<<<< HEAD
@pytest.mark.parametrize(
    ["expr", "expect", "fail_msg", "expected_msgs"],
    [
        (None, None, None, None),
        # Trivial cases on protected symbols
        (
            "List:=1;",
            None,
            "assign to protected element",
            ("Symbol List is Protected.",),
        ),
        (
            "HoldPattern[List]:=1;",
            None,
            "assign to wrapped protected element",
            ("Tag List in HoldPattern[List] is Protected.",),
        ),
        (
            "PatternTest[List, x]:=1;",
            None,
            "assign to wrapped protected element",
            ("Tag List in List ? x is Protected.",),
        ),
        (
            "Condition[List, x]:=1;",
            None,
            "assign to wrapped protected element",
            ("Tag List in List /; x is Protected.",),
        ),
        # Behavior with symbols in the LHS
        ("ClearAll[A,T];A=T; T=2; {A, T}", "{2, 2}", "Assignment to symbols", None),
        (
            "ClearAll[A,T];A=T; A=2; Clear[A]; A=3; {A, T}",
            "{3, T}",
            "Assignment to symbols. Rewrite value.",
            None,
        ),
        (
            "ClearAll[A,T];A=T; A[x_]=x^2; {A[u], T[u]}",
            "{u^2, u^2}",
            "Assignment to symbols.",
            None,
        ),
        (
            "ClearAll[A,T];A=T; A[x_]=x^2; ClearAll[A];  {A[u], T[u]}",
            "{A[u], u^2}",
            (
                "Rules are associated to T, not A, "
                "because the LHS is evaluated before the assignment."
            ),
            None,
        ),
        (
            "ClearAll[A, T];  A=T; HoldPattern[A[x_]]=x^2;  {A[u], T[u]}",
            "{T[u], T[u]}",
            "Hold Pattern prevents the evaluation of the LHS. The ownvalue comes first...",
            None,
        ),
        (
            "ClearAll[A, T];  A=T; HoldPattern[A[x_]]=x^2; A=.;  {A[u], T[u]}",
            "{u^2, T[u]}",
            "Hold Pattern prevents the evaluation of the LHS. Removing the ownvalue.",
            None,
        ),
        # HoldPattern on the LHS
        (
            "ClearAll[A,T];A=T; HoldPattern[T]=2; {2, 2}",
            "{2, 2}",
            "Assignment to symbols",
            None,
        ),
        (
            "ClearAll[A,T];A=T; HoldPattern[A]=2; {2, T}",
            "{2, T}",
            "Assignment to symbols. Rewrite value.",
            None,
        ),
        (
            "ClearAll[A,T];A=T; HoldPattern[A[x_]]:=x^2; {A[u], T[u]}",
            "{T[u], T[u]}",
            "Assignment to symbols.",
            None,
        ),
        (
            "ClearAll[A,T];A=T; HoldPattern[A][x_]:=x^2; {A[u], T[u]}",
            "{T[u], T[u]}",
            "Assignment to symbols.",
            None,
        ),
        (
            "ClearAll[A,T];A=T; HoldPattern[A[x_]]:=x^2;A=.; {A[u], T[u]}",
            "{u ^ 2, T[u]}",
            "Once the downvalue of A is gone, the rule applies...",
            None,
        ),
        # In this case, we erase all the rules associated to A:
        (
            "ClearAll[A, T]; A=T; HoldPattern[A[x_]]:=x^2; ClearAll[A];  {A[u], T[u]}",
            "{A[u], T[u]}",
            "Head and elements on the LHS are evaluated before the assignment.",
            None,
        ),
        (
            "ClearAll[A,T];A=T; HoldPattern[HoldPattern[A[x_]]]:=x^2;A=.; {A[u], T[u]}",
            "{u ^ 2, T[u]}",
            "Nested HoldPattern",
            None,
        ),
        # Conditions on the LHS
        (
            "ClearAll[A,T,x];A=T;x=3; Condition[T,x>2]=2; {2, 2}",
            "{2, 2}",
            "Assignment to symbols",
            None,
        ),
        (
            "ClearAll[A,T,x];A=T;x=3; Condition[A, x>2]=2; {2, T}",
            "{2, T}",
            "Assignment to symbols. Rewrite value.",
            None,
        ),
        (
            "ClearAll[A,T,x];A=T;x=3; Condition[A[x_],x>2]:=x^2; {A[u], T[u], A[4], T[4]}",
            "{A[u], T[u], 16, 16}",
            "Assignment to symbols.",
            None,
        ),
        (
            "ClearAll[A,T,x];A=T;x=3; Condition[A[x_],x>2]:=x^2;A=.; {A[u], T[u], A[4], T[4]}",
            "{A[u], T[u], A[4], 16}",
            "Assignment to symbols.",
            None,
        ),
        (
            "ClearAll[A,T,x];A=T;x=3; Condition[A[x_],x>2]:=x^2; ClearAll[A];  {A[u], T[u]}",
            "{A[u], T[u]}",
            (
                "Head and elements on the LHS are evaluated before the assignment, but noticing that "
                "Condition has the attribute `HoldRest`..."
            ),
            None,
        ),
        (
            "ClearAll[A, T];  A=T; HoldPattern[A[x_]]:=x^2;  {A[u], T[u]}",
            "{T[u], T[u]}",
            "Hold Pattern prevents the evaluation of the LHS.",
            None,
        ),
        (
            "ClearAll[A, T];  A=T; HoldPattern[A[x_]]:=x^2;A=.;  {A[u], T[u]}",
            "{u^2, T[u]}",
            "Hold Pattern prevents the evaluation of the LHS.",
            None,
        ),
        # Format
        (
            'ClearAll[A,T,x]; Format[A[x_]]:={x,"a"}; A[2]//ToString',
            '"{2, a}"',
            None,
            None,
        ),
        (
            'ClearAll[A,T,x]; A=T; Format[A[x_]]:={x,"a"}; T[2]//ToString',
            '"{2, a}"',
            "Define the format for T",
            None,
        ),
        (
            'ClearAll[A,T,x]; A=T; Format[A[x_]]:={x,"a"}; A=.;A[2]//ToString',
            '"A[2]"',
            "but not for A",
            None,
        ),
        # Now, using HoldPattern
        (
            'ClearAll[A,T,x]; A=T; Format[HoldPattern[A][x_]]:={x,"a"}; T[2]//ToString',
            '"T[2]"',
            ("Define the format for A, " "because the HoldPattern. Do not affect T"),
            None,
        ),
        (
            'ClearAll[A,T,x]; A=T; Format[HoldPattern[A][x_]]:={x,"a"}; A[2]//ToString',
            '"T[2]"',
            "but A evals to T befor format...",
            None,
        ),
        (
            'ClearAll[A,T,x]; A=T; Format[HoldPattern[A][x_]]:={x,"a"}; A=.; A[2]//ToString',
            '"{2, a}"',
            "Now A do not eval to T...",
            None,
        ),
        (
            'ClearAll[A,T,x]; A=T; HoldPattern[Format[A[x_]]]:={x,"a"}; A=.; A[2]//ToString',
            '"{2, a}"',
            "The same that put HoldPattern inside format...",
            None,
        ),
        # Conditionals
        (
            'ClearAll[A,T,x]; A=T; Format[Condition[A[x_],x>0]]:={x,"a"}; A=.; A[2]//ToString',
            '"A[2]"',
            "store the conditional rule for T...",
            None,
        ),
        (
            'ClearAll[A,T,x]; A=T; Format[Condition[A[x_],x>0]]:={x,"a"}; A=.; T[2]//ToString',
            '"{2, a}"',
            "store the conditional rule for T...",
            None,
        ),
        # Upvalues
        (
            "ClearAll[F,A,Y,x]; A=T; F[A[x_],Y[x_]]^:=x^2; ClearAll[A,F,Y]; F[T[2],Y[2]]",
            "4",
            "the rule is still stored in T.",
            None,
        ),
        (
            "ClearAll[F,A,Y,x]; A=T; F[HoldPattern[A[x_]],Y[x_]]^:=x^2; ClearAll[A,F,Y]; F[T[2],Y[2]]",
            "F[T[2],Y[2]]",
            "the rule is still stored in T.",
            None,
        ),
        (
            "ClearAll[F,A,Y,x]; A=T; F[HoldPattern[A[x_]],Y[x_]]^:=x^2; ClearAll[A,F]; F[A[2],Y[2]]",
            "4",
            "the rule is still stored in Y.",
            None,
        ),
        (
            "ClearAll[F,A,Y,x]; A=T; F[{a,b,c},Y[x_]]^:=x^2; ClearAll[A,F]; F[{a,b,c},Y[2]]",
            "4",
            "There is a warning, because a rule cannot be associated to List, but it is stored on Y.",
            ("Tag List in F[{a, b, c}, Y[x_]] is Protected.",),
        ),
    ],
)
def test_assignment(expr, expect, fail_msg, expected_msgs):
    check_evaluation(
        expr, expect, failure_message=fail_msg, expected_messages=expected_msgs
=======
str_test_set_with_oneidentity = """
SetAttributes[SUNIndex, {OneIdentity}];
SetAttributes[SUNFIndex, {OneIdentity}];

SUNIndex[SUNFIndex[___]]:=
	(Print["This error shouldn't be triggered here!"];
	Abort[]);

SUNFIndex[SUNIndex[___]]:=
	(Print["This error shouldn't be triggered here!"];
	Abort[]);

SUNIndex /: MakeBoxes[SUNIndex[p_], TraditionalForm]:=ToBoxes[p, TraditionalForm];

SUNFIndex /: MakeBoxes[SUNFIndex[p_], TraditionalForm]:=ToBoxes[p, TraditionalForm];
"""


def test_setdelayed_oneidentity():
    """
    This test checks the behavior of DelayedSet over
    symbols with the attribute OneIdentity.
    """
    expr = ""
    for line in str_test_set_with_oneidentity.split("\n"):
        if line in ("", "\n"):
            continue
        expr = expr + line
        try:
            check_evaluation(
                expr, "Null", to_string_expr=False, to_string_expected=False
            )
            expr = ""
        except IncompleteSyntaxError:
            continue


@pytest.mark.parametrize(
    ("str_expr", "str_expected", "msg"),
    [
        (
            None,
            None,
            None,
        ),
        ("Attributes[Pi]", "{Constant, Protected, ReadProtected}", None),
        ("Unprotect[Pi]; Pi=.; Attributes[Pi]", "{Constant, ReadProtected}", None),
        ("Unprotect[Pi];Clear[Pi]; Attributes[Pi]", "{Constant, ReadProtected}", None),
        ("Unprotect[Pi];ClearAll[Pi]; Attributes[Pi]", "{}", None),
        ("Options[Expand]", "{Modulus :> 0, Trig :> False}", None),
        (
            "Unprotect[Expand]; Expand=.; Options[Expand]",
            "{Modulus :> 0, Trig :> False}",
            None,
        ),
        (
            "Clear[Expand];Options[Expand]=Join[Options[Expand], {MyOption:>Automatic}]; Options[Expand]",
            "{MyOption :> Automatic, Modulus :> 0, Trig :> False}",
            "Mathics stores options in a dictionary. This is why ``MyOption`` appears first.",
        ),
        # (
        #    "ClearAll[Expand]; Options[Expand]",
        #    "{}",
        #    "In WMA, options are erased, including the builtin options",
        # ),
        (None, None, None),
        # Check over a builtin symbol
        (
            "{Pi,  Unprotect[Pi];Pi=3;Pi, Clear[Pi];Pi}",
            "{Pi, 3, Pi}",
            None,
        ),
        (
            "{Pi,  Unprotect[Pi];Pi=3;Pi, ClearAll[Pi];Pi}",
            "{Pi, 3, Pi}",
            None,
        ),
        (
            "{Pi,  Unprotect[Pi];Pi=3;Pi, Pi = .; Pi}",
            "{Pi, 3, Pi}",
            None,
        ),
        # Check over a user defined symbol
        (
            "{F[a, b],  F=Q; F[a,b], Clear[F]; F[a,b]}",
            "{F[a, b], Q[a, b], F[a, b]}",
            None,
        ),
        (
            "{F[a, b],  F=Q; F[a,b], ClearAll[F]; F[a,b]}",
            "{F[a, b], Q[a, b], F[a, b]}",
            None,
        ),
        (
            "{F[a, b],  F=Q; F[a,b], F=.; F[a,b]}",
            "{F[a, b], Q[a, b], F[a, b]}",
            None,
        ),
        # Check over a user defined symbol
        (
            "{F[a, b],  F[x__]:=H[x]; F[a,b], Clear[F]; F[a,b]}",
            "{F[a, b], H[a, b], F[a, b]}",
            None,
        ),
        (
            "{F[a, b],  F[x__]:=H[x]; F[a,b], ClearAll[F]; F[a,b]}",
            "{F[a, b], H[a, b], F[a, b]}",
            None,
        ),
        (
            None,
            None,
            None,
        ),
        (
            "{F[a, b],  F[x__]:=H[x]; F[a,b], F=.; F[a,b]}",
            "{F[a, b], H[a, b], H[a, b]}",
            None,
        ),
        (
            None,
            None,
            None,
        ),
        (
            "{F[a, b],  F[x__]:=H[x]; F[a,b], F[x__]=.; F[a,b]}",
            "{F[a, b], H[a, b], F[a, b]}",
            None,
        ),
        # Check over a builtin operator
        (
            "{a+b, Unprotect[Plus]; Plus=Q; a+b, Plus=.; a+b}",
            "{a + b, Q[a, b], a + b}",
            None,
        ),
        (
            "{a+b, Unprotect[Plus]; Plus=Q; a+b, Clear[Plus]; a+b}",
            "{a + b, Q[a, b], a + b}",
            None,
        ),
        (
            "{a+b, Unprotect[Plus]; Plus=Q; a+b, ClearAll[Plus]; a+b}",
            "{a + b, Q[a, b], a + b}",
            None,
        ),
        (None, None, None),
        (r"a=b; a=4; {a, b}", "{4, b}", None),
        (None, None, None),
        (r"a=b; b=4;  {a,b}", "{4, 4}", None),
        (None, None, None),
        (r"a=b; b=4; Clear[a]; {a,b}", "{a, 4}", None),
        (None, None, None),
        ("a=b; b=4; Clear[b]; {a, b}", "{b, b}", None),
        (None, None, None),
        ("F[x_]:=x^2; G[x_]:=F[x]; ClearAll[F]; G[u]", "F[u]", None),
        (None, None, None),
        ("F[x_]:=G[x]; G[x_]:=x^2; ClearAll[G]; F[u]", "G[u]", None),
        (None, None, None),
        (
            "F[x_]:=G[x]; H[F[y_]]:=Q[y]; ClearAll[F]; {H[G[5]],H[F[5]]}",
            "{Q[5], H[F[5]]}",
            "Arguments on the LHS are evaluated before the assignment in := after F reset",
        ),
        (None, None, None),
        (
            "F[x_]:=G[x]; H[F[y_]]^:=Q[y]; ClearAll[F]; {H[G[5]],H[F[5]]}",
            "{Q[5], H[F[5]]}",
            "Arguments on the LHS are evaluated before the assignment in ^:= after F reset",
        ),
        (None, None, None),
        (
            "F[x_]:=G[x]; H[F[y_]]:=Q[y]; ClearAll[G]; {H[G[5]],H[F[5]]}",
            "{Q[5], Q[5]}",
            "The arguments on the LHS are evaluated before the assignment in := after G reset",
        ),
        (None, None, None),
        (
            "F[x_]:=G[x]; H[F[y_]]^:=Q[y]; ClearAll[G]; {H[G[5]],H[F[5]]}",
            "{H[G[5]], H[G[5]]}",
            "The arguments on the LHS are evaluated before the assignment in ^:= after G reset",
        ),
        (None, None, None),
        (
            (
                "A[x_]:=B[x];B[x_]:=F[x];F[x_]:=G[x];"
                "H[A[y_]]:=Q[y]; ClearAll[F];"
                "{H[A[5]],H[B[5]],H[F[5]],H[G[5]]}"
            ),
            "{H[F[5]], H[F[5]], H[F[5]], Q[5]}",
            "The arguments on the LHS are completely evaluated before the assignment",
        ),
        (None, None, None),
        (
            "F[x_]:=G[x];N[F[x_]]:=x^2;ClearAll[F];{N[F[2]],N[G[2]]}",
            "{F[2.], 4.}",
            "Assign N rule",
        ),
        (
            None,
            None,
            None,
        ),
    ],
)
def test_set_and_clear(str_expr, str_expected, msg):
    """
    Test calls to Set, Clear and ClearAll. If
    str_expr is None, the session is reset,
    in a way that the next test run over a fresh
    environment.
    """
    check_evaluation(
        str_expr,
        str_expected,
        to_string_expr=True,
        to_string_expected=True,
        hold_expected=True,
        failure_message=msg,
    )


@pytest.mark.parametrize(
    ("str_expr", "str_expected", "msg"),
    [
        (None, None, None),
        (r"a=b; a=4; {a, b}", "{4, b}", None),
        (None, None, None),
        (r"a=b; b=4;  {a,b}", "{4, 4}", None),
        (None, None, None),
        (r"a=b; b=4; Clear[a]; {a,b}", "{a, 4}", None),
        (None, None, None),
        ("a=b; b=4; Clear[b]; {a, b}", "{b, b}", None),
        (None, None, None),
        ("F[x_]:=x^2; G[x_]:=F[x]; ClearAll[F]; G[u]", "F[u]", None),
        (None, None, None),
        ("F[x_]:=G[x]; G[x_]:=x^2; ClearAll[G]; F[u]", "G[u]", None),
        (None, None, None),
        (
            "F[x_]:=G[x]; H[F[y_]]:=Q[y]; ClearAll[F]; {H[G[5]],H[F[5]]}",
            "{Q[5], H[F[5]]}",
            "The arguments on the LHS are evaluated before the assignment",
        ),
        (None, None, None),
        (
            "F[x_]:=G[x]; H[F[y_]]^:=Q[y]; ClearAll[F]; {H[G[5]],H[F[5]]}",
            "{Q[5], H[F[5]]}",
            "The arguments on the LHS are evaluated before the assignment",
        ),
        (None, None, None),
        (
            "F[x_]:=G[x]; H[F[y_]]:=Q[y]; ClearAll[G]; {H[G[5]],H[F[5]]}",
            "{Q[5], Q[5]}",
            "The arguments on the LHS are evaluated before the assignment",
        ),
        (None, None, None),
        (
            "F[x_]:=G[x]; H[F[y_]]^:=Q[y]; ClearAll[G]; {H[G[5]],H[F[5]]}",
            "{H[G[5]], H[G[5]]}",
            "The arguments on the LHS are evaluated before the assignment",
        ),
        (None, None, None),
        (
            (
                "A[x_]:=B[x];B[x_]:=F[x_];F[x_]:=G[x];"
                "H[A[y_]]:=Q[y]; ClearAll[F];"
                "{H[A[5]],H[B[5]],H[F[5]],H[G[5]]}"
            ),
            "{H[F[5]], H[F[5]], H[F[5]], Q[5]}",
            "The arguments on the LHS are completely evaluated before the assignment",
        ),
        (None, None, None),
        (
            "F[x_]:=G[x];N[F[x_]]:=x^2;ClearAll[F];{N[F[2]],N[G[2]]}",
            "{F[2.], 4.}",
            "Assign N rule",
        ),
    ],
)
@skip_or_fail
def test_set_and_clear_to_fix(str_expr, str_expected, msg):
    """
    Test calls to Set, Clear and ClearAll. If
    str_expr is None, the session is reset,
    in a way that the next test run over a fresh
    environment.
    """
    check_evaluation(
        str_expr,
        str_expected,
        to_string_expr=True,
        to_string_expected=True,
        hold_expected=True,
        failure_message=msg,
    )


@pytest.mark.parametrize(
    ("str_expr", "str_expected", "message", "out_msgs"),
    [
        ("Pi=4", "4", "Trying to set a protected symbol", ("Symbol Pi is Protected.",)),
        (
            "Clear[Pi]",
            "Null",
            "Trying to clear a protected symbol",
            ("Symbol Pi is Protected.",),
        ),
        (
            "Unprotect[$ContextPath];Clear[$Context]",
            "Null",
            "Trying clear $Context",
            ("Special symbol $Context cannot be cleared.",),
        ),
        (
            "Unprotect[$ContextPath];Clear[$ContextPath]",
            "Null",
            "Trying clear $ContextPath",
            ("Special symbol $ContextPath cannot be cleared.",),
        ),
        (
            "A=1; B=2; Clear[A, $Context, B];{A,$Context,B}",
            "{A, Global`, B}",
            "This clears A and B, but not $Context",
            ("Special symbol $Context cannot be cleared.",),
        ),
        (
            "A=1; B=2; ClearAll[A, $Context, B];{A,$Context,B}",
            "{A, Global`, B}",
            "This clears A and B, but not $Context",
            ("Special symbol $Context cannot be cleared.",),
        ),
        (
            "A=1; B=2; ClearAll[A, $ContextPath, B];{A,$ContextPath,B}",
            "{A, {System`, Global`}, B}",
            "This clears A and B, but not $ContextPath",
            ("Special symbol $ContextPath cannot be cleared.",),
        ),
        (
            "A=1; B=2; ClearAll[A, $ContextPath, B];{A,$ContextPath,B}",
            "{A, {System`, Global`}, B}",
            "This clears A and B, but not $ContextPath",
            ("Special symbol $ContextPath cannot be cleared.",),
        ),
        # `This test was in mathics.builtin.arithmetic.Sum`. It is clear that it does not
        # belongs there. On the other hand, this is something to check at the level of the interpreter,
        # and is not related with Sum, or Set.
        # ("a=Sum[x^k*Sum[y^l,{l,0,4}],{k,0,4}]]", "None" , "syntax error",
        # ('"a=Sum[x^k*Sum[y^l,{l,0,4}],{k,0,4}]" cannot be followed by "]" (line 1 of "<test>").',))
    ],
)
def test_set_and_clear_messages(str_expr, str_expected, message, out_msgs):
    session.evaluate("ClearAll[a, b, A, B, F, H, Q]")
    check_evaluation(
        str_expr,
        str_expected,
        to_string_expr=True,
        to_string_expected=True,
        hold_expected=True,
        failure_message=message,
        expected_messages=out_msgs,
    )


def test_assign_list():
    check_evaluation("G[x_Real]=x^2; a={G[x]}; {x=1.; a, x=.; a}", "{{1.}, {G[x]}}")


def test_process_assign_other():
    # FIXME: beef up check_evaluation so it allows regexps in matching.
    # Then this code would be less fragile.
    for prefix in ("", "System`"):
        for kind, suffix in (
            (
                "Recursion",
                "512; use the MATHICS_MAX_RECURSION_DEPTH environment variable to allow higher limits",
            ),
            ("Iteration", "Infinity"),
        ):
            limit = f"${kind}Limit"
            check_evaluation(f"{prefix}{limit} = 511", "511")
            check_evaluation(
                f"{prefix}{limit} = 2",
                "2",
                expected_messages=(
                    f"Cannot set {limit} to 2; value must be an integer between 20 and {suffix}.",
                ),
            )
        check_evaluation(f"{prefix}$ModuleNumber = 3", "3")
        check_evaluation(
            f"{prefix}$ModuleNumber = -1",
            "-1",
            expected_messages=(
                "Cannot set $ModuleNumber to -1; value must be a positive integer.",
            ),
        )


@pytest.mark.parametrize(
    ("str_expr", "str_expected", "msgs", "failure_msg"),
    [
        (None, None, None, None),
        # From Clear
        ("x = 2;OwnValues[x]=.;x", "x", None, "Erase Ownvalues"),
        ("f[a][b] = 3; SubValues[f] =.;f[a][b]", "f[a][b]", None, "Erase Subvalues"),
        ("PrimeQ[p] ^= True; PrimeQ[p]", "True", None, "Subvalues"),
        ("UpValues[p]=.; PrimeQ[p]", "False", None, "Erase Subvalues"),
        ("a + b ^= 5; a =.; a + b", "5", None, None),
        ("{UpValues[a], UpValues[b]} =.; a+b", "a+b", None, None),
        (
            "Unset[Messages[1]]",
            "$Failed",
            [
                "First argument in Messages[1] is not a symbol or a string naming a symbol."
            ],
            "Unset Message",
        ),
        (" g[a+b] ^:= 2", "$Failed", ("Tag Plus in g[a + b] is Protected.",), None),
        (" g[a+b]", "g[a + b]", None, None),
    ],
)
def test_private_doctests(str_expr, str_expected, msgs, failure_msg):
    check_evaluation(
        str_expr, str_expected, expected_messages=msgs, failure_message=failure_msg
>>>>>>> 79bf34d0
    )<|MERGE_RESOLUTION|>--- conflicted
+++ resolved
@@ -2,9 +2,6 @@
 """
 Unit tests for mathics.builtins.assignments.assignment
 """
-<<<<<<< HEAD
-from test.helper import check_evaluation
-=======
 import os
 from test.helper import check_evaluation, session
 
@@ -17,9 +14,6 @@
     skip_or_fail = pytest.mark.xfail
 else:
     skip_or_fail = pytest.mark.skip
->>>>>>> 79bf34d0
-
-import pytest
 
 
 def test_upset():
@@ -48,249 +42,6 @@
     )
 
 
-<<<<<<< HEAD
-@pytest.mark.parametrize(
-    ["expr", "expect", "fail_msg", "expected_msgs"],
-    [
-        (None, None, None, None),
-        # Trivial cases on protected symbols
-        (
-            "List:=1;",
-            None,
-            "assign to protected element",
-            ("Symbol List is Protected.",),
-        ),
-        (
-            "HoldPattern[List]:=1;",
-            None,
-            "assign to wrapped protected element",
-            ("Tag List in HoldPattern[List] is Protected.",),
-        ),
-        (
-            "PatternTest[List, x]:=1;",
-            None,
-            "assign to wrapped protected element",
-            ("Tag List in List ? x is Protected.",),
-        ),
-        (
-            "Condition[List, x]:=1;",
-            None,
-            "assign to wrapped protected element",
-            ("Tag List in List /; x is Protected.",),
-        ),
-        # Behavior with symbols in the LHS
-        ("ClearAll[A,T];A=T; T=2; {A, T}", "{2, 2}", "Assignment to symbols", None),
-        (
-            "ClearAll[A,T];A=T; A=2; Clear[A]; A=3; {A, T}",
-            "{3, T}",
-            "Assignment to symbols. Rewrite value.",
-            None,
-        ),
-        (
-            "ClearAll[A,T];A=T; A[x_]=x^2; {A[u], T[u]}",
-            "{u^2, u^2}",
-            "Assignment to symbols.",
-            None,
-        ),
-        (
-            "ClearAll[A,T];A=T; A[x_]=x^2; ClearAll[A];  {A[u], T[u]}",
-            "{A[u], u^2}",
-            (
-                "Rules are associated to T, not A, "
-                "because the LHS is evaluated before the assignment."
-            ),
-            None,
-        ),
-        (
-            "ClearAll[A, T];  A=T; HoldPattern[A[x_]]=x^2;  {A[u], T[u]}",
-            "{T[u], T[u]}",
-            "Hold Pattern prevents the evaluation of the LHS. The ownvalue comes first...",
-            None,
-        ),
-        (
-            "ClearAll[A, T];  A=T; HoldPattern[A[x_]]=x^2; A=.;  {A[u], T[u]}",
-            "{u^2, T[u]}",
-            "Hold Pattern prevents the evaluation of the LHS. Removing the ownvalue.",
-            None,
-        ),
-        # HoldPattern on the LHS
-        (
-            "ClearAll[A,T];A=T; HoldPattern[T]=2; {2, 2}",
-            "{2, 2}",
-            "Assignment to symbols",
-            None,
-        ),
-        (
-            "ClearAll[A,T];A=T; HoldPattern[A]=2; {2, T}",
-            "{2, T}",
-            "Assignment to symbols. Rewrite value.",
-            None,
-        ),
-        (
-            "ClearAll[A,T];A=T; HoldPattern[A[x_]]:=x^2; {A[u], T[u]}",
-            "{T[u], T[u]}",
-            "Assignment to symbols.",
-            None,
-        ),
-        (
-            "ClearAll[A,T];A=T; HoldPattern[A][x_]:=x^2; {A[u], T[u]}",
-            "{T[u], T[u]}",
-            "Assignment to symbols.",
-            None,
-        ),
-        (
-            "ClearAll[A,T];A=T; HoldPattern[A[x_]]:=x^2;A=.; {A[u], T[u]}",
-            "{u ^ 2, T[u]}",
-            "Once the downvalue of A is gone, the rule applies...",
-            None,
-        ),
-        # In this case, we erase all the rules associated to A:
-        (
-            "ClearAll[A, T]; A=T; HoldPattern[A[x_]]:=x^2; ClearAll[A];  {A[u], T[u]}",
-            "{A[u], T[u]}",
-            "Head and elements on the LHS are evaluated before the assignment.",
-            None,
-        ),
-        (
-            "ClearAll[A,T];A=T; HoldPattern[HoldPattern[A[x_]]]:=x^2;A=.; {A[u], T[u]}",
-            "{u ^ 2, T[u]}",
-            "Nested HoldPattern",
-            None,
-        ),
-        # Conditions on the LHS
-        (
-            "ClearAll[A,T,x];A=T;x=3; Condition[T,x>2]=2; {2, 2}",
-            "{2, 2}",
-            "Assignment to symbols",
-            None,
-        ),
-        (
-            "ClearAll[A,T,x];A=T;x=3; Condition[A, x>2]=2; {2, T}",
-            "{2, T}",
-            "Assignment to symbols. Rewrite value.",
-            None,
-        ),
-        (
-            "ClearAll[A,T,x];A=T;x=3; Condition[A[x_],x>2]:=x^2; {A[u], T[u], A[4], T[4]}",
-            "{A[u], T[u], 16, 16}",
-            "Assignment to symbols.",
-            None,
-        ),
-        (
-            "ClearAll[A,T,x];A=T;x=3; Condition[A[x_],x>2]:=x^2;A=.; {A[u], T[u], A[4], T[4]}",
-            "{A[u], T[u], A[4], 16}",
-            "Assignment to symbols.",
-            None,
-        ),
-        (
-            "ClearAll[A,T,x];A=T;x=3; Condition[A[x_],x>2]:=x^2; ClearAll[A];  {A[u], T[u]}",
-            "{A[u], T[u]}",
-            (
-                "Head and elements on the LHS are evaluated before the assignment, but noticing that "
-                "Condition has the attribute `HoldRest`..."
-            ),
-            None,
-        ),
-        (
-            "ClearAll[A, T];  A=T; HoldPattern[A[x_]]:=x^2;  {A[u], T[u]}",
-            "{T[u], T[u]}",
-            "Hold Pattern prevents the evaluation of the LHS.",
-            None,
-        ),
-        (
-            "ClearAll[A, T];  A=T; HoldPattern[A[x_]]:=x^2;A=.;  {A[u], T[u]}",
-            "{u^2, T[u]}",
-            "Hold Pattern prevents the evaluation of the LHS.",
-            None,
-        ),
-        # Format
-        (
-            'ClearAll[A,T,x]; Format[A[x_]]:={x,"a"}; A[2]//ToString',
-            '"{2, a}"',
-            None,
-            None,
-        ),
-        (
-            'ClearAll[A,T,x]; A=T; Format[A[x_]]:={x,"a"}; T[2]//ToString',
-            '"{2, a}"',
-            "Define the format for T",
-            None,
-        ),
-        (
-            'ClearAll[A,T,x]; A=T; Format[A[x_]]:={x,"a"}; A=.;A[2]//ToString',
-            '"A[2]"',
-            "but not for A",
-            None,
-        ),
-        # Now, using HoldPattern
-        (
-            'ClearAll[A,T,x]; A=T; Format[HoldPattern[A][x_]]:={x,"a"}; T[2]//ToString',
-            '"T[2]"',
-            ("Define the format for A, " "because the HoldPattern. Do not affect T"),
-            None,
-        ),
-        (
-            'ClearAll[A,T,x]; A=T; Format[HoldPattern[A][x_]]:={x,"a"}; A[2]//ToString',
-            '"T[2]"',
-            "but A evals to T befor format...",
-            None,
-        ),
-        (
-            'ClearAll[A,T,x]; A=T; Format[HoldPattern[A][x_]]:={x,"a"}; A=.; A[2]//ToString',
-            '"{2, a}"',
-            "Now A do not eval to T...",
-            None,
-        ),
-        (
-            'ClearAll[A,T,x]; A=T; HoldPattern[Format[A[x_]]]:={x,"a"}; A=.; A[2]//ToString',
-            '"{2, a}"',
-            "The same that put HoldPattern inside format...",
-            None,
-        ),
-        # Conditionals
-        (
-            'ClearAll[A,T,x]; A=T; Format[Condition[A[x_],x>0]]:={x,"a"}; A=.; A[2]//ToString',
-            '"A[2]"',
-            "store the conditional rule for T...",
-            None,
-        ),
-        (
-            'ClearAll[A,T,x]; A=T; Format[Condition[A[x_],x>0]]:={x,"a"}; A=.; T[2]//ToString',
-            '"{2, a}"',
-            "store the conditional rule for T...",
-            None,
-        ),
-        # Upvalues
-        (
-            "ClearAll[F,A,Y,x]; A=T; F[A[x_],Y[x_]]^:=x^2; ClearAll[A,F,Y]; F[T[2],Y[2]]",
-            "4",
-            "the rule is still stored in T.",
-            None,
-        ),
-        (
-            "ClearAll[F,A,Y,x]; A=T; F[HoldPattern[A[x_]],Y[x_]]^:=x^2; ClearAll[A,F,Y]; F[T[2],Y[2]]",
-            "F[T[2],Y[2]]",
-            "the rule is still stored in T.",
-            None,
-        ),
-        (
-            "ClearAll[F,A,Y,x]; A=T; F[HoldPattern[A[x_]],Y[x_]]^:=x^2; ClearAll[A,F]; F[A[2],Y[2]]",
-            "4",
-            "the rule is still stored in Y.",
-            None,
-        ),
-        (
-            "ClearAll[F,A,Y,x]; A=T; F[{a,b,c},Y[x_]]^:=x^2; ClearAll[A,F]; F[{a,b,c},Y[2]]",
-            "4",
-            "There is a warning, because a rule cannot be associated to List, but it is stored on Y.",
-            ("Tag List in F[{a, b, c}, Y[x_]] is Protected.",),
-        ),
-    ],
-)
-def test_assignment(expr, expect, fail_msg, expected_msgs):
-    check_evaluation(
-        expr, expect, failure_message=fail_msg, expected_messages=expected_msgs
-=======
 str_test_set_with_oneidentity = """
 SetAttributes[SUNIndex, {OneIdentity}];
 SetAttributes[SUNFIndex, {OneIdentity}];
@@ -554,7 +305,7 @@
         (None, None, None),
         (
             (
-                "A[x_]:=B[x];B[x_]:=F[x_];F[x_]:=G[x];"
+                "A[x_]:=B[x];B[x_]:=F[x];F[x_]:=G[x];"
                 "H[A[y_]]:=Q[y]; ClearAll[F];"
                 "{H[A[5]],H[B[5]],H[F[5]],H[G[5]]}"
             ),
@@ -569,7 +320,6 @@
         ),
     ],
 )
-@skip_or_fail
 def test_set_and_clear_to_fix(str_expr, str_expected, msg):
     """
     Test calls to Set, Clear and ClearAll. If
@@ -713,5 +463,248 @@
 def test_private_doctests(str_expr, str_expected, msgs, failure_msg):
     check_evaluation(
         str_expr, str_expected, expected_messages=msgs, failure_message=failure_msg
->>>>>>> 79bf34d0
+    )
+
+
+@pytest.mark.parametrize(
+    ["expr", "expect", "fail_msg", "expected_msgs"],
+    [
+        (None, None, None, None),
+        # Trivial cases on protected symbols
+        (
+            "List:=1;",
+            None,
+            "assign to protected element",
+            ("Symbol List is Protected.",),
+        ),
+        (
+            "HoldPattern[List]:=1;",
+            None,
+            "assign to wrapped protected element",
+            ("Tag List in HoldPattern[List] is Protected.",),
+        ),
+        (
+            "PatternTest[List, x]:=1;",
+            None,
+            "assign to wrapped protected element",
+            ("Tag List in List ? x is Protected.",),
+        ),
+        (
+            "Condition[List, x]:=1;",
+            None,
+            "assign to wrapped protected element",
+            ("Tag List in List /; x is Protected.",),
+        ),
+        # Behavior with symbols in the LHS
+        ("ClearAll[A,T];A=T; T=2; {A, T}", "{2, 2}", "Assignment to symbols", None),
+        (
+            "ClearAll[A,T];A=T; A=2; Clear[A]; A=3; {A, T}",
+            "{3, T}",
+            "Assignment to symbols. Rewrite value.",
+            None,
+        ),
+        (
+            "ClearAll[A,T];A=T; A[x_]=x^2; {A[u], T[u]}",
+            "{u^2, u^2}",
+            "Assignment to symbols.",
+            None,
+        ),
+        (
+            "ClearAll[A,T];A=T; A[x_]=x^2; ClearAll[A];  {A[u], T[u]}",
+            "{A[u], u^2}",
+            (
+                "Rules are associated to T, not A, "
+                "because the LHS is evaluated before the assignment."
+            ),
+            None,
+        ),
+        (
+            "ClearAll[A, T];  A=T; HoldPattern[A[x_]]=x^2;  {A[u], T[u]}",
+            "{T[u], T[u]}",
+            "Hold Pattern prevents the evaluation of the LHS. The ownvalue comes first...",
+            None,
+        ),
+        (
+            "ClearAll[A, T];  A=T; HoldPattern[A[x_]]=x^2; A=.;  {A[u], T[u]}",
+            "{u^2, T[u]}",
+            "Hold Pattern prevents the evaluation of the LHS. Removing the ownvalue.",
+            None,
+        ),
+        # HoldPattern on the LHS
+        (
+            "ClearAll[A,T];A=T; HoldPattern[T]=2; {2, 2}",
+            "{2, 2}",
+            "Assignment to symbols",
+            None,
+        ),
+        (
+            "ClearAll[A,T];A=T; HoldPattern[A]=2; {2, T}",
+            "{2, T}",
+            "Assignment to symbols. Rewrite value.",
+            None,
+        ),
+        (
+            "ClearAll[A,T];A=T; HoldPattern[A[x_]]:=x^2; {A[u], T[u]}",
+            "{T[u], T[u]}",
+            "Assignment to symbols.",
+            None,
+        ),
+        (
+            "ClearAll[A,T];A=T; HoldPattern[A][x_]:=x^2; {A[u], T[u]}",
+            "{T[u], T[u]}",
+            "Assignment to symbols.",
+            None,
+        ),
+        (
+            "ClearAll[A,T];A=T; HoldPattern[A[x_]]:=x^2;A=.; {A[u], T[u]}",
+            "{u ^ 2, T[u]}",
+            "Once the downvalue of A is gone, the rule applies...",
+            None,
+        ),
+        # In this case, we erase all the rules associated to A:
+        (
+            "ClearAll[A, T]; A=T; HoldPattern[A[x_]]:=x^2; ClearAll[A];  {A[u], T[u]}",
+            "{A[u], T[u]}",
+            "Head and elements on the LHS are evaluated before the assignment.",
+            None,
+        ),
+        (
+            "ClearAll[A,T];A=T; HoldPattern[HoldPattern[A[x_]]]:=x^2;A=.; {A[u], T[u]}",
+            "{u ^ 2, T[u]}",
+            "Nested HoldPattern",
+            None,
+        ),
+        # Conditions on the LHS
+        (
+            "ClearAll[A,T,x];A=T;x=3; Condition[T,x>2]=2; {2, 2}",
+            "{2, 2}",
+            "Assignment to symbols",
+            None,
+        ),
+        (
+            "ClearAll[A,T,x];A=T;x=3; Condition[A, x>2]=2; {2, T}",
+            "{2, T}",
+            "Assignment to symbols. Rewrite value.",
+            None,
+        ),
+        (
+            "ClearAll[A,T,x];A=T;x=3; Condition[A[x_],x>2]:=x^2; {A[u], T[u], A[4], T[4]}",
+            "{A[u], T[u], 16, 16}",
+            "Assignment to symbols.",
+            None,
+        ),
+        (
+            "ClearAll[A,T,x];A=T;x=3; Condition[A[x_],x>2]:=x^2;A=.; {A[u], T[u], A[4], T[4]}",
+            "{A[u], T[u], A[4], 16}",
+            "Assignment to symbols.",
+            None,
+        ),
+        (
+            "ClearAll[A,T,x];A=T;x=3; Condition[A[x_],x>2]:=x^2; ClearAll[A];  {A[u], T[u]}",
+            "{A[u], T[u]}",
+            (
+                "Head and elements on the LHS are evaluated before the assignment, but noticing that "
+                "Condition has the attribute `HoldRest`..."
+            ),
+            None,
+        ),
+        (
+            "ClearAll[A, T];  A=T; HoldPattern[A[x_]]:=x^2;  {A[u], T[u]}",
+            "{T[u], T[u]}",
+            "Hold Pattern prevents the evaluation of the LHS.",
+            None,
+        ),
+        (
+            "ClearAll[A, T];  A=T; HoldPattern[A[x_]]:=x^2;A=.;  {A[u], T[u]}",
+            "{u^2, T[u]}",
+            "Hold Pattern prevents the evaluation of the LHS.",
+            None,
+        ),
+        # Format
+        (
+            'ClearAll[A,T,x]; Format[A[x_]]:={x,"a"}; A[2]//ToString',
+            '"{2, a}"',
+            None,
+            None,
+        ),
+        (
+            'ClearAll[A,T,x]; A=T; Format[A[x_]]:={x,"a"}; T[2]//ToString',
+            '"{2, a}"',
+            "Define the format for T",
+            None,
+        ),
+        (
+            'ClearAll[A,T,x]; A=T; Format[A[x_]]:={x,"a"}; A=.;A[2]//ToString',
+            '"A[2]"',
+            "but not for A",
+            None,
+        ),
+        # Now, using HoldPattern
+        (
+            'ClearAll[A,T,x]; A=T; Format[HoldPattern[A][x_]]:={x,"a"}; T[2]//ToString',
+            '"T[2]"',
+            ("Define the format for A, " "because the HoldPattern. Do not affect T"),
+            None,
+        ),
+        (
+            'ClearAll[A,T,x]; A=T; Format[HoldPattern[A][x_]]:={x,"a"}; A[2]//ToString',
+            '"T[2]"',
+            "but A evals to T befor format...",
+            None,
+        ),
+        (
+            'ClearAll[A,T,x]; A=T; Format[HoldPattern[A][x_]]:={x,"a"}; A=.; A[2]//ToString',
+            '"{2, a}"',
+            "Now A do not eval to T...",
+            None,
+        ),
+        (
+            'ClearAll[A,T,x]; A=T; HoldPattern[Format[A[x_]]]:={x,"a"}; A=.; A[2]//ToString',
+            '"{2, a}"',
+            "The same that put HoldPattern inside format...",
+            None,
+        ),
+        # Conditionals
+        (
+            'ClearAll[A,T,x]; A=T; Format[Condition[A[x_],x>0]]:={x,"a"}; A=.; A[2]//ToString',
+            '"A[2]"',
+            "store the conditional rule for T...",
+            None,
+        ),
+        (
+            'ClearAll[A,T,x]; A=T; Format[Condition[A[x_],x>0]]:={x,"a"}; A=.; T[2]//ToString',
+            '"{2, a}"',
+            "store the conditional rule for T...",
+            None,
+        ),
+        # Upvalues
+        (
+            "ClearAll[F,A,Y,x]; A=T; F[A[x_],Y[x_]]^:=x^2; ClearAll[A,F,Y]; F[T[2],Y[2]]",
+            "4",
+            "the rule is still stored in T.",
+            None,
+        ),
+        (
+            "ClearAll[F,A,Y,x]; A=T; F[HoldPattern[A[x_]],Y[x_]]^:=x^2; ClearAll[A,F,Y]; F[T[2],Y[2]]",
+            "F[T[2],Y[2]]",
+            "the rule is still stored in T.",
+            None,
+        ),
+        (
+            "ClearAll[F,A,Y,x]; A=T; F[HoldPattern[A[x_]],Y[x_]]^:=x^2; ClearAll[A,F]; F[A[2],Y[2]]",
+            "4",
+            "the rule is still stored in Y.",
+            None,
+        ),
+        (
+            "ClearAll[F,A,Y,x]; A=T; F[{a,b,c},Y[x_]]^:=x^2; ClearAll[A,F]; F[{a,b,c},Y[2]]",
+            "4",
+            "There is a warning, because a rule cannot be associated to List, but it is stored on Y.",
+            ("Tag List in F[{a, b, c}, Y[x_]] is Protected.",),
+        ),
+    ],
+)
+def test_assignment(expr, expect, fail_msg, expected_msgs):
+    check_evaluation(
+        expr, expect, failure_message=fail_msg, expected_messages=expected_msgs
     )