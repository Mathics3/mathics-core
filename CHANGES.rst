	.. contents::

CHANGES
=======


New Builtins
++++++++++++


* `Elements`


Compatibility
-------------

* ``*Plot`` does not show messages during the evaluation.



Internals
---

* ``eval_abs`` and ``eval_sign`` extracted from ``Abs`` and ``Sign`` and added to ``mathics.eval.arithmetic``.


Bugs
----

* Improved support for ``DirectedInfinity`` and ``Indeterminate``.


6.0.1
-----

Release to get Pillow 9.2 dependency added for Python 3.7+

Some Pattern-matching code gone over to add type annotations and to start
documenting its behavior and characteristics. Function
attributes are now examined and stored at the time of Pattern-object creation
rather than at evaluation time. This better matches WMA behavior which pulls
out attribute this even earlier than this.  These changes speed up
doctest running time by about 7% under Pyston.

Combinatorica version upgraded from 0.9 (circa 1992) to 0.91 (circa 1995) which closer matches the published book.

Random builtin documentation gone over to conform to current documentation style.

6.0.0
-----

A fair bit of code refactoring has gone on so that we might be able to
scale the code, get it to be more performant, and more in line with
other interpreters. There is Greater use of Symbols as opposed to strings.

The builtin Functions have been organized into grouping akin to what is found in WMA.
This is not just for documentation purposes, but it better modularizes the code and keep
the modules smaller while suggesting where functions below as we scale.

Image Routines have been gone over and fixed. Basically we use Pillow
imaging routines and as opposed to home-grown image code.

A number of Built-in functions that were implemented were not accessible for various reasons.

Mathics3 Modules are better integrated into the documentation.
Existing Mathics3 modules ``pymathics.graph`` and ``pymathics.natlang`` have
had a major overhaul, although more is needed. And will continue after the 6.0.0 release

We have gradually been rolling in more Python type annotations and
current Python practices such as using ``isort``, ``black`` and ``flake8``.

Evaluation methods of built-in functions start ``eval_`` not ``apply_``.


API
+++

#. New function ``mathics.system_info.python_implementation()`` shows the Python Implementation, e.g. CPython, PyPy, Pyston that is running Python. This is included in the information ``mathics.system_info.mathics_system__system_info()`` returns and is used in ``$PythonImplementation``
#. A list of optional software can be found in ``mathics.optional_software``. Versions of that software are included in ``mathics.version_info``.


Package update
..............

#. SymPy 1.11.1 accepted
#. Numpy 1.24.0 accepted


New Builtins
+++++++++++

#. ``$BoxForms``
#. ``$OutputForms``
#. ``$PrintForms``
#. ``$PythonImplementation``
#. ``Accuracy``
#. ``ClebschGordan``
#. ``Curl`` (2-D and 3-D vector forms only)
#. ``DiscretePlot``
#. ``Kurtosis``
#. ``ListLogPlot``
#. ``LogPlot``
#. ``$MaxMachineNumber``
#. ``$MinMachineNumber``
#. ``NumberLinePlot``
#. ``PauliMatrix``
#. ``Remove``
#. ``SetOptions``
#. ``SixJSymbol``
#. ``Skewness``
#. ``ThreeJSymbol``


Documentation
+++++++++++++

#. All Builtins have links to WMA pages.
#. "Accuracy and Precision" section added to the Tutorial portion.
#. "Attribute Definitions" section reinstated.
#. "Expression Structure" split out as a guide section (was "Structure of Expressions").
#. "Exponential Functional" split out from "Trigonometry Functions"
#. "Functional Programming" section split out.
#. "Image Manipulation" has been split off from Graphics and Drawing and turned into a guide section.
#. Image examples now appear in the LaTeX and therfore the PDF doc
#. "Logic and Boolean Algebra" section reinstated.
#. "Forms of Input and Output" is its own guide section.
#. More URL links to Wiki pages added; more internal cross links added.
#. "Units and Quantities" section reinstated.
#. The Mathics3 Modules are now included in LaTeX and therefore the PDF doc.

Internals
+++++++++

#. ``boxes_to_`` methods are now optional for ``BoxElement`` subclasses. Most of the code is now moved to the ``mathics.format`` submodule, and implemented in a more scalable way.
#. ``from_mpmath`` conversion supports a new parameter ``acc`` to set the accuracy of the number.
#. ``mathics.builtin.inout`` was split in several modules (``inout``, ``messages``, ``layout``, ``makeboxes``) in order to improve the documentation.
#. ``mathics.eval`` was create to have code that might be put in an instruction interpreter. The opcodes-like functions start ``eval_``, other functions are helper functions for those.
#. Operator name to Unicode or ASCII comes from Mathics scanner character tables.
#. Builtin instance methods that start ``eval`` are considered rule matching and function application; the use of the name ``apply``is deprecated, when ``eval`` is intended.
#. Modularize and improve the way in which ``Builtin`` classes are selected to have an associated ``Definition``.
#. ``_SetOperator.assign_elementary`` was renamed as ``_SetOperator.assign``. All the special cases are not handled by the ``_SetOperator.special_cases`` dict.
#. ``isort`` run over all Python files. More type annotations and docstrings on functions added.
#. caching on immutable atoms like, ``String``, ``Integer``, ``Real``, etc. was improved; the ``__hash__()`` function was sped up. There is a small speedup overall from this at the expense of increased memory.
#. more type annotations added to functions, especially builtin functions
#. Numerical constants used along the code was renamed using caps, according to the Python's convention.

Bugs
++++

<<<<<<< HEAD
# ``0`` with a given precision (like in ```0`3```) is now parsed as ``0``, an integer number.
# Reading certain GIFs now work again
#. ``Random[]`` works now.
#. ``RandomSample`` with one list argument now returns a random ordering of the list items. Previously it would return just one item.
#. Origin placement corrected on ``ListPlot`` and ``LinePlot``.
#. Fix long-standing bugs in Image handling
#. Some scikit image routines line ``EdgeDetect`` were getting omitted due to overly stringent PyPI requirements
#. Units and Quantities were sometimes failing. Also they were omitted from documentation.
#. Better handling of ``Infinite`` quantities.
#. Improved ``Precision`` and ``Accuracy``compatibility with WMA. In particular, ``Precision[0.]`` and ``Accuracy[0.]``
#. Accuracy in numbers using the notation ``` n.nnn``acc ```  now is properly handled.
#. numeric precision in mpmath was not reset after operations that changed these. This cause huges slowdowns after an operation that set the mpmath precison high. This was the source of several-minute slowdowns in testing.
#. GIF87a (```MadTeaParty.gif`` or ExampleData) image loading fixed
#. Replace non-free Leena image with a a freely distributable image. Issue #728


PyPI Package requirements
+++++++++++++++++++++++++

Mathics3 aims at a more richer set of functionality.

Therefore NumPy and Pillow (9.10 or later) are required Python
packages where they had been optional before.  In truth, probably
running Mathics without one or both probably did not work well if it
worked at all; we had not been testing setups that did not have NumPy.
=======
#. ``0`` with a given precision (like in ```0`3```) is now parsed as ``0``, an integer number.
#. Improving parsing ``RowBox`` expressions including ``FormBox`` tags (``` \` ```) inside. 
>>>>>>> 6fad0481

Enhancements
++++++++++++

#. Vector restriction on ``Norm[]`` removed. "Frobinius" p-form allowed.
#. Better handling of comparisons with finite precision numbers.
#. Improved implementation for  ``Precision``.
#. Infix operators, like ``->`` render with their Unicode symbol when ``$CharacterEncoding`` is not "ASCII".
#. ``Grid`` compatibility with WMA was improved.  Now it supports non-uniform list of lists and lists with general elements.
#. Support for BigEndian Big TIFF



5.0.2
-----

Get in `requirements-cython.txt`` into tarball. Issue #483

New Symbols
+++++++++++

#. ``Undefined``



5.0.1
-----

Mostly a release to fix a Python packaging problem.

Internals
+++++++++


#. ``format`` and ``do_format`` methods were removed from the interface of
   ``BaseElement``, becoming non-member functions.
#. The class ``BoxElement`` was introduced as a base for boxing elements.

New Builtin
+++++++++++
#. 'Inverse Gudermannian'.

Documentation
+++++++++++++

Hyperbolic functions were split off form trigonometry and exponential functions. More URL links were added.

Bugs
++++

#. Creating a complex number from Infinity no longer crashes and returns 'I * Infinity'

5.0.0
------


This release starts to address some of the performance problems and terminology confusion that goes back to the very beginning.
As a result, this release is not API compatible with prior releases.

In conjunction with the performance improvement in this release, we start refactoring some of the core classes and modules to start to get this to look and act more like other interpreters, and to follow more current Python practice.

More work will continue in subsequent releases.

New Builtins
++++++++++++
#. Euler's ``Beta`` function.
#. ``Bernoulli``.
#. ``CatalanNumber`` (Integer arguments only).
#. ``CompositeQ``.
#. ``Diagonal``. Issue #115.
#. ``Divisible``.
#. ``EllipticE``
#. ``EllipticF``
#. ``EllipticK``
#. ``EllipticPi``
#. ``EulerPhi``
#. ``$Echo``. Issue #42.
#. ``FindRoot`` was improved for supporting numerical derivatives Issue #67, as well as the use of scipy libraries when are available.
#. ``FindRoot`` (for the ``newton`` method) partially supports ``EvaluationMonitor`` and ``StepMonitor`` options.
#. ``FindMinimum`` and ``FindMaximum`` now have a minimal implementation for 1D problems and the use of scipy libraries when are available.
#. ``LogGamma``.
#. ``ModularInverse``.
#. ``NumericFunction``.
#. ``Projection``.
#. Partial support for Graphics option ``Opacity``.
#. ``SeriesData`` operations was improved.
#. ``TraceEvaluation[]`` shows expression name calls and return values of it argument.
   -  Pass option ``ShowTimeBySteps``, to show accumulated time before each step
   - The variable ``$TraceEvalution`` when set True will show all expression evaluations.
#. ``TraditionalForm``


Enhancements
++++++++++++

#. ``D`` acts over ``Integrate`` and  ``NIntegrate``. Issue #130.
#. ``SameQ`` (``===``) handles chaining, e.g. ``a == b == c`` or ``SameQ[a, b, c]``.
#. ``Simplify`` handles expressions of the form ``Simplify[0^a]`` Issue #167.
#. ``Simplify`` and ``FullSimplify`` support optional parameters ``Assumptions`` and ``ComplexityFunction``.
#. ``UnsameQ`` (``=!=``) handles chaining, e.g. ``a =!= b =!= c`` or ``UnsameQ[a, b, c]``.
#. Assignments to usage messages associated with ``Symbols`` is allowed as it is in WMA. With this and other changes, Combinatorica 2.0 works as written.
#. ``Share[]`` performs an explicit call to the Python garbage collection and returns the amount of memory free.
#. Improve the compatibility of ``TeXForm`` and ``MathMLForm`` outputs with WMA. MathML tags around numbers appear as "<mn>" tags instead of "<mtext>", except in the case of ``InputForm`` expressions. In TeXForm some quotes around strings have been removed to conform to WMA. It is not clear whether this is the correct behavior.
#. Allow ``scipy`` and ``skimage`` to be optional. In particular: revise ``Nintegrate[]`` to use ``Method="Internal"`` when scipy isn't available.
#. Pyston up to versions from 2.2 to 2.3.4 are supported as are PyPy versions from 3.7-7.3.9.0 up 3.9-7.3.9. However those Python interpreters may have limitations and limitations on packages that they support.
#. Improved support for ``Series`` Issue #46.
#. ``Cylinder`` rendering is implemented in Asymptote.


Documentation
+++++++++++++

#. "Testing Expressions" section added.
#. "Representation of Numbers" section added.
#. "Descriptive Statistics" section added and "Moments" folded into that.
#. Many More URL references. ``<url>`` now supports link text.
#. Reference Chapter and Sections are now in alphabetical order
#. Two-column mode was removed in most sections so the printed PDF looks nicer.
#. Printed Error message output in test examples is in typewriter font and doesn't drop inter-word spaces.

Internals
+++++++++

#. Inexplicably, what the rest of the world calls a "nodes" in a tree or or in WMA "elements" in a tree had been called a "leaves". We now use the proper term "element".
#. Lots of predefined ``Symbol``s have been added. Many appear in the module ``mathics.core.systemsymbols``.
#. Attributes are now stored in a bitset instead of a tuple of string. This speeds up attributes read, and RAM usage, .
#. ``Symbol.is_numeric`` and  ``Expression.is_numeric`` now uses the attribute ``Definition.is_numeric`` to determine the returned value.
#. ``NIntegrate`` internal algorithms and interfaces to ``scipy`` were moved to ``mathics.algorithm.integrators`` and ``mathics.builtin.scipy_utils.integrators`` respectively.
#. ``N[Integrate[...]]`` now is evaluated as ``NIntegrate[...]``
#. Definitions for symbols ``CurrentContext`` and ``ContextPath[]`` are mirrored in the ``mathics.core.definitions.Definitions`` object for faster access.
#. ``FullForm[List[...]]`` is shown as ``{...}`` according to the WL standard.
#. ``Expression.is_numeric()`` accepts an ``Evaluation`` object as a parameter;  the definitions attribute of that is used.
#. ``SameQ`` first checks the type, then the ``id``, and then names in symbols.
#. In ``mathics.builtin.patterns.PatternTest``, if the condition is one of the most used tests (``NumberQ``, ``NumericQ``, ``StringQ``, etc) the ``match`` method is overwritten to specialized versions that avoid function calls.
#. ``mathics.core.patterns.AtomPattern`` specializes the comparison depending of the ``Atom`` type.
#. To speed up development, you can set ``NO_CYTHON`` to skip Cythonizing Python modules. If you are using Pyston or PyPy, Cythonization slows things down.
#. ``any`` and``all`` calls were unrolled as loops in Cythonized modules: this avoids the overhead of a function call replacing it by a (C) for loop, which is faster.
#. A bug was fixed relating to the order in which ``mathics.core.definitions`` stores the rules
#. ``InstanceableBuiltin`` -> ``BuiltinElement``
#. ``BoxConstruction`` -> ``BoxExpression``
#. the method ``Element.is_true()`` was removed in favor of ``is SymbolTrue``
#. ``N[_,_,Method->method]`` was reworked. Issue #137.
#. The methods  ``boxes_to_*`` were moved to ``BoxExpression``.
#. remove ``flatten_*`` from the ``Atom`` interface.
#. ``Definition`` has a new property ``is_numeric``.

Speed improvements:
...................

#. Creating two ``Symbol`` objects with the same name will give the same object. This avoids unnecessary string comparisons, and calls to ``ensure_context``.
#. Attributes are now stored in a bitset instead of a tuple of strings.
#. The ``Definitions`` object has two properties: ``current_contex`` and ``context_path``. This speeds up the lookup of symbols names.  These properties store their values into the corresponding symbols in the ``builtin`` definitions.
#. ``eval_N`` was add to speed up the then often-used built-in function ``N``.
#. ``Expression`` evaluation was gone over and improved. properties on the collection which can speed up evaluation, such as whether an expression is fully evaluated, is ordered, or is flat are collected.
#. ``List`` evaluation is customized. There is a new ``ListExpression`` class which has a more streamlined ``evaluate()`` method. More of this kind of thing will follow
#. ``BaseExpression.get_head`` avoids building a symbol saving two function calls.


Package update
..............

#. SymPy 1.10.1

Compatibility
+++++++++++++

#. ``ScriptCommandLine`` now returns, as the first element, the name of the script file (when available), for compatibility with WMA. Issue #132.
#. ``Expression.numerify`` improved in a way to obtain a behavior closer to WMA.
#. ``NumericQ`` lhs expressions are now handled as a special case in assignment. For example ``NumericQ[a]=True`` tells the interpreter that ``a`` must be considered
  a numeric quantity, so ``NumericQ[Sin[a]]`` evaluates to ``True``.

Bugs
++++

#. ``First``, ``Rest`` and  ``Last`` now handle invalid arguments.
#.  ``Set*``: fixed issue #128.
#.  ``SameQ``: comparison with MachinePrecision only needs to be exact within the last bit Issue #148.
#. Fix a bug in ``Simplify`` that produced expressions of the form ``ConditionalExpression[_,{True}]``.
#. Fix bug in ``Clear``  and ``ClearAll`` (#194).
#. Fix base 10 formatting for infix ``Times``. Issue #266.
#. Partial fix of ``FillSimplify``
#. Streams used in MathicsOpen are now freed and their file descriptors now released. Issue #326.
#. Some temporary files that were created are now removed from the filesystem. Issue #309.
#. There were a number of small changes/fixes involving ``NIntegrate`` and its Method options. ``Nintegrate`` tests have been expanded.
#. Fix a bug in handling arguments of pythonized expressions, that are produced by ``Compile`` when the llvmlite compiler fails.
#. ``N`` now handles arbitrary precision numbers when the number of digits is not specified.
#. `N[Indeterminate]` now produces `Indeterminate` instead a `PrecisionReal(nan)`.
#. Fix crash in ``NestWhile`` when supplying ``All`` as the fourth argument.
#. Fix the comparison between ``Image`` and other expressions.
#. Fix an issue that prevented that `Collect` handles properly polynomials on expressions (issue #285).
#. Fix a bug in formatting expressions of the form ``(-1)^a`` without the parenthesis (issue #332).
#. Fix a but in failure in the order in which ``mathics.core.definitions`` stores the rules.
#. Numeric overflows now do not affect the full evaluation, but instead just the element which produce it.
#. Compatibility with the way expressions are ordered more closely follows WMA: Now expressions with fewer elements come first (issue #458).
#. The order of the context name resolution (and ``$ContextPath``) was switched; ``"System`` comes before ``"Global``.

Incompatible changes
+++++++++++++++++++++

The following changes were motivated by a need to speed up the interpreter.

#. ``Expression`` arguments differ. The first parameter has to be a ``Symbol`` while the remaining arguments have to be some sort of ``BaseElement`` rather than something that can be converted to an element.
  Properties for the collection of elements can be specified when they are known. To get the old behavior, use ``to_expression``
#. Expressions which are lists are a new kind of class, ``ListExpression``. As with expressions, the constructor requires valid elements, not something convertible to an element. Use ``to_mathics_list``


-----------------


4.0.1
-----

New builtins
++++++++++++

#. ``Guidermannian``
#. ``Cone``
#. ``Tube``
#. ``Normal`` now have a basic support for ``SeriesData``

Tensor functions:

#. ``RotationTransform``
#. ``ScalingTransform``
#. ``ShearingTransform``
#. ``TransformationFunction``
#. ``TranslationTransform``

Spherical Bessel functions:

#. ``SphericalBesselJ``
#. ``SphericalBesselY``
#. ``SphericalHankelH1``
#. ``SphericalHankelH2``

Gamma functions:

#. ``PolyGamma``
#. ``Stieltjes``

Uniform Polyhedron
#. ``Dodecahedron``
#. ``Icosahedron``
#. ``Octahedron``
#. ``TetraHedron``
#. ``UniformPolyedron``

Mathics-specific

#. ``TraceBuiltin[]``, ``$TraceBuiltins``, ``ClearTrace[]``, ``PrintTrace[]``

These collect builtin-function call counts and elapsed time in the routines.
``TraceBuiltin[expr]`` collects information for just *expr*. Whereas
setting ``$TraceBuiltins`` to True will accumulate results of evaluations
``PrintTrace[]`` dumps the statistics and ``ClearTrace[]`` clears the statistics data.

``mathics -T/--trace-builtin`` is about the same as setting
``$TraceBuiltins = True`` on entry and runs ``PrintTrace[]`` on exit.


Bugs
++++

#. Fix and document better behavior of ``Quantile``
#. Improve Asymptote ``BezierCurve``implementation
#. ``Rationalize`` gives symmetric results for +/- like MMA does. If
  the result is an integer, it stays that way.
#. stream processing was redone. ``InputStream``, ``OutputStream`` and
  ``StringToStream`` should all open, close, and assign stream numbers now

4.0.0
#.----

The main thrust behind this API-breaking release is to be able to
support a protocol for Graphics3D.

It new Graphics3D protocol is currently expressed in JSON. There is an
independent `threejs-based module
<https://www.npmjs.com/package/@mathicsorg/mathics-threejs-backend>`_
to implement this. Tiago Cavalcante Trindade is responsible for this
code.

The other main API-breaking change is more decentralization of the
Mathics Documentation. A lot more work needs to go on here, and so
there will be one or two more API breaking releases. After this
release, the documentation code will be split off into its own git
repository.

Enhancements
++++++++++++

#. a Graphics3D protocol, mentioned above, has been started
#. ``mathics.setting`` have been gone over to simplify.
#. A rudimentary and crude SVG Density Plot was added. The prior method
  relied on mysterious secret handshakes in JSON between Mathics Core
  and Mathics Django. While the density plot output was nicer in
  Mathics Django, from an overall API perspective this was untenable. A
  future version may improve SVG handling of Density plots using
  elliptic density gratings in SVG. And/or we may define this in the
  JSON API.
#. SVG and Asymptote drawing now includes inline comments indicating
  which Box Structures are being implemented in code

Documentation
.............

#. Document data used in producing PDFs and HTML-rendered documents is now stored
  in both the user space, where it can be extended, and in the package install
  space -- which is useful when there is no user-space data.
#. The documentation pipeline has been gone over. Turning the internal data
  into a LaTeX file is now a separate own program. See ``mathics/doc/test/README.rst``
  for an overview of the dataflow needed to create a PDF.
#. Summary text for various built-in functions has been started. These
  summaries are visible in Mathics Django when lists links are given
  in Chapters, Guide Sections, or Sections.
#. A Sections for Lists has been started and grouping for these
  have been added. So code and sections have moved around here.
#. Regexp detection of tests versus document text has been improved.
#. Documentation improved
#. The flakiness around showing sine graphs with filling on the axes or below has
  been addressed. We now warn when a version of Asymptote or Ghostscript is used
  that is likely to give a problem.

Bugs
++++

#. A small SVGTransform bug was fixed. Thanks to axelclk for spotting.
#. Elliptic arcs are now supported in Asymptote. There still is a bug however
  in calculating the bounding box when this happens.
#. A bug in image decoding introduced in 3.1.0 or so was fixed.
#. A bug SVG LineBoxes was fixed

Regressions
+++++++++++

#. Some of the test output for builtins inside a guide sections is not automatically rendered
#. Density plot rendered in Mathics Django do not render as nice since we no longer
  use the secret protocol handshake hack. We may fix this in a future release
#. Some of the Asymptote graphs look different. Graphic3D mesh lines are not as
  prominent or don't appear. This is due to using a newer version of Asymptote, and
  we will address this in a future release.

-----------------

3.1.0
----

New variables and builtins
++++++++++++++++++++++++++

#. ``Arrow`` for Graphics3D (preliminary)
#. ``Cylinder`` (preliminary)
#. ``Factorial2`` PR #1459 Issue #682.

Enhancements
++++++++++++

Large sections like the "Strings and Characters", "Integer Functions" and "Lists" sections
have been broken up into subsections. These more closely match
online WL "Guide" sections.  This is beneficial not just in the
documentation, but also for code organization. See PRs #1464, #1473.

A lot more work is needed here.

The Introduction section of the manual has been revised. Licensing and Copyright/left sections
have been reformatted for non-fixed-width displays. #1474

PolarPlot documentation was improved. #1475.

A getter/setter method for Mathics settings was added #1472.


Bugs
++++

#. Add ``requirements-*.txt``to distribution files. ``pip install Mathics3[dev]`` should work now. PR #1461
#. Some ``PointBox`` bugs were fixed
#. Some ``Arrow3DBox`` and ``Point3DBox`` bugs were fixed PR #1463
#. Fix bug in ``mathics`` CLI when  ``-script`` and ``-e`` were combined PR #1455

-----------------


3.0.0
----

Overall there is a major refactoring underway of how formatting works
and its interaction with graphics.  More work will come in later releases.

Some of the improvements are visible not here but in the front-ends
mathicsscript and mathics-django. In mathicsscript, we can now show
SVG images (via matplotlib).  In Mathics Django, images and threejs
graphs are no longer embedded in MathML.

A lot of the improvements in this release were done or made possible with the help of
Tiago Cavalcante Trindade.

Enhancements
++++++++++++

It is now possible to get back SVG, and graphics that are not embedded in MathML.

The code is now Pyston 2.2 compatible. However ``scipy`` ``lxml`` are
not currently available on Pyston so there is a slight loss of
functionality. The code runs about 30% faster under Pyston 2.2. Note
that the code also works under PyPy 3.7.

Bugs
++++

#. Tick marks and the placement of numbers on charts have been corrected. PR #1437
#. Asymptote now respects the ``PointSize`` setting.
#. In graphs rendered in SVG, the ``PointSize`` has been made more closely match Mathematica.
#. Polygons rendered in Asymptote now respects the even/odd rule for filling areas.

Density Plots rendered in SVG broke with this release. They will be reinstated in the future.

Documentation
+++++++++++++

Go over settings file to ensure usage names are full sentences.

We have started to put more builtins in the sections or subsections
following the organization in Mathematics 5 or as found in the online
Wolfram Language Reference. As a result, long lists in previous topics
are a bit shorter and there are now more sections. This work was
started in 2.2.0.

More work is needed on formatting and showing this information, with
the additional breakout we now have subsections. More reorganization
and sectioning is needed.

These cleanups will happen in a future version.

Chapters without introductory text like ``Structural Operations``, or ``Tensors`` have had descriptions added.

Sections that were empty have either been expanded or removed because
the underlying name was never a user-level built in, e.g. the various
internal Boxing functions like ``DiskBox``, or ``CompiledCodeBox``

Documentation specific builtins like ``PolarPlot`` or
``BernsteinBasis`` have been added improved, and document examples
have been revised such as for ``PieChart``, ``Pi`` and others.

The Mathics Gallery examples have been updated.

Some slight improvements were made to producing the PDF and more kinds
of non-ASCII symbols are tolerated. Expect more work on this in the
future via tables from the `Mathics Scanner <https://pypi.org/project/Mathics-Scanner/1.2.1/>`_ project.

Chapters are no longer in Roman Numerals.


Internal changes
++++++++++++++++

#. ``docpipline.py``  accepts the option ``--chapters`` or ``-c`` to narrow tests to a particular chapter
#. Format routines have been isolated into its own module. Currently we have format routines for SVG, JSON and
  Asymptote. Expect more reorganization in the future.
#. Boxing routines have been isolated to its own module.
#. The entire code base has been run through the Python formatter `black <https://black.readthedocs.io/en/stable/>`_.
#. More Python3 types to function signatures have been added.
#. More document tests that were not user-visible have been moved to
  unit tests which run faster. More work is needed here.

-----------------

2.2.0
----

Package update
++++++++++++++

#. SymPy 1.8

New variables and builtins
++++++++++++++++++++++++++

#. ``Arg``
#. ``CoefficientArrays`` and ``Collect`` (#1174, #1194)
#. ``Dispatch``
#. ``FullSimplify``
#. ``LetterNumber`` #1298. The ``alphabet`` parameter supports only a minimal number of languages.
#. ``MemoryAvailable``
#. ``MemoryInUse``
#. ``Nand`` and ``Nor`` logical functions.
#. ``Series``,  ``O`` and ``SeriesData``
#. ``StringReverse``
#. ``$SystemMemory``
#. Add all of the named colors, e.g. ``Brown`` or ``LighterMagenta``.



Enhancements
++++++++++++

#. a function `evaluate_predicate` allows for a basic predicate evaluation using `$Assumptions`.
#. ``Attributes`` accepts a string parameter.
#. ``Cases`` accepts Heads option. Issue #1302.
#. ``ColorNegate`` for colors is supported.
#. ``D`` and ``Derivative`` improvements.
#. ``Expand`` and ``ExpandAll`` now support a second parameter ``patt`` Issue #1301.
#. ``Expand`` and ``ExpandAll`` works with hyperbolic functions (`Sinh`, `Cosh`, `Tanh`, `Coth`).
#. ``FileNames`` returns a sorted list. Issue #1250.
#. ``FindRoot`` now accepts several optional parameters like ``Method`` and ``MaxIterations``. See Issue #1235.
#. ``FixedPoint`` now supports the ``SameTest`` option.
#. ``mathics`` CLI now uses its own Mathics ``settings.m`` file
#. ``Prepend`` works with ``DownValues`` Issue #1251
#. ``Prime`` and ``PrimePi`` now accept a list parameter and have the ``NumericFunction`` attribute.
#. ``Read`` with ``Hold[Expression]`` now supported. (#1242)
#. ``ReplaceRepeated`` and ``FixedPoint`` now supports the ``MaxIteration`` option. See Issue #1260.
#. ``Simplify`` performs a more sophisticated set of simplifications.
#. ``Simplify`` accepts a second parameter that temporarily overwrites ``$Assumptions``.
#. ``StringTake`` now accepts form containing a list of strings and specification. See Issue #1297.
#. ``Table`` [*expr*, *n*] is supported.
#. ``ToExpression`` handles multi-line string input.
#. ``ToString`` accepts an optional *form* parameter.
#. ``ToExpression`` handles multi-line string input.
#. ``$VersionNumber`` now set to 10.0 (was 6.0).
#. The implementation of Streams was redone.
#. Function ``mathics.core.definitions.autoload_files`` was added and
  exposed to allow front-ends to provide their own custom Mathics.
  settings.
#. String output in the ``mathics`` terminal has surrounding quotes to make it more visually distinct from unexpanded and symbol output.
  To disable this behavior use ``--strict-wl-output``.


Bug fixes
+++++++++

#. ``SetTagDelayed`` now does not evaluate the RHS before assignment.
#. ``$InstallationDirectory`` starts out ``Unprotected``.
#. ``FindRoot`` now handles equations.
#. Malformed Patterns are detected and an error message is given for them.
#. Functions gone over to ensure the ``Listable`` and ``NumericFunction`` properties are correct.


Incompatible changes
#.-------------------

#. ``System`$UseSansSerif`` moved from core and is sent front-ends using ``Settings`$UseSansSerif``.


Internal changes
#.---------------

#. ``docpipeline.py``  accepts the option ``-d`` to show how long it takes to parse, evaluate and compare each individual test.
  ``-x`` option (akin to ``pytests -x`` is a short-hand for stop on first error
#. Some builtin functions have been grouped together in a module
  underneath the top-level builtin directory.  As a result, in the
  documents you will list some builtins listed under an overarching
  category like ``Specific Functions`` or ``Graphics, Drawing, and
  Images``. More work is expected in the future to improve document sectioning.
#. ``System`$Notebooks`` is removed from settings. It is in all of the front-ends now.

------

2.1.0
----

New builtins
++++++++++++

#. ``ArcTanh``
#. ``ByteArray``
#. ``CreateFile``
#. ``CreateTemporary``
#. ``FileNames``
#. ``NIntegrate``
#. ``PartitionsP``
#. ``$Notebooks``
#. ``SparseArray``

Enhancements
++++++++++++

#. The Mathics version is checked for builtin modules at load time. A message is given when a builtin doesn't load.
#. Automatic detection for the best strategy to numeric evaluation of constants.
#. ``FileNameJoin`` now implements ``OperatingSystem`` option
#. Mathics functions are accepted by ``Compile[]``. The return value or
  type will be ``Compile[] and CompiledFunction[]``.  Every Mathics
  Expression can have a compiled form, which may be implemented as a
  Python function.
#. ``Equal[]`` now compares complex against other numbers properly.
#. Improvements in handling products with infinite factors: ``0 Infinity``-> ``Indeterminate``, and ``expr Infinity``-> ``DirectedInfinite[expr]``
#. ``$Path`` is now ``Unprotected`` by default
#. ``Read[]`` handles expressions better.
#. ``StringSplit[]`` now accepts a list in the first argument.
#. ``SetDelayed[]`` now accepts several conditions imposed both at LHS as well as RHS.
#. Axes for 2D Plots are now rendered for SVGs
#. ``InsertBox`` accepts an opaque parameter


Bug fixes
+++++++++

``TeXForm[]`` for integrals are now properly formatted.


Pymathics Modules
+++++++++++++++++

#. Pymathics modules now can run initialization code when are loaded.
#. The ``builtins`` list is not hard-linked to the library anymore. This simplifies
  the loading and reloading of pymathics modules.
#. Decoupling of BoxConstructors from the library. Now are defined at the
  level of the definition objects. This is useful for customizing the
  Graphics output if it is available.


Miscellanea
+++++++++++

#. A pass was made to improve Microsoft Windows compatibility and testing Windows under MSYS.
#. Include numpy version in version string. Show in CLI
#. Small CLI tweaks ``--colors=None`` added to match mathicsscript.
#. In the ``BaseExpression`` and derived classes, the method ``boxes_to_xml`` now are called ``boxes_to_mathml``.
#. In the ``format`` method of the class ``Evaluation``,  the builtin ``ToString`` is called instead of  ``boxes_to_text``
#. In order to control the final form of boxes from the user space in specific symbols and contexts.
#. ``GraphicsBox`` now have two methods:  ``to_svg`` and  ``to_mathml``. The first produces SVG plain text while the second produces ``<mglyph ...>`` tags with base64 encoded SVGs.


What's to expect in a Future Release
++++++++++++++++++++++++++++++++++++

#. Improved ``Equal`` See `PR #1209 <https://github.com/mathics/Mathics/pull/1209/>`_
#. Better Unicode support, especially for Mathics operators
#. Improved ``D[]`` and ``Derivative[]`` See `PR #1220 <https://github.com/mathics/Mathics/pull/1209/>`_.
#. Improved performance
#. ``Collect[]`` See `Issue #1194 <https://github.com/mathics/Mathics/issues/1194>`_.
#. ``Series[]`` See `Issue #1193 <https://github.com/mathics/Mathics/issues/1194>`_.

-----

2.0.0
----

To accommodate growth and increased use of pieces of Mathics inside other packages, parts of Mathics have been split off and moved to separate packages. In particular:

#. The Django front-end is now a PyPI installable package called `Mathics-Django <https://pypi.org/project/Mathics-Django/>`_.
#. Scanner routines, character translation tables to/from Unicode, and character properties are now `mathics-scanner https://github.com/Mathics3/mathics-scanner`_.
#. Specific builtins involving heavy, non-standard routines were moved to pymathics modules `pymathics-graph https://github.com/Mathics3/pymathics-graph`_, `pymathics-natlang https://github.com/Mathics3/pymathics-natlang`_.

Incompatible changes:
+++++++++++++++++++++

#. ``-e`` ``--execute`` is better suited for embedded use. It shows just evaluation output as text.
#. Docker scripts ``dmathics``, ``dmathicsscript`` and ``dmathicsserver`` have been removed. They are part of the ``docker-mathics`` a separate PyPI package.

The bump in the major version number reflects major changes in this release. Another major release is planned soon, with more major changes.

See below for future work planned.

New builtins
++++++++++++

#. ``AnglePath``,  ``AnglePathFold``, ``AngleVector``
#. ``BoxData``, ``TextData``, ``InterpretationBox``, ``StyleBox``, ``TagBox``, ``TemplateBox``, ``ButtonBox``, ``InterpretationBox``
#. ``ContinuedFraction``
#. ``ConvertCommonDumpRemoveLinearSyntax`` and ``System`ConvertersDump`` context variables
#. ``FirstCase``, ``Lookup``, ``Key``, ``Lookup`` and ``Failure``
#. ``Haversine``, ``InverseHaversine``
#. ``Insert`` and ``Delete``
#. ``LerchPhi``
#. ``MathicsVersion`` (this is not in WL)
#. ``NumberQ``
#. ``PossibleZeroQ`` PR #1100
#. ``Run``
#. ``Show``
#. ``SympyObject``
#. ``TimeRemaining`` and ``TimeConstrained``
#. ``\[RadicalBox]``
#.  Improving support for options in the Plot module: ``Axes``, ``Filling``, ``ImageSize``, ``Joined``

New constants
+++++++++++++

Mathematical Constants is now its own module/section. Constants have been filled out. These constants have been added:

#. ``Catalan``
#. ``Degree``
#. ``Glaisher``
#. ``GoldenRatio``
#. ``Khinchin``

Many of these and the existing constants are computable via mpmath, NumPy, or Sympy.

Settings through WL variables
+++++++++++++++++++++++++++++

Certain aspects of the kernel configuration are now controlled by variables, defined in ``/autoload/settings.m``.

#. ``$GetTrace`` (``False`` by default).  Defines if when a WL module is load through ``Get``, definitions will be traced (for debug).
#. ``$PreferredBackendMethod`` Set this do whether to use mpmath, NumPy or SymPy for numeric and symbolic constants and methods when there is a choice (``"sympy"`` by default) (see #1124)

Enhancements
++++++++++++

#. Add ``Method`` option "mpmath" to compute ``Eigenvalues`` using mpmath (#1115).
#. Improve support for ``OptionValue`` and ``OptionsPattern`` (#1113)

Bug fixes
+++++++++

Numerous bugs were fixed while working on Combinatorica V0.9 and CellsToTeX.

#. ``Sum`` involving numeric integer bounds involving Mathics functions fixed.
#. ``Equal`` ``UnEqual`` testing on Strings (#1128).

Document updates
++++++++++++++++

#. Start a readthedocs `Developer Guide <https://mathics-development-guide.reandthedocs.io/en/latest/>`_

Enhancements and bug fixes:
+++++++++++++++++++++++++++

#. Fix evaluation timeouts
#. ``Sum``'s lower and upper bounds can now be Mathics expressions

Miscellanea
+++++++++++

#. Enlarge the set of ``gries_schneider`` tests
#. Improve the way builtins modules are loaded at initialization time (#1138).

Future
++++++

#. We are in the process of splitting out graphics renderers, notably for matplotlib. See `pymathics-matplotlib <https://github.com/Mathics3/pymathics-matplotlib>`_.
#. Work is also being done on asymptote. See `PR #1145 <https://github.com/mathics/Mathics/pull/1145>`_.
#. Makeboxes is being decoupled from a renderer. See `PR #1140 <https://github.com/mathics/Mathics/pull/1140>`_.
#. Inline SVG will be supported (right now SVG is binary).
#. Better support integrating Unicode in output (such as for Rule arrows) is in the works. These properties will be in the scanner package.
#. A method option ("mpmath", "sympy", or "numpy") will be added to the ``N[]``. See `PR #1144 <https://github.com/mathics/Mathics/pull/1144>`_.


----

1.1.1
----

This may be the last update before some major refactoring and interface changing occurs.

In a future 2.0.0 release, Django will no longer be bundled here. See `mathics-django <https://github.com/Mathics3/mathics-django>` for the unbundled replacement.

Some changes were made to support `Pymathics Graph <https://github.com/Mathics3/pymathics-graph>`_, a new graph package bundled separately, and to support the ability for front-ends to handle rendering on their own. Note that currently this doesn't integrate well into the Django interface, although it works well in ``mathicsscript``.

Package updates
+++++++++++++++

#. SymPy 1.7.1

Mathics Packages added:

#. ``DiscreteMath`CombinatoricaV0.9`` (preferred) and
  ``DiscreteMath`CombinatoricaV0.6``.

Both of these correspond to Steven Skiena's *older* book: *Implementing Discrete Mathematics: Combinatorics and Graph Theory*.

If you have a package that you would like included in the distribution, and it works with Mathics, please contact us.

Rubi may appear in a future release, possibly in a year or so. Any help to make this happen sooner is appreciated.

New builtins
++++++++++++

#. ``StirlingS1``, ``StirlingS2`` (not all WL variations handled)
#. ``MapAt`` (not all WL variations handled)
#. ``PythonForm``, ``SympyForm``: not in WL.
  Will show a crude translation to SymPy or Python.
  Expect more and better translation later
#. ``Throw`` and ``Catch``
#. ``With``
#. ``FileNameTake``

Enhancements and bug fixes
++++++++++++++++++++++++++

#. Workaround for ``Compile`` so it accepts functions ##1026
#. Add ``Trace`` option to ``Get``. ``Get["fn", Trace->True]`` will show lines as they are read
#. Convert to/from Boolean types properly in ``from_python``, ``to_python``. Previously they were 0 and 1
#. Extend ``DeleteCases`` to accept a levelspec parameter
#. Set ``Evaluation#exc_result`` to capture ``Aborted``, ``Timeout``, ``Overflow1``, etc.
#. ``ImageData`` changed to get bits {0,1}, not booleans as previously
#. Add tokenizer symbols for ``<->`` and ``->`` and the Unicode versions of those
#. Small corrections to ``Needs``, e.g check if already loaded, correct a typo, etc.
#. ``System`$InputFileName`` is now set inside ``Needs`` and ``Get``
#. Install shell scripts ``dmathicserver``, ``dmathicsscript``, and ``dmathics`` to simplify running docker
#. Adjust ``$InputFileName`` inside ``Get`` and ``Needs``
#. Support for ``All`` as a ``Part`` specification
#. Fix ``BeginPackage``
#. Improving support for ``OptionValue``. Now it supports list of Options
#. Adding support in ``from_python()`` to convert dictionaries in list of rules
#. Fix ``OptionsPattern`` associated symbols

----

1.1.0
----

So we can get onto PyPI, the PyPI install name has changed from Mathics to Mathics3.

Enhancements and bug fixes
++++++++++++++++++++++++++

#. Add Symbolic Comparisons. PR #1000
#. Support for externally PyPI-packagable builtin modules - PyMathics
#. ``SetDirectory`` fixes. PR #994
#. Catch ```PatternError`` Exceptions
#. Fix formatting of ``..`` and ``...`` (``RepeatAll``)
#. Tokenization of ``\.`` without a following space (``ReplaceAll``). Issue #992.
#. Support for assignments to named ```Pattern```
#. Improve support for ```Names``. PR #1003
#. Add a ``MathicsSession`` class to simplify running Mathics from Python. PR #1001
#. Improve support for ```Protect``` and ```Unprotect``` list of symbols and regular expressions. PR #1003

----

1.1.0 rc1
--------

Package updates
+++++++++++++++

All major packages that Mathics needs have been updated for more recent
releases. Specifically these include:

#. Python: Python 3.6-3.9 are now supported
#. Cython >= 0.15.1
#. Django 3.1.x
#. mpmath >= 1.1.0
#. SymPy 1.6.2

New features (50+ builtins)
+++++++++++++++++++++++++++

#. ``Association``, ``AssociationQ``, ``FirstPostion``, ``LeafCount``
#. ``Association``, ``AssociationQ``, ``Keys``, ``Values`` #705
#. ``BarChart[]``, ``PieChart``, ``Histogram``, ``DensityPlot`` #499
#. ``BooleanQ``, ``DigitQ`` and ``LetterQ``
#. ``CharacterEncoding`` option for ``Import[]``
#. ``Coefficient[]``, ``Coefficient[x * y, z, 0]``, ``Coefficient*[]``
#. ``DiscreteLimit`` #922
#. ``Environment``
#. File read operations from URLs
#. ``FirstPostions``, ``Integers``, ``PrePendTo[]``
#. ``GetEnvironment`` # 938
#. ``Integers``, ``PrependTo`` and ``ContainsOnly``
#. ``Import`` support for WL packages
#. ``IterationLimit``
#. ``LoadModule``
#. ``MantissaExponent[]``, ``FractionalPart[]``, ``CubeRoot[]``
#. ``PolynomialQ[]``, ``MinimalPolynomial[]``
#. ``Quit[]``, ``Exit[]`` #523, #814,
#. ``RealDigits`` #891, #691, ``Interrupt``, ``Unique``
#. ``RemoveDiacritics[]``, ``Transliterate[]`` #617
#. ``Root`` #806
#. ``Sign[]``, ``Exponent``, ``Divisors``, ``QuotientRemainder``, ``FactorTermsList``
#. Speedups by avoiding inner classes, #616
#. ``StringRiffle[]``, ``StringFreeQ[]``, ``StringContainsQ[]``, ``StringInsert``
#. ``SubsetQ`` and ``Delete[]`` #688, #784,
#. ``Subsets`` #685
#. ``SystemTimeZone`` and correct ``TimeZone`` #924
#. ``System\`Byteordering`` and ``System\`Environemnt`` #859
#. ``$UseSansSerif`` #908
#. ``randchoice`` option for ``NoNumPyRandomEnv`` #820
#. Support for ``MATHICS_MAX_RECURSION_DEPTH``
#. Option ``--full-form`` (``-F``) on ``mathics`` to parsed ``FullForm`` of input expressions

Enhancements and bug fixes
++++++++++++++++++++++++++

#. speed up leading-blank patterns #625, #933
#. support for iteration over Sequence objects in ``Table``, ``Sum``, and ``Product``
#. fixes for option handling
#. fixes for ``Manipulate[x,{x,{a,b}}]``
#. fixes rule -> rule case for ``Nearest``
#. fixes and enhancements to ``WordCloud``
#. added ``StringTrim[]``
#. fixes ``URLFetch`` options
#. fixes ``XMLGetString`` and parse error
#. fixes ``LanguageIdentify``
#. fixes 2 <= base <= 36 in number parsing
#. improved error messages
#. fixes ``Check``, ``Interrupt``, and ``Unique`` #696
#. fixes ``Eigenvalues``, ``Eigenvectors`` #804
#. fixes ``Solve`` #806
#. proper sympolic expantion for ``Re`` and ``Im``
#. fixes a bug in the evaluation of ``SympyPrime`` #827
#. clean up ``ColorData``
#. fixes Unicode characters in TeX document
#. update Django gallery examples
#. fixes ``Sum`` and ``Product`` #869, #873
#. warn when using options not supported by a Builtin #898, #645

Mathematica tracking changes
++++++++++++++++++++++++++++

#. renamed ``FetchURL`` to ``URLFetch`` (according to the WL standard)
#. renamed ``SymbolLookup`` to ``Lookup``

Performance improvements
++++++++++++++++++++++++

#. Speed up pattern matching for large lists
#. Quadradtic speed improvement in pattern matching. #619 and see the graph comparisons there
#. In-memory sessions #623

Other changes
+++++++++++++

#. bump ``RecursionLimit``
#. blacken (format) a number of Python files and remove blanks at the end of lines
#. Adding several CI tests
#. Remove various deprecation warnings
#. Change shbang from ``python`` to ``python3``
#. Update docs

Backward incompatibilities
++++++++++++++++++++++++++

#. Support for Python 3.5 and earlier, and in particular Python 2.7,
  was dropped.
#. The ``graphs`` module (for Graphs) has been pulled until Mathics
  supports pymathics and graphics using networkx better. It will
  reappear as a pymathics module.
#. The ``natlang`` (for Natural Language processing) has also been
  pulled.  The problem here too is that the pymathics mechanism needs
  a small amount of work to make it scalable, and in 1.0 these were
  hard coded. Also, both this module and ``graphs`` pulled in some
  potentially hard-to-satisfy non-Python dependencies such as
  matplotlib, or NLP libraries, and word lists. All of this made
  installation of Mathics harder, and the import of these libraries,
  ``natlang`` in particular, took some time. All of this points to having
  these live in their own repositories and get imported on lazily on
  demand.


-----

1.0 (October 2016)
------------------

New features
++++++++++++

#. ``LinearModelFit`` #592
#. ``EasterSunday`` #590
#. ``DSolve`` for PDE #589
#. ``LogisticSigmoid`` #588
#. ``CentralMoment``, ``Skewness``, ``Kurtosis`` #583
#. New web interface #574
#. ``Image`` support and image processing functions #571, #541, #497, #493, #482
#. ``StringCases``, ``Shortest``, ``Longest`` string match/replace #570
#. ``Quantime`` and ``Quartiles`` #567
#. ``Pick`` #563
#. ``ByteCount`` #560
#. ``Nearest`` #559
#. ``Count`` #558
#. ``RegularPolygon`` #556
#. Improved date parsing #555
#. ``Permutations`` #552
#. LLVM compilation of simple expressions #548
#. ``NumberForm`` #534, #530, #455
#. Basic scripting with mathicsscript
#. Arcs for ``Disk`` and ``Circle`` #498, #526
#. Download from URL #525
#. ``$CommandLine`` #524
#. ``Background`` option for ``Graphics`` #522
#. ``Style`` #521, #471, #468
#. Abbreviated string patterns #518
#. ``Return`` #515
#. Better messages #514
#. Undo and redo functionality in web interface #511
#. ``Covariance`` and ``Correlation`` #506
#. ``ToLowerCase``, ``ToUpperCase``, ``LowerCaseQ``, ``UpperCaseQ`` #505
#. ``StringRepeat`` #504
#. ``TextRecognise`` #500
#. Axis numbers to integers when possible #495
#. ``PointSize`` #494
#. ``FilledCurve``, ``BezierCurve``, ``BezierFunction`` #485
#. ``PadLeft``, ``PadRight`` #484
#. ``Manipulate`` #483, #379, #366
#. ``Replace`` #478
#. String operator versions #476
#. Improvements to ``Piecewise`` #475
#. Derivation typo #474
#. Natural language processing functions #472
#. ``Arrow``, ``Arrowheads`` #470
#. Optional modules with requires attribute #465
#. ``MachinePrecision`` #463
#. ``Catenate`` #454
#. ``Quotient`` #456
#. Disable spellcheck on query fields #453
#. ``MapThread`` #452
#. ``Scan`` and ``Return`` #451
#. ``On`` and ``Off`` #450
#. ``$MachineEpsilon`` and ``$MachinePrecision`` #449
#. ``ExpandAll`` #447
#. ``Position`` #445
#. ``StringPosition`` #444
#. ``AppendTo``, ``DeleteCases``, ``TrueQ``,  ``ValueQ`` #443
#. ``Indeterminate`` #439
#. More integral functions #437
#. ``ExpIntegralEi`` and ``ExpIntegralE`` #435
#. ``Variance`` and ``StandardDeviation`` #424
#. Legacy ``Random`` function #422
#. Improved gamma functions #419
#. New recursive descent parser #416
#. ``TakeSmallest`` and related #412
#. ``Boole`` #411
#. ``Median``, ``RankedMin``, ``RankedMax`` #410
#. ``HammingDistance`` #409
#. ``JaccardDissimilarity`` and others #407
#. ``EuclideanDistance`` and related #405
#. Magic methods for ``Expression`` #404
#. ``Reverse`` #403
#. ``RotateLeft`` and ``RotateRight`` #402
#. ``ColorDistance``, ``ColorConvert`` #400
#. Predefine and document ``$Aborted`` and ``$Failed`` #399
#. ``IntegerString``, ``FromDigits``, and more #397
#. ``EditDistance`` and ``DamerauLevenshteinDistance`` #394
#. ``QRDecomposition`` #393
#. ``RandomChoice`` and ``RandomSample`` #488
#. ``Hash`` #387
#. Graphics boxes for colors #386
#. ``Except`` #353
#. Document many things #341
#. ``StringExpression`` #339
#. Legacy file functions #338

Bug fixes
+++++++++

#. Nested ``Module`` #591, #584
#. Python2 import bug #565
#. XML import #554
#. ``\[Minus]`` parsing bug #550
#. ``Cases`` evaluation bug #531
#. ``Take`` edge cases #519
#. ``PlotSize`` bug #512
#. Firefox nodeValue warning #496
#. Django database permissions #489
#. ``FromDigits`` missing message #479
#. Numerification upon result only #477
#. Saving and loading notebooks #473
#. ``Rationalise`` #460
#. ``Optional`` and ``Pattern`` precedence values #459
#. Fix ``Sum[i / Log[i], {i, 1, Infinity}]`` #442
#. Add ``\[Pi]``, ``\[Degree]``, ``\[Infinity]`` and ``\[I]`` to parser #441
#. Fix loss of precision bugs #440
#. Many minor bugs from fuzzing #436
#. ``Positive``/``Negative`` do not numerify arguments #430 fixes #380
#. Chains of approximate identities #429
#. Logical expressions behave inconsistently/incorrectly #420 fixes #260
#. Fix ``Take[_Symbol, ___]`` #396
#. Avoid slots in rule handling #375 fixes #373
#. ``Gather``, ``GatherBy``, ``Tally``, ``Union``, ``Intersect``, ``IntersectingQ``, ``DisjointQ``, ``SortBy`` and ``BinarySearch`` #373
#. Symbol string comparison bug #371
#. Fix ``Begin``/``BeginPackage`` leaking user-visible symbols #352
#. Fix ``TableForm`` and ``Dimensions`` with an empty list #343
#. Trailing slash bug #337
#. ``Global`` system bug #336
#. ``Null`` comparison bug #371
#. ``CompoundExpression`` and ``Out[n]`` assignment bug #335 fixes #331
#. Load unevaluated cells #332

Performance improvements
++++++++++++++++++++++++

#. Large expression formatting with ``$OutputSizeLimit`` #581
#. Faster terminal output #579
#. Faster ``walk_paths`` #578
#. Faster flatten for ``Sequence`` symbols #577
#. Compilation for plotting #576
#. ``Sequence`` optimisations #568
#. Improvements to ``GatherBy`` #566
#. Optimised ``Expression`` creation #536
#. ``Expression`` caching #535
#. ``Definitions`` caching #507
#. Optimised ``Position``, ``Cases``, ``DeleteCases`` #503
#. Optimised ``StringSplit`` #502
#. Optimised ``$RecursionLimit`` #501
#. Optimised insert_rule #464
#. Optimised ``IntegerLength`` #462
#. Optimised ``BaseExpression`` creation #458
#. No reevaluation of evaluated values #391
#. Shortcut rule lookup #389
#. 15% performance boost by preventing some rule lookups #384
#. 25% performance boost using same over ``__eq__``
#. n log n algorithm for ``Complement`` and ``DeleteDuplicates`` #373
#. Avoid computing ``x^y`` in ``PowerMod[x, y, m]`` #342


-----

0.9 (March 2016)
----------------

New features
++++++++++++

#. Improve syntax error messages #329
#. ``SVD``, ``LeastSquares``, ``PseudoInverse`` #258, #321
#. Python 2.7, 3.2-3.5 via six support #317
#. Improvements to ``Riffle`` #313
#. Tweaks to ``PolarPlot`` #305
#. ``StringTake`` #285
#. ``Norm`` #268 #270
#. ``Total``, ``Accumulate``, ``FoldList``, ``Fold`` #264, #252
#. ``Flatten`` #253 #269
#. ``Which`` with symbolic arguments #250
#. ``Min``/``Max`` with symbolic arguments # 249

Dependency updates
++++++++++++++++++

#. Upgrade to ply 3.8 (issue #246)
#. Drop interrupting cow #317
#. Add six (already required by Django) #317

Bug fixes
+++++++++

#. Span issues with negative indices #196 fixed by #263 #325
#. SVG export bug fixed by #324
#. Django runserver threading issue #158 fixed by #323
#. asymptote bug building docs #297 fixed by #317
#. Simplify issue #254 fixed by #322
#. ``ParametricPlot`` bug fixed by #320
#. ``DensityPlot`` SVG regression in the web interface
#. Main function for server.py #288, #289 fixed by #298
#. ply table regeneration #294 fixed by #295
#. Print bar issue #290 fixed by #293
#. Quit[] index error #292 partially fixed by #307
#. Quit definition fixed by #286
#. Conjugate issue #272 fixed by #281

-----------

0.8 (late May 2015)
-------------------

New features
+++++++++++++

#. Improvements to 3D Plotting, see #238
#. Enable MathJax menu, see #236
#. Improvements to documentation

Dependency updates
++++++++++++++++++

#. Upgrade to SymPy 0.7.6
#. Upgrade to ply3.6 (new parsetab format, see #246)
#. Upgrade to mpmath 0.19

Bug fixes
+++++++++

#. ``IntegerDigits[0]``

-----------

0.7 (Dec 2014)
--------------

New features
++++++++++++

#. Readline tab completion
#. Automatic database initialisation
#. Support for wildcards in ``Clear`` and ``ClearAll``
#. Add ``Conjugate``
#. More tests and documentation for ``Sequence``
#. Context support


Bugs fixed
++++++++++

#. Fix unevaluated index handling (issue #217)
#. Fix ``Solve`` treating one solution equal to 1 as a tautology (issue
  #208)
#. Fix temporary symbols appearing in the result when taking
  derivatives with respect to t (issue #184)
#. typo in save worksheet help text (issue #199)
#. Fix mathicsserver wildcard address binding
#. Fix ``Dot`` acting on matrices in MatrixForm (issue #145)
#. Fix Sum behaviour when using range to generate index values (issue #149)
#. Fix behaviour of plot with unevaluated arguments (issue #150)
#. Fix zero-width space between factors in MathJax output (issue #45)
#. Fix ``{{2*a, 0},{0,0}}//MatrixForm`` crashing in the web interface
  (issue #182)

--------------

0.6 (late October 2013)
------------------------

New features
++++++++++++

#. ``ElementData`` using data from Wikipedia
#. Add ``Switch``
#. Add ``DSolve`` and ``RSolve``
#. More Timing functions ``AbsoluteTiming``, ``TimeUsed``, ``SessionTime``, ``Pause``
#. Date functions ``DateList``, ``DateString``, ``DateDifference``, etc.
#. Parser rewritten using lex/yacc (PLY)
#. Unicode character support
#. ``PolarPlot``
#. IPython style (coloured) input
#. ``VectorAnalysis`` Package
#. More special functions (Bessel functions and othogonal polynomials)
#. More NumberTheory functions
#. ``Import``, ``Export``, ``Get``, ``Needs`` and other IO related functions
#. PyPy compatibility
#. Add benchmarks (``mathics/benchmark.py``)
#. ``BaseForm``
#. ``DeleteDuplicates``
#. Depth, Operate Through and other Structure related functions
#. Changes to ``MatrixForm`` and ``TableForm`` printing
#. Use interrupting COW to limit evaluation time
#. Character Code functions

Bugs fixed
++++++++++

#. Fix divide-by-zero with zero-length plot range
#. Fix mathicsserver exception on startup with Django 1.6 (issues #194, #205, #209)

-------

0.5 (August 2012)
-----------------

#. Compatibility with Sage 5, SymPy 0.7, Cython 0.15, Django 1.2
#. 3D graphics and plots using WebGL in the browser and Asymptote in TeX output
#. Plot: adaptive sampling
#. MathJax 2.0 and line breaking
#. New symbols: ``Graphics3D`` etc., ``Plot3D``, ``ListPlot``,
  ``ListLinePlot``, ``ParametricPlot``, ``Prime``, ``Names``, ``$Version``
#. Fixed issues: 1, 4, 6, 8-21, 23-27
#. Lots of minor fixes and improvements
#. Number of built-in symbols: 386

-------

0.4
---

Compatibility to Sage 4.0 and other latest libraries

-------


0.3 (beta only)
--------------

Resolved several issues

-------


0.1 (alpha only)
--------------

Initial version<|MERGE_RESOLUTION|>--- conflicted
+++ resolved
@@ -1,7 +1,7 @@
 	.. contents::
 
 CHANGES
-=======
+-------
 
 
 New Builtins
@@ -147,7 +147,6 @@
 Bugs
 ++++
 
-<<<<<<< HEAD
 # ``0`` with a given precision (like in ```0`3```) is now parsed as ``0``, an integer number.
 # Reading certain GIFs now work again
 #. ``Random[]`` works now.
@@ -162,7 +161,7 @@
 #. numeric precision in mpmath was not reset after operations that changed these. This cause huges slowdowns after an operation that set the mpmath precison high. This was the source of several-minute slowdowns in testing.
 #. GIF87a (```MadTeaParty.gif`` or ExampleData) image loading fixed
 #. Replace non-free Leena image with a a freely distributable image. Issue #728
-
+#. Improving parsing ``RowBox`` expressions including ``FormBox`` tags (``` \` ```) inside. 
 
 PyPI Package requirements
 +++++++++++++++++++++++++
@@ -173,10 +172,6 @@
 packages where they had been optional before.  In truth, probably
 running Mathics without one or both probably did not work well if it
 worked at all; we had not been testing setups that did not have NumPy.
-=======
-#. ``0`` with a given precision (like in ```0`3```) is now parsed as ``0``, an integer number.
-#. Improving parsing ``RowBox`` expressions including ``FormBox`` tags (``` \` ```) inside. 
->>>>>>> 6fad0481
 
 Enhancements
 ++++++++++++
