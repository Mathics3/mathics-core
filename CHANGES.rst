.. contents::

CHANGES
=======

5.0.3dev0
---------

New Builtins
+++++++++++

#. ``Accuracy``
#. ``$BoxForms``
#. ``ClebschGordan``
#. ``Curl`` (2-D and 3-D vector forms only)
#. ``Kurtosis``
#. ``PauliMatrix``
#. ``SixJSymbol``
#. ``Skewness``
#. ``ThreeJSymbol``
#. ``$PrintForms``


Documentation
+++++++++++++

#. "Functional Programming" section split out.
#. "Exponential Functional" split out from "Trigonometry Functions"
#. A new section on "Accuracy and Precision" was included in the manual.

Internals
+++++++++

#. ``boxes_to_`` methods are now optional for ``BoxElement`` subclasses. Most of the code is now moved to the ``mathics.format`` submodule, and implemented in a more scalable way.
#. ``mathics.builtin.inout`` was splitted in several modules (``inout``, ``messages``, ``layout``, ``makeboxes``) in order to improve the documentation.
#. `from_mpmath` conversion supports a new parameter ``acc`` to set the accuracy of the number.
#. Operator name to unicode or ASCII comes from Mathics scanner character tables.
#. ``eval*`` methods in `Builtin` classes are considerer as synonyms of ``apply*`` methods.

Bugs
++++

<<<<<<< HEAD
#. ``0`` with a given precision (like in ```0`3```) is now parsed as ``0``, an integer number.
#. `RowBox` now have an `elements` attribute, in a way that expressions like `Part[RowBox[{"a"}],1]` does not raises an unhandled exception.
=======
# ``0`` with a given precision (like in ```0`3```) is now parsed as ``0``, an integer number.
#. ``RandomSample`` with one list argument now returns a random ordering of the list items. Previously it would return just one item.
>>>>>>> 22713598


Enhancements
++++++++++++

#. Vector restriction on ``Norm[]`` removed. "Frobinius" p-form allowed.
#. Better handling of comparisons with finite precision numbers.
#. Improved implementation for  ``Precision``.
#. Infix operators, like ``->`` render with their Unicode symbol when ``$CharacterEncoding`` is not "ASCII".


5.0.2
-----

Get in `requirements-cython.txt`` into tarball. Issue #483


5.0.1
-----

Mostly a release to fix a Python packaging problem.

Internals
+++++++++


#. ``format`` and ``do_format`` methods were removed from the interface of
   ``BaseElement``, becoming non-member functions.
#. The class ``BoxElement`` was introduced as a base for boxing elements.

New Builtin
+++++++++++
#. 'Inverse Gudermannian'.

Documentation
+++++++++++++

Hyperbolic functions were split off form trigonometry and exponential functions. More url links were added.

Bugs
++++

#. Creating a complex number from Infinity no longer crashes and returns 'I * Infinity'

5.0.0
------


This release starts to address some of the performance problems and terminology confusion that goes back to the very beginning.
As a result, this release is not API compatible with prior releases.

In conjunction with the performance improvement in this release, we start refactoring some of the core classes and modules to start to get this to look and act more like other interpreters, and to follow more current Python practice.

More work will continue in subsequent releases.

New Builtins
++++++++++++
#. Euler's ``Beta`` function.
#. ``Bernoulli``.
#. ``CatalanNumber`` (Integer arguments only).
#. ``CompositeQ``.
#. ``Diagonal``. Issue #115.
#. ``Divisible``.
#. ``EllipticE``
#. ``EllipticF``
#. ``EllipticK``
#. ``EllipticPi``
#. ``EulerPhi``
#. ``$Echo``. Issue #42.
#. ``FindRoot`` was improved for supporting numerical derivatives Issue #67, as well as the use of scipy libraries when are available.
#. ``FindRoot`` (for the ``newton`` method) partially supports ``EvaluationMonitor`` and ``StepMonitor`` options.
#. ``FindMinimum`` and ``FindMaximum`` now have a minimal implementation for 1D problems and the use of scipy libraries when are available.
#. ``LogGamma``.
#. ``ModularInverse``.
#. ``NumericFunction``.
#. ``Projection``.
#. Partial support for Graphics option ``Opacity``.
#. ``SeriesData`` operations was improved.
#. ``TraceEvaluation[]`` shows expression name calls and return values of it argument.
   -  Pass option ``ShowTimeBySteps``, to show accumulated time before each step
   - The variable ``$TraceEvalution`` when set True will show all expression evaluations.
#. ``TraditionalForm``


Enhancements
++++++++++++

#. ``D`` acts over ``Integrate`` and  ``NIntegrate``. Issue #130.
#. ``SameQ`` (``===``) handles chaining, e.g. ``a == b == c`` or ``SameQ[a, b, c]``.
#. ``Simplify`` handles expressions of the form ``Simplify[0^a]`` Issue #167.
#. ``Simplify`` and ``FullSimplify`` support optional parameters ``Assumptions`` and ``ComplexityFunction``.
#. ``UnsameQ`` (``=!=``) handles chaining, e.g. ``a =!= b =!= c`` or ``UnsameQ[a, b, c]``.
#. Assignments to usage messages associated with ``Symbols`` is allowed as it is in WMA. With this and other changes, Combinatorica 2.0 works as written.
#. ``Share[]`` performs an explicit call to the Python garbage collection and returns the amount of memory free.
#. Improve the compatibility of ``TeXForm`` and ``MathMLForm`` outputs with WMA. MathML tags around numbers appear as "<mn>" tags instead of "<mtext>", except in the case of ``InputForm`` expressions. In TeXForm some quotes around strings have been removed to conform to WMA. It is not clear whether this is the correct behavior.
#. Allow ``scipy`` and ``skimage`` to be optional. In particular: revise ``Nintegrate[]`` to use ``Method="Internal"`` when scipy isn't available.
#. Pyston up to versions from 2.2 to 2.3.4 are supported as are PyPy versions from 3.7-7.3.9.0 up 3.9-7.3.9. However those Python interpreters may have limitations and limitations on packages that they support.
#. Improved support for ``Series`` Issue #46.
#. ``Cylinder`` rendering is implemented in Asymptote.


Documentation
+++++++++++++

#. "Testing Expressions" section added.
#. "Representation of Numbers" section added.
#. "Descriptive Statistics" section added and "Moments" folded into that.
#. Many More URL references. ``<url>`` now supports link text.
#. Reference Chapter and Sections are now in alphabetical order
#. Two-column mode was removed in most sections so the printed PDF looks nicer.
#. Printed Error message output in test examples is in typewriter font and doesn't drop inter-word spaces.

Internals
+++++++++

#. Inexplicably, what the rest of the world calls a "nodes" in a tree or or in WMA "elements" in a tree had been called a "leaves". We now use the proper term "element".
#. Lots of predefined ``Symbol``s have been added. Many appear in the module ``mathics.core.systemsymbols``.
#. Attributes are now stored in a bitset instead of a tuple of string. This speeds up attributes read, and RAM usage, .
#. ``Symbol.is_numeric`` and  ``Expression.is_numeric`` now uses the attribute ``Definition.is_numeric`` to determine the returned value.
#. ``NIntegrate`` internal algorithms and interfaces to ``scipy`` were moved to ``mathics.algorithm.integrators`` and ``mathics.builtin.scipy_utils.integrators`` respectively.
#. ``N[Integrate[...]]`` now is evaluated as ``NIntegrate[...]``
#. Definitions for symbols ``CurrentContext`` and ``ContextPath[]`` are mirrored in the ``mathics.core.definitions.Definitions`` object for faster access.
#. ``FullForm[List[...]]`` is shown as ``{...}`` according to the WL standard.
#. ``Expression.is_numeric()`` accepts an ``Evaluation`` object as a parameter;  the definitions attribute of that is used.
#. ``SameQ`` first checks the type, then the ``id``, and then names in symbols.
#. In ``mathics.builtin.patterns.PatternTest``, if the condition is one of the most used tests (``NumberQ``, ``NumericQ``, ``StringQ``, etc) the ``match`` method is overwritten to specialized versions that avoid function calls.
#. ``mathics.core.patterns.AtomPattern`` specializes the comparison depending of the ``Atom`` type.
#. To speed up development, you can set ``NO_CYTHON`` to skip Cythonizing Python modules. If you are using Pyston or PyPy, Cythonization slows things down.
#. ``any`` and``all`` calls were unrolled as loops in Cythonized modules: this avoids the overhead of a function call replacing it by a (C) for loop, which is faster.
#. A bug was fixed relating to the order in which ``mathics.core.definitions`` stores the rules
#. ``InstanceableBuiltin`` -> ``BuiltinElement``
#. ``BoxConstruction`` -> ``BoxExpression``
#. the method ``Element.is_true()`` was removed in favor of ``is SymbolTrue``
#. ``N[_,_,Method->method]`` was reworked. Issue #137.
#. The methods  ``boxes_to_*`` were moved to ``BoxExpression``.
#. remove ``flatten_*`` from the ``Atom`` interface.
#. ``Definition`` has a new property ``is_numeric``.

Speed improvements:
...................

#. Creating two ``Symbol`` objects with the same name will give the same object. This avoids unnecessary string comparisons, and calls to ``ensure_context``.
#. Attributes are now stored in a bitset instead of a tuple of strings.
#. The ``Definitions`` object has two properties: ``current_contex`` and ``context_path``. This speeds up the lookup of symbols names.  These properties store their values into the corresponding symbols in the ``builtin`` definitions.
#. ``eval_N`` was add to speed up the then often-used built-in function ``N``.
#. ``Expression`` evaluation was gone over and improved. properties on the collection which can speed up evaluation, such as whether an expression is fully evaluated, is ordered, or is flat are collected.
#. ``List`` evaluation is customized. There is a new ``ListExpression`` class which has a more streamlined ``evaluate()`` method. More of this kind of thing will follow
#. ``BaseExpression.get_head`` avoids building a symbol saving two function calls.


Package update
..............

#. SymPy 1.10.1

Compatibility
+++++++++++++

#. ``ScriptCommandLine`` now returns, as the first element, the name of the script file (when available), for compatibility with WMA. Issue #132.
#. ``Expression.numerify`` improved in a way to obtain a behavior closer to WMA.
#. ``NumericQ`` lhs expressions are now handled as a special case in assignment. For example ``NumericQ[a]=True`` tells the interpreter that ``a`` must be considered
  a numeric quantity, so ``NumericQ[Sin[a]]`` evaluates to ``True``.

Bugs
++++

#. ``First``, ``Rest`` and  ``Last`` now handle invalid arguments.
#.  ``Set*``: fixed issue #128.
#.  ``SameQ``: comparison with MachinePrecision only needs to be exact within the last bit Issue #148.
#. Fix a bug in ``Simplify`` that produced expressions of the form ``ConditionalExpression[_,{True}]``.
#. Fix bug in ``Clear``  and ``ClearAll`` (#194).
#. Fix base 10 formatting for infix ``Times``. Issue #266.
#. Partial fix of ``FillSimplify``
#. Streams used in MathicsOpen are now freed and their file descriptors now released. Issue #326.
#. Some temporary files that were created are now removed from the filesystem. Issue #309.
#. There were a number of small changes/fixes involving ``NIntegrate`` and its Method options. ``Nintegrate`` tests have been expanded.
#. Fix a bug in handling arguments of pythonized expressions, that are produced by ``Compile`` when the llvmlite compiler fails.
#. ``N`` now handles arbitrary precision numbers when the number of digits is not specified.
#. `N[Indeterminate]` now produces `Indeterminate` instead a `PrecisionReal(nan)`.
#. Fix crash in ``NestWhile`` when supplying ``All`` as the fourth argument.
#. Fix the comparison between ``Image`` and other expressions.
#. Fix an issue that prevented that `Collect` handles properly polynomials on expressions (issue #285).
#. Fix a bug in formatting expressions of the form ``(-1)^a`` without the parenthesis (issue #332).
#. Fix a but in failure in the order in which ``mathics.core.definitions`` stores the rules.
#. Numeric overflows now do not affect the full evaluation, but instead just the element which produce it.
#. Compatibility with the way expressions are ordered more closely follows WMA: Now expressions with fewer elements come first (issue #458).
#. The order of the context name resolution (and ``$ContextPath``) was switched; ``"System`` comes before ``"Global``.

Incompatible changes
+++++++++++++++++++++

The following changes were motivated by a need to speed up the interpreter.

#. ``Expression`` arguments differ. The first parameter has to be a ``Symbol`` while the remaining arguments have to be some sort of ``BaseElement`` rather than something that can be converted to an element.
  Properties for the collection of elements can be specified when they are known. To get the old behavior, use ``to_expression``
#. Expressions which are lists are a new kind of class, ``ListExpression``. As with expressions, the constructor requires valid elements, not something convertible to an element. Use ``to_mathics_list``


-----------------


4.0.1
-----

New builtins
++++++++++++

#. ``Guidermannian``
#. ``Cone``
#. ``Tube``
#. ``Normal`` now have a basic support for ``SeriesData``

Tensor functions:

#. ``RotationTransform``
#. ``ScalingTransform``
#. ``ShearingTransform``
#. ``TransformationFunction``
#. ``TranslationTransform``

Spherical Bessel functions:

#. ``SphericalBesselJ``
#. ``SphericalBesselY``
#. ``SphericalHankelH1``
#. ``SphericalHankelH2``

Gamma functions:

#. ``PolyGamma``
#. ``Stieltjes``

Uniform Polyhedron
#. ``Dodecahedron``
#. ``Icosahedron``
#. ``Octahedron``
#. ``TetraHedron``
#. ``UniformPolyedron``

Mathics-specific

#. ``TraceBuiltin[]``, ``$TraceBuiltins``, ``ClearTrace[]``, ``PrintTrace[]``

These collect builtin-function call counts and elapsed time in the routines.
``TraceBuiltin[expr]`` collects information for just *expr*. Whereas
setting ``$TraceBuiltins`` to True will accumulate results of evaluations
``PrintTrace[]`` dumps the statistics and ``ClearTrace[]`` clears the statistics data.

``mathics -T/--trace-builtin`` is about the same as setting
``$TraceBuiltins = True`` on entry and runs ``PrintTrace[]`` on exit.


Bugs
++++

#. Fix and document better behavior of ``Quantile``
#. Improve Asymptote ``BezierCurve``implementation
#. ``Rationalize`` gives symmetric results for +/- like MMA does. If
  the result is an integer, it stays that way.
#. stream processing was redone. ``InputStream``, ``OutputStream`` and
  ``StringToStream`` should all open, close, and assign stream numbers now

4.0.0
#.----

The main thrust behind this API-breaking release is to be able to
support a protocol for Graphics3D.

It new Graphics3D protocol is currently expressed in JSON. There is an
independent `threejs-based module
<https://www.npmjs.com/package/@mathicsorg/mathics-threejs-backend>`_
to implement this. Tiago Cavalcante Trindade is responsible for this
code.

The other main API-breaking change is more decentralization of the
Mathics Documentation. A lot more work needs to go on here, and so
there will be one or two more API breaking releases. After this
release, the documentation code will be split off into its own git
repository.

Enhancements
++++++++++++

#. a Graphics3D protocol, mentioned above, has been started
#. ``mathics.setting`` have been gone over to simplify.
#. A rudimentary and crude SVG Density Plot was added. The prior method
  relied on mysterious secret handshakes in JSON between Mathics Core
  and Mathics Django. While the density plot output was nicer in
  Mathics Django, from an overall API perspective this was untenable. A
  future version may improve SVG handling of Density plots using
  elliptic density gratings in SVG. And/or we may define this in the
  JSON API.
#. SVG and Asymptote drawing now includes inline comments indicating
  which Box Structures are being implemented in code

Documentation
.............

#. Document data used in producing PDFs and HTML-rendered documents is now stored
  in both the user space, where it can be extended, and in the package install
  space -- which is useful when there is no user-space data.
#. The documentation pipeline has been gone over. Turning the internal data
  into a LaTeX file is now a separate own program. See ``mathics/doc/test/README.rst``
  for an overview of the dataflow needed to create a PDF.
#. Summary text for various built-in functions has been started. These
  summaries are visible in Mathics Django when lists links are given
  in Chapters, Guide Sections, or Sections.
#. A Sections for Lists has been started and grouping for these
  have been added. So code and sections have moved around here.
#. Regexp detection of tests versus document text has been improved.
#. Documentation improved
#. The flakiness around showing sine graphs with filling on the axes or below has
  been addressed. We now warn when a version of Asymptote or Ghostscript is used
  that is likely to give a problem.

Bugs
++++

#. A small SVGTransform bug was fixed. Thanks to axelclk for spotting.
#. Elliptic arcs are now supported in Asymptote. There still is a bug however
  in calculating the bounding box when this happens.
#. A bug in image decoding introduced in 3.1.0 or so was fixed.
#. A bug SVG LineBoxes was fixed

Regressions
+++++++++++

#. Some of the test output for builtins inside a guide sections is not automatically rendered
#. Density plot rendered in Mathics Django do not render as nice since we no longer
  use the secret protocol handshake hack. We may fix this in a future release
#. Some of the Asymptote graphs look different. Graphic3D mesh lines are not as
  prominent or don't appear. This is due to using a newer version of Asymptote, and
  we will address this in a future release.

-----------------

3.1.0
----

New variables and builtins
++++++++++++++++++++++++++

#. ``Arrow`` for Graphics3D (preliminary)
#. ``Cylinder`` (preliminary)
#. ``Factorial2`` PR #1459 Issue #682.

Enhancements
++++++++++++

Large sections like the "Strings and Characters", "Integer Functions" and "Lists" sections
have been broken up into subsections. These more closely match
online WL "Guide" sections.  This is beneficial not just in the
documentation, but also for code organization. See PRs #1464, #1473.

A lot more work is needed here.

The Introduction section of the manual has been revised. Licensing and Copyright/left sections
have been reformatted for non-fixed-width displays. #1474

PolarPlot documentation was improved. #1475.

A getter/setter method for Mathics settings was added #1472.


Bugs
++++

#. Add ``requirements-*.txt``to distribution files. ``pip install Mathics3[dev]`` should work now. PR #1461
#. Some ``PointBox`` bugs were fixed
#. Some ``Arrow3DBox`` and ``Point3DBox`` bugs were fixed PR #1463
#. Fix bug in ``mathics`` CLI when  ``-script`` and ``-e`` were combined PR #1455

-----------------


3.0.0
----

Overall there is a major refactoring underway of how formatting works
and its interaction with graphics.  More work will come in later releases.

Some of the improvements are visible not here but in the front-ends
mathicsscript and mathics-django. In mathicsscript, we can now show
SVG images (via matplotlib).  In Mathics Django, images and threejs
graphs are no longer embedded in MathML.

A lot of the improvements in this release were done or made possible with the help of
Tiago Cavalcante Trindade.

Enhancements
++++++++++++

It is now possible to get back SVG, and graphics that are not embedded in MathML.

The code is now Pyston 2.2 compatible. However ``scipy`` ``lxml`` are
not currently available on Pyston so there is a slight loss of
functionality. The code runs about 30% faster under Pyston 2.2. Note
that the code also works under PyPy 3.7.

Bugs
++++

#. Tick marks and the placement of numbers on charts have been corrected. PR #1437
#. Asymptote now respects the ``PointSize`` setting.
#. In graphs rendered in SVG, the ``PointSize`` has been made more closely match Mathematica.
#. Polygons rendered in Asymptote now respects the even/odd rule for filling areas.

Density Plots rendered in SVG broke with this release. They will be reinstated in the future.

Documentation
+++++++++++++

Go over settings file to ensure usage names are full sentences.

We have started to put more builtins in the sections or subsections
following the organization in Mathematics 5 or as found in the online
Wolfram Language Reference. As a result, long lists in previous topics
are a bit shorter and there are now more sections. This work was
started in 2.2.0.

More work is needed on formatting and showing this information, with
the additional breakout we now have subsections. More reorganization
and sectioning is needed.

These cleanups will happen in a future version.

Chapters without introductory text like ``Structural Operations``, or ``Tensors`` have had descriptions added.

Sections that were empty have either been expanded or removed because
the underlying name was never a user-level built in, e.g. the various
internal Boxing functions like ``DiskBox``, or ``CompiledCodeBox``

Documentation specific builtins like ``PolarPlot`` or
``BernsteinBasis`` have been added improved, and document examples
have been revised such as for ``PieChart``, ``Pi`` and others.

The Mathics Gallery examples have been updated.

Some slight improvements were made to producing the PDF and more kinds
of non-ASCII symbols are tolerated. Expect more work on this in the
future via tables from the `Mathics Scanner <https://pypi.org/project/Mathics-Scanner/1.2.1/>`_ project.

Chapters are no longer in Roman Numerals.


Internal changes
++++++++++++++++

#. ``docpipline.py``  accepts the option ``--chapters`` or ``-c`` to narrow tests to a particular chapter
#. Format routines have been isolated into its own module. Currently we have format routines for SVG, JSON and
  Asymptote. Expect more reorganization in the future.
#. Boxing routines have been isolated to its own module.
#. The entire code base has been run through the Python formatter `black <https://black.readthedocs.io/en/stable/>`_.
#. More Python3 types to function signatures have been added.
#. More document tests that were not user-visible have been moved to
  unit tests which run faster. More work is needed here.

-----------------

2.2.0
----

Package update
++++++++++++++

#. SymPy 1.8

New variables and builtins
++++++++++++++++++++++++++

#. ``Arg``
#. ``CoefficientArrays`` and ``Collect`` (#1174, #1194)
#. ``Dispatch``
#. ``FullSimplify``
#. ``LetterNumber`` #1298. The ``alphabet`` parameter supports only a minimal number of languages.
#. ``MemoryAvailable``
#. ``MemoryInUse``
#. ``Nand`` and ``Nor`` logical functions.
#. ``Series``,  ``O`` and ``SeriesData``
#. ``StringReverse``
#. ``$SystemMemory``
#. Add all of the named colors, e.g. ``Brown`` or ``LighterMagenta``.



Enhancements
++++++++++++

#. a function `evaluate_predicate` allows for a basic predicate evaluation using `$Assumptions`.
#. ``Attributes`` accepts a string parameter.
#. ``Cases`` accepts Heads option. Issue #1302.
#. ``ColorNegate`` for colors is supported.
#. ``D`` and ``Derivative`` improvements.
#. ``Expand`` and ``ExpandAll`` now support a second parameter ``patt`` Issue #1301.
#. ``Expand`` and ``ExpandAll`` works with hyperbolic functions (`Sinh`, `Cosh`, `Tanh`, `Coth`).
#. ``FileNames`` returns a sorted list. Issue #1250.
#. ``FindRoot`` now accepts several optional parameters like ``Method`` and ``MaxIterations``. See Issue #1235.
#. ``FixedPoint`` now supports the ``SameTest`` option.
#. ``mathics`` CLI now uses its own Mathics ``settings.m`` file
#. ``Prepend`` works with ``DownValues`` Issue #1251
#. ``Prime`` and ``PrimePi`` now accept a list parameter and have the ``NumericFunction`` attribute.
#. ``Read`` with ``Hold[Expression]`` now supported. (#1242)
#. ``ReplaceRepeated`` and ``FixedPoint`` now supports the ``MaxIteration`` option. See Issue #1260.
#. ``Simplify`` performs a more sophisticated set of simplifications.
#. ``Simplify`` accepts a second parameter that temporarily overwrites ``$Assumptions``.
#. ``StringTake`` now accepts form containing a list of strings and specification. See Issue #1297.
#. ``Table`` [*expr*, *n*] is supported.
#. ``ToExpression`` handles multi-line string input.
#. ``ToString`` accepts an optional *form* parameter.
#. ``ToExpression`` handles multi-line string input.
#. ``$VersionNumber`` now set to 10.0 (was 6.0).
#. The implementation of Streams was redone.
#. Function ``mathics.core.definitions.autoload_files`` was added and
  exposed to allow front-ends to provide their own custom Mathics.
  settings.
#. String output in the ``mathics`` terminal has surrounding quotes to make it more visually distinct from unexpanded and symbol output.
  To disable this behavior use ``--strict-wl-output``.


Bug fixes
+++++++++

#. ``SetTagDelayed`` now does not evaluate the RHS before assignment.
#. ``$InstallationDirectory`` starts out ``Unprotected``.
#. ``FindRoot`` now handles equations.
#. Malformed Patterns are detected and an error message is given for them.
#. Functions gone over to ensure the ``Listable`` and ``NumericFunction`` properties are correct.


Incompatible changes
#.-------------------

#. ``System`$UseSansSerif`` moved from core and is sent front-ends using ``Settings`$UseSansSerif``.


Internal changes
#.---------------

#. ``docpipeline.py``  accepts the option ``-d`` to show how long it takes to parse, evaluate and compare each individual test.
  ``-x`` option (akin to ``pytests -x`` is a short-hand for stop on first error
#. Some builtin functions have been grouped together in a module
  underneath the top-level builtin directory.  As a result, in the
  documents you will list some builtins listed under an overarching
  category like ``Specific Functions`` or ``Graphics, Drawing, and
  Images``. More work is expected in the future to improve document sectioning.
#. ``System`$Notebooks`` is removed from settings. It is in all of the front-ends now.

------

2.1.0
----

New builtins
++++++++++++

#. ``ArcTanh``
#. ``ByteArray``
#. ``CreateFile``
#. ``CreateTemporary``
#. ``FileNames``
#. ``NIntegrate``
#. ``PartitionsP``
#. ``$Notebooks``
#. ``SparseArray``

Enhancements
++++++++++++

#. The Mathics version is checked for builtin modules at load time. A message is given when a builtin doesn't load.
#. Automatic detection for the best strategy to numeric evaluation of constants.
#. ``FileNameJoin`` now implements ``OperatingSystem`` option
#. Mathics functions are accepted by ``Compile[]``. The return value or
  type will be ``Compile[] and CompiledFunction[]``.  Every Mathics
  Expression can have a compiled form, which may be implemented as a
  Python function.
#. ``Equal[]`` now compares complex against other numbers properly.
#. Improvements in handling products with infinite factors: ``0 Infinity``-> ``Indeterminate``, and ``expr Infinity``-> ``DirectedInfinite[expr]``
#. ``$Path`` is now ``Unprotected`` by default
#. ``Read[]`` handles expressions better.
#. ``StringSplit[]`` now accepts a list in the first argument.
#. ``SetDelayed[]`` now accepts several conditions imposed both at LHS as well as RHS.
#. Axes for 2D Plots are now rendered for SVGs
#. ``InsertBox`` accepts an opaque parameter


Bug fixes
+++++++++

``TeXForm[]`` for integrals are now properly formatted.


Pymathics Modules
+++++++++++++++++

#. Pymathics modules now can run initialization code when are loaded.
#. The ``builtins`` list is not hard-linked to the library anymore. This simplifies
  the loading and reloading of pymathics modules.
#. Decoupling of BoxConstructors from the library. Now are defined at the
  level of the definition objects. This is useful for customizing the
  Graphics output if it is available.


Miscellanea
+++++++++++

#. A pass was made to improve Microsoft Windows compatibility and testing Windows under MSYS.
#. Include numpy version in version string. Show in CLI
#. Small CLI tweaks ``--colors=None`` added to match mathicsscript.
#. In the ``BaseExpression`` and derived classes, the method ``boxes_to_xml`` now are called ``boxes_to_mathml``.
#. In the ``format`` method of the class ``Evaluation``,  the builtin ``ToString`` is called instead of  ``boxes_to_text``
#. In order to control the final form of boxes from the user space in specific symbols and contexts.
#. ``GraphicsBox`` now have two methods:  ``to_svg`` and  ``to_mathml``. The first produces SVG plain text while the second produces ``<mglyph ...>`` tags with base64 encoded SVGs.


What's to expect in a Future Release
++++++++++++++++++++++++++++++++++++

#. Improved ``Equal`` See `PR #1209 <https://github.com/mathics/Mathics/pull/1209/>`_
#. Better Unicode support, especially for Mathics operators
#. Improved ``D[]`` and ``Derivative[]`` See `PR #1220 <https://github.com/mathics/Mathics/pull/1209/>`_.
#. Improved performance
#. ``Collect[]`` See `Issue #1194 <https://github.com/mathics/Mathics/issues/1194>`_.
#. ``Series[]`` See `Issue #1193 <https://github.com/mathics/Mathics/issues/1194>`_.

-----

2.0.0
----

To accommodate growth and increased use of pieces of Mathics inside other packages, parts of Mathics have been split off and moved to separate packages. In particular:

#. The Django front-end is now a PyPI installable package called `Mathics-Django <https://pypi.org/project/Mathics-Django/>`_.
#. Scanner routines, character translation tables to/from Unicode, and character properties are now `mathics-scanner https://github.com/Mathics3/mathics-scanner`_.
#. Specific builtins involving heavy, non-standard routines were moved to pymathics modules `pymathics-graph https://github.com/Mathics3/pymathics-graph`_, `pymathics-natlang https://github.com/Mathics3/pymathics-natlang`_.

Incompatible changes:
+++++++++++++++++++++

#. ``-e`` ``--execute`` is better suited for embedded use. It shows just evaluation output as text.
#. Docker scripts ``dmathics``, ``dmathicsscript`` and ``dmathicsserver`` have been removed. They are part of the ``docker-mathics`` a separate PyPI package.

The bump in the major version number reflects major changes in this release. Another major release is planned soon, with more major changes.

See below for future work planned.

New builtins
++++++++++++

#. ``AnglePath``,  ``AnglePathFold``, ``AngleVector``
#. ``BoxData``, ``TextData``, ``InterpretationBox``, ``StyleBox``, ``TagBox``, ``TemplateBox``, ``ButtonBox``, ``InterpretationBox``
#. ``ContinuedFraction``
#. ``ConvertCommonDumpRemoveLinearSyntax`` and ``System`ConvertersDump`` context variables
#. ``FirstCase``, ``Lookup``, ``Key``, ``Lookup`` and ``Failure``
#. ``Haversine``, ``InverseHaversine``
#. ``Insert`` and ``Delete``
#. ``LerchPhi``
#. ``MathicsVersion`` (this is not in WL)
#. ``NumberQ``
#. ``PossibleZeroQ`` PR #1100
#. ``Run``
#. ``Show``
#. ``SympyObject``
#. ``TimeRemaining`` and ``TimeConstrained``
#. ``\[RadicalBox]``
#.  Improving support for options in the Plot module: ``Axes``, ``Filling``, ``ImageSize``, ``Joined``

New constants
+++++++++++++

Mathematical Constants is now its own module/section. Constants have been filled out. These constants have been added:

#. ``Catalan``
#. ``Degree``
#. ``Glaisher``
#. ``GoldenRatio``
#. ``Khinchin``

Many of these and the existing constants are computable via mpmath, NumPy, or Sympy.

Settings through WL variables
+++++++++++++++++++++++++++++

Certain aspects of the kernel configuration are now controlled by variables, defined in ``/autoload/settings.m``.

#. ``$GetTrace`` (``False`` by default).  Defines if when a WL module is load through ``Get``, definitions will be traced (for debug).
#. ``$PreferredBackendMethod`` Set this do whether to use mpmath, NumPy or SymPy for numeric and symbolic constants and methods when there is a choice (``"sympy"`` by default) (see #1124)

Enhancements
++++++++++++

#. Add ``Method`` option "mpmath" to compute ``Eigenvalues`` using mpmath (#1115).
#. Improve support for ``OptionValue`` and ``OptionsPattern`` (#1113)

Bug fixes
+++++++++

Numerous bugs were fixed while working on Combinatorica V0.9 and CellsToTeX.

#. ``Sum`` involving numeric integer bounds involving Mathics functions fixed.
#. ``Equal`` ``UnEqual`` testing on Strings (#1128).

Document updates
++++++++++++++++

#. Start a readthedocs `Developer Guide <https://mathics-development-guide.reandthedocs.io/en/latest/>`_

Enhancements and bug fixes:
+++++++++++++++++++++++++++

#. Fix evaluation timeouts
#. ``Sum``'s lower and upper bounds can now be Mathics expressions

Miscellanea
+++++++++++

#. Enlarge the set of ``gries_schneider`` tests
#. Improve the way builtins modules are loaded at initialization time (#1138).

Future
++++++

#. We are in the process of splitting out graphics renderers, notably for matplotlib. See `pymathics-matplotlib <https://github.com/Mathics3/pymathics-matplotlib>`_.
#. Work is also being done on asymptote. See `PR #1145 <https://github.com/mathics/Mathics/pull/1145>`_.
#. Makeboxes is being decoupled from a renderer. See `PR #1140 <https://github.com/mathics/Mathics/pull/1140>`_.
#. Inline SVG will be supported (right now SVG is binary).
#. Better support integrating Unicode in output (such as for Rule arrows) is in the works. These properties will be in the scanner package.
#. A method option ("mpmath", "sympy", or "numpy") will be added to the ``N[]``. See `PR #1144 <https://github.com/mathics/Mathics/pull/1144>`_.


----

1.1.1
----

This may be the last update before some major refactoring and interface changing occurs.

In a future 2.0.0 release, Django will no longer be bundled here. See `mathics-django <https://github.com/Mathics3/mathics-django>` for the unbundled replacement.

Some changes were made to support `Pymathics Graph <https://github.com/Mathics3/pymathics-graph>`_, a new graph package bundled separately, and to support the ability for front-ends to handle rendering on their own. Note that currently this doesn't integrate well into the Django interface, although it works well in ``mathicsscript``.

Package updates
+++++++++++++++

#. SymPy 1.7.1

Mathics Packages added:

#. ``DiscreteMath`CombinatoricaV0.9`` (preferred) and
  ``DiscreteMath`CombinatoricaV0.6``.

Both of these correspond to Steven Skiena's *older* book: *Implementing Discrete Mathematics: Combinatorics and Graph Theory*.

If you have a package that you would like included in the distribution, and it works with Mathics, please contact us.

Rubi may appear in a future release, possibly in a year or so. Any help to make this happen sooner is appreciated.

New builtins
++++++++++++

#. ``StirlingS1``, ``StirlingS2`` (not all WL variations handled)
#. ``MapAt`` (not all WL variations handled)
#. ``PythonForm``, ``SympyForm``: not in WL.
  Will show a crude translation to SymPy or Python.
  Expect more and better translation later
#. ``Throw`` and ``Catch``
#. ``With``
#. ``FileNameTake``

Enhancements and bug fixes
++++++++++++++++++++++++++

#. Workaround for ``Compile`` so it accepts functions ##1026
#. Add ``Trace`` option to ``Get``. ``Get["fn", Trace->True]`` will show lines as they are read
#. Convert to/from Boolean types properly in ``from_python``, ``to_python``. Previously they were 0 and 1
#. Extend ``DeleteCases`` to accept a levelspec parameter
#. Set ``Evaluation#exc_result`` to capture ``Aborted``, ``Timeout``, ``Overflow1``, etc.
#. ``ImageData`` changed to get bits {0,1}, not booleans as previously
#. Add tokenizer symbols for ``<->`` and ``->`` and the Unicode versions of those
#. Small corrections to ``Needs``, e.g check if already loaded, correct a typo, etc.
#. ``System`$InputFileName`` is now set inside ``Needs`` and ``Get``
#. Install shell scripts ``dmathicserver``, ``dmathicsscript``, and ``dmathics`` to simplify running docker
#. Adjust ``$InputFileName`` inside ``Get`` and ``Needs``
#. Support for ``All`` as a ``Part`` specification
#. Fix ``BeginPackage``
#. Improving support for ``OptionValue``. Now it supports list of Options
#. Adding support in ``from_python()`` to convert dictionaries in list of rules
#. Fix ``OptionsPattern`` associated symbols

----

1.1.0
----

So we can get onto PyPI, the PyPI install name has changed from Mathics to Mathics3.

Enhancements and bug fixes
++++++++++++++++++++++++++

#. Add Symbolic Comparisons. PR #1000
#. Support for externally PyPI-packagable builtin modules - PyMathics
#. ``SetDirectory`` fixes. PR #994
#. Catch ```PatternError`` Exceptions
#. Fix formatting of ``..`` and ``...`` (``RepeatAll``)
#. Tokenization of ``\.`` without a following space (``ReplaceAll``). Issue #992.
#. Support for assignments to named ```Pattern```
#. Improve support for ```Names``. PR #1003
#. Add a ``MathicsSession`` class to simplify running Mathics from Python. PR #1001
#. Improve support for ```Protect``` and ```Unprotect``` list of symbols and regular expressions. PR #1003

----

1.1.0 rc1
--------

Package updates
+++++++++++++++

All major packages that Mathics needs have been updated for more recent
releases. Specifically these include:

#. Python: Python 3.6-3.9 are now supported
#. Cython >= 0.15.1
#. Django 3.1.x
#. mpmath >= 1.1.0
#. SymPy 1.6.2

New features (50+ builtins)
+++++++++++++++++++++++++++

#. ``Association``, ``AssociationQ``, ``FirstPostion``, ``LeafCount``
#. ``Association``, ``AssociationQ``, ``Keys``, ``Values`` #705
#. ``BarChart[]``, ``PieChart``, ``Histogram``, ``DensityPlot`` #499
#. ``BooleanQ``, ``DigitQ`` and ``LetterQ``
#. ``CharacterEncoding`` option for ``Import[]``
#. ``Coefficient[]``, ``Coefficient[x * y, z, 0]``, ``Coefficient*[]``
#. ``DiscreteLimit`` #922
#. ``Environment``
#. File read operations from URLs
#. ``FirstPostions``, ``Integers``, ``PrePendTo[]``
#. ``GetEnvironment`` # 938
#. ``Integers``, ``PrependTo`` and ``ContainsOnly``
#. ``Import`` support for WL packages
#. ``IterationLimit``
#. ``LoadModule``
#. ``MantissaExponent[]``, ``FractionalPart[]``, ``CubeRoot[]``
#. ``PolynomialQ[]``, ``MinimalPolynomial[]``
#. ``Quit[]``, ``Exit[]`` #523, #814,
#. ``RealDigits`` #891, #691, ``Interrupt``, ``Unique``
#. ``RemoveDiacritics[]``, ``Transliterate[]`` #617
#. ``Root`` #806
#. ``Sign[]``, ``Exponent``, ``Divisors``, ``QuotientRemainder``, ``FactorTermsList``
#. Speedups by avoiding inner classes, #616
#. ``StringRiffle[]``, ``StringFreeQ[]``, ``StringContainsQ[]``, ``StringInsert``
#. ``SubsetQ`` and ``Delete[]`` #688, #784,
#. ``Subsets`` #685
#. ``SystemTimeZone`` and correct ``TimeZone`` #924
#. ``System\`Byteordering`` and ``System\`Environemnt`` #859
#. ``$UseSansSerif`` #908
#. ``randchoice`` option for ``NoNumPyRandomEnv`` #820
#. Support for ``MATHICS_MAX_RECURSION_DEPTH``
#. Option ``--full-form`` (``-F``) on ``mathics`` to parsed ``FullForm`` of input expressions

Enhancements and bug fixes
++++++++++++++++++++++++++

#. speed up leading-blank patterns #625, #933
#. support for iteration over Sequence objects in ``Table``, ``Sum``, and ``Product``
#. fixes for option handling
#. fixes for ``Manipulate[x,{x,{a,b}}]``
#. fixes rule -> rule case for ``Nearest``
#. fixes and enhancements to ``WordCloud``
#. added ``StringTrim[]``
#. fixes ``URLFetch`` options
#. fixes ``XMLGetString`` and parse error
#. fixes ``LanguageIdentify``
#. fixes 2 <= base <= 36 in number parsing
#. improved error messages
#. fixes ``Check``, ``Interrupt``, and ``Unique`` #696
#. fixes ``Eigenvalues``, ``Eigenvectors`` #804
#. fixes ``Solve`` #806
#. proper sympolic expantion for ``Re`` and ``Im``
#. fixes a bug in the evaluation of ``SympyPrime`` #827
#. clean up ``ColorData``
#. fixes Unicode characters in TeX document
#. update Django gallery examples
#. fixes ``Sum`` and ``Product`` #869, #873
#. warn when using options not supported by a Builtin #898, #645

Mathematica tracking changes
++++++++++++++++++++++++++++

#. renamed ``FetchURL`` to ``URLFetch`` (according to the WL standard)
#. renamed ``SymbolLookup`` to ``Lookup``

Performance improvements
++++++++++++++++++++++++

#. Speed up pattern matching for large lists
#. Quadradtic speed improvement in pattern matching. #619 and see the graph comparisons there
#. In-memory sessions #623

Other changes
+++++++++++++

#. bump ``RecursionLimit``
#. blacken (format) a number of Python files and remove blanks at the end of lines
#. Adding several CI tests
#. Remove various deprecation warnings
#. Change shbang from ``python`` to ``python3``
#. Update docs

Backward incompatibilities
++++++++++++++++++++++++++

#. Support for Python 3.5 and earlier, and in particular Python 2.7,
  was dropped.
#. The ``graphs`` module (for Graphs) has been pulled until Mathics
  supports pymathics and graphics using networkx better. It will
  reappear as a pymathics module.
#. The ``natlang`` (for Natural Language processing) has also been
  pulled.  The problem here too is that the pymathics mechanism needs
  a small amount of work to make it scalable, and in 1.0 these were
  hard coded. Also, both this module and ``graphs`` pulled in some
  potentially hard-to-satisfy non-Python dependencies such as
  matplotlib, or NLP libraries, and word lists. All of this made
  installation of Mathics harder, and the import of these libraries,
  ``natlang`` in particular, took some time. All of this points to having
  these live in their own repositories and get imported on lazily on
  demand.


-----

1.0
--

New features
++++++++++++

#. ``LinearModelFit`` #592
#. ``EasterSunday`` #590
#. ``DSolve`` for PDE #589
#. ``LogisticSigmoid`` #588
#. ``CentralMoment``, ``Skewness``, ``Kurtosis`` #583
#. New web interface #574
#. ``Image`` support and image processing functions #571, #541, #497, #493, #482
#. ``StringCases``, ``Shortest``, ``Longest`` string match/replace #570
#. ``Quantime`` and ``Quartiles`` #567
#. ``Pick`` #563
#. ``ByteCount`` #560
#. ``Nearest`` #559
#. ``Count`` #558
#. ``RegularPolygon`` #556
#. Improved date parsing #555
#. ``Permutations`` #552
#. LLVM compilation of simple expressions #548
#. ``NumberForm`` #534, #530, #455
#. Basic scripting with mathicsscript
#. Arcs for ``Disk`` and ``Circle`` #498, #526
#. Download from URL #525
#. ``$CommandLine`` #524
#. ``Background`` option for ``Graphics`` #522
#. ``Style`` #521, #471, #468
#. Abbreviated string patterns #518
#. ``Return`` #515
#. Better messages #514
#. Undo and redo functionality in web interface #511
#. ``Covariance`` and ``Correlation`` #506
#. ``ToLowerCase``, ``ToUpperCase``, ``LowerCaseQ``, ``UpperCaseQ`` #505
#. ``StringRepeat`` #504
#. ``TextRecognise`` #500
#. Axis numbers to integers when possible #495
#. ``PointSize`` #494
#. ``FilledCurve``, ``BezierCurve``, ``BezierFunction`` #485
#. ``PadLeft``, ``PadRight`` #484
#. ``Manipulate`` #483, #379, #366
#. ``Replace`` #478
#. String operator versions #476
#. Improvements to ``Piecewise`` #475
#. Derivation typo #474
#. Natural language processing functions #472
#. ``Arrow``, ``Arrowheads`` #470
#. Optional modules with requires attribute #465
#. ``MachinePrecision`` #463
#. ``Catenate`` #454
#. ``Quotient`` #456
#. Disable spellcheck on query fields #453
#. ``MapThread`` #452
#. ``Scan`` and ``Return`` #451
#. ``On`` and ``Off`` #450
#. ``$MachineEpsilon`` and ``$MachinePrecision`` #449
#. ``ExpandAll`` #447
#. ``Position`` #445
#. ``StringPosition`` #444
#. ``AppendTo``, ``DeleteCases``, ``TrueQ``,  ``ValueQ`` #443
#. ``Indeterminate`` #439
#. More integral functions #437
#. ``ExpIntegralEi`` and ``ExpIntegralE`` #435
#. ``Variance`` and ``StandardDeviation`` #424
#. Legacy ``Random`` function #422
#. Improved gamma functions #419
#. New recursive descent parser #416
#. ``TakeSmallest`` and related #412
#. ``Boole`` #411
#. ``Median``, ``RankedMin``, ``RankedMax`` #410
#. ``HammingDistance`` #409
#. ``JaccardDissimilarity`` and others #407
#. ``EuclideanDistance`` and related #405
#. Magic methods for ``Expression`` #404
#. ``Reverse`` #403
#. ``RotateLeft`` and ``RotateRight`` #402
#. ``ColorDistance``, ``ColorConvert`` #400
#. Predefine and document ``$Aborted`` and ``$Failed`` #399
#. ``IntegerString``, ``FromDigits``, and more #397
#. ``EditDistance`` and ``DamerauLevenshteinDistance`` #394
#. ``QRDecomposition`` #393
#. ``RandomChoice`` and ``RandomSample`` #488
#. ``Hash`` #387
#. Graphics boxes for colors #386
#. ``Except`` #353
#. Document many things #341
#. ``StringExpression`` #339
#. Legacy file functions #338

Bug fixes
+++++++++

#. Nested ``Module`` #591, #584
#. Python2 import bug #565
#. XML import #554
#. ``\[Minus]`` parsing bug #550
#. ``Cases`` evaluation bug #531
#. ``Take`` edge cases #519
#. ``PlotSize`` bug #512
#. Firefox nodeValue warning #496
#. Django database permissions #489
#. ``FromDigits`` missing message #479
#. Numerification upon result only #477
#. Saving and loading notebooks #473
#. ``Rationalise`` #460
#. ``Optional`` and ``Pattern`` precedence values #459
#. Fix ``Sum[i / Log[i], {i, 1, Infinity}]`` #442
#. Add ``\[Pi]``, ``\[Degree]``, ``\[Infinity]`` and ``\[I]`` to parser #441
#. Fix loss of precision bugs #440
#. Many minor bugs from fuzzing #436
#. ``Positive``/``Negative`` do not numerify arguments #430 fixes #380
#. Chains of approximate identities #429
#. Logical expressions behave inconsistently/incorrectly #420 fixes #260
#. Fix ``Take[_Symbol, ___]`` #396
#. Avoid slots in rule handling #375 fixes #373
#. ``Gather``, ``GatherBy``, ``Tally``, ``Union``, ``Intersect``, ``IntersectingQ``, ``DisjointQ``, ``SortBy`` and ``BinarySearch`` #373
#. Symbol string comparison bug #371
#. Fix ``Begin``/``BeginPackage`` leaking user-visible symbols #352
#. Fix ``TableForm`` and ``Dimensions`` with an empty list #343
#. Trailing slash bug #337
#. ``Global`` system bug #336
#. ``Null`` comparison bug #371
#. ``CompoundExpression`` and ``Out[n]`` assignment bug #335 fixes #331
#. Load unevaluated cells #332

Performance improvements
++++++++++++++++++++++++

#. Large expression formatting with ``$OutputSizeLimit`` #581
#. Faster terminal output #579
#. Faster ``walk_paths`` #578
#. Faster flatten for ``Sequence`` symbols #577
#. Compilation for plotting #576
#. ``Sequence`` optimisations #568
#. Improvements to ``GatherBy`` #566
#. Optimised ``Expression`` creation #536
#. ``Expression`` caching #535
#. ``Definitions`` caching #507
#. Optimised ``Position``, ``Cases``, ``DeleteCases`` #503
#. Optimised ``StringSplit`` #502
#. Optimised ``$RecursionLimit`` #501
#. Optimised insert_rule #464
#. Optimised ``IntegerLength`` #462
#. Optimised ``BaseExpression`` creation #458
#. No reevaluation of evaluated values #391
#. Shortcut rule lookup #389
#. 15% performance boost by preventing some rule lookups #384
#. 25% performance boost using same over ``__eq__``
#. n log n algorithm for ``Complement`` and ``DeleteDuplicates`` #373
#. Avoid computing ``x^y`` in ``PowerMod[x, y, m]`` #342


-----

0.9
---

New features
++++++++++++

#. Improve syntax error messages #329
#. ``SVD``, ``LeastSquares``, ``PseudoInverse`` #258, #321
#. Python 3 support #317
#. Improvements to ``Riffle`` #313
#. Tweaks to ``PolarPlot`` #305
#. ``StringTake`` #285
#. ``Norm`` #268 #270
#. ``Total``, ``Accumulate``, ``FoldList``, ``Fold`` #264, #252
#. ``Flatten`` #253 #269
#. ``Which`` with symbolic arguments #250
#. ``Min``/``Max`` with symbolic arguments # 249

Dependency updates
++++++++++++++++++

#. Upgrade to ply 3.8 (issue #246)
#. Drop interrupting cow #317
#. Add six (already required by Django) #317

Bug fixes
+++++++++

#. Span issues with negative indices #196 fixed by #263 #325
#. SVG export bug fixed by #324
#. Django runserver threading issue #158 fixed by #323
#. asymptote bug building docs #297 fixed by #317
#. Simplify issue #254 fixed by #322
#. ``ParametricPlot`` bug fixed by #320
#. ``DensityPlot`` SVG regression in the web interface
#. Main function for server.py #288, #289 fixed by #298
#. ply table regeneration #294 fixed by #295
#. Print bar issue #290 fixed by #293
#. Quit[] index error #292 partially fixed by #307
#. Quit definition fixed by #286
#. Conjugate issue #272 fixed by #281

-----------

0.8
---

New features
+++++++++++++

#. Improvements to 3D Plotting, see #238
#. Enable MathJax menu, see #236
#. Improvements to documentation

Dependency updates
++++++++++++++++++

#. Upgrade to SymPy 0.7.6
#. Upgrade to ply3.6 (new parsetab format, see #246)
#. Upgrade to mpmath 0.19

Bug fixes
+++++++++

#. ``IntegerDigits[0]``

-----------

0.7
---

New features
++++++++++++

#. Readline tab completion
#. Automatic database initialisation
#. Support for wildcards in ``Clear`` and ``ClearAll``
#. Add ``Conjugate``
#. More tests and documentation for ``Sequence``
#. Context support


Bugs fixed
++++++++++

#. Fix unevaluated index handling (issue #217)
#. Fix ``Solve`` treating one solution equal to 1 as a tautology (issue
  #208)
#. Fix temporary symbols appearing in the result when taking
  derivatives with respect to t (issue #184)
#. typo in save worksheet help text (issue #199)
#. Fix mathicsserver wildcard address binding
#. Fix ``Dot`` acting on matrices in MatrixForm (issue #145)
#. Fix Sum behaviour when using range to generate index values (issue #149)
#. Fix behaviour of plot with unevaluated arguments (issue #150)
#. Fix zero-width space between factors in MathJax output (issue #45)
#. Fix ``{{2*a, 0},{0,0}}//MatrixForm`` crashing in the web interface
  (issue #182)

--------------

0.6
---

New features
++++++++++++

#. ``ElementData`` using data from Wikipedia
#. Add ``Switch``
#. Add ``DSolve`` and ``RSolve``
#. More Timing functions ``AbsoluteTiming``, ``TimeUsed``, ``SessionTime``, ``Pause``
#. Date functions ``DateList``, ``DateString``, ``DateDifference``, etc.
#. Parser rewritten using lex/yacc (PLY)
#. Unicode character support
#. ``PolarPlot``
#. IPython style (coloured) input
#. ``VectorAnalysis`` Package
#. More special functions (Bessel functions and othogonal polynomials)
#. More NumberTheory functions
#. ``Import``, ``Export``, ``Get``, ``Needs`` and other IO related functions
#. PyPy compatibility
#. Add benchmarks (``mathics/benchmark.py``)
#. ``BaseForm``
#. ``DeleteDuplicates``
#. Depth, Operate Through and other Structure related functions
#. Changes to ``MatrixForm`` and ``TableForm`` printing
#. Use interrupting COW to limit evaluation time
#. Character Code functions

Bugs fixed
++++++++++

#. Fix divide-by-zero with zero-length plot range
#. Fix mathicsserver exception on startup with Django 1.6 (issues #194, #205, #209)

-------

0.5
---

#. Compatibility with Sage 5, SymPy 0.7, Cython 0.15, Django 1.2
#. 3D graphics and plots using WebGL in the browser and Asymptote in TeX output
#. Plot: adaptive sampling
#. MathJax 2.0 and line breaking
#. New symbols: ``Graphics3D`` etc., ``Plot3D``, ``ListPlot``,
  ``ListLinePlot``, ``ParametricPlot``, ``Prime``, ``Names``, ``$Version``
#. Fixed issues: 1, 4, 6, 8-21, 23-27
#. Lots of minor fixes and improvements
#. Number of built-in symbols: 386

-------

0.4
---

Compatibility to Sage 4.0 and other latest libraries

-------


0.3 (beta only)
--------------

Resolved several issues

-------


0.1 (alpha only)
--------------

Initial version<|MERGE_RESOLUTION|>--- conflicted
+++ resolved
@@ -1,7 +1,7 @@
 .. contents::
 
-CHANGES
-=======
+ CHANGES
+ =======
 
 5.0.3dev0
 ---------
@@ -40,13 +40,10 @@
 Bugs
 ++++
 
-<<<<<<< HEAD
-#. ``0`` with a given precision (like in ```0`3```) is now parsed as ``0``, an integer number.
-#. `RowBox` now have an `elements` attribute, in a way that expressions like `Part[RowBox[{"a"}],1]` does not raises an unhandled exception.
-=======
 # ``0`` with a given precision (like in ```0`3```) is now parsed as ``0``, an integer number.
 #. ``RandomSample`` with one list argument now returns a random ordering of the list items. Previously it would return just one item.
->>>>>>> 22713598
+#. `RowBox` now have an `elements` attribute, in a way that expressions like `Part[RowBox[{"a"}],1]` does not raises an unhandled exception.
+
 
 
 Enhancements
