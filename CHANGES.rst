	.. contents::

CHANGES
=======


New Builtins
++++++++++++

* ``$MaxLengthIntStringConversion``
* ``Elements``
* ``ConjugateTranspose``
* ``LeviCivitaTensor``
* ``RealAbs`` and ``RealSign``
* ``RealValuedNumberQ``


Compatibility
-------------

* ``*Plot`` does not show messages during the evaluation.
* ``Range[]`` now handles a negative ``di`` PR #951
* Improved support for ``DirectedInfinity`` and ``Indeterminate``.
* ``Graphics`` and ``Graphics3D`` including wrong primitives and directives
  are shown with a pink background. In the Mathics-Django interface, a tooltip
  error message is also shown.

Internals
---

* ``eval_abs`` and ``eval_sign`` extracted from ``Abs`` and ``Sign`` and added to ``mathics.eval.arithmetic``.
* Maximum number of digits allowed in a string set to 7000 and can be adjusted using environment variable
  ``MATHICS_MAX_STR_DIGITS`` on Python versions that don't adjust automatically (like pyston).
* Real number comparisons implemented is based now in the internal implementation of ``RealSign``.
* For Python 3.11, the variable ``$MaxLengthIntStringConversion`` controls the maximum size of
  the literal conversion between large integers and Strings.
* Older style non-appearing and non-pedagogical doctests have been converted to pytest
* Built-in code is directed explicitly rather than implicitly. This facilitates the ability to lazy load
  builtins or "autoload" them a la GNU Emacs autoload.

Bugs
----

* ``Definitions`` is compatible with ``pickle``.
* Improved support for ``Quantity`` expressions, including conversions, formatting and arithmetic operations.
* ``Background`` option for ``Graphics`` and ``Graphics3D`` is operative again.
* ``Switch[]`` involving ``Infinity`` Issue #956
* ``Outer[]`` on ``SparseArray`` Issue #939
* ``ArrayQ[]`` detects ``SparseArray`` PR #947
* Numeric comparisons against expressions involving ``String``s (Issue #797).
  
Package updates
+++++++++++++++

#. Python 3.11 is now supported


6.0.1
-----

Release to get Pillow 9.2 dependency added for Python 3.7+

Some Pattern-matching code gone over to add type annotations and to start
documenting its behavior and characteristics. Function
attributes are now examined and stored at the time of Pattern-object creation
rather than at evaluation time. This better matches WMA behavior which pulls
out attribute this even earlier than this.  These changes speed up
doctest running time by about 7% under Pyston.

Combinatorica version upgraded from 0.9 (circa 1992) to 0.91 (circa 1995) which closer matches the published book.

Random builtin documentation gone over to conform to current documentation style.

6.0.0
-----

A fair bit of code refactoring has gone on so that we might be able to
scale the code, get it to be more performant, and more in line with
other interpreters. There is Greater use of Symbols as opposed to strings.

The builtin Functions have been organized into grouping akin to what is found in WMA.
This is not just for documentation purposes, but it better modularizes the code and keep
the modules smaller while suggesting where functions below as we scale.

Image Routines have been gone over and fixed. Basically we use Pillow
imaging routines and as opposed to home-grown image code.

A number of Built-in functions that were implemented were not accessible for various reasons.

Mathics3 Modules are better integrated into the documentation.
Existing Mathics3 modules ``pymathics.graph`` and ``pymathics.natlang`` have
had a major overhaul, although more is needed. And will continue after the 6.0.0 release

We have gradually been rolling in more Python type annotations and
current Python practices such as using ``isort``, ``black`` and ``flake8``.

Evaluation methods of built-in functions start ``eval_`` not ``apply_``.


API
+++

#. New function ``mathics.system_info.python_implementation()`` shows the Python Implementation, e.g. CPython, PyPy, Pyston that is running Python. This is included in the information ``mathics.system_info.mathics_system__system_info()`` returns and is used in ``$PythonImplementation``
#. A list of optional software can be found in ``mathics.optional_software``. Versions of that software are included in ``mathics.version_info``.


Package update
..............

#. SymPy 1.11.1 accepted
#. Numpy 1.24.0 accepted


New Builtins
+++++++++++

#. ``$BoxForms``
#. ``$OutputForms``
#. ``$PrintForms``
#. ``$PythonImplementation``
#. ``Accuracy``
#. ``ClebschGordan``
#. ``ComplexExpand`` (@yzrun)
#. ``Curl`` (2-D and 3-D vector forms only)
#. ``DiscretePlot``
#. ``Kurtosis``
#. ``ListLogPlot``
#. ``LogPlot``
#. ``$MaxMachineNumber``
#. ``$MinMachineNumber``
#. ``NumberLinePlot``
#. ``PauliMatrix``
#. ``Remove``
#. ``SetOptions``
#. ``SixJSymbol``
#. ``Skewness``
#. ``ThreeJSymbol``


Documentation
+++++++++++++

#. All Builtins have links to WMA pages.
#. "Accuracy and Precision" section added to the Tutorial portion.
#. "Attribute Definitions" section reinstated.
#. "Expression Structure" split out as a guide section (was "Structure of Expressions").
#. "Exponential Functional" split out from "Trigonometry Functions"
#. "Functional Programming" section split out.
#. "Image Manipulation" has been split off from Graphics and Drawing and turned into a guide section.
#. Image examples now appear in the LaTeX and therefore the PDF doc
#. "Logic and Boolean Algebra" section reinstated.
#. "Forms of Input and Output" is its own guide section.
#. More URL links to Wiki pages added; more internal cross links added.
#. "Units and Quantities" section reinstated.
#. The Mathics3 Modules are now included in LaTeX and therefore the PDF doc.

Internals
+++++++++

#. ``boxes_to_`` methods are now optional for ``BoxElement`` subclasses. Most of the code is now moved to the ``mathics.format`` submodule, and implemented in a more scalable way.
#. ``from_mpmath`` conversion supports a new parameter ``acc`` to set the accuracy of the number.
#. ``mathics.builtin.inout`` was split in several modules (``inout``, ``messages``, ``layout``, ``makeboxes``) in order to improve the documentation.
#. ``mathics.eval`` was create to have code that might be put in an instruction interpreter. The opcodes-like functions start ``eval_``, other functions are helper functions for those.
#. Operator name to Unicode or ASCII comes from Mathics scanner character tables.
#. Builtin instance methods that start ``eval`` are considered rule matching and function application; the use of the name ``apply``is deprecated, when ``eval`` is intended.
#. Modularize and improve the way in which ``Builtin`` classes are selected to have an associated ``Definition``.
#. ``_SetOperator.assign_elementary`` was renamed as ``_SetOperator.assign``. All the special cases are not handled by the ``_SetOperator.special_cases`` dict.
#. ``isort`` run over all Python files. More type annotations and docstrings on functions added.
#. caching on immutable atoms like, ``String``, ``Integer``, ``Real``, etc. was improved; the ``__hash__()`` function was sped up. There is a small speedup overall from this at the expense of increased memory.
#. more type annotations added to functions, especially builtin functions
#. Numerical constants used along the code was renamed using caps, according to the Python's convention.

Bugs
++++

# ``0`` with a given precision (like in ```0`3```) is now parsed as ``0``, an integer number.
# Reading certain GIFs now work again
#. ``Random[]`` works now.
#. ``RandomSample`` with one list argument now returns a random ordering of the list items. Previously it would return just one item.
<<<<<<< HEAD
#. ``mathics.core.Pattern.create`` now catches the case when the input parameter is not an `Atom` or an `Expression`.
=======
#. Origin placement corrected on ``ListPlot`` and ``LinePlot``.
#. Fix long-standing bugs in Image handling
#. Some scikit image routines line ``EdgeDetect`` were getting omitted due to overly stringent PyPI requirements
#. Units and Quantities were sometimes failing. Also they were omitted from documentation.
#. Better handling of ``Infinite`` quantities.
#. Improved ``Precision`` and ``Accuracy``compatibility with WMA. In particular, ``Precision[0.]`` and ``Accuracy[0.]``
#. Accuracy in numbers using the notation ``` n.nnn``acc ```  now is properly handled.
#. numeric precision in mpmath was not reset after operations that changed these. This cause huges slowdowns after an operation that set the mpmath precision high. This was the source of several-minute slowdowns in testing.
#. GIF87a (```MadTeaParty.gif`` or ExampleData) image loading fixed
#. Replace non-free Leena image with a a freely distributable image. Issue #728

>>>>>>> b5eeb1c3

PyPI Package requirements
+++++++++++++++++++++++++

Mathics3 aims at a more richer set of functionality.

Therefore NumPy and Pillow (9.10 or later) are required Python
packages where they had been optional before.  In truth, probably
running Mathics without one or both probably did not work well if it
worked at all; we had not been testing setups that did not have NumPy.

Enhancements
++++++++++++

#. Vector restriction on ``Norm[]`` removed. "Frobinius" p-form allowed.
#. Better handling of comparisons with finite precision numbers.
#. Improved implementation for  ``Precision``.
#. Infix operators, like ``->`` render with their Unicode symbol when ``$CharacterEncoding`` is not "ASCII".
#. ``Grid`` compatibility with WMA was improved.  Now it supports non-uniform list of lists and lists with general elements.
#. Support for BigEndian Big TIFF



5.0.2
-----

Get in `requirements-cython.txt`` into tarball. Issue #483

New Symbols
+++++++++++

#. ``Undefined``



5.0.1
-----

Mostly a release to fix a Python packaging problem.

Internals
+++++++++


#. ``format`` and ``do_format`` methods were removed from the interface of
   ``BaseElement``, becoming non-member functions.
#. The class ``BoxElement`` was introduced as a base for boxing elements.

New Builtin
+++++++++++
#. 'Inverse Gudermannian'.

Documentation
+++++++++++++

Hyperbolic functions were split off form trigonometry and exponential functions. More URL links were added.

Bugs
++++

#. Creating a complex number from Infinity no longer crashes and returns 'I * Infinity'

5.0.0
------


This release starts to address some of the performance problems and terminology confusion that goes back to the very beginning.
As a result, this release is not API compatible with prior releases.

In conjunction with the performance improvement in this release, we start refactoring some of the core classes and modules to start to get this to look and act more like other interpreters, and to follow more current Python practice.

More work will continue in subsequent releases.

New Builtins
++++++++++++
#. Euler's ``Beta`` function.
#. ``Bernoulli``.
#. ``CatalanNumber`` (Integer arguments only).
#. ``CompositeQ``.
#. ``Diagonal``. Issue #115.
#. ``Divisible``.
#. ``EllipticE``
#. ``EllipticF``
#. ``EllipticK``
#. ``EllipticPi``
#. ``EulerPhi``
#. ``$Echo``. Issue #42.
#. ``FindRoot`` was improved for supporting numerical derivatives Issue #67, as well as the use of scipy libraries when are available.
#. ``FindRoot`` (for the ``newton`` method) partially supports ``EvaluationMonitor`` and ``StepMonitor`` options.
#. ``FindMinimum`` and ``FindMaximum`` now have a minimal implementation for 1D problems and the use of scipy libraries when are available.
#. ``LogGamma``.
#. ``ModularInverse``.
#. ``NumericFunction``.
#. ``Projection``.
#. Partial support for Graphics option ``Opacity``.
#. ``SeriesData`` operations was improved.
#. ``TraceEvaluation[]`` shows expression name calls and return values of it argument.
   -  Pass option ``ShowTimeBySteps``, to show accumulated time before each step
   - The variable ``$TraceEvalution`` when set True will show all expression evaluations.
#. ``TraditionalForm``


Enhancements
++++++++++++

#. ``D`` acts over ``Integrate`` and  ``NIntegrate``. Issue #130.
#. ``SameQ`` (``===``) handles chaining, e.g. ``a == b == c`` or ``SameQ[a, b, c]``.
#. ``Simplify`` handles expressions of the form ``Simplify[0^a]`` Issue #167.
#. ``Simplify`` and ``FullSimplify`` support optional parameters ``Assumptions`` and ``ComplexityFunction``.
#. ``UnsameQ`` (``=!=``) handles chaining, e.g. ``a =!= b =!= c`` or ``UnsameQ[a, b, c]``.
#. Assignments to usage messages associated with ``Symbols`` is allowed as it is in WMA. With this and other changes, Combinatorica 2.0 works as written.
#. ``Share[]`` performs an explicit call to the Python garbage collection and returns the amount of memory free.
#. Improve the compatibility of ``TeXForm`` and ``MathMLForm`` outputs with WMA. MathML tags around numbers appear as "<mn>" tags instead of "<mtext>", except in the case of ``InputForm`` expressions. In TeXForm some quotes around strings have been removed to conform to WMA. It is not clear whether this is the correct behavior.
#. Allow ``scipy`` and ``skimage`` to be optional. In particular: revise ``Nintegrate[]`` to use ``Method="Internal"`` when scipy isn't available.
#. Pyston up to versions from 2.2 to 2.3.4 are supported as are PyPy versions from 3.7-7.3.9.0 up 3.9-7.3.9. However those Python interpreters may have limitations and limitations on packages that they support.
#. Improved support for ``Series`` Issue #46.
#. ``Cylinder`` rendering is implemented in Asymptote.


Documentation
+++++++++++++

#. "Testing Expressions" section added.
#. "Representation of Numbers" section added.
#. "Descriptive Statistics" section added and "Moments" folded into that.
#. Many More URL references. ``<url>`` now supports link text.
#. Reference Chapter and Sections are now in alphabetical order
#. Two-column mode was removed in most sections so the printed PDF looks nicer.
#. Printed Error message output in test examples is in typewriter font and doesn't drop inter-word spaces.

Internals
+++++++++

#. Inexplicably, what the rest of the world calls a "nodes" in a tree or or in WMA "elements" in a tree had been called a "leaves". We now use the proper term "element".
#. Lots of predefined ``Symbol``s have been added. Many appear in the module ``mathics.core.systemsymbols``.
#. Attributes are now stored in a bitset instead of a tuple of string. This speeds up attributes read, and RAM usage, .
#. ``Symbol.is_numeric`` and  ``Expression.is_numeric`` now uses the attribute ``Definition.is_numeric`` to determine the returned value.
#. ``NIntegrate`` internal algorithms and interfaces to ``scipy`` were moved to ``mathics.algorithm.integrators`` and ``mathics.builtin.scipy_utils.integrators`` respectively.
#. ``N[Integrate[...]]`` now is evaluated as ``NIntegrate[...]``
#. Definitions for symbols ``CurrentContext`` and ``ContextPath[]`` are mirrored in the ``mathics.core.definitions.Definitions`` object for faster access.
#. ``FullForm[List[...]]`` is shown as ``{...}`` according to the WL standard.
#. ``Expression.is_numeric()`` accepts an ``Evaluation`` object as a parameter;  the definitions attribute of that is used.
#. ``SameQ`` first checks the type, then the ``id``, and then names in symbols.
#. In ``mathics.builtin.patterns.PatternTest``, if the condition is one of the most used tests (``NumberQ``, ``NumericQ``, ``StringQ``, etc) the ``match`` method is overwritten to specialized versions that avoid function calls.
#. ``mathics.core.patterns.AtomPattern`` specializes the comparison depending of the ``Atom`` type.
#. To speed up development, you can set ``NO_CYTHON`` to skip Cythonizing Python modules. If you are using Pyston or PyPy, Cythonization slows things down.
#. ``any`` and``all`` calls were unrolled as loops in Cythonized modules: this avoids the overhead of a function call replacing it by a (C) for loop, which is faster.
#. A bug was fixed relating to the order in which ``mathics.core.definitions`` stores the rules
#. ``InstanceableBuiltin`` -> ``BuiltinElement``
#. ``BoxConstruction`` -> ``BoxExpression``
#. the method ``Element.is_true()`` was removed in favor of ``is SymbolTrue``
#. ``N[_,_,Method->method]`` was reworked. Issue #137.
#. The methods  ``boxes_to_*`` were moved to ``BoxExpression``.
#. remove ``flatten_*`` from the ``Atom`` interface.
#. ``Definition`` has a new property ``is_numeric``.

Speed improvements:
...................

#. Creating two ``Symbol`` objects with the same name will give the same object. This avoids unnecessary string comparisons, and calls to ``ensure_context``.
#. Attributes are now stored in a bitset instead of a tuple of strings.
#. The ``Definitions`` object has two properties: ``current_contex`` and ``context_path``. This speeds up the lookup of symbols names.  These properties store their values into the corresponding symbols in the ``builtin`` definitions.
#. ``eval_N`` was add to speed up the then often-used built-in function ``N``.
#. ``Expression`` evaluation was gone over and improved. properties on the collection which can speed up evaluation, such as whether an expression is fully evaluated, is ordered, or is flat are collected.
#. ``List`` evaluation is customized. There is a new ``ListExpression`` class which has a more streamlined ``evaluate()`` method. More of this kind of thing will follow
#. ``BaseExpression.get_head`` avoids building a symbol saving two function calls.


Package update
..............

#. SymPy 1.10.1

Compatibility
+++++++++++++

#. ``ScriptCommandLine`` now returns, as the first element, the name of the script file (when available), for compatibility with WMA. Issue #132.
#. ``Expression.numerify`` improved in a way to obtain a behavior closer to WMA.
#. ``NumericQ`` lhs expressions are now handled as a special case in assignment. For example ``NumericQ[a]=True`` tells the interpreter that ``a`` must be considered
  a numeric quantity, so ``NumericQ[Sin[a]]`` evaluates to ``True``.

Bugs
++++

#. ``First``, ``Rest`` and  ``Last`` now handle invalid arguments.
#.  ``Set*``: fixed issue #128.
#.  ``SameQ``: comparison with MachinePrecision only needs to be exact within the last bit Issue #148.
#. Fix a bug in ``Simplify`` that produced expressions of the form ``ConditionalExpression[_,{True}]``.
#. Fix bug in ``Clear``  and ``ClearAll`` (#194).
#. Fix base 10 formatting for infix ``Times``. Issue #266.
#. Partial fix of ``FillSimplify``
#. Streams used in MathicsOpen are now freed and their file descriptors now released. Issue #326.
#. Some temporary files that were created are now removed from the filesystem. Issue #309.
#. There were a number of small changes/fixes involving ``NIntegrate`` and its Method options. ``Nintegrate`` tests have been expanded.
#. Fix a bug in handling arguments of pythonized expressions, that are produced by ``Compile`` when the llvmlite compiler fails.
#. ``N`` now handles arbitrary precision numbers when the number of digits is not specified.
#. `N[Indeterminate]` now produces `Indeterminate` instead a `PrecisionReal(nan)`.
#. Fix crash in ``NestWhile`` when supplying ``All`` as the fourth argument.
#. Fix the comparison between ``Image`` and other expressions.
#. Fix an issue that prevented that `Collect` handles properly polynomials on expressions (issue #285).
#. Fix a bug in formatting expressions of the form ``(-1)^a`` without the parenthesis (issue #332).
#. Fix a but in failure in the order in which ``mathics.core.definitions`` stores the rules.
#. Numeric overflows now do not affect the full evaluation, but instead just the element which produce it.
#. Compatibility with the way expressions are ordered more closely follows WMA: Now expressions with fewer elements come first (issue #458).
#. The order of the context name resolution (and ``$ContextPath``) was switched; ``"System`` comes before ``"Global``.

Incompatible changes
+++++++++++++++++++++

The following changes were motivated by a need to speed up the interpreter.

#. ``Expression`` arguments differ. The first parameter has to be a ``Symbol`` while the remaining arguments have to be some sort of ``BaseElement`` rather than something that can be converted to an element.
  Properties for the collection of elements can be specified when they are known. To get the old behavior, use ``to_expression``
#. Expressions which are lists are a new kind of class, ``ListExpression``. As with expressions, the constructor requires valid elements, not something convertible to an element. Use ``to_mathics_list``


-----------------


4.0.1
-----

New builtins
++++++++++++

#. ``Guidermannian``
#. ``Cone``
#. ``Tube``
#. ``Normal`` now have a basic support for ``SeriesData``

Tensor functions:

#. ``RotationTransform``
#. ``ScalingTransform``
#. ``ShearingTransform``
#. ``TransformationFunction``
#. ``TranslationTransform``

Spherical Bessel functions:

#. ``SphericalBesselJ``
#. ``SphericalBesselY``
#. ``SphericalHankelH1``
#. ``SphericalHankelH2``

Gamma functions:

#. ``PolyGamma``
#. ``Stieltjes``

Uniform Polyhedron
#. ``Dodecahedron``
#. ``Icosahedron``
#. ``Octahedron``
#. ``TetraHedron``
#. ``UniformPolyedron``

Mathics-specific

#. ``TraceBuiltin[]``, ``$TraceBuiltins``, ``ClearTrace[]``, ``PrintTrace[]``

These collect builtin-function call counts and elapsed time in the routines.
``TraceBuiltin[expr]`` collects information for just *expr*. Whereas
setting ``$TraceBuiltins`` to True will accumulate results of evaluations
``PrintTrace[]`` dumps the statistics and ``ClearTrace[]`` clears the statistics data.

``mathics -T/--trace-builtin`` is about the same as setting
``$TraceBuiltins = True`` on entry and runs ``PrintTrace[]`` on exit.


Bugs
++++

#. Fix and document better behavior of ``Quantile``
#. Improve Asymptote ``BezierCurve``implementation
#. ``Rationalize`` gives symmetric results for +/- like MMA does. If
  the result is an integer, it stays that way.
#. stream processing was redone. ``InputStream``, ``OutputStream`` and
  ``StringToStream`` should all open, close, and assign stream numbers now

4.0.0
#.----

The main thrust behind this API-breaking release is to be able to
support a protocol for Graphics3D.

It new Graphics3D protocol is currently expressed in JSON. There is an
independent `threejs-based module
<https://www.npmjs.com/package/@mathicsorg/mathics-threejs-backend>`_
to implement this. Tiago Cavalcante Trindade is responsible for this
code.

The other main API-breaking change is more decentralization of the
Mathics Documentation. A lot more work needs to go on here, and so
there will be one or two more API breaking releases. After this
release, the documentation code will be split off into its own git
repository.

Enhancements
++++++++++++

#. a Graphics3D protocol, mentioned above, has been started
#. ``mathics.setting`` have been gone over to simplify.
#. A rudimentary and crude SVG Density Plot was added. The prior method
  relied on mysterious secret handshakes in JSON between Mathics Core
  and Mathics Django. While the density plot output was nicer in
  Mathics Django, from an overall API perspective this was untenable. A
  future version may improve SVG handling of Density plots using
  elliptic density gratings in SVG. And/or we may define this in the
  JSON API.
#. SVG and Asymptote drawing now includes inline comments indicating
  which Box Structures are being implemented in code

Documentation
.............

#. Document data used in producing PDFs and HTML-rendered documents is now stored
  in both the user space, where it can be extended, and in the package install
  space -- which is useful when there is no user-space data.
#. The documentation pipeline has been gone over. Turning the internal data
  into a LaTeX file is now a separate own program. See ``mathics/doc/test/README.rst``
  for an overview of the dataflow needed to create a PDF.
#. Summary text for various built-in functions has been started. These
  summaries are visible in Mathics Django when lists links are given
  in Chapters, Guide Sections, or Sections.
#. A Sections for Lists has been started and grouping for these
  have been added. So code and sections have moved around here.
#. Regexp detection of tests versus document text has been improved.
#. Documentation improved
#. The flakiness around showing sine graphs with filling on the axes or below has
  been addressed. We now warn when a version of Asymptote or Ghostscript is used
  that is likely to give a problem.

Bugs
++++

#. A small SVGTransform bug was fixed. Thanks to axelclk for spotting.
#. Elliptic arcs are now supported in Asymptote. There still is a bug however
  in calculating the bounding box when this happens.
#. A bug in image decoding introduced in 3.1.0 or so was fixed.
#. A bug SVG LineBoxes was fixed

Regressions
+++++++++++

#. Some of the test output for builtins inside a guide sections is not automatically rendered
#. Density plot rendered in Mathics Django do not render as nice since we no longer
  use the secret protocol handshake hack. We may fix this in a future release
#. Some of the Asymptote graphs look different. Graphic3D mesh lines are not as
  prominent or don't appear. This is due to using a newer version of Asymptote, and
  we will address this in a future release.

-----------------

3.1.0
----

New variables and builtins
++++++++++++++++++++++++++

#. ``Arrow`` for Graphics3D (preliminary)
#. ``Cylinder`` (preliminary)
#. ``Factorial2`` PR #1459 Issue #682.

Enhancements
++++++++++++

Large sections like the "Strings and Characters", "Integer Functions" and "Lists" sections
have been broken up into subsections. These more closely match
online WL "Guide" sections.  This is beneficial not just in the
documentation, but also for code organization. See PRs #1464, #1473.

A lot more work is needed here.

The Introduction section of the manual has been revised. Licensing and Copyright/left sections
have been reformatted for non-fixed-width displays. #1474

PolarPlot documentation was improved. #1475.

A getter/setter method for Mathics settings was added #1472.


Bugs
++++

#. Add ``requirements-*.txt``to distribution files. ``pip install Mathics3[dev]`` should work now. PR #1461
#. Some ``PointBox`` bugs were fixed
#. Some ``Arrow3DBox`` and ``Point3DBox`` bugs were fixed PR #1463
#. Fix bug in ``mathics`` CLI when  ``-script`` and ``-e`` were combined PR #1455

-----------------


3.0.0
----

Overall there is a major refactoring underway of how formatting works
and its interaction with graphics.  More work will come in later releases.

Some of the improvements are visible not here but in the front-ends
mathicsscript and mathics-django. In mathicsscript, we can now show
SVG images (via matplotlib).  In Mathics Django, images and threejs
graphs are no longer embedded in MathML.

A lot of the improvements in this release were done or made possible with the help of
Tiago Cavalcante Trindade.

Enhancements
++++++++++++

It is now possible to get back SVG, and graphics that are not embedded in MathML.

The code is now Pyston 2.2 compatible. However ``scipy`` ``lxml`` are
not currently available on Pyston so there is a slight loss of
functionality. The code runs about 30% faster under Pyston 2.2. Note
that the code also works under PyPy 3.7.

Bugs
++++

#. Tick marks and the placement of numbers on charts have been corrected. PR #1437
#. Asymptote now respects the ``PointSize`` setting.
#. In graphs rendered in SVG, the ``PointSize`` has been made more closely match Mathematica.
#. Polygons rendered in Asymptote now respects the even/odd rule for filling areas.

Density Plots rendered in SVG broke with this release. They will be reinstated in the future.

Documentation
+++++++++++++

Go over settings file to ensure usage names are full sentences.

We have started to put more builtins in the sections or subsections
following the organization in Mathematics 5 or as found in the online
Wolfram Language Reference. As a result, long lists in previous topics
are a bit shorter and there are now more sections. This work was
started in 2.2.0.

More work is needed on formatting and showing this information, with
the additional breakout we now have subsections. More reorganization
and sectioning is needed.

These cleanups will happen in a future version.

Chapters without introductory text like ``Structural Operations``, or ``Tensors`` have had descriptions added.

Sections that were empty have either been expanded or removed because
the underlying name was never a user-level built in, e.g. the various
internal Boxing functions like ``DiskBox``, or ``CompiledCodeBox``

Documentation specific builtins like ``PolarPlot`` or
``BernsteinBasis`` have been added improved, and document examples
have been revised such as for ``PieChart``, ``Pi`` and others.

The Mathics Gallery examples have been updated.

Some slight improvements were made to producing the PDF and more kinds
of non-ASCII symbols are tolerated. Expect more work on this in the
future via tables from the `Mathics Scanner <https://pypi.org/project/Mathics-Scanner/1.2.1/>`_ project.

Chapters are no longer in Roman Numerals.


Internal changes
++++++++++++++++

#. ``docpipline.py``  accepts the option ``--chapters`` or ``-c`` to narrow tests to a particular chapter
#. Format routines have been isolated into its own module. Currently we have format routines for SVG, JSON and
  Asymptote. Expect more reorganization in the future.
#. Boxing routines have been isolated to its own module.
#. The entire code base has been run through the Python formatter `black <https://black.readthedocs.io/en/stable/>`_.
#. More Python3 types to function signatures have been added.
#. More document tests that were not user-visible have been moved to
  unit tests which run faster. More work is needed here.

-----------------

2.2.0
----

Package update
++++++++++++++

#. SymPy 1.8

New variables and builtins
++++++++++++++++++++++++++

#. ``Arg``
#. ``CoefficientArrays`` and ``Collect`` (#1174, #1194)
#. ``Dispatch``
#. ``FullSimplify``
#. ``LetterNumber`` #1298. The ``alphabet`` parameter supports only a minimal number of languages.
#. ``MemoryAvailable``
#. ``MemoryInUse``
#. ``Nand`` and ``Nor`` logical functions.
#. ``Series``,  ``O`` and ``SeriesData``
#. ``StringReverse``
#. ``$SystemMemory``
#. Add all of the named colors, e.g. ``Brown`` or ``LighterMagenta``.



Enhancements
++++++++++++

#. a function `evaluate_predicate` allows for a basic predicate evaluation using `$Assumptions`.
#. ``Attributes`` accepts a string parameter.
#. ``Cases`` accepts Heads option. Issue #1302.
#. ``ColorNegate`` for colors is supported.
#. ``D`` and ``Derivative`` improvements.
#. ``Expand`` and ``ExpandAll`` now support a second parameter ``patt`` Issue #1301.
#. ``Expand`` and ``ExpandAll`` works with hyperbolic functions (`Sinh`, `Cosh`, `Tanh`, `Coth`).
#. ``FileNames`` returns a sorted list. Issue #1250.
#. ``FindRoot`` now accepts several optional parameters like ``Method`` and ``MaxIterations``. See Issue #1235.
#. ``FixedPoint`` now supports the ``SameTest`` option.
#. ``mathics`` CLI now uses its own Mathics ``settings.m`` file
#. ``Prepend`` works with ``DownValues`` Issue #1251
#. ``Prime`` and ``PrimePi`` now accept a list parameter and have the ``NumericFunction`` attribute.
#. ``Read`` with ``Hold[Expression]`` now supported. (#1242)
#. ``ReplaceRepeated`` and ``FixedPoint`` now supports the ``MaxIteration`` option. See Issue #1260.
#. ``Simplify`` performs a more sophisticated set of simplifications.
#. ``Simplify`` accepts a second parameter that temporarily overwrites ``$Assumptions``.
#. ``StringTake`` now accepts form containing a list of strings and specification. See Issue #1297.
#. ``Table`` [*expr*, *n*] is supported.
#. ``ToExpression`` handles multi-line string input.
#. ``ToString`` accepts an optional *form* parameter.
#. ``ToExpression`` handles multi-line string input.
#. ``$VersionNumber`` now set to 10.0 (was 6.0).
#. The implementation of Streams was redone.
#. Function ``mathics.core.definitions.autoload_files`` was added and
  exposed to allow front-ends to provide their own custom Mathics.
  settings.
#. String output in the ``mathics`` terminal has surrounding quotes to make it more visually distinct from unexpanded and symbol output.
  To disable this behavior use ``--strict-wl-output``.


Bug fixes
+++++++++

#. ``SetTagDelayed`` now does not evaluate the RHS before assignment.
#. ``$InstallationDirectory`` starts out ``Unprotected``.
#. ``FindRoot`` now handles equations.
#. Malformed Patterns are detected and an error message is given for them.
#. Functions gone over to ensure the ``Listable`` and ``NumericFunction`` properties are correct.


Incompatible changes
#.-------------------

#. ``System`$UseSansSerif`` moved from core and is sent front-ends using ``Settings`$UseSansSerif``.


Internal changes
#.---------------

#. ``docpipeline.py``  accepts the option ``-d`` to show how long it takes to parse, evaluate and compare each individual test.
  ``-x`` option (akin to ``pytests -x`` is a short-hand for stop on first error
#. Some builtin functions have been grouped together in a module
  underneath the top-level builtin directory.  As a result, in the
  documents you will list some builtins listed under an overarching
  category like ``Specific Functions`` or ``Graphics, Drawing, and
  Images``. More work is expected in the future to improve document sectioning.
#. ``System`$Notebooks`` is removed from settings. It is in all of the front-ends now.

------

2.1.0
----

New builtins
++++++++++++

#. ``ArcTanh``
#. ``ByteArray``
#. ``CreateFile``
#. ``CreateTemporary``
#. ``FileNames``
#. ``NIntegrate``
#. ``PartitionsP``
#. ``$Notebooks``
#. ``SparseArray``

Enhancements
++++++++++++

#. The Mathics version is checked for builtin modules at load time. A message is given when a builtin doesn't load.
#. Automatic detection for the best strategy to numeric evaluation of constants.
#. ``FileNameJoin`` now implements ``OperatingSystem`` option
#. Mathics functions are accepted by ``Compile[]``. The return value or
  type will be ``Compile[] and CompiledFunction[]``.  Every Mathics
  Expression can have a compiled form, which may be implemented as a
  Python function.
#. ``Equal[]`` now compares complex against other numbers properly.
#. Improvements in handling products with infinite factors: ``0 Infinity``-> ``Indeterminate``, and ``expr Infinity``-> ``DirectedInfinite[expr]``
#. ``$Path`` is now ``Unprotected`` by default
#. ``Read[]`` handles expressions better.
#. ``StringSplit[]`` now accepts a list in the first argument.
#. ``SetDelayed[]`` now accepts several conditions imposed both at LHS as well as RHS.
#. Axes for 2D Plots are now rendered for SVGs
#. ``InsertBox`` accepts an opaque parameter


Bug fixes
+++++++++

``TeXForm[]`` for integrals are now properly formatted.


Pymathics Modules
+++++++++++++++++

#. Pymathics modules now can run initialization code when are loaded.
#. The ``builtins`` list is not hard-linked to the library anymore. This simplifies
  the loading and reloading of pymathics modules.
#. Decoupling of BoxConstructors from the library. Now are defined at the
  level of the definition objects. This is useful for customizing the
  Graphics output if it is available.


Miscellanea
+++++++++++

#. A pass was made to improve Microsoft Windows compatibility and testing Windows under MSYS.
#. Include numpy version in version string. Show in CLI
#. Small CLI tweaks ``--colors=None`` added to match mathicsscript.
#. In the ``BaseExpression`` and derived classes, the method ``boxes_to_xml`` now are called ``boxes_to_mathml``.
#. In the ``format`` method of the class ``Evaluation``,  the builtin ``ToString`` is called instead of  ``boxes_to_text``
#. In order to control the final form of boxes from the user space in specific symbols and contexts.
#. ``GraphicsBox`` now have two methods:  ``to_svg`` and  ``to_mathml``. The first produces SVG plain text while the second produces ``<mglyph ...>`` tags with base64 encoded SVGs.


What's to expect in a Future Release
++++++++++++++++++++++++++++++++++++

#. Improved ``Equal`` See `PR #1209 <https://github.com/mathics/Mathics/pull/1209/>`_
#. Better Unicode support, especially for Mathics operators
#. Improved ``D[]`` and ``Derivative[]`` See `PR #1220 <https://github.com/mathics/Mathics/pull/1209/>`_.
#. Improved performance
#. ``Collect[]`` See `Issue #1194 <https://github.com/mathics/Mathics/issues/1194>`_.
#. ``Series[]`` See `Issue #1193 <https://github.com/mathics/Mathics/issues/1194>`_.

-----

2.0.0
----

To accommodate growth and increased use of pieces of Mathics inside other packages, parts of Mathics have been split off and moved to separate packages. In particular:

#. The Django front-end is now a PyPI installable package called `Mathics-Django <https://pypi.org/project/Mathics-Django/>`_.
#. Scanner routines, character translation tables to/from Unicode, and character properties are now `mathics-scanner https://github.com/Mathics3/mathics-scanner`_.
#. Specific builtins involving heavy, non-standard routines were moved to pymathics modules `pymathics-graph https://github.com/Mathics3/pymathics-graph`_, `pymathics-natlang https://github.com/Mathics3/pymathics-natlang`_.

Incompatible changes:
+++++++++++++++++++++

#. ``-e`` ``--execute`` is better suited for embedded use. It shows just evaluation output as text.
#. Docker scripts ``dmathics``, ``dmathicsscript`` and ``dmathicsserver`` have been removed. They are part of the ``docker-mathics`` a separate PyPI package.

The bump in the major version number reflects major changes in this release. Another major release is planned soon, with more major changes.

See below for future work planned.

New builtins
++++++++++++

#. ``AnglePath``,  ``AnglePathFold``, ``AngleVector``
#. ``BoxData``, ``TextData``, ``InterpretationBox``, ``StyleBox``, ``TagBox``, ``TemplateBox``, ``ButtonBox``, ``InterpretationBox``
#. ``ContinuedFraction``
#. ``ConvertCommonDumpRemoveLinearSyntax`` and ``System`ConvertersDump`` context variables
#. ``FirstCase``, ``Lookup``, ``Key``, ``Lookup`` and ``Failure``
#. ``Haversine``, ``InverseHaversine``
#. ``Insert`` and ``Delete``
#. ``LerchPhi``
#. ``MathicsVersion`` (this is not in WL)
#. ``NumberQ``
#. ``PossibleZeroQ`` PR #1100
#. ``Run``
#. ``Show``
#. ``SympyObject``
#. ``TimeRemaining`` and ``TimeConstrained``
#. ``\[RadicalBox]``
#.  Improving support for options in the Plot module: ``Axes``, ``Filling``, ``ImageSize``, ``Joined``

New constants
+++++++++++++

Mathematical Constants is now its own module/section. Constants have been filled out. These constants have been added:

#. ``Catalan``
#. ``Degree``
#. ``Glaisher``
#. ``GoldenRatio``
#. ``Khinchin``

Many of these and the existing constants are computable via mpmath, NumPy, or Sympy.

Settings through WL variables
+++++++++++++++++++++++++++++

Certain aspects of the kernel configuration are now controlled by variables, defined in ``/autoload/settings.m``.

#. ``$GetTrace`` (``False`` by default).  Defines if when a WL module is load through ``Get``, definitions will be traced (for debug).
#. ``$PreferredBackendMethod`` Set this do whether to use mpmath, NumPy or SymPy for numeric and symbolic constants and methods when there is a choice (``"sympy"`` by default) (see #1124)

Enhancements
++++++++++++

#. Add ``Method`` option "mpmath" to compute ``Eigenvalues`` using mpmath (#1115).
#. Improve support for ``OptionValue`` and ``OptionsPattern`` (#1113)

Bug fixes
+++++++++

Numerous bugs were fixed while working on Combinatorica V0.9 and CellsToTeX.

#. ``Sum`` involving numeric integer bounds involving Mathics functions fixed.
#. ``Equal`` ``UnEqual`` testing on Strings (#1128).

Document updates
++++++++++++++++

#. Start a readthedocs `Developer Guide <https://mathics-development-guide.reandthedocs.io/en/latest/>`_

Enhancements and bug fixes:
+++++++++++++++++++++++++++

#. Fix evaluation timeouts
#. ``Sum``'s lower and upper bounds can now be Mathics expressions

Miscellanea
+++++++++++

#. Enlarge the set of ``gries_schneider`` tests
#. Improve the way builtins modules are loaded at initialization time (#1138).

Future
++++++

#. We are in the process of splitting out graphics renderers, notably for matplotlib. See `pymathics-matplotlib <https://github.com/Mathics3/pymathics-matplotlib>`_.
#. Work is also being done on asymptote. See `PR #1145 <https://github.com/mathics/Mathics/pull/1145>`_.
#. Makeboxes is being decoupled from a renderer. See `PR #1140 <https://github.com/mathics/Mathics/pull/1140>`_.
#. Inline SVG will be supported (right now SVG is binary).
#. Better support integrating Unicode in output (such as for Rule arrows) is in the works. These properties will be in the scanner package.
#. A method option ("mpmath", "sympy", or "numpy") will be added to the ``N[]``. See `PR #1144 <https://github.com/mathics/Mathics/pull/1144>`_.


----

1.1.1
----

This may be the last update before some major refactoring and interface changing occurs.

In a future 2.0.0 release, Django will no longer be bundled here. See `mathics-django <https://github.com/Mathics3/mathics-django>` for the unbundled replacement.

Some changes were made to support `Pymathics Graph <https://github.com/Mathics3/pymathics-graph>`_, a new graph package bundled separately, and to support the ability for front-ends to handle rendering on their own. Note that currently this doesn't integrate well into the Django interface, although it works well in ``mathicsscript``.

Package updates
+++++++++++++++

#. SymPy 1.7.1

Mathics Packages added:

#. ``DiscreteMath`CombinatoricaV0.9`` (preferred) and
  ``DiscreteMath`CombinatoricaV0.6``.

Both of these correspond to Steven Skiena's *older* book: *Implementing Discrete Mathematics: Combinatorics and Graph Theory*.

If you have a package that you would like included in the distribution, and it works with Mathics, please contact us.

Rubi may appear in a future release, possibly in a year or so. Any help to make this happen sooner is appreciated.

New builtins
++++++++++++

#. ``StirlingS1``, ``StirlingS2`` (not all WL variations handled)
#. ``MapAt`` (not all WL variations handled)
#. ``PythonForm``, ``SympyForm``: not in WL.
  Will show a crude translation to SymPy or Python.
  Expect more and better translation later
#. ``Throw`` and ``Catch``
#. ``With``
#. ``FileNameTake``

Enhancements and bug fixes
++++++++++++++++++++++++++

#. Workaround for ``Compile`` so it accepts functions ##1026
#. Add ``Trace`` option to ``Get``. ``Get["fn", Trace->True]`` will show lines as they are read
#. Convert to/from Boolean types properly in ``from_python``, ``to_python``. Previously they were 0 and 1
#. Extend ``DeleteCases`` to accept a levelspec parameter
#. Set ``Evaluation#exc_result`` to capture ``Aborted``, ``Timeout``, ``Overflow1``, etc.
#. ``ImageData`` changed to get bits {0,1}, not booleans as previously
#. Add tokenizer symbols for ``<->`` and ``->`` and the Unicode versions of those
#. Small corrections to ``Needs``, e.g check if already loaded, correct a typo, etc.
#. ``System`$InputFileName`` is now set inside ``Needs`` and ``Get``
#. Install shell scripts ``dmathicserver``, ``dmathicsscript``, and ``dmathics`` to simplify running docker
#. Adjust ``$InputFileName`` inside ``Get`` and ``Needs``
#. Support for ``All`` as a ``Part`` specification
#. Fix ``BeginPackage``
#. Improving support for ``OptionValue``. Now it supports list of Options
#. Adding support in ``from_python()`` to convert dictionaries in list of rules
#. Fix ``OptionsPattern`` associated symbols

----

1.1.0
----

So we can get onto PyPI, the PyPI install name has changed from Mathics to Mathics3.

Enhancements and bug fixes
++++++++++++++++++++++++++

#. Add Symbolic Comparisons. PR #1000
#. Support for externally PyPI-packagable builtin modules - PyMathics
#. ``SetDirectory`` fixes. PR #994
#. Catch ```PatternError`` Exceptions
#. Fix formatting of ``..`` and ``...`` (``RepeatAll``)
#. Tokenization of ``\.`` without a following space (``ReplaceAll``). Issue #992.
#. Support for assignments to named ```Pattern```
#. Improve support for ```Names``. PR #1003
#. Add a ``MathicsSession`` class to simplify running Mathics from Python. PR #1001
#. Improve support for ```Protect``` and ```Unprotect``` list of symbols and regular expressions. PR #1003

----

1.1.0 rc1
--------

Package updates
+++++++++++++++

All major packages that Mathics needs have been updated for more recent
releases. Specifically these include:

#. Python: Python 3.6-3.9 are now supported
#. Cython >= 0.15.1
#. Django 3.1.x
#. mpmath >= 1.1.0
#. SymPy 1.6.2

New features (50+ builtins)
+++++++++++++++++++++++++++

#. ``Association``, ``AssociationQ``, ``FirstPostion``, ``LeafCount``
#. ``Association``, ``AssociationQ``, ``Keys``, ``Values`` #705
#. ``BarChart[]``, ``PieChart``, ``Histogram``, ``DensityPlot`` #499
#. ``BooleanQ``, ``DigitQ`` and ``LetterQ``
#. ``CharacterEncoding`` option for ``Import[]``
#. ``Coefficient[]``, ``Coefficient[x * y, z, 0]``, ``Coefficient*[]``
#. ``DiscreteLimit`` #922
#. ``Environment``
#. File read operations from URLs
#. ``FirstPostions``, ``Integers``, ``PrePendTo[]``
#. ``GetEnvironment`` # 938
#. ``Integers``, ``PrependTo`` and ``ContainsOnly``
#. ``Import`` support for WL packages
#. ``IterationLimit``
#. ``LoadModule``
#. ``MantissaExponent[]``, ``FractionalPart[]``, ``CubeRoot[]``
#. ``PolynomialQ[]``, ``MinimalPolynomial[]``
#. ``Quit[]``, ``Exit[]`` #523, #814,
#. ``RealDigits`` #891, #691, ``Interrupt``, ``Unique``
#. ``RemoveDiacritics[]``, ``Transliterate[]`` #617
#. ``Root`` #806
#. ``Sign[]``, ``Exponent``, ``Divisors``, ``QuotientRemainder``, ``FactorTermsList``
#. Speedups by avoiding inner classes, #616
#. ``StringRiffle[]``, ``StringFreeQ[]``, ``StringContainsQ[]``, ``StringInsert``
#. ``SubsetQ`` and ``Delete[]`` #688, #784,
#. ``Subsets`` #685
#. ``SystemTimeZone`` and correct ``TimeZone`` #924
#. ``System\`Byteordering`` and ``System\`Environment`` #859
#. ``$UseSansSerif`` #908
#. ``randchoice`` option for ``NoNumPyRandomEnv`` #820
#. Support for ``MATHICS_MAX_RECURSION_DEPTH``
#. Option ``--full-form`` (``-F``) on ``mathics`` to parsed ``FullForm`` of input expressions

Enhancements and bug fixes
++++++++++++++++++++++++++

#. speed up leading-blank patterns #625, #933
#. support for iteration over Sequence objects in ``Table``, ``Sum``, and ``Product``
#. fixes for option handling
#. fixes for ``Manipulate[x,{x,{a,b}}]``
#. fixes rule -> rule case for ``Nearest``
#. fixes and enhancements to ``WordCloud``
#. added ``StringTrim[]``
#. fixes ``URLFetch`` options
#. fixes ``XMLGetString`` and parse error
#. fixes ``LanguageIdentify``
#. fixes 2 <= base <= 36 in number parsing
#. improved error messages
#. fixes ``Check``, ``Interrupt``, and ``Unique`` #696
#. fixes ``Eigenvalues``, ``Eigenvectors`` #804
#. fixes ``Solve`` #806
#. proper sympolic expantion for ``Re`` and ``Im``
#. fixes a bug in the evaluation of ``SympyPrime`` #827
#. clean up ``ColorData``
#. fixes Unicode characters in TeX document
#. update Django gallery examples
#. fixes ``Sum`` and ``Product`` #869, #873
#. warn when using options not supported by a Builtin #898, #645

Mathematica tracking changes
++++++++++++++++++++++++++++

#. renamed ``FetchURL`` to ``URLFetch`` (according to the WL standard)
#. renamed ``SymbolLookup`` to ``Lookup``

Performance improvements
++++++++++++++++++++++++

#. Speed up pattern matching for large lists
#. Quadradtic speed improvement in pattern matching. #619 and see the graph comparisons there
#. In-memory sessions #623

Other changes
+++++++++++++

#. bump ``RecursionLimit``
#. blacken (format) a number of Python files and remove blanks at the end of lines
#. Adding several CI tests
#. Remove various deprecation warnings
#. Change shbang from ``python`` to ``python3``
#. Update docs

Backward incompatibilities
++++++++++++++++++++++++++

#. Support for Python 3.5 and earlier, and in particular Python 2.7,
  was dropped.
#. The ``graphs`` module (for Graphs) has been pulled until Mathics
  supports pymathics and graphics using networkx better. It will
  reappear as a pymathics module.
#. The ``natlang`` (for Natural Language processing) has also been
  pulled.  The problem here too is that the pymathics mechanism needs
  a small amount of work to make it scalable, and in 1.0 these were
  hard coded. Also, both this module and ``graphs`` pulled in some
  potentially hard-to-satisfy non-Python dependencies such as
  matplotlib, or NLP libraries, and word lists. All of this made
  installation of Mathics harder, and the import of these libraries,
  ``natlang`` in particular, took some time. All of this points to having
  these live in their own repositories and get imported on lazily on
  demand.


-----

1.0 (October 2016)
------------------

New features
++++++++++++

#. ``LinearModelFit`` #592
#. ``EasterSunday`` #590
#. ``DSolve`` for PDE #589
#. ``LogisticSigmoid`` #588
#. ``CentralMoment``, ``Skewness``, ``Kurtosis`` #583
#. New web interface #574
#. ``Image`` support and image processing functions #571, #541, #497, #493, #482
#. ``StringCases``, ``Shortest``, ``Longest`` string match/replace #570
#. ``Quantime`` and ``Quartiles`` #567
#. ``Pick`` #563
#. ``ByteCount`` #560
#. ``Nearest`` #559
#. ``Count`` #558
#. ``RegularPolygon`` #556
#. Improved date parsing #555
#. ``Permutations`` #552
#. LLVM compilation of simple expressions #548
#. ``NumberForm`` #534, #530, #455
#. Basic scripting with mathicsscript
#. Arcs for ``Disk`` and ``Circle`` #498, #526
#. Download from URL #525
#. ``$CommandLine`` #524
#. ``Background`` option for ``Graphics`` #522
#. ``Style`` #521, #471, #468
#. Abbreviated string patterns #518
#. ``Return`` #515
#. Better messages #514
#. Undo and redo functionality in web interface #511
#. ``Covariance`` and ``Correlation`` #506
#. ``ToLowerCase``, ``ToUpperCase``, ``LowerCaseQ``, ``UpperCaseQ`` #505
#. ``StringRepeat`` #504
#. ``TextRecognise`` #500
#. Axis numbers to integers when possible #495
#. ``PointSize`` #494
#. ``FilledCurve``, ``BezierCurve``, ``BezierFunction`` #485
#. ``PadLeft``, ``PadRight`` #484
#. ``Manipulate`` #483, #379, #366
#. ``Replace`` #478
#. String operator versions #476
#. Improvements to ``Piecewise`` #475
#. Derivation typo #474
#. Natural language processing functions #472
#. ``Arrow``, ``Arrowheads`` #470
#. Optional modules with requires attribute #465
#. ``MachinePrecision`` #463
#. ``Catenate`` #454
#. ``Quotient`` #456
#. Disable spellcheck on query fields #453
#. ``MapThread`` #452
#. ``Scan`` and ``Return`` #451
#. ``On`` and ``Off`` #450
#. ``$MachineEpsilon`` and ``$MachinePrecision`` #449
#. ``ExpandAll`` #447
#. ``Position`` #445
#. ``StringPosition`` #444
#. ``AppendTo``, ``DeleteCases``, ``TrueQ``,  ``ValueQ`` #443
#. ``Indeterminate`` #439
#. More integral functions #437
#. ``ExpIntegralEi`` and ``ExpIntegralE`` #435
#. ``Variance`` and ``StandardDeviation`` #424
#. Legacy ``Random`` function #422
#. Improved gamma functions #419
#. New recursive descent parser #416
#. ``TakeSmallest`` and related #412
#. ``Boole`` #411
#. ``Median``, ``RankedMin``, ``RankedMax`` #410
#. ``HammingDistance`` #409
#. ``JaccardDissimilarity`` and others #407
#. ``EuclideanDistance`` and related #405
#. Magic methods for ``Expression`` #404
#. ``Reverse`` #403
#. ``RotateLeft`` and ``RotateRight`` #402
#. ``ColorDistance``, ``ColorConvert`` #400
#. Predefine and document ``$Aborted`` and ``$Failed`` #399
#. ``IntegerString``, ``FromDigits``, and more #397
#. ``EditDistance`` and ``DamerauLevenshteinDistance`` #394
#. ``QRDecomposition`` #393
#. ``RandomChoice`` and ``RandomSample`` #488
#. ``Hash`` #387
#. Graphics boxes for colors #386
#. ``Except`` #353
#. Document many things #341
#. ``StringExpression`` #339
#. Legacy file functions #338

Bug fixes
+++++++++

#. Nested ``Module`` #591, #584
#. Python2 import bug #565
#. XML import #554
#. ``\[Minus]`` parsing bug #550
#. ``Cases`` evaluation bug #531
#. ``Take`` edge cases #519
#. ``PlotSize`` bug #512
#. Firefox nodeValue warning #496
#. Django database permissions #489
#. ``FromDigits`` missing message #479
#. Numerification upon result only #477
#. Saving and loading notebooks #473
#. ``Rationalise`` #460
#. ``Optional`` and ``Pattern`` precedence values #459
#. Fix ``Sum[i / Log[i], {i, 1, Infinity}]`` #442
#. Add ``\[Pi]``, ``\[Degree]``, ``\[Infinity]`` and ``\[I]`` to parser #441
#. Fix loss of precision bugs #440
#. Many minor bugs from fuzzing #436
#. ``Positive``/``Negative`` do not numerify arguments #430 fixes #380
#. Chains of approximate identities #429
#. Logical expressions behave inconsistently/incorrectly #420 fixes #260
#. Fix ``Take[_Symbol, ___]`` #396
#. Avoid slots in rule handling #375 fixes #373
#. ``Gather``, ``GatherBy``, ``Tally``, ``Union``, ``Intersect``, ``IntersectingQ``, ``DisjointQ``, ``SortBy`` and ``BinarySearch`` #373
#. Symbol string comparison bug #371
#. Fix ``Begin``/``BeginPackage`` leaking user-visible symbols #352
#. Fix ``TableForm`` and ``Dimensions`` with an empty list #343
#. Trailing slash bug #337
#. ``Global`` system bug #336
#. ``Null`` comparison bug #371
#. ``CompoundExpression`` and ``Out[n]`` assignment bug #335 fixes #331
#. Load unevaluated cells #332

Performance improvements
++++++++++++++++++++++++

#. Large expression formatting with ``$OutputSizeLimit`` #581
#. Faster terminal output #579
#. Faster ``walk_paths`` #578
#. Faster flatten for ``Sequence`` symbols #577
#. Compilation for plotting #576
#. ``Sequence`` optimisations #568
#. Improvements to ``GatherBy`` #566
#. Optimised ``Expression`` creation #536
#. ``Expression`` caching #535
#. ``Definitions`` caching #507
#. Optimised ``Position``, ``Cases``, ``DeleteCases`` #503
#. Optimised ``StringSplit`` #502
#. Optimised ``$RecursionLimit`` #501
#. Optimised insert_rule #464
#. Optimised ``IntegerLength`` #462
#. Optimised ``BaseExpression`` creation #458
#. No reevaluation of evaluated values #391
#. Shortcut rule lookup #389
#. 15% performance boost by preventing some rule lookups #384
#. 25% performance boost using same over ``__eq__``
#. n log n algorithm for ``Complement`` and ``DeleteDuplicates`` #373
#. Avoid computing ``x^y`` in ``PowerMod[x, y, m]`` #342


-----

0.9 (March 2016)
----------------

New features
++++++++++++

#. Improve syntax error messages #329
#. ``SVD``, ``LeastSquares``, ``PseudoInverse`` #258, #321
#. Python 2.7, 3.2-3.5 via six support #317
#. Improvements to ``Riffle`` #313
#. Tweaks to ``PolarPlot`` #305
#. ``StringTake`` #285
#. ``Norm`` #268 #270
#. ``Total``, ``Accumulate``, ``FoldList``, ``Fold`` #264, #252
#. ``Flatten`` #253 #269
#. ``Which`` with symbolic arguments #250
#. ``Min``/``Max`` with symbolic arguments # 249

Dependency updates
++++++++++++++++++

#. Upgrade to ply 3.8 (issue #246)
#. Drop interrupting cow #317
#. Add six (already required by Django) #317

Bug fixes
+++++++++

#. Span issues with negative indices #196 fixed by #263 #325
#. SVG export bug fixed by #324
#. Django runserver threading issue #158 fixed by #323
#. asymptote bug building docs #297 fixed by #317
#. Simplify issue #254 fixed by #322
#. ``ParametricPlot`` bug fixed by #320
#. ``DensityPlot`` SVG regression in the web interface
#. Main function for server.py #288, #289 fixed by #298
#. ply table regeneration #294 fixed by #295
#. Print bar issue #290 fixed by #293
#. Quit[] index error #292 partially fixed by #307
#. Quit definition fixed by #286
#. Conjugate issue #272 fixed by #281

-----------

0.8 (late May 2015)
-------------------

New features
+++++++++++++

#. Improvements to 3D Plotting, see #238
#. Enable MathJax menu, see #236
#. Improvements to documentation

Dependency updates
++++++++++++++++++

#. Upgrade to SymPy 0.7.6
#. Upgrade to ply3.6 (new parsetab format, see #246)
#. Upgrade to mpmath 0.19

Bug fixes
+++++++++

#. ``IntegerDigits[0]``

-----------

0.7 (Dec 2014)
--------------

New features
++++++++++++

#. Readline tab completion
#. Automatic database initialisation
#. Support for wildcards in ``Clear`` and ``ClearAll``
#. Add ``Conjugate``
#. More tests and documentation for ``Sequence``
#. Context support


Bugs fixed
++++++++++

#. Fix unevaluated index handling (issue #217)
#. Fix ``Solve`` treating one solution equal to 1 as a tautology (issue
  #208)
#. Fix temporary symbols appearing in the result when taking
  derivatives with respect to t (issue #184)
#. typo in save worksheet help text (issue #199)
#. Fix mathicsserver wildcard address binding
#. Fix ``Dot`` acting on matrices in MatrixForm (issue #145)
#. Fix Sum behaviour when using range to generate index values (issue #149)
#. Fix behaviour of plot with unevaluated arguments (issue #150)
#. Fix zero-width space between factors in MathJax output (issue #45)
#. Fix ``{{2*a, 0},{0,0}}//MatrixForm`` crashing in the web interface
  (issue #182)

--------------

0.6 (late October 2013)
------------------------

New features
++++++++++++

#. ``ElementData`` using data from Wikipedia
#. Add ``Switch``
#. Add ``DSolve`` and ``RSolve``
#. More Timing functions ``AbsoluteTiming``, ``TimeUsed``, ``SessionTime``, ``Pause``
#. Date functions ``DateList``, ``DateString``, ``DateDifference``, etc.
#. Parser rewritten using lex/yacc (PLY)
#. Unicode character support
#. ``PolarPlot``
#. IPython style (coloured) input
#. ``VectorAnalysis`` Package
#. More special functions (Bessel functions and orthogonal polynomials)
#. More NumberTheory functions
#. ``Import``, ``Export``, ``Get``, ``Needs`` and other IO related functions
#. PyPy compatibility
#. Add benchmarks (``mathics/benchmark.py``)
#. ``BaseForm``
#. ``DeleteDuplicates``
#. Depth, Operate Through and other Structure related functions
#. Changes to ``MatrixForm`` and ``TableForm`` printing
#. Use interrupting COW to limit evaluation time
#. Character Code functions

Bugs fixed
++++++++++

#. Fix divide-by-zero with zero-length plot range
#. Fix mathicsserver exception on startup with Django 1.6 (issues #194, #205, #209)

-------

0.5 (August 2012)
-----------------

#. Compatibility with Sage 5, SymPy 0.7, Cython 0.15, Django 1.2
#. 3D graphics and plots using WebGL in the browser and Asymptote in TeX output
#. Plot: adaptive sampling
#. MathJax 2.0 and line breaking
#. New symbols: ``Graphics3D`` etc., ``Plot3D``, ``ListPlot``,
  ``ListLinePlot``, ``ParametricPlot``, ``Prime``, ``Names``, ``$Version``
#. Fixed issues: 1, 4, 6, 8-21, 23-27
#. Lots of minor fixes and improvements
#. Number of built-in symbols: 386

-------

0.4
---

Compatibility to Sage 4.0 and other latest libraries

-------


0.3 (beta only)
--------------

Resolved several issues

-------


0.1 (alpha only)
--------------

Initial version<|MERGE_RESOLUTION|>--- conflicted
+++ resolved
@@ -1,7 +1,6 @@
 	.. contents::
 
-CHANGES
-=======
+# CHANGES
 
 
 New Builtins
@@ -48,7 +47,9 @@
 * ``Outer[]`` on ``SparseArray`` Issue #939
 * ``ArrayQ[]`` detects ``SparseArray`` PR #947
 * Numeric comparisons against expressions involving ``String``s (Issue #797).
-  
+* ``mathics.core.Pattern.create`` now catches the case when the input parameter is not an `Atom` or an `Expression`.
+
+
 Package updates
 +++++++++++++++
 
@@ -177,9 +178,6 @@
 # Reading certain GIFs now work again
 #. ``Random[]`` works now.
 #. ``RandomSample`` with one list argument now returns a random ordering of the list items. Previously it would return just one item.
-<<<<<<< HEAD
-#. ``mathics.core.Pattern.create`` now catches the case when the input parameter is not an `Atom` or an `Expression`.
-=======
 #. Origin placement corrected on ``ListPlot`` and ``LinePlot``.
 #. Fix long-standing bugs in Image handling
 #. Some scikit image routines line ``EdgeDetect`` were getting omitted due to overly stringent PyPI requirements
@@ -191,7 +189,6 @@
 #. GIF87a (```MadTeaParty.gif`` or ExampleData) image loading fixed
 #. Replace non-free Leena image with a a freely distributable image. Issue #728
 
->>>>>>> b5eeb1c3
 
 PyPI Package requirements
 +++++++++++++++++++++++++
