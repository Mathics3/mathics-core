--- conflicted
+++ resolved
@@ -1,7 +1,7 @@
 	.. contents::
 
 CHANGES
-=======
+*******
 
 5.0.3dev0
 ---------
@@ -51,12 +51,9 @@
 
 # ``0`` with a given precision (like in ```0`3```) is now parsed as ``0``, an integer number.
 #. ``RandomSample`` with one list argument now returns a random ordering of the list items. Previously it would return just one item.
-<<<<<<< HEAD
 #. Rules of the form ``pat->Condition[expr, cond]`` are handled as in WL. The same works for nested `Condition` expressions. Also, comparisons among these rules was improved.
-   
-=======
 #. ``mathics.core.Pattern.create`` now catches the case when the input parameter is not an `Atom` or an `Expression`.
->>>>>>> c54808f2
+
 
 Enhancements
 ++++++++++++
