.. contents::

CHANGES
=======

5.0.3dev0
---------

New Builtins
+++++++++++

#. ``$BoxForms``
#. ``Accuracy``
#. ``ClebschGordan``
#. ``Curl`` (2-D and 3-D vector forms only)
#. ``Kurtosis``
#. ``PauliMatrix``
#. ``SixJSymbol``
#. ``Skewness``
#. ``ThreeJSymbol``

Documentation
+++++++++++++

#. "Functional Programming" section split out.
#. "Exponential Functional" split out from "Trigonometry Functions"
#. A new section on "Accuracy and Precision" was included in the manual.

Internals
+++++++++

#. ``boxes_to_`` methods are now optional for ``BoxElement`` subclasses. Most of the code is now moved to the ``mathics.format`` submodule, and implemented in a more scalable way.
#. ``mathics.builtin.inout`` was splitted in several modules (``inout``, ``messages``, ``layout``, ``makeboxes``) in order to improve the documentation.
<<<<<<< HEAD
=======
#. mpmath conversion now supports a new parameter to set the accuracy of the number.
>>>>>>> cf15e8ca

Bugs
++++

# ``0`` with a given precision (like in ```0`3```) is now parsed as ``0``, an integer number.


Enhancements
++++++++++++

#. Vector restriction on ``Norm[]`` removed. "Frobinius" p-form allowed.
#. Better handling of comparisons with finite precision numbers.
#. Improved implementation for  ``Precision``.
 
   
5.0.2
-----

Get in `requirements-cython.txt`` into tarball. Issue #483


5.0.1
-----

Mostly a release to fix a Python packaging problem.

Internals
+++++++++


#. ``format`` and ``do_format`` methods were removed from the interface of
   ``BaseElement``, becoming non-member functions.
#. The class ``BoxElement`` was introduced as a base for boxing elements.

New Builtin
+++++++++++
#. 'Inverse Gudermannian'.

Documentation
+++++++++++++

Hyperbolic functions were split off form trigonometry and exponential functions. More url links were added.

Bugs
++++

#. Creating a complex number from Infinity no longer crashes and returns 'I * Infinity'

5.0.0
------


This release starts to address some of the performance problems and terminology confusion that goes back to the very beginning.
As a result, this release is not API compatible with prior releases.

In conjunction with the performance improvement in this release, we start refactoring some of the core classes and modules to start to get this to look and act more like other interpreters, and to follow more current Python practice.

More work will continue in subsequent releases.

New Builtins
++++++++++++
#. Euler's ``Beta`` function.
#. ``Bernoulli``.
#. ``CatalanNumber`` (Integer arguments only).
#. ``CompositeQ``.
#. ``Diagonal``. Issue #115.
#. ``Divisible``.
#. ``EllipticE``
#. ``EllipticF``
#. ``EllipticK``
#. ``EllipticPi``
#. ``EulerPhi``
#. ``$Echo``. Issue #42.
#. ``FindRoot`` was improved for supporting numerical derivatives Issue #67, as well as the use of scipy libraries when are available.
#. ``FindRoot`` (for the ``newton`` method) partially supports ``EvaluationMonitor`` and ``StepMonitor`` options.
#. ``FindMinimum`` and ``FindMaximum`` now have a minimal implementation for 1D problems and the use of scipy libraries when are available.
#. ``LogGamma``.
#. ``ModularInverse``.
#. ``NumericFunction``.
#. ``Projection``.
#. Partial support for Graphics option ``Opacity``.
#. ``SeriesData`` operations was improved.
#. ``TraceEvaluation[]`` shows expression name calls and return values of it argument.
   -  Pass option ``ShowTimeBySteps``, to show accumulated time before each step
   - The variable ``$TraceEvalution`` when set True will show all expression evaluations.
#. ``TraditionalForm``


Enhancements
++++++++++++

#. ``D`` acts over ``Integrate`` and  ``NIntegrate``. Issue #130.
#. ``SameQ`` (``===``) handles chaining, e.g. ``a == b == c`` or ``SameQ[a, b, c]``.
#. ``Simplify`` handles expressions of the form ``Simplify[0^a]`` Issue #167.
#. ``Simplify`` and ``FullSimplify`` support optional parameters ``Assumptions`` and ``ComplexityFunction``.
#. ``UnsameQ`` (``=!=``) handles chaining, e.g. ``a =!= b =!= c`` or ``UnsameQ[a, b, c]``.
#. Assignments to usage messages associated with ``Symbols`` is allowed as it is in WMA. With this and other changes, Combinatorica 2.0 works as written.
#. ``Share[]`` performs an explicit call to the Python garbage collection and returns the amount of memory free.
#. Improve the compatibility of ``TeXForm`` and ``MathMLForm`` outputs with WMA. MathML tags around numbers appear as "<mn>" tags instead of "<mtext>", except in the case of ``InputForm`` expressions. In TeXForm some quotes around strings have been removed to conform to WMA. It is not clear whether this is the correct behavior.
#. Allow ``scipy`` and ``skimage`` to be optional. In particular: revise ``Nintegrate[]`` to use ``Method="Internal"`` when scipy isn't available.
#. Pyston up to versions from 2.2 to 2.3.4 are supported as are PyPy versions from 3.7-7.3.9.0 up 3.9-7.3.9. However those Python interpreters may have limitations and limitations on packages that they support.
#. Improved support for ``Series`` Issue #46.
#. ``Cylinder`` rendering is implemented in Asymptote.


Documentation
+++++++++++++

#. "Testing Expressions" section added.
#. "Representation of Numbers" section added.
#. "Descriptive Statistics" section added and "Moments" folded into that.
#. Many More URL references. ``<url>`` now supports link text.
#. Reference Chapter and Sections are now in alphabetical order
#. Two-column mode was removed in most sections so the printed PDF looks nicer.
#. Printed Error message output in test examples is in typewriter font and doesn't drop inter-word spaces.

Internals
+++++++++

#. Inexplicably, what the rest of the world calls a "nodes" in a tree or or in WMA "elements" in a tree had been called a "leaves". We now use the proper term "element".
#. Lots of predefined ``Symbol``s have been added. Many appear in the module ``mathics.core.systemsymbols``.
#. Attributes are now stored in a bitset instead of a tuple of string. This speeds up attributes read, and RAM usage, .
#. ``Symbol.is_numeric`` and  ``Expression.is_numeric`` now uses the attribute ``Definition.is_numeric`` to determine the returned value.
#. ``NIntegrate`` internal algorithms and interfaces to ``scipy`` were moved to ``mathics.algorithm.integrators`` and ``mathics.builtin.scipy_utils.integrators`` respectively.
#. ``N[Integrate[...]]`` now is evaluated as ``NIntegrate[...]``
#. Definitions for symbols ``CurrentContext`` and ``ContextPath[]`` are mirrored in the ``mathics.core.definitions.Definitions`` object for faster access.
#. ``FullForm[List[...]]`` is shown as ``{...}`` according to the WL standard.
#. ``Expression.is_numeric()`` accepts an ``Evaluation`` object as a parameter;  the definitions attribute of that is used.
#. ``SameQ`` first checks the type, then the ``id``, and then names in symbols.
#. In ``mathics.builtin.patterns.PatternTest``, if the condition is one of the most used tests (``NumberQ``, ``NumericQ``, ``StringQ``, etc) the ``match`` method is overwritten to specialized versions that avoid function calls.
#. ``mathics.core.patterns.AtomPattern`` specializes the comparison depending of the ``Atom`` type.
#. To speed up development, you can set ``NO_CYTHON`` to skip Cythonizing Python modules. If you are using Pyston or PyPy, Cythonization slows things down.
#. ``any`` and``all`` calls were unrolled as loops in Cythonized modules: this avoids the overhead of a function call replacing it by a (C) for loop, which is faster.
#. A bug was fixed relating to the order in which ``mathics.core.definitions`` stores the rules
#. ``InstanceableBuiltin`` -> ``BuiltinElement``
#. ``BoxConstruction`` -> ``BoxExpression``
#. the method ``Element.is_true()`` was removed in favor of ``is SymbolTrue``
#. ``N[_,_,Method->method]`` was reworked. Issue #137.
#. The methods  ``boxes_to_*`` were moved to ``BoxExpression``.
#. remove ``flatten_*`` from the ``Atom`` interface.
#. ``Definition`` has a new property ``is_numeric``.

Speed improvements:
...................

#. Creating two ``Symbol`` objects with the same name will give the same object. This avoids unnecessary string comparisons, and calls to ``ensure_context``.
#. Attributes are now stored in a bitset instead of a tuple of strings.
#. The ``Definitions`` object has two properties: ``current_contex`` and ``context_path``. This speeds up the lookup of symbols names.  These properties store their values into the corresponding symbols in the ``builtin`` definitions.
#. ``eval_N`` was add to speed up the then often-used built-in function ``N``.
#. ``Expression`` evaluation was gone over and improved. properties on the collection which can speed up evaluation, such as whether an expression is fully evaluated, is ordered, or is flat are collected.
#. ``List`` evaluation is customized. There is a new ``ListExpression`` class which has a more streamlined ``evaluate()`` method. More of this kind of thing will follow
#. ``BaseExpression.get_head`` avoids building a symbol saving two function calls.


Package update
..............

#. SymPy 1.10.1

Compatibility
+++++++++++++

#. ``ScriptCommandLine`` now returns, as the first element, the name of the script file (when available), for compatibility with WMA. Issue #132.
#. ``Expression.numerify`` improved in a way to obtain a behavior closer to WMA.
#. ``NumericQ`` lhs expressions are now handled as a special case in assignment. For example ``NumericQ[a]=True`` tells the interpreter that ``a`` must be considered
  a numeric quantity, so ``NumericQ[Sin[a]]`` evaluates to ``True``.

Bugs
++++

#. ``First``, ``Rest`` and  ``Last`` now handle invalid arguments.
#.  ``Set*``: fixed issue #128.
#.  ``SameQ``: comparison with MachinePrecision only needs to be exact within the last bit Issue #148.
#. Fix a bug in ``Simplify`` that produced expressions of the form ``ConditionalExpression[_,{True}]``.
#. Fix bug in ``Clear``  and ``ClearAll`` (#194).
#. Fix base 10 formatting for infix ``Times``. Issue #266.
#. Partial fix of ``FillSimplify``
#. Streams used in MathicsOpen are now freed and their file descriptors now released. Issue #326.
#. Some temporary files that were created are now removed from the filesystem. Issue #309.
#. There were a number of small changes/fixes involving ``NIntegrate`` and its Method options. ``Nintegrate`` tests have been expanded.
#. Fix a bug in handling arguments of pythonized expressions, that are produced by ``Compile`` when the llvmlite compiler fails.
#. ``N`` now handles arbitrary precision numbers when the number of digits is not specified.
#. `N[Indeterminate]` now produces `Indeterminate` instead a `PrecisionReal(nan)`.
#. Fix crash in ``NestWhile`` when supplying ``All`` as the fourth argument.
#. Fix the comparison between ``Image`` and other expressions.
#. Fix an issue that prevented that `Collect` handles properly polynomials on expressions (issue #285).
#. Fix a bug in formatting expressions of the form ``(-1)^a`` without the parenthesis (issue #332).
#. Fix a but in failure in the order in which ``mathics.core.definitions`` stores the rules.
#. Numeric overflows now do not affect the full evaluation, but instead just the element which produce it.
#. Compatibility with the way expressions are ordered more closely follows WMA: Now expressions with fewer elements come first (issue #458).
#. The order of the context name resolution (and ``$ContextPath``) was switched; ``"System`` comes before ``"Global``.

Incompatible changes
+++++++++++++++++++++

The following changes were motivated by a need to speed up the interpreter.

#. ``Expression`` arguments differ. The first parameter has to be a ``Symbol`` while the remaining arguments have to be some sort of ``BaseElement`` rather than something that can be converted to an element.
  Properties for the collection of elements can be specified when they are known. To get the old behavior, use ``to_expression``
#. Expressions which are lists are a new kind of class, ``ListExpression``. As with expressions, the constructor requires valid elements, not something convertible to an element. Use ``to_mathics_list``


-----------------


4.0.1
-----

New builtins
++++++++++++

#. ``Guidermannian``
#. ``Cone``
#. ``Tube``
#. ``Normal`` now have a basic support for ``SeriesData``

Tensor functions:

#. ``RotationTransform``
#. ``ScalingTransform``
#. ``ShearingTransform``
#. ``TransformationFunction``
#. ``TranslationTransform``

Spherical Bessel functions:

#. ``SphericalBesselJ``
#. ``SphericalBesselY``
#. ``SphericalHankelH1``
#. ``SphericalHankelH2``

Gamma functions:

#. ``PolyGamma``
#. ``Stieltjes``

Uniform Polyhedron
#. ``Dodecahedron``
#. ``Icosahedron``
#. ``Octahedron``
#. ``TetraHedron``
#. ``UniformPolyedron``

Mathics-specific

#. ``TraceBuiltin[]``, ``$TraceBuiltins``, ``ClearTrace[]``, ``PrintTrace[]``

These collect builtin-function call counts and elapsed time in the routines.
``TraceBuiltin[expr]`` collects information for just *expr*. Whereas
setting ``$TraceBuiltins`` to True will accumulate results of evaluations
``PrintTrace[]`` dumps the statistics and ``ClearTrace[]`` clears the statistics data.

``mathics -T/--trace-builtin`` is about the same as setting
``$TraceBuiltins = True`` on entry and runs ``PrintTrace[]`` on exit.


Bugs
++++

#. Fix and document better behavior of ``Quantile``
#. Improve Asymptote ``BezierCurve``implementation
#. ``Rationalize`` gives symmetric results for +/- like MMA does. If
  the result is an integer, it stays that way.
#. stream processing was redone. ``InputStream``, ``OutputStream`` and
  ``StringToStream`` should all open, close, and assign stream numbers now

4.0.0
#.----

The main thrust behind this API-breaking release is to be able to
support a protocol for Graphics3D.

It new Graphics3D protocol is currently expressed in JSON. There is an
independent `threejs-based module
<https://www.npmjs.com/package/@mathicsorg/mathics-threejs-backend>`_
to implement this. Tiago Cavalcante Trindade is responsible for this
code.

The other main API-breaking change is more decentralization of the
Mathics Documentation. A lot more work needs to go on here, and so
there will be one or two more API breaking releases. After this
release, the documentation code will be split off into its own git
repository.

Enhancements
++++++++++++

#. a Graphics3D protocol, mentioned above, has been started
#. ``mathics.setting`` have been gone over to simplify.
#. A rudimentary and crude SVG Density Plot was added. The prior method
  relied on mysterious secret handshakes in JSON between Mathics Core
  and Mathics Django. While the density plot output was nicer in
  Mathics Django, from an overall API perspective this was untenable. A
  future version may improve SVG handling of Density plots using
  elliptic density gratings in SVG. And/or we may define this in the
  JSON API.
#. SVG and Asymptote drawing now includes inline comments indicating
  which Box Structures are being implemented in code

Documentation
.............

#. Document data used in producing PDFs and HTML-rendered documents is now stored
  in both the user space, where it can be extended, and in the package install
  space -- which is useful when there is no user-space data.
#. The documentation pipeline has been gone over. Turning the internal data
  into a LaTeX file is now a separate own program. See ``mathics/doc/test/README.rst``
  for an overview of the dataflow needed to create a PDF.
#. Summary text for various built-in functions has been started. These
  summaries are visible in Mathics Django when lists links are given
  in Chapters, Guide Sections, or Sections.
#. A Sections for Lists has been started and grouping for these
  have been added. So code and sections have moved around here.
#. Regexp detection of tests versus document text has been improved.
#. Documentation improved
#. The flakiness around showing sine graphs with filling on the axes or below has
  been addressed. We now warn when a version of Asymptote or Ghostscript is used
  that is likely to give a problem.

Bugs
++++

#. A small SVGTransform bug was fixed. Thanks to axelclk for spotting.
#. Elliptic arcs are now supported in Asymptote. There still is a bug however
  in calculating the bounding box when this happens.
#. A bug in image decoding introduced in 3.1.0 or so was fixed.
#. A bug SVG LineBoxes was fixed

Regressions
+++++++++++

#. Some of the test output for builtins inside a guide sections is not automatically rendered
#. Density plot rendered in Mathics Django do not render as nice since we no longer
  use the secret protocol handshake hack. We may fix this in a future release
#. Some of the Asymptote graphs look different. Graphic3D mesh lines are not as
  prominent or don't appear. This is due to using a newer version of Asymptote, and
  we will address this in a future release.

-----------------

3.1.0
----

New variables and builtins
++++++++++++++++++++++++++

#. ``Arrow`` for Graphics3D (preliminary)
#. ``Cylinder`` (preliminary)
#. ``Factorial2`` PR #1459 Issue #682.

Enhancements
++++++++++++

Large sections like the "Strings and Characters", "Integer Functions" and "Lists" sections
have been broken up into subsections. These more closely match
online WL "Guide" sections.  This is beneficial not just in the
documentation, but also for code organization. See PRs #1464, #1473.

A lot more work is needed here.

The Introduction section of the manual has been revised. Licensing and Copyright/left sections
have been reformatted for non-fixed-width displays. #1474

PolarPlot documentation was improved. #1475.

A getter/setter method for Mathics settings was added #1472.


Bugs
++++

#. Add ``requirements-*.txt``to distribution files. ``pip install Mathics3[dev]`` should work now. PR #1461
#. Some ``PointBox`` bugs were fixed
#. Some ``Arrow3DBox`` and ``Point3DBox`` bugs were fixed PR #1463
#. Fix bug in ``mathics`` CLI when  ``-script`` and ``-e`` were combined PR #1455

-----------------


3.0.0
----

Overall there is a major refactoring underway of how formatting works
and its interaction with graphics.  More work will come in later releases.

Some of the improvements are visible not here but in the front-ends
mathicsscript and mathics-django. In mathicsscript, we can now show
SVG images (via matplotlib).  In Mathics Django, images and threejs
graphs are no longer embedded in MathML.

A lot of the improvements in this release were done or made possible with the help of
Tiago Cavalcante Trindade.

Enhancements
++++++++++++

It is now possible to get back SVG, and graphics that are not embedded in MathML.

The code is now Pyston 2.2 compatible. However ``scipy`` ``lxml`` are
not currently available on Pyston so there is a slight loss of
functionality. The code runs about 30% faster under Pyston 2.2. Note
that the code also works under PyPy 3.7.

Bugs
++++

#. Tick marks and the placement of numbers on charts have been corrected. PR #1437
#. Asymptote now respects the ``PointSize`` setting.
#. In graphs rendered in SVG, the ``PointSize`` has been made more closely match Mathematica.
#. Polygons rendered in Asymptote now respects the even/odd rule for filling areas.

Density Plots rendered in SVG broke with this release. They will be reinstated in the future.

Documentation
+++++++++++++

Go over settings file to ensure usage names are full sentences.

We have started to put more builtins in the sections or subsections
following the organization in Mathematics 5 or as found in the online
Wolfram Language Reference. As a result, long lists in previous topics
are a bit shorter and there are now more sections. This work was
started in 2.2.0.

More work is needed on formatting and showing this information, with
the additional breakout we now have subsections. More reorganization
and sectioning is needed.

These cleanups will happen in a future version.

Chapters without introductory text like ``Structural Operations``, or ``Tensors`` have had descriptions added.

Sections that were empty have either been expanded or removed because
the underlying name was never a user-level built in, e.g. the various
internal Boxing functions like ``DiskBox``, or ``CompiledCodeBox``

Documentation specific builtins like ``PolarPlot`` or
``BernsteinBasis`` have been added improved, and document examples
have been revised such as for ``PieChart``, ``Pi`` and others.

The Mathics Gallery examples have been updated.

Some slight improvements were made to producing the PDF and more kinds
of non-ASCII symbols are tolerated. Expect more work on this in the
future via tables from the `Mathics Scanner <https://pypi.org/project/Mathics-Scanner/1.2.1/>`_ project.

Chapters are no longer in Roman Numerals.


Internal changes
++++++++++++++++

#. ``docpipline.py``  accepts the option ``--chapters`` or ``-c`` to narrow tests to a particular chapter
#. Format routines have been isolated into its own module. Currently we have format routines for SVG, JSON and
  Asymptote. Expect more reorganization in the future.
#. Boxing routines have been isolated to its own module.
#. The entire code base has been run through the Python formatter `black <https://black.readthedocs.io/en/stable/>`_.
#. More Python3 types to function signatures have been added.
#. More document tests that were not user-visible have been moved to
  unit tests which run faster. More work is needed here.

-----------------

2.2.0
----

Package update
++++++++++++++

#. SymPy 1.8

New variables and builtins
++++++++++++++++++++++++++

#. ``Arg``
#. ``CoefficientArrays`` and ``Collect`` (#1174, #1194)
#. ``Dispatch``
#. ``FullSimplify``
#. ``LetterNumber`` #1298. The ``alphabet`` parameter supports only a minimal number of languages.
#. ``MemoryAvailable``
#. ``MemoryInUse``
#. ``Nand`` and ``Nor`` logical functions.
#. ``Series``,  ``O`` and ``SeriesData``
#. ``StringReverse``
#. ``$SystemMemory``
#. Add all of the named colors, e.g. ``Brown`` or ``LighterMagenta``.



Enhancements
++++++++++++

#. a function `evaluate_predicate` allows for a basic predicate evaluation using `$Assumptions`.
#. ``Attributes`` accepts a string parameter.
#. ``Cases`` accepts Heads option. Issue #1302.
#. ``ColorNegate`` for colors is supported.
#. ``D`` and ``Derivative`` improvements.
#. ``Expand`` and ``ExpandAll`` now support a second parameter ``patt`` Issue #1301.
#. ``Expand`` and ``ExpandAll`` works with hyperbolic functions (`Sinh`, `Cosh`, `Tanh`, `Coth`).
#. ``FileNames`` returns a sorted list. Issue #1250.
#. ``FindRoot`` now accepts several optional parameters like ``Method`` and ``MaxIterations``. See Issue #1235.
#. ``FixedPoint`` now supports the ``SameTest`` option.
#. ``mathics`` CLI now uses its own Mathics ``settings.m`` file
#. ``Prepend`` works with ``DownValues`` Issue #1251
#. ``Prime`` and ``PrimePi`` now accept a list parameter and have the ``NumericFunction`` attribute.
#. ``Read`` with ``Hold[Expression]`` now supported. (#1242)
#. ``ReplaceRepeated`` and ``FixedPoint`` now supports the ``MaxIteration`` option. See Issue #1260.
#. ``Simplify`` performs a more sophisticated set of simplifications.
#. ``Simplify`` accepts a second parameter that temporarily overwrites ``$Assumptions``.
#. ``StringTake`` now accepts form containing a list of strings and specification. See Issue #1297.
#. ``Table`` [*expr*, *n*] is supported.
#. ``ToExpression`` handles multi-line string input.
#. ``ToString`` accepts an optional *form* parameter.
#. ``ToExpression`` handles multi-line string input.
#. ``$VersionNumber`` now set to 10.0 (was 6.0).
#. The implementation of Streams was redone.
#. Function ``mathics.core.definitions.autoload_files`` was added and
  exposed to allow front-ends to provide their own custom Mathics.
  settings.
#. String output in the ``mathics`` terminal has surrounding quotes to make it more visually distinct from unexpanded and symbol output.
  To disable this behavior use ``--strict-wl-output``.


Bug fixes
+++++++++

#. ``SetTagDelayed`` now does not evaluate the RHS before assignment.
#. ``$InstallationDirectory`` starts out ``Unprotected``.
#. ``FindRoot`` now handles equations.
#. Malformed Patterns are detected and an error message is given for them.
#. Functions gone over to ensure the ``Listable`` and ``NumericFunction`` properties are correct.


Incompatible changes
#.-------------------

#. ``System`$UseSansSerif`` moved from core and is sent front-ends using ``Settings`$UseSansSerif``.


Internal changes
#.---------------

#. ``docpipeline.py``  accepts the option ``-d`` to show how long it takes to parse, evaluate and compare each individual test.
  ``-x`` option (akin to ``pytests -x`` is a short-hand for stop on first error
#. Some builtin functions have been grouped together in a module
  underneath the top-level builtin directory.  As a result, in the
  documents you will list some builtins listed under an overarching
  category like ``Specific Functions`` or ``Graphics, Drawing, and
  Images``. More work is expected in the future to improve document sectioning.
#. ``System`$Notebooks`` is removed from settings. It is in all of the front-ends now.

------

2.1.0
----

New builtins
++++++++++++

#. ``ArcTanh``
#. ``ByteArray``
#. ``CreateFile``
#. ``CreateTemporary``
#. ``FileNames``
#. ``NIntegrate``
#. ``PartitionsP``
#. ``$Notebooks``
#. ``SparseArray``

Enhancements
++++++++++++

#. The Mathics version is checked for builtin modules at load time. A message is given when a builtin doesn't load.
#. Automatic detection for the best strategy to numeric evaluation of constants.
#. ``FileNameJoin`` now implements ``OperatingSystem`` option
#. Mathics functions are accepted by ``Compile[]``. The return value or
  type will be ``Compile[] and CompiledFunction[]``.  Every Mathics
  Expression can have a compiled form, which may be implemented as a
  Python function.
#. ``Equal[]`` now compares complex against other numbers properly.
#. Improvements in handling products with infinite factors: ``0 Infinity``-> ``Indeterminate``, and ``expr Infinity``-> ``DirectedInfinite[expr]``
#. ``$Path`` is now ``Unprotected`` by default
#. ``Read[]`` handles expressions better.
#. ``StringSplit[]`` now accepts a list in the first argument.
#. ``SetDelayed[]`` now accepts several conditions imposed both at LHS as well as RHS.
#. Axes for 2D Plots are now rendered for SVGs
#. ``InsertBox`` accepts an opaque parameter


Bug fixes
+++++++++

``TeXForm[]`` for integrals are now properly formatted.


Pymathics Modules
+++++++++++++++++

#. Pymathics modules now can run initialization code when are loaded.
#. The ``builtins`` list is not hard-linked to the library anymore. This simplifies
  the loading and reloading of pymathics modules.
#. Decoupling of BoxConstructors from the library. Now are defined at the
  level of the definition objects. This is useful for customizing the
  Graphics output if it is available.


Miscellanea
+++++++++++

#. A pass was made to improve Microsoft Windows compatibility and testing Windows under MSYS.
#. Include numpy version in version string. Show in CLI
#. Small CLI tweaks ``--colors=None`` added to match mathicsscript.
#. In the ``BaseExpression`` and derived classes, the method ``boxes_to_xml`` now are called ``boxes_to_mathml``.
#. In the ``format`` method of the class ``Evaluation``,  the builtin ``ToString`` is called instead of  ``boxes_to_text``
#. In order to control the final form of boxes from the user space in specific symbols and contexts.
#. ``GraphicsBox`` now have two methods:  ``to_svg`` and  ``to_mathml``. The first produces SVG plain text while the second produces ``<mglyph ...>`` tags with base64 encoded SVGs.


What's to expect in a Future Release
++++++++++++++++++++++++++++++++++++

#. Improved ``Equal`` See `PR #1209 <https://github.com/mathics/Mathics/pull/1209/>`_
#. Better Unicode support, especially for Mathics operators
#. Improved ``D[]`` and ``Derivative[]`` See `PR #1220 <https://github.com/mathics/Mathics/pull/1209/>`_.
#. Improved performance
#. ``Collect[]`` See `Issue #1194 <https://github.com/mathics/Mathics/issues/1194>`_.
#. ``Series[]`` See `Issue #1193 <https://github.com/mathics/Mathics/issues/1194>`_.

-----

2.0.0
----

To accommodate growth and increased use of pieces of Mathics inside other packages, parts of Mathics have been split off and moved to separate packages. In particular:

#. The Django front-end is now a PyPI installable package called `Mathics-Django <https://pypi.org/project/Mathics-Django/>`_.
#. Scanner routines, character translation tables to/from Unicode, and character properties are now `mathics-scanner https://github.com/Mathics3/mathics-scanner`_.
#. Specific builtins involving heavy, non-standard routines were moved to pymathics modules `pymathics-graph https://github.com/Mathics3/pymathics-graph`_, `pymathics-natlang https://github.com/Mathics3/pymathics-natlang`_.

Incompatible changes:
+++++++++++++++++++++

#. ``-e`` ``--execute`` is better suited for embedded use. It shows just evaluation output as text.
#. Docker scripts ``dmathics``, ``dmathicsscript`` and ``dmathicsserver`` have been removed. They are part of the ``docker-mathics`` a separate PyPI package.

The bump in the major version number reflects major changes in this release. Another major release is planned soon, with more major changes.

See below for future work planned.

New builtins
++++++++++++

#. ``AnglePath``,  ``AnglePathFold``, ``AngleVector``
#. ``BoxData``, ``TextData``, ``InterpretationBox``, ``StyleBox``, ``TagBox``, ``TemplateBox``, ``ButtonBox``, ``InterpretationBox``
#. ``ContinuedFraction``
#. ``ConvertCommonDumpRemoveLinearSyntax`` and ``System`ConvertersDump`` context variables
#. ``FirstCase``, ``Lookup``, ``Key``, ``Lookup`` and ``Failure``
#. ``Haversine``, ``InverseHaversine``
#. ``Insert`` and ``Delete``
#. ``LerchPhi``
#. ``MathicsVersion`` (this is not in WL)
#. ``NumberQ``
#. ``PossibleZeroQ`` PR #1100
#. ``Run``
#. ``Show``
#. ``SympyObject``
#. ``TimeRemaining`` and ``TimeConstrained``
#. ``\[RadicalBox]``
#.  Improving support for options in the Plot module: ``Axes``, ``Filling``, ``ImageSize``, ``Joined``

New constants
+++++++++++++

Mathematical Constants is now its own module/section. Constants have been filled out. These constants have been added:

#. ``Catalan``
#. ``Degree``
#. ``Glaisher``
#. ``GoldenRatio``
#. ``Khinchin``

Many of these and the existing constants are computable via mpmath, NumPy, or Sympy.

Settings through WL variables
+++++++++++++++++++++++++++++

Certain aspects of the kernel configuration are now controlled by variables, defined in ``/autoload/settings.m``.

#. ``$GetTrace`` (``False`` by default).  Defines if when a WL module is load through ``Get``, definitions will be traced (for debug).
#. ``$PreferredBackendMethod`` Set this do whether to use mpmath, NumPy or SymPy for numeric and symbolic constants and methods when there is a choice (``"sympy"`` by default) (see #1124)

Enhancements
++++++++++++

#. Add ``Method`` option "mpmath" to compute ``Eigenvalues`` using mpmath (#1115).
#. Improve support for ``OptionValue`` and ``OptionsPattern`` (#1113)

Bug fixes
+++++++++

Numerous bugs were fixed while working on Combinatorica V0.9 and CellsToTeX.

#. ``Sum`` involving numeric integer bounds involving Mathics functions fixed.
#. ``Equal`` ``UnEqual`` testing on Strings (#1128).

Document updates
++++++++++++++++

#. Start a readthedocs `Developer Guide <https://mathics-development-guide.reandthedocs.io/en/latest/>`_

Enhancements and bug fixes:
+++++++++++++++++++++++++++

#. Fix evaluation timeouts
#. ``Sum``'s lower and upper bounds can now be Mathics expressions

Miscellanea
+++++++++++

#. Enlarge the set of ``gries_schneider`` tests
#. Improve the way builtins modules are loaded at initialization time (#1138).

Future
++++++

#. We are in the process of splitting out graphics renderers, notably for matplotlib. See `pymathics-matplotlib <https://github.com/Mathics3/pymathics-matplotlib>`_.
#. Work is also being done on asymptote. See `PR #1145 <https://github.com/mathics/Mathics/pull/1145>`_.
#. Makeboxes is being decoupled from a renderer. See `PR #1140 <https://github.com/mathics/Mathics/pull/1140>`_.
#. Inline SVG will be supported (right now SVG is binary).
#. Better support integrating Unicode in output (such as for Rule arrows) is in the works. These properties will be in the scanner package.
#. A method option ("mpmath", "sympy", or "numpy") will be added to the ``N[]``. See `PR #1144 <https://github.com/mathics/Mathics/pull/1144>`_.


----

1.1.1
----

This may be the last update before some major refactoring and interface changing occurs.

In a future 2.0.0 release, Django will no longer be bundled here. See `mathics-django <https://github.com/Mathics3/mathics-django>` for the unbundled replacement.

Some changes were made to support `Pymathics Graph <https://github.com/Mathics3/pymathics-graph>`_, a new graph package bundled separately, and to support the ability for front-ends to handle rendering on their own. Note that currently this doesn't integrate well into the Django interface, although it works well in ``mathicsscript``.

Package updates
+++++++++++++++

#. SymPy 1.7.1

Mathics Packages added:

#. ``DiscreteMath`CombinatoricaV0.9`` (preferred) and
  ``DiscreteMath`CombinatoricaV0.6``.

Both of these correspond to Steven Skiena's *older* book: *Implementing Discrete Mathematics: Combinatorics and Graph Theory*.

If you have a package that you would like included in the distribution, and it works with Mathics, please contact us.

Rubi may appear in a future release, possibly in a year or so. Any help to make this happen sooner is appreciated.

New builtins
++++++++++++

#. ``StirlingS1``, ``StirlingS2`` (not all WL variations handled)
#. ``MapAt`` (not all WL variations handled)
#. ``PythonForm``, ``SympyForm``: not in WL.
  Will show a crude translation to SymPy or Python.
  Expect more and better translation later
#. ``Throw`` and ``Catch``
#. ``With``
#. ``FileNameTake``

Enhancements and bug fixes
++++++++++++++++++++++++++

#. Workaround for ``Compile`` so it accepts functions ##1026
#. Add ``Trace`` option to ``Get``. ``Get["fn", Trace->True]`` will show lines as they are read
#. Convert to/from Boolean types properly in ``from_python``, ``to_python``. Previously they were 0 and 1
#. Extend ``DeleteCases`` to accept a levelspec parameter
#. Set ``Evaluation#exc_result`` to capture ``Aborted``, ``Timeout``, ``Overflow1``, etc.
#. ``ImageData`` changed to get bits {0,1}, not booleans as previously
#. Add tokenizer symbols for ``<->`` and ``->`` and the Unicode versions of those
#. Small corrections to ``Needs``, e.g check if already loaded, correct a typo, etc.
#. ``System`$InputFileName`` is now set inside ``Needs`` and ``Get``
#. Install shell scripts ``dmathicserver``, ``dmathicsscript``, and ``dmathics`` to simplify running docker
#. Adjust ``$InputFileName`` inside ``Get`` and ``Needs``
#. Support for ``All`` as a ``Part`` specification
#. Fix ``BeginPackage``
#. Improving support for ``OptionValue``. Now it supports list of Options
#. Adding support in ``from_python()`` to convert dictionaries in list of rules
#. Fix ``OptionsPattern`` associated symbols

----

1.1.0
----

So we can get onto PyPI, the PyPI install name has changed from Mathics to Mathics3.

Enhancements and bug fixes
++++++++++++++++++++++++++

#. Add Symbolic Comparisons. PR #1000
#. Support for externally PyPI-packagable builtin modules - PyMathics
#. ``SetDirectory`` fixes. PR #994
#. Catch ```PatternError`` Exceptions
#. Fix formatting of ``..`` and ``...`` (``RepeatAll``)
#. Tokenization of ``\.`` without a following space (``ReplaceAll``). Issue #992.
#. Support for assignments to named ```Pattern```
#. Improve support for ```Names``. PR #1003
#. Add a ``MathicsSession`` class to simplify running Mathics from Python. PR #1001
#. Improve support for ```Protect``` and ```Unprotect``` list of symbols and regular expressions. PR #1003

----

1.1.0 rc1
--------

Package updates
+++++++++++++++

All major packages that Mathics needs have been updated for more recent
releases. Specifically these include:

#. Python: Python 3.6-3.9 are now supported
#. Cython >= 0.15.1
#. Django 3.1.x
#. mpmath >= 1.1.0
#. SymPy 1.6.2

New features (50+ builtins)
+++++++++++++++++++++++++++

#. ``Association``, ``AssociationQ``, ``FirstPostion``, ``LeafCount``
#. ``Association``, ``AssociationQ``, ``Keys``, ``Values`` #705
#. ``BarChart[]``, ``PieChart``, ``Histogram``, ``DensityPlot`` #499
#. ``BooleanQ``, ``DigitQ`` and ``LetterQ``
#. ``CharacterEncoding`` option for ``Import[]``
#. ``Coefficient[]``, ``Coefficient[x * y, z, 0]``, ``Coefficient*[]``
#. ``DiscreteLimit`` #922
#. ``Environment``
#. File read operations from URLs
#. ``FirstPostions``, ``Integers``, ``PrePendTo[]``
#. ``GetEnvironment`` # 938
#. ``Integers``, ``PrependTo`` and ``ContainsOnly``
#. ``Import`` support for WL packages
#. ``IterationLimit``
#. ``LoadModule``
#. ``MantissaExponent[]``, ``FractionalPart[]``, ``CubeRoot[]``
#. ``PolynomialQ[]``, ``MinimalPolynomial[]``
#. ``Quit[]``, ``Exit[]`` #523, #814,
#. ``RealDigits`` #891, #691, ``Interrupt``, ``Unique``
#. ``RemoveDiacritics[]``, ``Transliterate[]`` #617
#. ``Root`` #806
#. ``Sign[]``, ``Exponent``, ``Divisors``, ``QuotientRemainder``, ``FactorTermsList``
#. Speedups by avoiding inner classes, #616
#. ``StringRiffle[]``, ``StringFreeQ[]``, ``StringContainsQ[]``, ``StringInsert``
#. ``SubsetQ`` and ``Delete[]`` #688, #784,
#. ``Subsets`` #685
#. ``SystemTimeZone`` and correct ``TimeZone`` #924
#. ``System\`Byteordering`` and ``System\`Environemnt`` #859
#. ``$UseSansSerif`` #908
#. ``randchoice`` option for ``NoNumPyRandomEnv`` #820
#. Support for ``MATHICS_MAX_RECURSION_DEPTH``
#. Option ``--full-form`` (``-F``) on ``mathics`` to parsed ``FullForm`` of input expressions

Enhancements and bug fixes
++++++++++++++++++++++++++

#. speed up leading-blank patterns #625, #933
#. support for iteration over Sequence objects in ``Table``, ``Sum``, and ``Product``
#. fixes for option handling
#. fixes for ``Manipulate[x,{x,{a,b}}]``
#. fixes rule -> rule case for ``Nearest``
#. fixes and enhancements to ``WordCloud``
#. added ``StringTrim[]``
#. fixes ``URLFetch`` options
#. fixes ``XMLGetString`` and parse error
#. fixes ``LanguageIdentify``
#. fixes 2 <= base <= 36 in number parsing
#. improved error messages
#. fixes ``Check``, ``Interrupt``, and ``Unique`` #696
#. fixes ``Eigenvalues``, ``Eigenvectors`` #804
#. fixes ``Solve`` #806
#. proper sympolic expantion for ``Re`` and ``Im``
#. fixes a bug in the evaluation of ``SympyPrime`` #827
#. clean up ``ColorData``
#. fixes Unicode characters in TeX document
#. update Django gallery examples
#. fixes ``Sum`` and ``Product`` #869, #873
#. warn when using options not supported by a Builtin #898, #645

Mathematica tracking changes
++++++++++++++++++++++++++++

#. renamed ``FetchURL`` to ``URLFetch`` (according to the WL standard)
#. renamed ``SymbolLookup`` to ``Lookup``

Performance improvements
++++++++++++++++++++++++

#. Speed up pattern matching for large lists
#. Quadradtic speed improvement in pattern matching. #619 and see the graph comparisons there
#. In-memory sessions #623

Other changes
+++++++++++++

#. bump ``RecursionLimit``
#. blacken (format) a number of Python files and remove blanks at the end of lines
#. Adding several CI tests
#. Remove various deprecation warnings
#. Change shbang from ``python`` to ``python3``
#. Update docs

Backward incompatibilities
++++++++++++++++++++++++++

#. Support for Python 3.5 and earlier, and in particular Python 2.7,
  was dropped.
#. The ``graphs`` module (for Graphs) has been pulled until Mathics
  supports pymathics and graphics using networkx better. It will
  reappear as a pymathics module.
#. The ``natlang`` (for Natural Language processing) has also been
  pulled.  The problem here too is that the pymathics mechanism needs
  a small amount of work to make it scalable, and in 1.0 these were
  hard coded. Also, both this module and ``graphs`` pulled in some
  potentially hard-to-satisfy non-Python dependencies such as
  matplotlib, or NLP libraries, and word lists. All of this made
  installation of Mathics harder, and the import of these libraries,
  ``natlang`` in particular, took some time. All of this points to having
  these live in their own repositories and get imported on lazily on
  demand.


-----

1.0
--

New features
++++++++++++

#. ``LinearModelFit`` #592
#. ``EasterSunday`` #590
#. ``DSolve`` for PDE #589
#. ``LogisticSigmoid`` #588
#. ``CentralMoment``, ``Skewness``, ``Kurtosis`` #583
#. New web interface #574
#. ``Image`` support and image processing functions #571, #541, #497, #493, #482
#. ``StringCases``, ``Shortest``, ``Longest`` string match/replace #570
#. ``Quantime`` and ``Quartiles`` #567
#. ``Pick`` #563
#. ``ByteCount`` #560
#. ``Nearest`` #559
#. ``Count`` #558
#. ``RegularPolygon`` #556
#. Improved date parsing #555
#. ``Permutations`` #552
#. LLVM compilation of simple expressions #548
#. ``NumberForm`` #534, #530, #455
#. Basic scripting with mathicsscript
#. Arcs for ``Disk`` and ``Circle`` #498, #526
#. Download from URL #525
#. ``$CommandLine`` #524
#. ``Background`` option for ``Graphics`` #522
#. ``Style`` #521, #471, #468
#. Abbreviated string patterns #518
#. ``Return`` #515
#. Better messages #514
#. Undo and redo functionality in web interface #511
#. ``Covariance`` and ``Correlation`` #506
#. ``ToLowerCase``, ``ToUpperCase``, ``LowerCaseQ``, ``UpperCaseQ`` #505
#. ``StringRepeat`` #504
#. ``TextRecognise`` #500
#. Axis numbers to integers when possible #495
#. ``PointSize`` #494
#. ``FilledCurve``, ``BezierCurve``, ``BezierFunction`` #485
#. ``PadLeft``, ``PadRight`` #484
#. ``Manipulate`` #483, #379, #366
#. ``Replace`` #478
#. String operator versions #476
#. Improvements to ``Piecewise`` #475
#. Derivation typo #474
#. Natural language processing functions #472
#. ``Arrow``, ``Arrowheads`` #470
#. Optional modules with requires attribute #465
#. ``MachinePrecision`` #463
#. ``Catenate`` #454
#. ``Quotient`` #456
#. Disable spellcheck on query fields #453
#. ``MapThread`` #452
#. ``Scan`` and ``Return`` #451
#. ``On`` and ``Off`` #450
#. ``$MachineEpsilon`` and ``$MachinePrecision`` #449
#. ``ExpandAll`` #447
#. ``Position`` #445
#. ``StringPosition`` #444
#. ``AppendTo``, ``DeleteCases``, ``TrueQ``,  ``ValueQ`` #443
#. ``Indeterminate`` #439
#. More integral functions #437
#. ``ExpIntegralEi`` and ``ExpIntegralE`` #435
#. ``Variance`` and ``StandardDeviation`` #424
#. Legacy ``Random`` function #422
#. Improved gamma functions #419
#. New recursive descent parser #416
#. ``TakeSmallest`` and related #412
#. ``Boole`` #411
#. ``Median``, ``RankedMin``, ``RankedMax`` #410
#. ``HammingDistance`` #409
#. ``JaccardDissimilarity`` and others #407
#. ``EuclideanDistance`` and related #405
#. Magic methods for ``Expression`` #404
#. ``Reverse`` #403
#. ``RotateLeft`` and ``RotateRight`` #402
#. ``ColorDistance``, ``ColorConvert`` #400
#. Predefine and document ``$Aborted`` and ``$Failed`` #399
#. ``IntegerString``, ``FromDigits``, and more #397
#. ``EditDistance`` and ``DamerauLevenshteinDistance`` #394
#. ``QRDecomposition`` #393
#. ``RandomChoice`` and ``RandomSample`` #488
#. ``Hash`` #387
#. Graphics boxes for colors #386
#. ``Except`` #353
#. Document many things #341
#. ``StringExpression`` #339
#. Legacy file functions #338

Bug fixes
+++++++++

#. Nested ``Module`` #591, #584
#. Python2 import bug #565
#. XML import #554
#. ``\[Minus]`` parsing bug #550
#. ``Cases`` evaluation bug #531
#. ``Take`` edge cases #519
#. ``PlotSize`` bug #512
#. Firefox nodeValue warning #496
#. Django database permissions #489
#. ``FromDigits`` missing message #479
#. Numerification upon result only #477
#. Saving and loading notebooks #473
#. ``Rationalise`` #460
#. ``Optional`` and ``Pattern`` precedence values #459
#. Fix ``Sum[i / Log[i], {i, 1, Infinity}]`` #442
#. Add ``\[Pi]``, ``\[Degree]``, ``\[Infinity]`` and ``\[I]`` to parser #441
#. Fix loss of precision bugs #440
#. Many minor bugs from fuzzing #436
#. ``Positive``/``Negative`` do not numerify arguments #430 fixes #380
#. Chains of approximate identities #429
#. Logical expressions behave inconsistently/incorrectly #420 fixes #260
#. Fix ``Take[_Symbol, ___]`` #396
#. Avoid slots in rule handling #375 fixes #373
#. ``Gather``, ``GatherBy``, ``Tally``, ``Union``, ``Intersect``, ``IntersectingQ``, ``DisjointQ``, ``SortBy`` and ``BinarySearch`` #373
#. Symbol string comparison bug #371
#. Fix ``Begin``/``BeginPackage`` leaking user-visible symbols #352
#. Fix ``TableForm`` and ``Dimensions`` with an empty list #343
#. Trailing slash bug #337
#. ``Global`` system bug #336
#. ``Null`` comparison bug #371
#. ``CompoundExpression`` and ``Out[n]`` assignment bug #335 fixes #331
#. Load unevaluated cells #332

Performance improvements
++++++++++++++++++++++++

#. Large expression formatting with ``$OutputSizeLimit`` #581
#. Faster terminal output #579
#. Faster ``walk_paths`` #578
#. Faster flatten for ``Sequence`` symbols #577
#. Compilation for plotting #576
#. ``Sequence`` optimisations #568
#. Improvements to ``GatherBy`` #566
#. Optimised ``Expression`` creation #536
#. ``Expression`` caching #535
#. ``Definitions`` caching #507
#. Optimised ``Position``, ``Cases``, ``DeleteCases`` #503
#. Optimised ``StringSplit`` #502
#. Optimised ``$RecursionLimit`` #501
#. Optimised insert_rule #464
#. Optimised ``IntegerLength`` #462
#. Optimised ``BaseExpression`` creation #458
#. No reevaluation of evaluated values #391
#. Shortcut rule lookup #389
#. 15% performance boost by preventing some rule lookups #384
#. 25% performance boost using same over ``__eq__``
#. n log n algorithm for ``Complement`` and ``DeleteDuplicates`` #373
#. Avoid computing ``x^y`` in ``PowerMod[x, y, m]`` #342


-----

0.9
---

New features
++++++++++++

#. Improve syntax error messages #329
#. ``SVD``, ``LeastSquares``, ``PseudoInverse`` #258, #321
#. Python 3 support #317
#. Improvements to ``Riffle`` #313
#. Tweaks to ``PolarPlot`` #305
#. ``StringTake`` #285
#. ``Norm`` #268 #270
#. ``Total``, ``Accumulate``, ``FoldList``, ``Fold`` #264, #252
#. ``Flatten`` #253 #269
#. ``Which`` with symbolic arguments #250
#. ``Min``/``Max`` with symbolic arguments # 249

Dependency updates
++++++++++++++++++

#. Upgrade to ply 3.8 (issue #246)
#. Drop interrupting cow #317
#. Add six (already required by Django) #317

Bug fixes
+++++++++

#. Span issues with negative indices #196 fixed by #263 #325
#. SVG export bug fixed by #324
#. Django runserver threading issue #158 fixed by #323
#. asymptote bug building docs #297 fixed by #317
#. Simplify issue #254 fixed by #322
#. ``ParametricPlot`` bug fixed by #320
#. ``DensityPlot`` SVG regression in the web interface
#. Main function for server.py #288, #289 fixed by #298
#. ply table regeneration #294 fixed by #295
#. Print bar issue #290 fixed by #293
#. Quit[] index error #292 partially fixed by #307
#. Quit definition fixed by #286
#. Conjugate issue #272 fixed by #281

-----------

0.8
---

New features
+++++++++++++

#. Improvements to 3D Plotting, see #238
#. Enable MathJax menu, see #236
#. Improvements to documentation

Dependency updates
++++++++++++++++++

#. Upgrade to SymPy 0.7.6
#. Upgrade to ply3.6 (new parsetab format, see #246)
#. Upgrade to mpmath 0.19

Bug fixes
+++++++++

#. ``IntegerDigits[0]``

-----------

0.7
---

New features
++++++++++++

#. Readline tab completion
#. Automatic database initialisation
#. Support for wildcards in ``Clear`` and ``ClearAll``
#. Add ``Conjugate``
#. More tests and documentation for ``Sequence``
#. Context support


Bugs fixed
++++++++++

#. Fix unevaluated index handling (issue #217)
#. Fix ``Solve`` treating one solution equal to 1 as a tautology (issue
  #208)
#. Fix temporary symbols appearing in the result when taking
  derivatives with respect to t (issue #184)
#. typo in save worksheet help text (issue #199)
#. Fix mathicsserver wildcard address binding
#. Fix ``Dot`` acting on matrices in MatrixForm (issue #145)
#. Fix Sum behaviour when using range to generate index values (issue #149)
#. Fix behaviour of plot with unevaluated arguments (issue #150)
#. Fix zero-width space between factors in MathJax output (issue #45)
#. Fix ``{{2*a, 0},{0,0}}//MatrixForm`` crashing in the web interface
  (issue #182)

--------------

0.6
---

New features
++++++++++++

#. ``ElementData`` using data from Wikipedia
#. Add ``Switch``
#. Add ``DSolve`` and ``RSolve``
#. More Timing functions ``AbsoluteTiming``, ``TimeUsed``, ``SessionTime``, ``Pause``
#. Date functions ``DateList``, ``DateString``, ``DateDifference``, etc.
#. Parser rewritten using lex/yacc (PLY)
#. Unicode character support
#. ``PolarPlot``
#. IPython style (coloured) input
#. ``VectorAnalysis`` Package
#. More special functions (Bessel functions and othogonal polynomials)
#. More NumberTheory functions
#. ``Import``, ``Export``, ``Get``, ``Needs`` and other IO related functions
#. PyPy compatibility
#. Add benchmarks (``mathics/benchmark.py``)
#. ``BaseForm``
#. ``DeleteDuplicates``
#. Depth, Operate Through and other Structure related functions
#. Changes to ``MatrixForm`` and ``TableForm`` printing
#. Use interrupting COW to limit evaluation time
#. Character Code functions

Bugs fixed
++++++++++

#. Fix divide-by-zero with zero-length plot range
#. Fix mathicsserver exception on startup with Django 1.6 (issues #194, #205, #209)

-------

0.5
---

#. Compatibility with Sage 5, SymPy 0.7, Cython 0.15, Django 1.2
#. 3D graphics and plots using WebGL in the browser and Asymptote in TeX output
#. Plot: adaptive sampling
#. MathJax 2.0 and line breaking
#. New symbols: ``Graphics3D`` etc., ``Plot3D``, ``ListPlot``,
  ``ListLinePlot``, ``ParametricPlot``, ``Prime``, ``Names``, ``$Version``
#. Fixed issues: 1, 4, 6, 8-21, 23-27
#. Lots of minor fixes and improvements
#. Number of built-in symbols: 386

-------

0.4
---

Compatibility to Sage 4.0 and other latest libraries

-------


0.3 (beta only)
--------------

Resolved several issues

-------


0.1 (alpha only)
--------------

Initial version<|MERGE_RESOLUTION|>--- conflicted
+++ resolved
@@ -1,7 +1,7 @@
 .. contents::
 
 CHANGES
-=======
++++++++
 
 5.0.3dev0
 ---------
@@ -9,8 +9,8 @@
 New Builtins
 +++++++++++
 
+#. ``Accuracy``
 #. ``$BoxForms``
-#. ``Accuracy``
 #. ``ClebschGordan``
 #. ``Curl`` (2-D and 3-D vector forms only)
 #. ``Kurtosis``
@@ -31,10 +31,8 @@
 
 #. ``boxes_to_`` methods are now optional for ``BoxElement`` subclasses. Most of the code is now moved to the ``mathics.format`` submodule, and implemented in a more scalable way.
 #. ``mathics.builtin.inout`` was splitted in several modules (``inout``, ``messages``, ``layout``, ``makeboxes``) in order to improve the documentation.
-<<<<<<< HEAD
-=======
 #. mpmath conversion now supports a new parameter to set the accuracy of the number.
->>>>>>> cf15e8ca
+
 
 Bugs
 ++++
@@ -48,7 +46,8 @@
 #. Vector restriction on ``Norm[]`` removed. "Frobinius" p-form allowed.
 #. Better handling of comparisons with finite precision numbers.
 #. Improved implementation for  ``Precision``.
- 
+
+
    
 5.0.2
 -----
