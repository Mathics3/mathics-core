--- conflicted
+++ resolved
@@ -6,15 +6,9 @@
 
 
 from mathics.core.expression import Expression
-<<<<<<< HEAD
 from mathics.core.symbols import Symbol, SymbolList
 from mathics.core.atoms import Integer, from_python
 from mathics.core.systemsymbols import SymbolInfinity, SymbolAll
-=======
-from mathics.core.symbols import Symbol
-from mathics.core.atoms import Integer
-from mathics.core.systemsymbols import SymbolInfinity
->>>>>>> 309525e7
 from mathics.core.subexpression import SubExpression
 
 from mathics.builtin.exceptions import (
@@ -25,13 +19,8 @@
 )
 
 SymbolNothing = Symbol("Nothing")
-
-<<<<<<< HEAD
-SymbolNothing = Symbol("Nothing")
 SymbolSpan = Symbol("Span")
 
-=======
->>>>>>> 309525e7
 # TODO: delete me
 # def join_lists(lists):
 #    """
@@ -219,11 +208,7 @@
 
 def _list_parts(exprs, selectors, evaluation):
     """
-<<<<<<< HEAD
-    _list_parts returns an generator of Expressions using selectors to pick out parts of `exprs`.
-=======
     _list_parts returns a generator of Expressions using selectors to pick out parts of `exprs`.
->>>>>>> 309525e7
     If `selectors` is empty then a generator of items is returned.
 
     If a selector in `selectors` is a tuple it consists of a function to determine whether or
