# -*- coding: utf-8 -*-

"""
Algorithms to access and manipulate elements in nested lists / expressions
"""


from mathics.core.expression import Expression
<<<<<<< HEAD
from mathics.core.symbols import Symbol, SymbolList
from mathics.core.atoms import Integer, Integer1, from_python
from mathics.core.systemsymbols import SymbolInfinity, SymbolAll
=======
from mathics.core.symbols import Symbol
from mathics.core.atoms import Integer
from mathics.core.systemsymbols import SymbolInfinity, SymbolNothing
>>>>>>> e5fbc270
from mathics.core.subexpression import SubExpression

from mathics.builtin.exceptions import (
    InvalidLevelspecError,
    MessageException,
    PartDepthError,
    PartRangeError,
)

<<<<<<< HEAD
SymbolNothing = Symbol("Nothing")
SymbolSpan = Symbol("Span")
=======
>>>>>>> e5fbc270

# TODO: delete me
# def join_lists(lists):
#    """
#    flatten a list of list.
#    Maybe there are better, standard options, like
#    https://stackoverflow.com/questions/952914/how-to-make-a-flat-list-out-of-a-list-of-lists.
#    In any case, is not used in the following code.
#    """
#    new_list = []
#    for list in lists:
#        new_list.extend(list)
#    return new_list


def get_part(varlist, indices):
    "Simple part extraction. indices must be a list of python integers."

    def rec(cur, rest):
        if rest:
            if cur.is_atom():
                raise PartDepthError(rest[0])
            pos = rest[0]
            leaves = cur.get_leaves()
            try:
                if pos > 0:
                    part = leaves[pos - 1]
                elif pos == 0:
                    part = cur.get_head()
                else:
                    part = leaves[pos]
            except IndexError:
                raise PartRangeError
            return rec(part, rest[1:])
        else:
            return cur

    return rec(varlist, indices).copy()


def set_part(varlist, indices, newval):
    "Simple part replacement. indices must be a list of python integers."

    def rec(cur, rest):
        if len(rest) > 1:
            pos = rest[0]
            if cur.is_atom():
                raise PartDepthError
            try:
                if pos > 0:
                    part = cur._leaves[pos - 1]
                elif pos == 0:
                    part = cur.get_head()
                else:
                    part = cur._leaves[pos]
            except IndexError:
                raise PartRangeError
            return rec(part, rest[1:])
        elif len(rest) == 1:
            pos = rest[0]
            if cur.is_atom():
                raise PartDepthError
            try:
                if pos > 0:
                    cur.set_leaf(pos - 1, newval)
                elif pos == 0:
                    cur.set_head(newval)
                else:
                    cur.set_leaf(pos, newval)
            except IndexError:
                raise PartRangeError

    rec(varlist, indices)


def _parts_all_selector():
    """
    Selector for `System`All` as a part specification.
    """
    start = 1
    stop = None
    step = 1

    def select(inner):
        if inner.is_atom():
            raise MessageException("Part", "partd")
        py_slice = python_seq(start, stop, step, len(inner.leaves))
        if py_slice is None:
            raise MessageException("Part", "take", start, stop, inner)
        return inner.leaves[py_slice]

    return select


def _parts_span_selector(pspec):
    """
    Selector for `System`Span` part specification
    """
    if len(pspec.leaves) > 3:
        raise MessageException("Part", "span", pspec)
    start = 1
    stop = None
    step = 1
    if len(pspec.leaves) > 0:
        start = pspec.leaves[0].get_int_value()
    if len(pspec.leaves) > 1:
        stop = pspec.leaves[1].get_int_value()
        if stop is None:
            if pspec.leaves[1] is SymbolAll:
                stop = None
            else:
                raise MessageException("Part", "span", pspec)
    if len(pspec.leaves) > 2:
        step = pspec.leaves[2].get_int_value()

    if start == 0 or stop == 0:
        # index 0 is undefined
        raise MessageException("Part", "span", 0)

    if start is None or step is None:
        raise MessageException("Part", "span", pspec)

    def select(inner):
        if inner.is_atom():
            raise MessageException("Part", "partd")
        py_slice = python_seq(start, stop, step, len(inner.leaves))
        if py_slice is None:
            raise MessageException("Part", "take", start, stop, inner)
        return inner.leaves[py_slice]

    return select


def _parts_sequence_selector(pspec):
    """
    Selector for `System`Sequence` part specification
    """
    if not isinstance(pspec, (tuple, list)):
        indices = [pspec]
    else:
        indices = pspec

    for index in indices:
        if not isinstance(index, Integer):
            raise MessageException("Part", "pspec", pspec)

    def select(inner):
        if inner.is_atom():
            raise MessageException("Part", "partd")

        leaves = inner.leaves
        n = len(leaves)

        for index in indices:
            int_index = index.value

            if int_index == 0:
                yield inner.head
            elif 1 <= int_index <= n:
                yield leaves[int_index - 1]
            elif -n <= int_index <= -1:
                yield leaves[int_index]
            else:
                raise MessageException("Part", "partw", index, inner)

    return select


def _part_selectors(indices):
    """
    _part_selectors returns a suitable `selector` function according to
    the kind of specifications in `indices`.
    """
    for index in indices:
        if index.get_head() is SymbolSpan:
            yield _parts_span_selector(index)
        elif index.get_name() == "System`All":
            yield _parts_all_selector()
        elif index.get_head() is SymbolList:
            yield _parts_sequence_selector(index.leaves)
        elif isinstance(index, Integer):
            yield _parts_sequence_selector(index), lambda x: x[0]
        else:
            raise MessageException("Part", "pspec", index)


def _list_parts(exprs, selectors, evaluation):
    """
    _list_parts returns a generator of Expressions using selectors to pick out parts of `exprs`.
    If `selectors` is empty then a generator of items is returned.

    If a selector in `selectors` is a tuple it consists of a function to determine whether or
    not to select an expression and a optional function to unwrap the resulting selected expressions.

    `evaluation` is used in  expression restructuring an unwrapped expression when the there a
    unwrapping function in the selector.
    """
    if not selectors:
        for expr in exprs:
            yield expr
    else:
        selector = selectors[0]
        if isinstance(selector, tuple):
            select, unwrap = selector
        else:
            select = selector
            unwrap = None

        for expr in exprs:
            selected = list(select(expr))

            picked = list(_list_parts(selected, selectors[1:], evaluation))

            if unwrap is None:
                expr = expr.restructure(expr.head, picked, evaluation)
                yield expr
            else:
                yield unwrap(picked)


def _parts(expr, selectors, evaluation):
    """
    Select from the `Expression` expr those elements indicated by
    the `selectors`.
    """
    return list(_list_parts([expr], list(selectors), evaluation))[0]


def walk_parts(list_of_list, indices, evaluation, assign_rhs=None):
    """
    walk_parts takes the first element of `list_of_list`, and builds
    a subexpression composed of the expressions at the index positions
    listed in `indices`.

    `assign_rhs`, when not empty, indicates where to the store parts of the composed list.

    list_of_list: a list of `Expression`s with a unique element.

    indices: a list of part specification `Expression`s, including
    `Integer` indices,  `Span` `Expression`s, `List` of `Integer`s
    and

    assign_rhs: None or an `Expression` object.
    """
    walk_list = list_of_list[0]
    indices = [index.evaluate(evaluation) for index in indices]
    if assign_rhs is not None:
        try:
            result = SubExpression(walk_list, indices)
            result.replace(assign_rhs.copy())
            result = result.to_expression()
        except MessageException as e:
            e.message(evaluation)
            return False
        result.clear_cache()
        return result
    else:
        try:
            result = _parts(walk_list, _part_selectors(indices), evaluation)
        except MessageException as e:
            e.message(evaluation)
            return False
        return result


def is_in_level(current, depth, start=1, stop=None):
    if stop is None:
        stop = current
    if start < 0:
        start += current + depth + 1
    if stop < 0:
        stop += current + depth + 1
    return start <= current <= stop


def walk_levels(
    expr,
    start=1,
    stop=None,
    current=0,
    heads=False,
    callback=lambda p: p,
    include_pos=False,
    cur_pos=[],
):
    if expr.is_atom():
        depth = 0
        new_expr = expr
    else:
        depth = 0
        if heads:
            head, head_depth = walk_levels(
                expr.head,
                start,
                stop,
                current + 1,
                heads,
                callback,
                include_pos,
                cur_pos + [0],
            )
        else:
            head = expr.head
        leaves = []
        for index, leaf in enumerate(expr.leaves):
            leaf, leaf_depth = walk_levels(
                leaf,
                start,
                stop,
                current + 1,
                heads,
                callback,
                include_pos,
                cur_pos + [index + 1],
            )
            if leaf_depth + 1 > depth:
                depth = leaf_depth + 1
            leaves.append(leaf)
        new_expr = Expression(head, *leaves)
    if is_in_level(current, depth, start, stop):
        if include_pos:
            new_expr = callback(new_expr, cur_pos)
        else:
            new_expr = callback(new_expr)
    return new_expr, depth


def python_levelspec(levelspec):
    def value_to_level(expr):
        value = expr.get_int_value()
        if value is None:
            if expr == Expression("DirectedInfinity", Integer1):
                return None
            else:
                raise InvalidLevelspecError
        else:
            return value

    if levelspec.get_head() is SymbolList:
        values = [value_to_level(leaf) for leaf in levelspec.leaves]
        if len(values) == 1:
            return values[0], values[0]
        elif len(values) == 2:
            return values[0], values[1]
        else:
            raise InvalidLevelspecError
    elif isinstance(levelspec, Symbol) and levelspec.get_name() == "System`All":
        return 0, None
    else:
        return 1, value_to_level(levelspec)


def python_seq(start, stop, step, length):
    """
    Converts mathematica sequence tuple to python slice object.

    Based on David Mashburn's generic slice:
    https://gist.github.com/davidmashburn/9764309
    """
    if step == 0:
        return None

    # special empty case
    if stop is None and length is not None:
        empty_stop = length
    else:
        empty_stop = stop
    if start is not None and empty_stop + 1 == start and step > 0:
        return slice(0, 0, 1)

    if start == 0 or stop == 0:
        return None

    # wrap negative values to postive and convert from 1-based to 0-based
    if start < 0:
        start += length
    else:
        start -= 1

    if stop is None:
        if step < 0:
            stop = 0
        else:
            stop = length - 1
    elif stop < 0:
        stop += length
    else:
        assert stop > 0
        stop -= 1

    # check bounds
    if (
        not 0 <= start < length
        or not 0 <= stop < length
        or step > 0
        and start - stop > 1
        or step < 0
        and stop - start > 1
    ):  # nopep8
        return None

    # include the stop value
    if step > 0:
        stop += 1
    else:
        stop -= 1
        if stop == -1:
            stop = None
        if start == 0:
            start = None

    return slice(start, stop, step)


def convert_seq(seq):
    """
    converts a sequence specification into a (start, stop, step) tuple.
    returns None on failure
    """
    start, stop, step = 1, None, 1
    name = seq.get_name()
    value = seq.get_int_value()
    if name == "System`All":
        pass
    elif name == "System`None":
        stop = 0
    elif value is not None:
        if value > 0:
            stop = value
        else:
            start = value
    elif seq.has_form(SymbolList, 1, 2, 3):
        if len(seq.leaves) == 1:
            start = stop = seq.leaves[0].get_int_value()
            if stop is None:
                return None
        else:
            start = seq.leaves[0].get_int_value()
            stop = seq.leaves[1].get_int_value()
            if start is None or stop is None:
                return None
        if len(seq.leaves) == 3:
            step = seq.leaves[2].get_int_value()
            if step is None:
                return None
    else:
        return None
    return (start, stop, step)


def _drop_take_selector(name, seq, sliced):
    seq_tuple = convert_seq(seq)
    if seq_tuple is None:
        raise MessageException(name, "seqs", seq)

    def select(inner):
        start, stop, step = seq_tuple
        if inner.is_atom():
            py_slice = None
        else:
            py_slice = python_seq(start, stop, step, len(inner.leaves))
        if py_slice is None:
            if stop is None:
                stop = SymbolInfinity
            raise MessageException(name, name.lower(), start, stop, inner)
        return sliced(inner.leaves, py_slice)

    return select


def _take_span_selector(seq):
    return _drop_take_selector("Take", seq, lambda x, s: x[s])


def _drop_span_selector(seq):
    def sliced(x, s):
        y = list(x[:])
        del y[s]
        return y

    return _drop_take_selector("Drop", seq, sliced)


def deletecases_with_levelspec(expr, pattern, evaluation, levelspec=1, n=-1):
    """
    This function walks the expression `expr` and deleting occurrencies of `pattern`

    If levelspec specifies a number, only those positions with  `levelspec` "coordinates" are return. By default, it just return occurences in the first level.

    If a tuple (nmin, nmax) is provided, it just return those occurences with a number of "coordinates" between nmin and nmax.
    n indicates the number of occurrences to return. By default, it returns all the occurences.
    """
    nothing = SymbolNothing
    from mathics.builtin.patterns import Matcher

    match = Matcher(pattern)
    match = match.match
    if type(levelspec) is int:
        lsmin = 1
        lsmax = levelspec + 1
    else:
        lsmin = levelspec[0]
        if levelspec[1]:
            lsmax = levelspec[1] + 1
        else:
            lsmax = -1
    tree = [[expr]]
    changed_marks = [
        [False],
    ]
    curr_index = [0]

    while curr_index[0] != 1:
        # If the end of the branch is reached, or no more elements to delete out
        if curr_index[-1] == len(tree[-1]) or n == 0:
            leaves = tree[-1]
            tree.pop()
            # check if some of the leaves was changed
            changed = any(changed_marks[-1])
            changed_marks.pop()
            if changed:
                leaves = [leaf for leaf in leaves if leaf is not nothing]
            curr_index.pop()
            if len(curr_index) == 0:
                break
            idx = curr_index[-1]
            changed = changed or changed_marks[-1][idx]
            changed_marks[-1][idx] = changed
            if changed:
                head = tree[-1][curr_index[-1]].get_head()
                tree[-1][idx] = Expression(head, *leaves)
            if len(curr_index) == 0:
                break
            curr_index[-1] = curr_index[-1] + 1
            continue
        curr_leave = tree[-1][curr_index[-1]]
        if match(curr_leave, evaluation) and (len(curr_index) > lsmin):
            tree[-1][curr_index[-1]] = nothing
            changed_marks[-1][curr_index[-1]] = True
            curr_index[-1] = curr_index[-1] + 1
            n = n - 1
            continue
        if curr_leave.is_atom() or lsmax == len(curr_index):
            curr_index[-1] = curr_index[-1] + 1
            continue
        else:
            tree.append(list(curr_leave.get_leaves()))
            changed_marks.append([False for s in tree[-1]])
            curr_index.append(0)
    return tree[0][0]


def find_matching_indices_with_levelspec(expr, pattern, evaluation, levelspec=1, n=-1):
    """
    This function walks the expression `expr` looking for a pattern `pattern`
    and returns the positions of each occurence.

    If levelspec specifies a number, only those positions with  `levelspec` "coordinates" are return. By default, it just return occurences in the first level.

    If a tuple (nmin, nmax) is provided, it just return those occurences with a number of "coordinates" between nmin and nmax.
    n indicates the number of occurrences to return. By default, it returns all the occurences.
    """
    from mathics.builtin.patterns import Matcher

    match = Matcher(pattern)
    match = match.match
    if type(levelspec) is int:
        lsmin = 0
        lsmax = levelspec
    else:
        lsmin = levelspec[0]
        lsmax = levelspec[1]
    tree = [expr.get_leaves()]
    curr_index = [0]
    found = []
    while len(tree) > 0:
        if n == 0:
            break
        if curr_index[-1] == len(tree[-1]):
            curr_index.pop()
            tree.pop()
            if len(curr_index) != 0:
                curr_index[-1] = curr_index[-1] + 1
            continue
        curr_leave = tree[-1][curr_index[-1]]
        if match(curr_leave, evaluation) and (len(curr_index) >= lsmin):
            found.append([Integer(i) for i in curr_index])
            curr_index[-1] = curr_index[-1] + 1
            n = n - 1
            continue
        if curr_leave.is_atom() or lsmax == len(curr_index):
            curr_index[-1] = curr_index[-1] + 1
            continue
        else:
            tree.append(curr_leave.get_leaves())
            curr_index.append(0)
    return found<|MERGE_RESOLUTION|>--- conflicted
+++ resolved
@@ -6,15 +6,14 @@
 
 
 from mathics.core.expression import Expression
-<<<<<<< HEAD
 from mathics.core.symbols import Symbol, SymbolList
 from mathics.core.atoms import Integer, Integer1, from_python
-from mathics.core.systemsymbols import SymbolInfinity, SymbolAll
-=======
-from mathics.core.symbols import Symbol
-from mathics.core.atoms import Integer
-from mathics.core.systemsymbols import SymbolInfinity, SymbolNothing
->>>>>>> e5fbc270
+from mathics.core.systemsymbols import (
+    SymbolAll,
+    SymbolInfinity,
+    SymbolNothing,
+    SymbolSpan,
+)
 from mathics.core.subexpression import SubExpression
 
 from mathics.builtin.exceptions import (
@@ -24,11 +23,6 @@
     PartRangeError,
 )
 
-<<<<<<< HEAD
-SymbolNothing = Symbol("Nothing")
-SymbolSpan = Symbol("Span")
-=======
->>>>>>> e5fbc270
 
 # TODO: delete me
 # def join_lists(lists):
