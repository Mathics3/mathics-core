# -*- coding: utf-8 -*-

"""
Algorithms to access and manipulate elements in nested lists / expressions
"""


from mathics.core.expression import Expression
from mathics.core.symbols import Symbol
from mathics.core.atoms import Integer, from_python
from mathics.core.systemsymbols import SymbolInfinity
from mathics.core.subexpression import SubExpression

from mathics.builtin.exceptions import (
    InvalidLevelspecError,
    MessageException,
    PartDepthError,
    PartRangeError,
)

SymbolNothing = Symbol("Nothing")

# TODO: delete me
# def join_lists(lists):
#    """
#    flatten a list of list.
#    Maybe there are better, standard options, like
#    https://stackoverflow.com/questions/952914/how-to-make-a-flat-list-out-of-a-list-of-lists.
#    In any case, is not used in the following code.
#    """
#    new_list = []
#    for list in lists:
#        new_list.extend(list)
#    return new_list


def get_part(varlist, indices):
    "Simple part extraction. indices must be a list of python integers."

    def rec(cur, rest):
        if rest:
            if cur.is_atom():
                raise PartDepthError(rest[0])
            pos = rest[0]
            leaves = cur.get_leaves()
            try:
                if pos > 0:
                    part = leaves[pos - 1]
                elif pos == 0:
                    part = cur.get_head()
                else:
                    part = leaves[pos]
            except IndexError:
                raise PartRangeError
            return rec(part, rest[1:])
        else:
            return cur

    return rec(varlist, indices).copy()


def set_part(varlist, indices, newval):
    "Simple part replacement. indices must be a list of python integers."

    def rec(cur, rest):
        if len(rest) > 1:
            pos = rest[0]
            if cur.is_atom():
                raise PartDepthError
            try:
                if pos > 0:
                    part = cur._leaves[pos - 1]
                elif pos == 0:
                    part = cur.get_head()
                else:
                    part = cur._leaves[pos]
            except IndexError:
                raise PartRangeError
            return rec(part, rest[1:])
        elif len(rest) == 1:
            pos = rest[0]
            if cur.is_atom():
                raise PartDepthError
            try:
                if pos > 0:
                    cur.set_leaf(pos - 1, newval)
                elif pos == 0:
                    cur.set_head(newval)
                else:
                    cur.set_leaf(pos, newval)
            except IndexError:
                raise PartRangeError

    rec(varlist, indices)


def _parts_all_selector():
    """
    Selector for `System`All` as a part specification.
    """
    start = 1
    stop = None
    step = 1

    def select(inner):
        if inner.is_atom():
            raise MessageException("Part", "partd")
        py_slice = python_seq(start, stop, step, len(inner.leaves))
        if py_slice is None:
            raise MessageException("Part", "take", start, stop, inner)
        return inner.leaves[py_slice]

    return select


def _parts_span_selector(pspec):
    """
    Selector for `System`Span` part specification
    """
    if len(pspec.leaves) > 3:
        raise MessageException("Part", "span", pspec)
    start = 1
    stop = None
    step = 1
    if len(pspec.leaves) > 0:
        start = pspec.leaves[0].get_int_value()
    if len(pspec.leaves) > 1:
        stop = pspec.leaves[1].get_int_value()
        if stop is None:
            if pspec.leaves[1].get_name() == "System`All":
                stop = None
            else:
                raise MessageException("Part", "span", pspec)
    if len(pspec.leaves) > 2:
        step = pspec.leaves[2].get_int_value()

    if start == 0 or stop == 0:
        # index 0 is undefined
        raise MessageException("Part", "span", 0)

    if start is None or step is None:
        raise MessageException("Part", "span", pspec)

    def select(inner):
        if inner.is_atom():
            raise MessageException("Part", "partd")
        py_slice = python_seq(start, stop, step, len(inner.leaves))
        if py_slice is None:
            raise MessageException("Part", "take", start, stop, inner)
        return inner.leaves[py_slice]

    return select


def _parts_sequence_selector(pspec):
    """
    Selector for `System`Sequence` part specification
    """
    if not isinstance(pspec, (tuple, list)):
        indices = [pspec]
    else:
        indices = pspec

    for index in indices:
        if not isinstance(index, Integer):
            raise MessageException("Part", "pspec", pspec)

    def select(inner):
        if inner.is_atom():
            raise MessageException("Part", "partd")

        leaves = inner.leaves
        n = len(leaves)

        for index in indices:
            int_index = index.value

            if int_index == 0:
                yield inner.head
            elif 1 <= int_index <= n:
                yield leaves[int_index - 1]
            elif -n <= int_index <= -1:
                yield leaves[int_index]
            else:
                raise MessageException("Part", "partw", index, inner)

    return select


def _part_selectors(indices):
    """
    _part_selectors returns a suitable `selector` function according to
    the kind of specifications in `indices`.
    """
    for index in indices:
        if index.has_form("Span", None):
            yield _parts_span_selector(index)
        elif index.get_name() == "System`All":
            yield _parts_all_selector()
        elif index.has_form("List", None):
            yield _parts_sequence_selector(index.leaves)
        elif isinstance(index, Integer):
            yield _parts_sequence_selector(index), lambda x: x[0]
        else:
            raise MessageException("Part", "pspec", index)


def _list_parts(exprs, selectors, evaluation):
    """
    _list_parts returns a generator of Expressions using selectors to pick out parts of `exprs`.
    If `selectors` is empty then a generator of items is returned.

    If a selector in `selectors` is a tuple it consists of a function to determine whether or
    not to select an expression and a optional function to unwrap the resulting selected expressions.

    `evaluation` is used in  expression restructuring an unwrapped expression when the there a
    unwrapping function in the selector.
    """
    if not selectors:
        for expr in exprs:
            yield expr
    else:
        selector = selectors[0]
        if isinstance(selector, tuple):
            select, unwrap = selector
        else:
            select = selector
            unwrap = None

        for expr in exprs:
            selected = list(select(expr))

            picked = list(_list_parts(selected, selectors[1:], evaluation))

            if unwrap is None:
                expr = expr.restructure(expr.head, picked, evaluation)
                yield expr
            else:
                yield unwrap(picked)


def _parts(expr, selectors, evaluation):
    """
    Select from the `Expression` expr those elements indicated by
    the `selectors`.
    """
    return list(_list_parts([expr], list(selectors), evaluation))[0]


<<<<<<< HEAD
def walk_parts(list_of_list, indices, evaluation, assign_list=None):
    walk_list = list_of_list[0]
    indices = [index.evaluate(evaluation) for index in indices]
    if assign_list is not None:
        try:
            result = SubExpression(walk_list, indices)
            result.replace(assign_list.copy())
=======
def walk_parts(list_of_list, indices, evaluation, assign_rhs=None):
    """
    walk_parts takes the first element of `list_of_list`, and builds
    a subexpression composed of the expressions at the index positions
    listed in `indices`.

    `assign_rhs`, when not empty, indicates where to the store parts of the composed list.

    list_of_list: a list of `Expression`s with a unique element.

    indices: a list of part specification `Expression`s, including
    `Integer` indices,  `Span` `Expression`s, `List` of `Integer`s
    and

    assign_rhs: None or an `Expression` object.
    """
    walk_list = list_of_list[0]
    indices = [index.evaluate(evaluation) for index in indices]
    if assign_rhs is not None:
        try:
            result = SubExpression(walk_list, indices)
            result.replace(assign_rhs.copy())
>>>>>>> 54833261
            result = result.to_expression()
        except MessageException as e:
            e.message(evaluation)
            return False
        result.clear_cache()
        return result
    else:
        try:
<<<<<<< HEAD
            result = _parts(
                walk_list, _part_selectors(indices), evaluation, assign_list is not None
            )
=======
            result = _parts(walk_list, _part_selectors(indices), evaluation)
>>>>>>> 54833261
        except MessageException as e:
            e.message(evaluation)
            return False
        return result


def is_in_level(current, depth, start=1, stop=None):
    if stop is None:
        stop = current
    if start < 0:
        start += current + depth + 1
    if stop < 0:
        stop += current + depth + 1
    return start <= current <= stop


def walk_levels(
    expr,
    start=1,
    stop=None,
    current=0,
    heads=False,
    callback=lambda p: p,
    include_pos=False,
    cur_pos=[],
):
    if expr.is_atom():
        depth = 0
        new_expr = expr
    else:
        depth = 0
        if heads:
            head, head_depth = walk_levels(
                expr.head,
                start,
                stop,
                current + 1,
                heads,
                callback,
                include_pos,
                cur_pos + [0],
            )
        else:
            head = expr.head
        leaves = []
        for index, leaf in enumerate(expr.leaves):
            leaf, leaf_depth = walk_levels(
                leaf,
                start,
                stop,
                current + 1,
                heads,
                callback,
                include_pos,
                cur_pos + [index + 1],
            )
            if leaf_depth + 1 > depth:
                depth = leaf_depth + 1
            leaves.append(leaf)
        new_expr = Expression(head, *leaves)
    if is_in_level(current, depth, start, stop):
        if include_pos:
            new_expr = callback(new_expr, cur_pos)
        else:
            new_expr = callback(new_expr)
    return new_expr, depth


def python_levelspec(levelspec):
    def value_to_level(expr):
        value = expr.get_int_value()
        if value is None:
            if expr == Expression("DirectedInfinity", 1):
                return None
            else:
                raise InvalidLevelspecError
        else:
            return value

    if levelspec.has_form("List", None):
        values = [value_to_level(leaf) for leaf in levelspec.leaves]
        if len(values) == 1:
            return values[0], values[0]
        elif len(values) == 2:
            return values[0], values[1]
        else:
            raise InvalidLevelspecError
    elif isinstance(levelspec, Symbol) and levelspec.get_name() == "System`All":
        return 0, None
    else:
        return 1, value_to_level(levelspec)


def python_seq(start, stop, step, length):
    """
    Converts mathematica sequence tuple to python slice object.

    Based on David Mashburn's generic slice:
    https://gist.github.com/davidmashburn/9764309
    """
    if step == 0:
        return None

    # special empty case
    if stop is None and length is not None:
        empty_stop = length
    else:
        empty_stop = stop
    if start is not None and empty_stop + 1 == start and step > 0:
        return slice(0, 0, 1)

    if start == 0 or stop == 0:
        return None

    # wrap negative values to postive and convert from 1-based to 0-based
    if start < 0:
        start += length
    else:
        start -= 1

    if stop is None:
        if step < 0:
            stop = 0
        else:
            stop = length - 1
    elif stop < 0:
        stop += length
    else:
        assert stop > 0
        stop -= 1

    # check bounds
    if (
        not 0 <= start < length
        or not 0 <= stop < length
        or step > 0
        and start - stop > 1
        or step < 0
        and stop - start > 1
    ):  # nopep8
        return None

    # include the stop value
    if step > 0:
        stop += 1
    else:
        stop -= 1
        if stop == -1:
            stop = None
        if start == 0:
            start = None

    return slice(start, stop, step)


def convert_seq(seq):
    """
    converts a sequence specification into a (start, stop, step) tuple.
    returns None on failure
    """
    start, stop, step = 1, None, 1
    name = seq.get_name()
    value = seq.get_int_value()
    if name == "System`All":
        pass
    elif name == "System`None":
        stop = 0
    elif value is not None:
        if value > 0:
            stop = value
        else:
            start = value
    elif seq.has_form("List", 1, 2, 3):
        if len(seq.leaves) == 1:
            start = stop = seq.leaves[0].get_int_value()
            if stop is None:
                return None
        else:
            start = seq.leaves[0].get_int_value()
            stop = seq.leaves[1].get_int_value()
            if start is None or stop is None:
                return None
        if len(seq.leaves) == 3:
            step = seq.leaves[2].get_int_value()
            if step is None:
                return None
    else:
        return None
    return (start, stop, step)


def _drop_take_selector(name, seq, sliced):
    seq_tuple = convert_seq(seq)
    if seq_tuple is None:
        raise MessageException(name, "seqs", seq)

    def select(inner):
        start, stop, step = seq_tuple
        if inner.is_atom():
            py_slice = None
        else:
            py_slice = python_seq(start, stop, step, len(inner.leaves))
        if py_slice is None:
            if stop is None:
                stop = SymbolInfinity
            raise MessageException(name, name.lower(), start, stop, inner)
        return sliced(inner.leaves, py_slice)

    return select


def _take_span_selector(seq):
    return _drop_take_selector("Take", seq, lambda x, s: x[s])


def _drop_span_selector(seq):
    def sliced(x, s):
        y = list(x[:])
        del y[s]
        return y

    return _drop_take_selector("Drop", seq, sliced)


def deletecases_with_levelspec(expr, pattern, evaluation, levelspec=1, n=-1):
    """
    This function walks the expression `expr` and deleting occurrencies of `pattern`

    If levelspec specifies a number, only those positions with  `levelspec` "coordinates" are return. By default, it just return occurences in the first level.

    If a tuple (nmin, nmax) is provided, it just return those occurences with a number of "coordinates" between nmin and nmax.
    n indicates the number of occurrences to return. By default, it returns all the occurences.
    """
    nothing = SymbolNothing
    from mathics.builtin.patterns import Matcher

    match = Matcher(pattern)
    match = match.match
    if type(levelspec) is int:
        lsmin = 1
        lsmax = levelspec + 1
    else:
        lsmin = levelspec[0]
        if levelspec[1]:
            lsmax = levelspec[1] + 1
        else:
            lsmax = -1
    tree = [[expr]]
    changed_marks = [
        [False],
    ]
    curr_index = [0]

    while curr_index[0] != 1:
        # If the end of the branch is reached, or no more elements to delete out
        if curr_index[-1] == len(tree[-1]) or n == 0:
            leaves = tree[-1]
            tree.pop()
            # check if some of the leaves was changed
            changed = any(changed_marks[-1])
            changed_marks.pop()
            if changed:
                leaves = [leaf for leaf in leaves if leaf is not nothing]
            curr_index.pop()
            if len(curr_index) == 0:
                break
            idx = curr_index[-1]
            changed = changed or changed_marks[-1][idx]
            changed_marks[-1][idx] = changed
            if changed:
                head = tree[-1][curr_index[-1]].get_head()
                tree[-1][idx] = Expression(head, *leaves)
            if len(curr_index) == 0:
                break
            curr_index[-1] = curr_index[-1] + 1
            continue
        curr_leave = tree[-1][curr_index[-1]]
        if match(curr_leave, evaluation) and (len(curr_index) > lsmin):
            tree[-1][curr_index[-1]] = nothing
            changed_marks[-1][curr_index[-1]] = True
            curr_index[-1] = curr_index[-1] + 1
            n = n - 1
            continue
        if curr_leave.is_atom() or lsmax == len(curr_index):
            curr_index[-1] = curr_index[-1] + 1
            continue
        else:
            tree.append(list(curr_leave.get_leaves()))
            changed_marks.append([False for s in tree[-1]])
            curr_index.append(0)
    return tree[0][0]


def find_matching_indices_with_levelspec(expr, pattern, evaluation, levelspec=1, n=-1):
    """
    This function walks the expression `expr` looking for a pattern `pattern`
    and returns the positions of each occurence.

    If levelspec specifies a number, only those positions with  `levelspec` "coordinates" are return. By default, it just return occurences in the first level.

    If a tuple (nmin, nmax) is provided, it just return those occurences with a number of "coordinates" between nmin and nmax.
    n indicates the number of occurrences to return. By default, it returns all the occurences.
    """
    from mathics.builtin.patterns import Matcher

    match = Matcher(pattern)
    match = match.match
    if type(levelspec) is int:
        lsmin = 0
        lsmax = levelspec
    else:
        lsmin = levelspec[0]
        lsmax = levelspec[1]
    tree = [expr.get_leaves()]
    curr_index = [0]
    found = []
    while len(tree) > 0:
        if n == 0:
            break
        if curr_index[-1] == len(tree[-1]):
            curr_index.pop()
            tree.pop()
            if len(curr_index) != 0:
                curr_index[-1] = curr_index[-1] + 1
            continue
        curr_leave = tree[-1][curr_index[-1]]
        if match(curr_leave, evaluation) and (len(curr_index) >= lsmin):
            found.append([from_python(i) for i in curr_index])
            curr_index[-1] = curr_index[-1] + 1
            n = n - 1
            continue
        if curr_leave.is_atom() or lsmax == len(curr_index):
            curr_index[-1] = curr_index[-1] + 1
            continue
        else:
            tree.append(curr_leave.get_leaves())
            curr_index.append(0)
    return found<|MERGE_RESOLUTION|>--- conflicted
+++ resolved
@@ -247,15 +247,6 @@
     return list(_list_parts([expr], list(selectors), evaluation))[0]
 
 
-<<<<<<< HEAD
-def walk_parts(list_of_list, indices, evaluation, assign_list=None):
-    walk_list = list_of_list[0]
-    indices = [index.evaluate(evaluation) for index in indices]
-    if assign_list is not None:
-        try:
-            result = SubExpression(walk_list, indices)
-            result.replace(assign_list.copy())
-=======
 def walk_parts(list_of_list, indices, evaluation, assign_rhs=None):
     """
     walk_parts takes the first element of `list_of_list`, and builds
@@ -278,7 +269,6 @@
         try:
             result = SubExpression(walk_list, indices)
             result.replace(assign_rhs.copy())
->>>>>>> 54833261
             result = result.to_expression()
         except MessageException as e:
             e.message(evaluation)
@@ -287,13 +277,7 @@
         return result
     else:
         try:
-<<<<<<< HEAD
-            result = _parts(
-                walk_list, _part_selectors(indices), evaluation, assign_list is not None
-            )
-=======
             result = _parts(walk_list, _part_selectors(indices), evaluation)
->>>>>>> 54833261
         except MessageException as e:
             e.message(evaluation)
             return False
