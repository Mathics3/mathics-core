--- conflicted
+++ resolved
@@ -176,7 +176,6 @@
             return None, ""  # invalid regex
 
     if isinstance(expr, Symbol):
-<<<<<<< HEAD
         return {
             "System`NumberString": r"[-|+]?(\d+(\.\d*)?|\.\d+)?",
             "System`Whitespace": r"\s+",
@@ -191,9 +190,6 @@
             "System`LetterCharacter": r"[^\W_0-9]",
             "System`HexadecimalCharacter": r"[0-9a-fA-F]",
         }.get(expr.get_name())
-=======
-        return REGEXP_FOR_SYMBOLS.get(expr), global_re_options
->>>>>>> fd5d2a87
 
     if expr.has_form("CharacterRange", 2):
         (start, stop) = (element.get_string_value() for element in expr.elements)
