# -*- coding: utf-8 -*-

"""
helper functions for arithmetic evaluation, which do not
depends on the evaluation context. Conversions to Sympy are
used just as a last resource.

Many of these do do depend on the evaluation context. Conversions to Sympy are
used just as a last resource.
"""

from functools import lru_cache
from typing import Callable, List, Optional, Tuple

import mpmath
import sympy

from mathics.core.atoms import (
    NUMERICAL_CONSTANTS,
    Complex,
    Integer,
    Integer0,
    Integer1,
    Integer2,
    IntegerM1,
    Number,
    Rational,
    RationalOneHalf,
    Real,
)
from mathics.core.convert.mpmath import from_mpmath
from mathics.core.convert.sympy import from_sympy
from mathics.core.element import BaseElement, ElementsProperties
from mathics.core.expression import Expression
from mathics.core.number import FP_MANTISA_BINARY_DIGITS, SpecialValueError, min_prec
from mathics.core.symbols import Atom, Symbol, SymbolPlus, SymbolPower, SymbolTimes
from mathics.core.systemsymbols import (
    SymbolAbs,
    SymbolComplexInfinity,
    SymbolExp,
    SymbolI,
    SymbolIndeterminate,
    SymbolLog,
    SymbolRealSign,
    SymbolSign,
    SymbolSqrt,
)

RationalMOneHalf = Rational(-1, 2)
RealM0p5 = Real(-0.5)
RealOne = Real(1.0)


# This cache might not be used that much.
@lru_cache()
def call_mpmath(
    mpmath_function: Callable, mpmath_args: tuple, precision: int
) -> Optional[BaseElement]:
    """
    A wrapper that calls
       mpmath_function(mpmath_args *mpmathargs)
    setting precision to the parameter ``precision``.

    The result is cached.
    """
    with mpmath.workprec(precision):
        try:
            result_mp = mpmath_function(*mpmath_args)
            if precision != FP_MANTISA_BINARY_DIGITS:
                return from_mpmath(result_mp, precision)
            return from_mpmath(result_mp)
        except ValueError as exc:
            text = str(exc)
            if text == "gamma function pole":
                return SymbolComplexInfinity
            else:
                raise
        except ZeroDivisionError:
            return
        except SpecialValueError as exc:
            return Symbol(exc.name)


def eval_Abs(expr: BaseElement) -> Optional[BaseElement]:
    """
    if expr is a number, return the absolute value.
    """

    if isinstance(expr, Number):
        return eval_Abs_number(expr)
    if expr.has_form("Power", 2):
        base, exp = expr.elements
        if exp.is_zero:
            return Integer1
        if test_arithmetic_expr(expr):
            abs_base = eval_Abs(base)
            if abs_base is None:
                abs_base = Expression(SymbolAbs, base)
            return Expression(SymbolPower, abs_base, exp)
    if expr.has_form("Exp", 1):
        exp = expr.elements[0]
        if isinstance(exp, (Integer, Real, Rational)):
            return expr
        if isinstance(exp, Complex):
            return Expression(SymbolExp, exp.real)
    if expr.get_head() is SymbolTimes:
        factors = []
        rest = []
        for x in expr.elements:
            factor = eval_Abs(x)
            if factor:
                factors.append(factor)
            else:
                rest.append(x)
        if factors:
            return Expression(SymbolTimes, eval_multiply_numbers(*factors), *rest)
    if test_nonnegative_arithmetic_expr(expr):
        return expr
    if test_negative_arithmetic_expr(expr):
        return eval_multiply_numbers(IntegerM1, expr)
    return None


def eval_Abs_number(n: Number) -> Number:
    """
    Evals the absolute value of a number
    """
    if isinstance(n, (Real, Integer)):
        n_val = n.value
        if n_val >= 0:
            return n
        return eval_negate_number(n)
    if isinstance(n, Rational):
        n_num, n_den = n.value.as_numer_denom()
        if n_num >= 0:
            return n
        return Rational(-n_num, n_den)
    if isinstance(n, Complex):
        if n.real.is_zero:
            return eval_Abs_number(n.imag)
        sq_comp = tuple((eval_multiply_numbers(x, x) for x in (n.real, n.imag)))
        sq_abs = eval_add_numbers(*sq_comp)
        result = eval_Power_number(sq_abs, RationalOneHalf) or Expression(
            SymbolPower, sq_abs, RationalOneHalf
        )
        return result


def eval_Exp(exp: BaseElement) -> BaseElement:
    """
    Eval E^exp
    """
    # If both base and exponent are exact quantities,
    # use sympy.

    if not exp.is_inexact():
        exp_sp = exp.to_sympy()
        if exp_sp is None:
            return None
        return from_sympy(sympy.Exp(exp_sp))

    prec = exp.get_precision()
    if prec is not None:
        if exp.is_machine_precision():
            number = mpmath.exp(exp.to_mpmath())
            result = from_mpmath(number)
            return result
        else:
            with mpmath.workprec(prec):
                number = mpmath.exp(exp.to_mpmath())
                return from_mpmath(number, prec)


def eval_RealSign(expr: BaseElement) -> Optional[Integer]:
    """
    If the argument is a real algebraic expression,
    return the sign of the expression.
    """
    if expr.is_zero:
        return Integer0
    if isinstance(expr, (Integer, Rational, Real)):
        return Integer1 if expr.value > 0 else IntegerM1
    if expr in NUMERICAL_CONSTANTS:
        return Integer1
    if expr.has_form("Abs", 1):
        arg = expr.elements[0]
        arg_sign = eval_Sign(arg)
        if arg_sign is None:
            return None
        if arg_sign.is_zero:
            return Integer0
        if isinstance(arg_sign, Number):
            return Integer1
        return None
    if expr.has_form("Sqrt", 1):
        return Integer1 if eval_Sign(expr.elements[0]) is Integer1 else None
    if expr.has_form("Exp", 1):
        return Integer1 if test_arithmetic_expr(expr.elements[0]) else None
    if expr.has_form("Log", 1) or expr.has_form("DirectedInfinity", 1):
        return eval_RealSign(eval_add_numbers(expr.elements[0], IntegerM1))
    if expr.has_form("Times", None):
        sign = 1
        for factor in expr.elements:
            factor_sign = eval_RealSign(factor)
            if factor_sign in (None, Integer0):
                return factor_sign
            if factor_sign is IntegerM1:
                sign = -sign
        return Integer1 if sign == 1 else IntegerM1
    if expr.has_form("Power", 2):
        base, exp = expr.elements
        base_sign = eval_RealSign(base)
        if base_sign is None:
            return None
        if base_sign is Integer0:
            if eval_RealSign(exp) in (IntegerM1, Integer0, None):
                return None
            return Integer0
        # The exponent must represent a real number to continue:
        if not test_arithmetic_expr(exp):
            return None
        # At this point, the exponent is a real number, so if the base
        # is 1, does not matter its value:
        if base_sign is Integer1:
            return Integer1
        if base_sign is IntegerM1:
            if not isinstance(base, Integer):
                return None
            if isinstance(exp, Integer):
                return base_sign if (exp.value % 2 == 1) else Integer1
        return None
    if expr.has_form("Plus", None):
        signed = {Integer1: [], IntegerM1: []}
        for term in expr.elements:
            rsign = eval_RealSign(term)
            if rsign is Integer0:
                continue
            elif rsign is None:
                return None
            signed[rsign].append(term)
        if len(signed[IntegerM1]) == 0:
            return Integer0 if len(signed[Integer1]) == 0 else Integer1
        if len(signed[Integer1]) == 0:
            return IntegerM1
        # Try to explicitly add the numbers:
        try_add = eval_add_numbers(*(term for term in expr.elements))
        if try_add is not None and not try_add.sameQ(expr):
            return eval_RealSign(try_add)
        # Now, try to convert to inexact values:
        try_add = eval_add_numbers(*(to_inexact_value(term) for term in expr.elements))
        if try_add is not None and try_add is not expr:
            return eval_RealSign(try_add)


def eval_Sign(expr: BaseElement) -> Optional[BaseElement]:
    """
    if expr is a number, return its sign.
    """

    def eval_complex_sign(n: BaseElement) -> Optional[BaseElement]:
        if isinstance(n, Complex):
            abs_sq = eval_add_numbers(
                *(eval_multiply_numbers(x, x) for x in (n.real, n.imag))
            )
            criteria = eval_add_numbers(abs_sq, IntegerM1)
            if test_zero_arithmetic_expr(criteria):
                return n
            if n.is_inexact():
                return eval_multiply_numbers(n, eval_Power_number(abs_sq, RealM0p5))
            if test_zero_arithmetic_expr(criteria, numeric=True):
                return n
            return eval_multiply_numbers(n, eval_Power_number(abs_sq, RationalMOneHalf))
        if isinstance(n, Atom):
            return None
        if n.has_form("Abs", 1):
            inner_sign = eval_Sign(n.elements[0])
            if inner_sign is Integer0:
                return Integer0
            if isinstance(inner_sign, Number):
                return Integer1

        if n.has_form("Exp", 1):
            exponent = n.elements[0]
            if isinstance(exponent, Complex):
                return Expression(SymbolExp, exponent.imag)
            return None
        if n.has_form("DirectedInfinity", 1):
            return eval_Sign(n.elements[0])
        if n.has_form("Power", 2):
            base, exponent = expr.elements
            base_rsign = eval_RealSign(base)
            if exponent.is_zero:
                return SymbolIndeterminate if base_rsign is Integer0 else Integer1
            if test_arithmetic_expr(exponent):
                base_sign = eval_Sign(base) or Expression(SymbolSign, base)
                return eval_Power_number(base_sign, exponent)
            if isinstance(exponent, Complex):
                if base_rsign is Integer1:
                    exp_im = exponent.imag
                    return eval_Power_number(base, Complex(Integer0, exp_im))

                if test_arithmetic_expr(base):
                    eval_Power_number(base_sign, exponent)
                    base_sign = eval_Sign(base)
                return eval_Power_number(base_sign, exponent)
        if n.head is SymbolTimes:
            signs = []
            for factor in expr.elements:
                factor_sign = eval_Sign(factor)
                if factor_sign in (None, Integer0):
                    return factor_sign
                if factor_sign is not Integer1:
                    signs.append(factor_sign)
            return Integer1 if len(signs) == 0 else eval_multiply_numbers(*signs)

        try_inexact = to_inexact_value(n)
        if try_inexact:
            return eval_Sign(try_inexact)
        return None

    sign = eval_RealSign(expr)
    return sign or eval_complex_sign(expr)

<<<<<<< HEAD
    if expr.has_form("Power", 2):
        base, exp = expr.elements
        if exp.is_zero:
            return Integer1
        if isinstance(exp, (Integer, Real, Rational)):
            sign = eval_Sign(base) or Expression(SymbolSign, base)
            return Expression(SymbolPower, sign, exp)
        if isinstance(exp, Complex):
            sign = eval_Sign(base) or Expression(SymbolSign, base)
            return Expression(SymbolPower, sign, exp.real)
        if test_arithmetic_expr(exp):
            sign = eval_Sign(base) or Expression(SymbolSign, base)
            return Expression(SymbolPower, sign, exp)
        return None
    if expr.get_head() is SymbolTimes:
        abs_value = eval_Abs(eval_multiply_numbers(*expr.elements))
        if abs_value is Integer1:
            return expr
        if abs_value is None:
            return None
        criteria = eval_add_numbers(abs_value, IntegerM1)
        if test_zero_arithmetic_expr(criteria, numeric=True):
            return expr
        return None
    if expr.get_head() is SymbolPlus:
        abs_value = eval_Abs(eval_add_numbers(*expr.elements))
        if abs_value is Integer1:
            return expr
        if abs_value is None:
            return None
        criteria = eval_add_numbers(abs_value, IntegerM1)
        if test_zero_arithmetic_expr(criteria, numeric=True):
            return expr
        return None

    if test_arithmetic_expr(expr):
        if test_zero_arithmetic_expr(expr):
            return Integer0
        if test_positive_arithmetic_expr(expr):
            return Integer1
        if test_negative_arithmetic_expr(expr):
            return IntegerM1
=======

def eval_Sign_number(n: Number) -> Number:
    """
    Evals the absolute value of a number.
    """
    if n.is_zero:
        return Integer0
    if isinstance(n, (Integer, Rational, Real)):
        return Integer1 if n.value > 0 else IntegerM1
    if isinstance(n, Complex):
        abs_sq = eval_add_numbers(
            *(eval_multiply_numbers(x, x) for x in (n.real, n.imag))
        )
        criteria = eval_add_numbers(abs_sq, IntegerM1)
        if test_zero_arithmetic_expr(criteria):
            return n
        if n.is_inexact():
            return eval_multiply_numbers(n, eval_Power_number(abs_sq, RealM0p5))
        if test_zero_arithmetic_expr(criteria, numeric=True):
            return n
        return eval_multiply_numbers(n, eval_Power_number(abs_sq, RationalMOneHalf))
>>>>>>> c32daa22


def eval_mpmath_function(
    mpmath_function: Callable, *args: Number, prec: Optional[int] = None
) -> Optional[Number]:
    """
    Call the mpmath function `mpmath_function` with the arguments `args`
    working with precision `prec`. If `prec` is `None`, work with machine
    precision.

    Return a Mathics Number or None if the evaluation failed.
    """
    if prec is None:
        # if any argument has machine precision then the entire calculation
        # is done with machine precision.
        float_args = [arg.round().get_float_value(permit_complex=True) for arg in args]
        if None in float_args:
            return

        return call_mpmath(mpmath_function, tuple(float_args), FP_MANTISA_BINARY_DIGITS)
    else:
        with mpmath.workprec(prec):
            # to_mpmath seems to require that the precision is set from outside
            mpmath_args = [x.to_mpmath() for x in args]
            if None in mpmath_args:
                return
            return call_mpmath(mpmath_function, tuple(mpmath_args), prec)


def eval_Exponential(exp: BaseElement) -> BaseElement:
    """
    Eval E^exp
    """
    # If both base and exponent are exact quantities,
    # use sympy.

    if not exp.is_inexact():
        exp_sp = exp.to_sympy()
        if exp_sp is None:
            return None
        return from_sympy(sympy.Exp(exp_sp))

    prec = exp.get_precision()
    if prec is not None:
        if exp.is_machine_precision():
            number = mpmath.exp(exp.to_mpmath())
            result = from_mpmath(number)
            return result
        else:
            with mpmath.workprec(prec):
                number = mpmath.exp(exp.to_mpmath())
                return from_mpmath(number, prec)


def eval_Plus(*items: BaseElement) -> BaseElement:
    "evaluate Plus for general elements"
    numbers, items_tuple = segregate_numbers_from_sorted_list(*items)
    elements = []
    last_item = last_count = None
    number = eval_add_numbers(*numbers) if numbers else Integer0

    # This reduces common factors
    # TODO: Check if it possible to avoid the conversions back and forward to sympy.
    def append_last():
        if last_item is not None:
            if last_count == 1:
                elements.append(last_item)
            else:
                if last_item.has_form("Times", None):
                    elements.append(
                        Expression(
                            SymbolTimes, from_sympy(last_count), *last_item.elements
                        )
                    )
                else:
                    elements.append(
                        Expression(SymbolTimes, from_sympy(last_count), last_item)
                    )

    for item in items_tuple:
        count = rest = None
        if item.has_form("Times", None):
            for element in item.elements:
                if isinstance(element, Number):
                    count = element.to_sympy()
                    rest = item.get_mutable_elements()
                    rest.remove(element)
                    if len(rest) == 1:
                        rest = rest[0]
                    else:
                        rest.sort()
                        rest = Expression(SymbolTimes, *rest)
                    break
        if count is None:
            count = sympy.Integer(1)
            rest = item
        if last_item is not None and last_item == rest:
            last_count = last_count + count
        else:
            append_last()
            last_item = rest
            last_count = count
    append_last()

    # now elements contains the symbolic terms which can not be simplified.
    # by collecting common symbolic factors.
    if not elements:
        return number

    if number is not Integer0:
        elements.insert(0, number)
    elif len(elements) == 1:
        return elements[0]

    elements.sort()
    return Expression(
        SymbolPlus,
        *elements,
        elements_properties=ElementsProperties(False, False, True),
    )

    elements.sort()
    return Expression(
        SymbolPlus,
        *elements,
        elements_properties=ElementsProperties(False, False, True),
    )


def eval_Power_number(base: Number, exp: Number) -> Optional[Number]:
    """
    Eval base^exp for `base` and `exp` two numbers. If the expression
    remains the same, return None.
    """
    # If both base and exponent are exact quantities,
    # use sympy.
    # If base or exp are inexact quantities, use
    # the inexact routine.
    if base.is_inexact() or exp.is_inexact():
        return eval_Power_inexact(base, exp)

    # Trivial special cases
    if exp is Integer1:
        return base
    if exp is Integer0:
        return Integer1
    if base is Integer1:
        return Integer1

    def eval_Power_sympy() -> Optional[Number]:
        """
        Tries to compute x^p using sympy rules.
        If the answer is again x^p, return None.
        """
        # This function is called just if useful native rules
        # are available.
        result = from_sympy(sympy.Pow(base.to_sympy(), exp.to_sympy()))
        if result.has_form("Power", 2):
            # If the expression didn´t change, return None
            if result.elements[0].sameQ(base):
                return None
        return result

    # Rational exponent
    if isinstance(exp, Rational):
        exp_p, exp_q = exp.value.as_numer_denom()
        if abs(exp_p) > exp_q:
            exp_int, exp_num = divmod(exp_p, exp_q)
            exp_rem = Rational(exp_num, exp_q)
            factor_1 = eval_Power_number(base, Integer(exp_int))
            factor_2 = eval_Power_number(base, exp_rem) or Expression(
                SymbolPower, base, exp_rem
            )
            if factor_1 is Integer1:
                return factor_2
            return Expression(SymbolTimes, factor_1, factor_2)

    # Integer base
    if isinstance(base, Integer):
        base_value = base.value
        if base_value == -1:
            if isinstance(exp, Rational):
                if exp.sameQ(RationalOneHalf):
                    return SymbolI
                return None
            return eval_Power_sympy()
        elif base_value < 0:
            neg_base = eval_negate_number(base)
            candidate = eval_Power_number(neg_base, exp)
            if candidate is None:
                return None
            sign_factor = eval_Power_number(IntegerM1, exp)
            if candidate is Integer1:
                return sign_factor
            return Expression(SymbolTimes, candidate, sign_factor)

    # Rational base
    if isinstance(base, Rational):
        # If the exponent is an Integer or Rational negative value
        # restate as a positive power
        if (
            isinstance(exp, Integer)
            and exp.value < 0
            or isinstance(exp, Rational)
            and exp.value.p < 0
        ):
            base, exp = eval_inverse_number(base), eval_negate_number(exp)
            return eval_Power_number(base, exp) or Expression(SymbolPower, base, exp)

        p, q = (Integer(u) for u in base.value.as_numer_denom())
        p_eval, q_eval = (eval_Power_number(u, exp) for u in (p, q))
        # If neither p^exp or q^exp produced a new result,
        # leave it alone
        if q_eval is None and p_eval is None:
            return None
        # if q^exp == 1: return p_eval
        # (should not happen)
        if q_eval is Integer1:
            return p_eval
        if isinstance(q_eval, Integer):
            if isinstance(p_eval, Integer):
                return Rational(p_eval.value, q_eval.value)

        if p_eval is None:
            p_eval = Expression(SymbolPower, p, exp)

        if q_eval is None:
            q_eval = Expression(SymbolPower, q, exp)
        return Expression(
            SymbolTimes, p_eval, Expression(SymbolPower, q_eval, IntegerM1)
        )
    # Pure imaginary base case
    elif isinstance(base, Complex) and base.real.is_zero:
        base = base.imag
        if base.value < 0:
            base = eval_negate_number(base)
            phase = Expression(
                SymbolPower,
                IntegerM1,
                eval_multiply_numbers(IntegerM1, RationalOneHalf, exp),
            )
        else:
            phase = Expression(
                SymbolPower, IntegerM1, eval_multiply_numbers(RationalOneHalf, exp)
            )
        real_factor = eval_Power_number(base, exp)

        if real_factor is None:
            return None
        return Expression(SymbolTimes, real_factor, phase)

    # Generic case
    return eval_Power_sympy()


def eval_Power_inexact(base: Number, exp: Number) -> BaseElement:
    """
    Eval base^exp for `base` and `exp` inexact numbers
    """
    # If both base and exponent are exact quantities,
    # use sympy.
    prec = min_prec(base, exp)
    if prec is not None:
        is_machine_precision = base.is_machine_precision() or exp.is_machine_precision()
        if is_machine_precision:
            number = mpmath.power(base.to_mpmath(), exp.to_mpmath())
            return from_mpmath(number)
        else:
            with mpmath.workprec(prec):
                number = mpmath.power(base.to_mpmath(), exp.to_mpmath())
                return from_mpmath(number, prec)


def eval_Power_number(base: Number, exp: Number) -> Optional[Number]:
    """
    Eval base^exp for `base` and `exp` two numbers. If the expression
    remains the same, return None.
    """
    # If both base and exponent are exact quantities,
    # use sympy.
    # If base or exp are inexact quantities, use
    # the inexact routine.
    if base.is_inexact() or exp.is_inexact():
        return eval_Power_inexact(base, exp)

    # Trivial special cases
    if exp is Integer1:
        return base
    if exp is Integer0:
        return Integer1
    if base is Integer1:
        return Integer1

    def eval_Power_sympy() -> Optional[Number]:
        """
        Tries to compute x^p using sympy rules.
        If the answer is again x^p, return None.
        """
        # This function is called just if useful native rules
        # are available.
        result = from_sympy(sympy.Pow(base.to_sympy(), exp.to_sympy()))
        if result.has_form("Power", 2):
            # If the expression didn´t change, return None
            if result.elements[0].sameQ(base):
                return None
        return result

    # Rational exponent
    if isinstance(exp, Rational):
        exp_p, exp_q = exp.value.as_numer_denom()
        if abs(exp_p) > exp_q:
            exp_int, exp_num = divmod(exp_p, exp_q)
            exp_rem = Rational(exp_num, exp_q)
            factor_1 = eval_Power_number(base, Integer(exp_int))
            factor_2 = eval_Power_number(base, exp_rem) or Expression(
                SymbolPower, base, exp_rem
            )
            if factor_1 is Integer1:
                return factor_2
            return Expression(SymbolTimes, factor_1, factor_2)

    # Integer base
    if isinstance(base, Integer):
        base_value = base.value
        if base_value == -1:
            if isinstance(exp, Rational):
                if exp.sameQ(RationalOneHalf):
                    return SymbolI
                return None
            return eval_Power_sympy()
        elif base_value < 0:
            neg_base = eval_negate_number(base)
            candidate = eval_Power_number(neg_base, exp)
            if candidate is None:
                return None
            sign_factor = eval_Power_number(IntegerM1, exp)
            if candidate is Integer1:
                return sign_factor
            return Expression(SymbolTimes, candidate, sign_factor)

    # Rational base
    if isinstance(base, Rational):
        # If the exponent is an Integer or Rational negative value
        # restate as a positive power
        if (
            isinstance(exp, Integer)
            and exp.value < 0
            or isinstance(exp, Rational)
            and exp.value.p < 0
        ):
            base, exp = eval_inverse_number(base), eval_negate_number(exp)
            return eval_Power_number(base, exp) or Expression(SymbolPower, base, exp)

        p, q = (Integer(u) for u in base.value.as_numer_denom())
        p_eval, q_eval = (eval_Power_number(u, exp) for u in (p, q))
        # If neither p^exp or q^exp produced a new result,
        # leave it alone
        if q_eval is None and p_eval is None:
            return None
        # if q^exp == 1: return p_eval
        # (should not happen)
        if q_eval is Integer1:
            return p_eval
        if isinstance(q_eval, Integer):
            if isinstance(p_eval, Integer):
                return Rational(p_eval.value, q_eval.value)

        if p_eval is None:
            p_eval = Expression(SymbolPower, p, exp)

        if q_eval is None:
            q_eval = Expression(SymbolPower, q, exp)
        return Expression(
            SymbolTimes, p_eval, Expression(SymbolPower, q_eval, IntegerM1)
        )
    # Pure imaginary base case
    elif isinstance(base, Complex) and base.real.is_zero:
        base = base.imag
        if base.value < 0:
            base = eval_negate_number(base)
            phase = Expression(
                SymbolPower,
                IntegerM1,
                eval_multiply_numbers(IntegerM1, RationalOneHalf, exp),
            )
        else:
            phase = Expression(
                SymbolPower, IntegerM1, eval_multiply_numbers(RationalOneHalf, exp)
            )
        real_factor = eval_Power_number(base, exp)

        if real_factor is None:
            return None
        return Expression(SymbolTimes, real_factor, phase)

    # Generic case
    return eval_Power_sympy()


def eval_Power_inexact(base: Number, exp: Number) -> BaseElement:
    """
    Eval base^exp for `base` and `exp` inexact numbers
    """
    # If both base and exponent are exact quantities,
    # use sympy.
    prec = min_prec(base, exp)
    if prec is not None:
        is_machine_precision = base.is_machine_precision() or exp.is_machine_precision()
        if is_machine_precision:
            number = mpmath.power(base.to_mpmath(), exp.to_mpmath())
            return from_mpmath(number)
        else:
            with mpmath.workprec(prec):
                number = mpmath.power(base.to_mpmath(), exp.to_mpmath())
                return from_mpmath(number, prec)


def eval_Power_number(base: Number, exp: Number) -> Optional[Number]:
    """
    Eval base^exp for `base` and `exp` two numbers. If the expression
    remains the same, return None.
    """
    # If both base and exponent are exact quantities,
    # use sympy.
    # If base or exp are inexact quantities, use
    # the inexact routine.
    if base.is_inexact() or exp.is_inexact():
        return eval_Power_inexact(base, exp)

    # Trivial special cases
    if exp is Integer1:
        return base
    if exp is Integer0:
        return Integer1
    if base is Integer1:
        return Integer1

    def eval_Power_sympy() -> Optional[Number]:
        """
        Tries to compute x^p using sympy rules.
        If the answer is again x^p, return None.
        """
        # This function is called just if useful native rules
        # are available.
        result = from_sympy(sympy.Pow(base.to_sympy(), exp.to_sympy()))
        if result.has_form("Power", 2):
            # If the expression didn´t change, return None
            if result.elements[0].sameQ(base):
                return None
        return result

    # Rational exponent
    if isinstance(exp, Rational):
        exp_p, exp_q = exp.value.as_numer_denom()
        if abs(exp_p) > exp_q:
            exp_int, exp_num = divmod(exp_p, exp_q)
            exp_rem = Rational(exp_num, exp_q)
            factor_1 = eval_Power_number(base, Integer(exp_int))
            factor_2 = eval_Power_number(base, exp_rem) or Expression(
                SymbolPower, base, exp_rem
            )
            if factor_1 is Integer1:
                return factor_2
            return Expression(SymbolTimes, factor_1, factor_2)

    # Integer base
    if isinstance(base, Integer):
        base_value = base.value
        if base_value == -1:
            if isinstance(exp, Rational):
                if exp.sameQ(RationalOneHalf):
                    return SymbolI
                return None
            return eval_Power_sympy()
        elif base_value < 0:
            neg_base = eval_negate_number(base)
            candidate = eval_Power_number(neg_base, exp)
            if candidate is None:
                return None
            sign_factor = eval_Power_number(IntegerM1, exp)
            if candidate is Integer1:
                return sign_factor
            return Expression(SymbolTimes, candidate, sign_factor)

    # Rational base
    if isinstance(base, Rational):
        # If the exponent is an Integer or Rational negative value
        # restate as a positive power
        if (
            isinstance(exp, Integer)
            and exp.value < 0
            or isinstance(exp, Rational)
            and exp.value.p < 0
        ):
            base, exp = eval_inverse_number(base), eval_negate_number(exp)
            return eval_Power_number(base, exp) or Expression(SymbolPower, base, exp)

        p, q = (Integer(u) for u in base.value.as_numer_denom())
        p_eval, q_eval = (eval_Power_number(u, exp) for u in (p, q))
        # If neither p^exp or q^exp produced a new result,
        # leave it alone
        if q_eval is None and p_eval is None:
            return None
        # if q^exp == 1: return p_eval
        # (should not happen)
        if q_eval is Integer1:
            return p_eval
        if isinstance(q_eval, Integer):
            if isinstance(p_eval, Integer):
                return Rational(p_eval.value, q_eval.value)

        if p_eval is None:
            p_eval = Expression(SymbolPower, p, exp)

        if q_eval is None:
            q_eval = Expression(SymbolPower, q, exp)
        return Expression(
            SymbolTimes, p_eval, Expression(SymbolPower, q_eval, IntegerM1)
        )
    # Pure imaginary base case
    elif isinstance(base, Complex) and base.real.is_zero:
        base = base.imag
        if base.value < 0:
            base = eval_negate_number(base)
            phase = Expression(
                SymbolPower,
                IntegerM1,
                eval_multiply_numbers(IntegerM1, RationalOneHalf, exp),
            )
        else:
            phase = Expression(
                SymbolPower, IntegerM1, eval_multiply_numbers(RationalOneHalf, exp)
            )
        real_factor = eval_Power_number(base, exp)

        if real_factor is None:
            return None
        return Expression(SymbolTimes, real_factor, phase)

    # Generic case
    return eval_Power_sympy()


def eval_Power_inexact(base: Number, exp: Number) -> BaseElement:
    """
    Eval base^exp for `base` and `exp` inexact numbers
    """
    # If both base and exponent are exact quantities,
    # use sympy.
    prec = min_prec(base, exp)
    if prec is not None:
        is_machine_precision = base.is_machine_precision() or exp.is_machine_precision()
        if is_machine_precision:
            number = mpmath.power(base.to_mpmath(), exp.to_mpmath())
            return from_mpmath(number)
        else:
            with mpmath.workprec(prec):
                number = mpmath.power(base.to_mpmath(), exp.to_mpmath())
                return from_mpmath(number, prec)


def eval_Times(*items: BaseElement) -> BaseElement:
    elements = []
    numbers = []
    # find numbers and simplify Times -> Power
    numbers, symbolic_items = segregate_numbers_from_sorted_list(*(items))
    # This loop handles factors representing infinite quantities,
    # and factors which are powers of the same basis.

    for item in symbolic_items:
        if item is SymbolIndeterminate:
            return item
        # Process powers
        if elements:
            previous_elem = elements[-1]
            if item == previous_elem:
                elements[-1] = Expression(SymbolPower, previous_elem, Integer2)
                continue
            elif item.has_form("Power", 2):
                base, exp = item.elements
                if previous_elem.has_form("Power", 2) and base.sameQ(
                    previous_elem.elements[0]
                ):
                    exp = eval_Plus(exp, previous_elem.elements[1])
                    elements[-1] = Expression(
                        SymbolPower,
                        base,
                        exp,
                    )
                    continue
                if base.sameQ(previous_elem):
                    exp = eval_Plus(Integer1, exp)
                    elements[-1] = Expression(
                        SymbolPower,
                        base,
                        exp,
                    )
                    continue
            elif previous_elem.has_form("Power", 2) and previous_elem.elements[0].sameQ(
                item
            ):
                exp = eval_Plus(Integer1, previous_elem.elements[1])
                elements[-1] = Expression(
                    SymbolPower,
                    item,
                    exp,
                )
                continue
        else:
            item = item
        # Otherwise, just append the element...
        elements.append(item)

    number = eval_multiply_numbers(*numbers) if numbers else Integer1

    if len(elements) == 0 or number is Integer0:
        return number

    if number is IntegerM1 and elements and elements[0].has_form("Plus", None):
        elements[0] = Expression(
            elements[0].get_head(),
            *[
                Expression(SymbolTimes, IntegerM1, element)
                for element in elements[0].elements
            ],
        )
        number = Integer1

    if number is not Integer1:
        elements.insert(0, number)

    if len(elements) == 1:
        return elements[0]

    elements = sorted(elements)
    items_elements = items
    if len(elements) == len(items_elements) and all(
        elem.sameQ(item) for elem, item in zip(elements, items_elements)
    ):
        return None
    return Expression(
        SymbolTimes,
        *elements,
        elements_properties=ElementsProperties(False, False, True),
    )


# Here I used the convention of calling eval_* to functions that can produce a new expression, or None
# if the result can not be evaluated, or is trivial. For example, if we call eval_Power_number(Integer2, RationalOneHalf)
# it returns ``None`` instead of ``Expression(SymbolPower, Integer2, RationalOneHalf)``.
# The reason is that these functions are written to be part of replacement rules, to be applied during the evaluation process.
# In that process, a rule is considered applied if produces an expression that is different from the original one, or
# if the replacement function returns (Python's) ``None``.
#
# For example, when the expression ``Power[4, 1/2]`` is evaluated, a (Builtin) rule  ``Power[base_, exp_]->eval_repl_rule(base, expr)``
# is applied. If the rule matches, `repl_rule` is called with arguments ``(4, 1/2)`` and produces `2`. As `Integer2.sameQ(Power[4, 1/2])`
# is False, then no new rules for `Power` are checked, and a new round of evaluation is atempted.
#
# On the other hand, if ``Power[3, 1/2]``, ``repl_rule`` can do two possible things: one is return ``Power[3, 1/2]``. If it does,
# the rule is considered applied. Then, the evaluation method checks if `Power[3, 1/2].sameQ(Power[3, 1/2])`. In this case it is true,
# and then the expression is kept as it is.
# The other possibility is to return  (Python's) `None`. In that case, the evaluator considers that the rule failed to be applied,
# and look for another rule associated to ``Power``. To return ``None`` produces then a faster evaluation, since no ``sameQ`` call is needed,
# and do not prevent that other rules are attempted.
#
# The bad part of using ``None`` as a return is that I would expect that ``eval`` produces always a valid Expression, so if at some point of
# the code I call ``eval_Power_number(Integer3, RationalOneHalf)`` I get ``Expression(SymbolPower, Integer3, RationalOneHalf)``.
#
# From my point of view, it would make more sense to use the following convention:
#  * if the method has signature ``eval_method(...)->BaseElement:`` then use the prefix ``eval_``
#  * if the method has the siguature ``apply_method(...)->Optional[BaseElement]`` use the prefix ``apply_`` or maybe ``repl_``.
#
# In any case, let's keep the current convention.
#
#


def associate_powers(expr: BaseElement, power: BaseElement = Integer1) -> BaseElement:
    """
    base^a^b^c^...^power -> base^(a*b*c*...power)
    provided one of the following cases
    * `a`, `b`, ... `power` are all integer numbers
    * `a`, `b`,... are Rational/Real number with absolute value <=1,
      and the other powers are not integer numbers.
    * `a` is not a Rational/Real number, and b, c, ... power are all
      integer numbers.
    """
    powers = []
    base = expr
    if power is not Integer1:
        powers.append(power)

    while base.has_form("Power", 2):
        previous_base, outer_power = base, power
        base, power = base.elements
        if len(powers) == 0:
            if power is not Integer1:
                powers.append(power)
            continue
        if power is IntegerM1:
            powers.append(power)
            continue
        if isinstance(power, (Rational, Real)):
            if abs(power.value) < 1:
                powers.append(power)
                continue
        # power is not rational/real and outer_power is integer,
        elif isinstance(outer_power, Integer):
            if power is not Integer1:
                powers.append(power)
            if isinstance(power, Integer):
                continue
            else:
                break
        # in any other case, use the previous base and
        # exit the loop
        base = previous_base
        break

    if len(powers) == 0:
        return base
    elif len(powers) == 1:
        return Expression(SymbolPower, base, powers[0])
    result = Expression(SymbolPower, base, Expression(SymbolTimes, *powers))
    return result


def distribute_factor(expr: BaseElement, factor: BaseElement) -> BaseElement:
    """
    q * (a + b  + c) -> (q a  + q b + q c)
    """
    if not expr.has_form("Plus", None):
        return expr
    terms = (Expression(SymbolTimes, factor, term) for term in expr.elements)
    return Expression(SymbolPlus, *terms)


def distribute_powers(expr: BaseElement) -> BaseElement:
    """
    (a b c)^p -> (a^p b^p c^p)
    """
    if not expr.has_form("Power", 2):
        return expr
    base, exp = expr.elements
    if not base.has_form("Times", None):
        return expr
    factors = (Expression(SymbolPower, factor, exp) for factor in base.elements)
    return Expression(SymbolTimes, *factors)


def eval_add_numbers(
    *numbers: List[Number],
) -> Number:
    """
    Add the elements in ``numbers``.
    """
    if len(numbers) == 0:
        return Integer0
    if len(numbers) == 1:
        return numbers[0]

    is_machine_precision = any(number.is_machine_precision() for number in numbers)
    if is_machine_precision:
        terms = (item.to_mpmath() for item in numbers)
        number = mpmath.fsum(terms)
        return from_mpmath(number)

    prec = min_prec(*numbers)
    if prec is not None:
        # For a sum, what is relevant is the minimum accuracy of the terms
        with mpmath.workprec(prec):
            terms = (item.to_mpmath() for item in numbers)
            number = mpmath.fsum(terms)
            return from_mpmath(number, precision=prec)
    else:
        return from_sympy(sum(item.to_sympy() for item in numbers))


<<<<<<< HEAD
=======
def eval_complex_conjugate(z: Number) -> Number:
    """
    Evaluates the complex conjugate of z.
    """
    if isinstance(z, Complex):
        re, im = z.real, z.imag
        return Complex(re, eval_negate_number(im))
    return z


>>>>>>> c32daa22
def eval_inverse_number(n: Number) -> Number:
    """
    Eval 1/n
    """
    if isinstance(n, Integer):
        n_value = n.value
        if n_value == 1 or n_value == -1:
            return n
        return Rational(-1, -n_value) if n_value < 0 else Rational(1, n_value)
    if isinstance(n, Rational):
        n_num, n_den = n.value.as_numer_denom()
        if n_num < 0:
            n_num, n_den = -n_num, -n_den
        if n_num == 1:
            return Integer(n_den)
        return Rational(n_den, n_num)
    # Otherwise, use power....
    return eval_Power_number(n, IntegerM1)


def eval_multiply_numbers(*numbers: Number) -> Number:
    """
    Multiply the elements in ``numbers``.
    """
    if len(numbers) == 0:
        return Integer1
    if len(numbers) == 1:
        return numbers[0]

    is_machine_precision = any(number.is_machine_precision() for number in numbers)
    if is_machine_precision:
        factors = (item.to_mpmath() for item in numbers)
        number = mpmath.fprod(factors)
        return from_mpmath(number)

    prec = min_prec(*numbers)
    if prec is not None:
        with mpmath.workprec(prec):
            factors = (item.to_mpmath() for item in numbers)
            number = mpmath.fprod(factors)
            return from_mpmath(number, prec)
    else:
        return from_sympy(sympy.Mul(*(item.to_sympy() for item in numbers)))


def eval_negate_number(n: Number) -> Number:
    """
    Changes the sign of n
    """
    if isinstance(n, Integer):
        return Integer(-n.value)
    if isinstance(n, Rational):
        n_num, n_den = n.value.as_numer_denom()
        return Rational(-n_num, n_den)
    # Otherwise, multiply by -1:
    return eval_multiply_numbers(IntegerM1, n)


<<<<<<< HEAD
=======
def flat_arithmetic_operators(expr: Expression) -> Expression:
    """
    operation[a_number, b, operation[c_number, d], e]-> operation[a, c, b, c, d, e]
    """
    # items is a dict with two keys: True and False.
    # In True we store numeric items, and in False the symbolic ones.
    items = {True: [], False: []}
    head = expr.get_head()
    for element in expr.elements:
        # If the element is also head[elements],
        # take its elements, and append to the main expression.
        if element.get_head() is head:
            for item in flat_arithmetic_operators(element).elements:
                item[isinstance(item, Number)].append(item)
        item[isinstance(item, Number)].append(item)
    return Expression(head, *items[True], *items[False])


>>>>>>> c32daa22
def segregate_numbers(
    *elements: BaseElement,
) -> Tuple[List[Number], List[BaseElement]]:
    """
    From a list of elements, produce two lists, one with the numeric items
    and the other with the remaining
    """
    items = {True: [], False: []}
    for element in elements:
        items[isinstance(element, Number)].append(element)
    return items[True], items[False]


# Note: we return:
#  Tuple[List[Number], List[BaseElement]]
#             ^^^^^
# But the mypy type checking system can't
# look into the loop and its condition and
# prove that the return type is List[Number].
# So we use the weaker type assertion
# which is the one on elements: List[BaseElement].
def segregate_numbers_from_sorted_list(
    *elements: BaseElement,
) -> Tuple[List[BaseElement], List[BaseElement]]:
    """
    From a list of elements, produce two lists, one with the numeric items
    and the other with the remaining. Different from `segregate_numbers`,
    this function assumes that elements are sorted with the numbers at
    the beginning.
    """
    for pos, element in enumerate(elements):
        if not isinstance(element, Number):
            return list(elements[:pos]), list(elements[pos:])
    return list(elements), []


def test_arithmetic_expr(expr: BaseElement, only_real: bool = True) -> bool:
    """
    Check if an expression `expr` is an arithmetic expression
    composed only by numbers and arithmetic operations.
    If only_real is set to True, then `I` is not considered a number.
    """
    if isinstance(expr, (Integer, Rational, Real)):
        return True
    if expr in NUMERICAL_CONSTANTS:
        return True
    if isinstance(expr, Complex) or expr is SymbolI:
        return not only_real
    if isinstance(expr, Symbol):
        return False
    if isinstance(expr, Atom):
        return False

    head, elements = expr.head, expr.elements

    if head in (SymbolPlus, SymbolTimes):
        return all(test_arithmetic_expr(term, only_real) for term in elements)
    if expr.has_form("Power", 2):
        base, exponent = elements
        if only_real:
            if isinstance(exponent, Integer):
                return test_arithmetic_expr(base)
        return all(test_arithmetic_expr(item, only_real) for item in elements)
    if expr.has_form("Exp", 1):
        return test_arithmetic_expr(elements[0], only_real)
    if head is SymbolLog:
        if len(elements) > 2:
            return False
        if len(elements) == 2:
            base = elements[0]
            if only_real and eval_RealSign(base) is not Integer1:
                return False
            elif not test_arithmetic_expr(base):
                return False
        return test_arithmetic_expr(elements[-1], only_real)
    if expr.has_form("Sqrt", 1):
        radicand = elements[0]
        if only_real:
            return eval_RealSign(radicand) in (Integer0, Integer1)
        return test_arithmetic_expr(radicand, only_real)
    return False


def test_negative_arithmetic_expr(expr: BaseElement) -> bool:
    """
    Check if the expression is an arithmetic expression
    representing a negative value.
    """
    return eval_RealSign(expr) is IntegerM1


def test_nonnegative_arithmetic_expr(expr: BaseElement) -> bool:
    """
    Check if the expression is an arithmetic expression
    representing a nonnegative number
    """
    return eval_RealSign(expr) in (Integer0, Integer1)


def test_nonpositive_arithetic_expr(expr: BaseElement) -> bool:
    """
    Check if the expression is an arithmetic expression
    representing a nonnegative number
    """
    return eval_RealSign(expr) in (Integer0, IntegerM1)


def test_positive_arithmetic_expr(expr: BaseElement) -> bool:
    """
    Check if the expression is an arithmetic expression
    representing a positive value.
    """
    return eval_RealSign(expr) is Integer1


def test_zero_arithmetic_expr(expr: BaseElement, numeric: bool = False) -> bool:
    """
    return True if expr evaluates to a number compatible
    with 0
    """
    if numeric:
        if isinstance(expr, Complex):
            if abs(expr.real.value) + abs(expr.imag.value) < 2.0e-10:
                return True
        if isinstance(expr, Number):
            if abs(expr.value) < 1e-10:
                return True
        expr = to_inexact_value(expr)

    return eval_RealSign(expr) is Integer0


EVAL_TO_INEXACT_DISPATCH = {
    SymbolPlus: eval_add_numbers,
    SymbolTimes: eval_multiply_numbers,
    SymbolPower: eval_Power_number,
    SymbolExp: eval_Exp,
    SymbolSqrt: (lambda x: eval_Power_number(x, RationalOneHalf)),
    SymbolAbs: eval_Abs,
    SymbolSign: eval_Sign,
    SymbolRealSign: eval_RealSign,
}


def to_inexact_value(expr: BaseElement) -> BaseElement:
    """
    Converts an expression into an inexact expression.
    Replaces numerical constants by their numerical approximation,
    and then multiplies the expression by Real(1.)
    """
    if expr.is_inexact():
        return expr
    if isinstance(expr, Number):
        return expr.round()
    if expr is SymbolI:
        return Complex(Integer0, RealOne)
    if isinstance(expr, Symbol):
        return NUMERICAL_CONSTANTS.get(expr, None)

    if isinstance(expr, Expression):
        try:
            head = expr.head
            elements = tuple(to_inexact_value(element) for element in expr.elements)
            return EVAL_TO_INEXACT_DISPATCH[head](*elements)
        except Exception:
            pass
    return None<|MERGE_RESOLUTION|>--- conflicted
+++ resolved
@@ -321,50 +321,6 @@
     sign = eval_RealSign(expr)
     return sign or eval_complex_sign(expr)
 
-<<<<<<< HEAD
-    if expr.has_form("Power", 2):
-        base, exp = expr.elements
-        if exp.is_zero:
-            return Integer1
-        if isinstance(exp, (Integer, Real, Rational)):
-            sign = eval_Sign(base) or Expression(SymbolSign, base)
-            return Expression(SymbolPower, sign, exp)
-        if isinstance(exp, Complex):
-            sign = eval_Sign(base) or Expression(SymbolSign, base)
-            return Expression(SymbolPower, sign, exp.real)
-        if test_arithmetic_expr(exp):
-            sign = eval_Sign(base) or Expression(SymbolSign, base)
-            return Expression(SymbolPower, sign, exp)
-        return None
-    if expr.get_head() is SymbolTimes:
-        abs_value = eval_Abs(eval_multiply_numbers(*expr.elements))
-        if abs_value is Integer1:
-            return expr
-        if abs_value is None:
-            return None
-        criteria = eval_add_numbers(abs_value, IntegerM1)
-        if test_zero_arithmetic_expr(criteria, numeric=True):
-            return expr
-        return None
-    if expr.get_head() is SymbolPlus:
-        abs_value = eval_Abs(eval_add_numbers(*expr.elements))
-        if abs_value is Integer1:
-            return expr
-        if abs_value is None:
-            return None
-        criteria = eval_add_numbers(abs_value, IntegerM1)
-        if test_zero_arithmetic_expr(criteria, numeric=True):
-            return expr
-        return None
-
-    if test_arithmetic_expr(expr):
-        if test_zero_arithmetic_expr(expr):
-            return Integer0
-        if test_positive_arithmetic_expr(expr):
-            return Integer1
-        if test_negative_arithmetic_expr(expr):
-            return IntegerM1
-=======
 
 def eval_Sign_number(n: Number) -> Number:
     """
@@ -386,7 +342,6 @@
         if test_zero_arithmetic_expr(criteria, numeric=True):
             return n
         return eval_multiply_numbers(n, eval_Power_number(abs_sq, RationalMOneHalf))
->>>>>>> c32daa22
 
 
 def eval_mpmath_function(
@@ -1165,8 +1120,6 @@
         return from_sympy(sum(item.to_sympy() for item in numbers))
 
 
-<<<<<<< HEAD
-=======
 def eval_complex_conjugate(z: Number) -> Number:
     """
     Evaluates the complex conjugate of z.
@@ -1177,7 +1130,6 @@
     return z
 
 
->>>>>>> c32daa22
 def eval_inverse_number(n: Number) -> Number:
     """
     Eval 1/n
@@ -1236,8 +1188,6 @@
     return eval_multiply_numbers(IntegerM1, n)
 
 
-<<<<<<< HEAD
-=======
 def flat_arithmetic_operators(expr: Expression) -> Expression:
     """
     operation[a_number, b, operation[c_number, d], e]-> operation[a, c, b, c, d, e]
@@ -1256,7 +1206,6 @@
     return Expression(head, *items[True], *items[False])
 
 
->>>>>>> c32daa22
 def segregate_numbers(
     *elements: BaseElement,
 ) -> Tuple[List[Number], List[BaseElement]]:
