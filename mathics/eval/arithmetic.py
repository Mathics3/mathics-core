# -*- coding: utf-8 -*-

"""
helper functions for arithmetic evaluation, which do not
depends on the evaluation context. Conversions to Sympy are
used just as a last resource.

Many of these do do depend on the evaluation context. Conversions to Sympy are
used just as a last resource.
"""

from functools import lru_cache
from typing import Callable, List, Optional, Tuple

import mpmath
import sympy

from mathics.core.atoms import (
    NUMERICAL_CONSTANTS,
    Complex,
    Integer,
    Integer0,
    Integer1,
    Integer2,
    IntegerM1,
    MachineReal,
    Number,
    Rational,
    RationalOneHalf,
    Real,
)
from mathics.core.convert.mpmath import from_mpmath
from mathics.core.convert.sympy import from_sympy
from mathics.core.element import BaseElement, ElementsProperties
from mathics.core.expression import Expression
from mathics.core.number import FP_MANTISA_BINARY_DIGITS, SpecialValueError, min_prec
from mathics.core.rules import Rule
from mathics.core.symbols import Atom, Symbol, SymbolPlus, SymbolPower, SymbolTimes
from mathics.core.systemsymbols import (
    SymbolAbs,
    SymbolComplexInfinity,
    SymbolExp,
    SymbolI,
    SymbolIndeterminate,
    SymbolLog,
    SymbolSign,
)

RationalMOneHalf = Rational(-1, 2)
RealM0p5 = Real(-0.5)
RealOne = Real(1.0)


# This cache might not be used that much.
@lru_cache()
def call_mpmath(
    mpmath_function: Callable, mpmath_args: tuple, precision: int
) -> Optional[BaseElement]:
    """
    A wrapper that calls
       mpmath_function(mpmath_args *mpmathargs)
    setting precision to the parameter ``precision``.

    The result is cached.
    """
    with mpmath.workprec(precision):
        try:
            result_mp = mpmath_function(*mpmath_args)
            if precision != FP_MANTISA_BINARY_DIGITS:
                return from_mpmath(result_mp, precision)
            return from_mpmath(result_mp)
        except ValueError as exc:
            text = str(exc)
            if text == "gamma function pole":
                return SymbolComplexInfinity
            else:
                raise
        except ZeroDivisionError:
            return
        except SpecialValueError as exc:
            return Symbol(exc.name)


def eval_Abs(expr: BaseElement) -> Optional[BaseElement]:
    """
    if expr is a number, return the absolute value.
    """

    if isinstance(expr, Number):
        return eval_Abs_number(expr)
    if expr.has_form("Power", 2):
        base, exp = expr.elements
        if exp.is_zero:
            return Integer1
        if test_arithmetic_expr(expr):
            abs_base = eval_Abs(base)
            if abs_base is None:
                abs_base = Expression(SymbolAbs, base)
            return Expression(SymbolPower, abs_base, exp)
    if expr.get_head() is SymbolTimes:
        return eval_multiply_numbers(*(eval_Abs(x) for x in expr.elements))
    if test_nonnegative_arithmetic_expr(expr):
        return expr
    if test_negative_arithmetic_expr(expr):
        return eval_multiply_numbers(IntegerM1, expr)
    return None


def eval_Abs_number(n: Number) -> Number:
    """
    Evals the absolute value of a number
    """
    if isinstance(n, Integer):
        n_val = n.value
        if n_val >= 0:
            return n
        return Integer(-n_val)
    if isinstance(n, Rational):
        n_num, n_den = n.value.as_numer_denom()
        if n_num >= 0:
            return n
        return Rational(-n_num, n_den)
    if isinstance(n, Real):
        n_val = n.value
        if n_val >= 0:
            return n
        return eval_multiply_numbers(IntegerM1, n)
    if isinstance(n, Complex):
        if n.real.is_zero:
            return eval_Abs_number(n.imag)
        sq_comp = tuple((eval_multiply_numbers(x, x) for x in (n.real, n.imag)))
        sq_abs = eval_add_numbers(*sq_comp)
        result = eval_Power_number(sq_abs, RationalOneHalf) or Expression(
            SymbolPower, sq_abs, RationalOneHalf
        )
        return result


def eval_Sign(expr: BaseElement) -> Optional[BaseElement]:
    """
    if expr is a number, return its sign.
    """
    if isinstance(expr, Atom):
        return eval_Sign_number(expr)
    if expr.has_form("Power", 2):
        base, exp = expr.elements
        if exp.is_zero:
            return Integer1
        if isinstance(exp, (Integer, Real, Rational)):
            sign = eval_Sign(base) or Expression(SymbolSign, base)
            return Expression(SymbolPower, sign, exp)
        if isinstance(exp, Complex):
            sign = eval_Sign(base) or Expression(SymbolSign, base)
            return Expression(SymbolPower, sign, exp.real)
        if test_arithmetic_expr(exp):
            sign = eval_Sign(base) or Expression(SymbolSign, base)
            return Expression(SymbolPower, sign, exp)
        return None
    if expr.has_form("Exp", 1):
        exp = expr.elements[0]
        if isinstance(exp, (Integer, Real, Rational)):
            return Integer1
        if isinstance(exp, Complex):
            return Expression(SymbolExp, exp.imag)
    if expr.get_head() is SymbolTimes:
        abs_value = eval_Abs(eval_multiply_numbers(*expr.elements))
        if abs_value is Integer1:
            return expr
        if abs_value is None:
            return None
        criteria = eval_add_numbers(abs_value, IntegerM1)
        if test_zero_arithmetic_expr(criteria, numeric=True):
            return expr
        return None
    if expr.get_head() is SymbolPlus:
        abs_value = eval_Abs(eval_add_numbers(*expr.elements))
        if abs_value is Integer1:
            return expr
        if abs_value is None:
            return None
        criteria = eval_add_numbers(abs_value, IntegerM1)
        if test_zero_arithmetic_expr(criteria, numeric=True):
            return expr
        return None
    if test_nonnegative_arithmetic_expr(expr):
        return Integer1
    if test_negative_arithmetic_expr(expr):
        return IntegerM1
    if test_zero_arithmetic_expr:
        return Integer0
    return None
    if isinstance(expr, Complex):
        re, im = expr.real, expr.imag
        sqabs = eval_add_numbers(eval_Times(re, re), eval_Times(im, im))
        norm = Expression(SymbolPower, sqabs, RationalMOneHalf)
        result = eval_Times(expr, norm)
        if result is None:
            return Expression(SymbolTimes, expr, norm)
        return result
    return None


def eval_Sign_number(n: Number) -> Number:
    """
    Evals the absolute value of a number.
    """
    if n.is_zero:
        return Integer0
    if isinstance(n, (Integer, Rational, Real)):
        return Integer1 if n.value > 0 else IntegerM1
    if isinstance(n, Complex):
        abs_sq = eval_add_numbers(
            *(eval_multiply_numbers(x, x) for x in (n.real, n.imag))
        )
        criteria = eval_add_numbers(abs_sq, IntegerM1)
        if test_zero_arithmetic_expr(criteria):
            return n
        if n.is_inexact():
            return eval_multiply_numbers(n, eval_Power_number(abs_sq, RealM0p5))
        if test_zero_arithmetic_expr(criteria, numeric=True):
            return n
        return eval_multiply_numbers(n, eval_Power_number(abs_sq, RationalMOneHalf))


def eval_mpmath_function(
    mpmath_function: Callable, *args: Number, prec: Optional[int] = None
) -> Optional[Number]:
    """
    Call the mpmath function `mpmath_function` with the arguments `args`
    working with precision `prec`. If `prec` is `None`, work with machine
    precision.

    Return a Mathics Number or None if the evaluation failed.
    """
    if prec is None:
        # if any argument has machine precision then the entire calculation
        # is done with machine precision.
        float_args = [arg.round().get_float_value(permit_complex=True) for arg in args]
        if None in float_args:
            return

        return call_mpmath(mpmath_function, tuple(float_args), FP_MANTISA_BINARY_DIGITS)
    else:
        with mpmath.workprec(prec):
            # to_mpmath seems to require that the precision is set from outside
            mpmath_args = [x.to_mpmath() for x in args]
            if None in mpmath_args:
                return
            return call_mpmath(mpmath_function, tuple(mpmath_args), prec)


def eval_Exponential(exp: BaseElement) -> BaseElement:
    """
    Eval E^exp
    """
    # If both base and exponent are exact quantities,
    # use sympy.

    if not exp.is_inexact():
        exp_sp = exp.to_sympy()
        if exp_sp is None:
            return None
        return from_sympy(sympy.Exp(exp_sp))

    prec = exp.get_precision()
    if prec is not None:
        if exp.is_machine_precision():
            number = mpmath.exp(exp.to_mpmath())
            result = from_mpmath(number)
            return result
        else:
            with mpmath.workprec(prec):
                number = mpmath.exp(exp.to_mpmath())
                return from_mpmath(number, prec)


def eval_Plus(*items: BaseElement) -> BaseElement:
    "evaluate Plus for general elements"
    numbers, items_tuple = segregate_numbers_from_sorted_list(*items)
    elements = []
    last_item = last_count = None
    number = eval_add_numbers(*numbers) if numbers else Integer0

    # This reduces common factors
    # TODO: Check if it possible to avoid the conversions back and forward to sympy.
    def append_last():
        if last_item is not None:
            if last_count == 1:
                elements.append(last_item)
            else:
                if last_item.has_form("Times", None):
                    elements.append(
                        Expression(
                            SymbolTimes, from_sympy(last_count), *last_item.elements
                        )
                    )
                else:
                    elements.append(
                        Expression(SymbolTimes, from_sympy(last_count), last_item)
                    )

    for item in items_tuple:
        count = rest = None
        if item.has_form("Times", None):
            for element in item.elements:
                if isinstance(element, Number):
                    count = element.to_sympy()
                    rest = item.get_mutable_elements()
                    rest.remove(element)
                    if len(rest) == 1:
                        rest = rest[0]
                    else:
                        rest.sort()
                        rest = Expression(SymbolTimes, *rest)
                    break
        if count is None:
            count = sympy.Integer(1)
            rest = item
        if last_item is not None and last_item == rest:
            last_count = last_count + count
        else:
            append_last()
            last_item = rest
            last_count = count
    append_last()

    # now elements contains the symbolic terms which can not be simplified.
    # by collecting common symbolic factors.
    if not elements:
        return number

    if number is not Integer0:
        elements.insert(0, number)
    elif len(elements) == 1:
        return elements[0]

    elements.sort()
    return Expression(
        SymbolPlus,
        *elements,
        elements_properties=ElementsProperties(False, False, True),
    )

    elements.sort()
    return Expression(
        SymbolPlus,
        *elements,
        elements_properties=ElementsProperties(False, False, True),
    )


def eval_Power_number(base: Number, exp: Number) -> Optional[Number]:
    """
    Eval base^exp for `base` and `exp` two numbers. If the expression
    remains the same, return None.
    """
    # If both base and exponent are exact quantities,
    # use sympy.
    # If base or exp are inexact quantities, use
    # the inexact routine.
    if base.is_inexact() or exp.is_inexact():
        return eval_Power_inexact(base, exp)

    # Trivial special cases
    if exp is Integer1:
        return base
    if exp is Integer0:
        return Integer1
    if base is Integer1:
        return Integer1

    def eval_Power_sympy() -> Optional[Number]:
        """
        Tries to compute x^p using sympy rules.
        If the answer is again x^p, return None.
        """
        # This function is called just if useful native rules
        # are available.
        result = from_sympy(sympy.Pow(base.to_sympy(), exp.to_sympy()))
        if result.has_form("Power", 2):
            # If the expression didn´t change, return None
            if result.elements[0].sameQ(base):
                return None
        return result

    # Rational exponent
    if isinstance(exp, Rational):
        exp_p, exp_q = exp.value.as_numer_denom()
        if abs(exp_p) > exp_q:
            exp_int, exp_num = divmod(exp_p, exp_q)
            exp_rem = Rational(exp_num, exp_q)
            factor_1 = eval_Power_number(base, Integer(exp_int))
            factor_2 = eval_Power_number(base, exp_rem) or Expression(
                SymbolPower, base, exp_rem
            )
            if factor_1 is Integer1:
                return factor_2
            return Expression(SymbolTimes, factor_1, factor_2)

    # Integer base
    if isinstance(base, Integer):
        base_value = base.value
        if base_value == -1:
            if isinstance(exp, Rational):
                if exp.sameQ(RationalOneHalf):
                    return SymbolI
                return None
            return eval_Power_sympy()
        elif base_value < 0:
            neg_base = eval_negate_number(base)
            candidate = eval_Power_number(neg_base, exp)
            if candidate is None:
                return None
            sign_factor = eval_Power_number(IntegerM1, exp)
            if candidate is Integer1:
                return sign_factor
            return Expression(SymbolTimes, candidate, sign_factor)

    # Rational base
    if isinstance(base, Rational):
        # If the exponent is an Integer or Rational negative value
        # restate as a positive power
        if (
            isinstance(exp, Integer)
            and exp.value < 0
            or isinstance(exp, Rational)
            and exp.value.p < 0
        ):
            base, exp = eval_inverse_number(base), eval_negate_number(exp)
            return eval_Power_number(base, exp) or Expression(SymbolPower, base, exp)

        p, q = (Integer(u) for u in base.value.as_numer_denom())
        p_eval, q_eval = (eval_Power_number(u, exp) for u in (p, q))
        # If neither p^exp or q^exp produced a new result,
        # leave it alone
        if q_eval is None and p_eval is None:
            return None
        # if q^exp == 1: return p_eval
        # (should not happen)
        if q_eval is Integer1:
            return p_eval
        if isinstance(q_eval, Integer):
            if isinstance(p_eval, Integer):
                return Rational(p_eval.value, q_eval.value)

        if p_eval is None:
            p_eval = Expression(SymbolPower, p, exp)

        if q_eval is None:
            q_eval = Expression(SymbolPower, q, exp)
        return Expression(
            SymbolTimes, p_eval, Expression(SymbolPower, q_eval, IntegerM1)
        )
    # Pure imaginary base case
    elif isinstance(base, Complex) and base.real.is_zero:
        base = base.imag
        if base.value < 0:
            base = eval_negate_number(base)
            phase = Expression(
                SymbolPower,
                IntegerM1,
                eval_multiply_numbers(IntegerM1, RationalOneHalf, exp),
            )
        else:
            phase = Expression(
                SymbolPower, IntegerM1, eval_multiply_numbers(RationalOneHalf, exp)
            )
        real_factor = eval_Power_number(base, exp)

        if real_factor is None:
            return None
        return Expression(SymbolTimes, real_factor, phase)

    # Generic case
    return eval_Power_sympy()


def eval_Power_inexact(base: Number, exp: Number) -> BaseElement:
    """
    Eval base^exp for `base` and `exp` inexact numbers
    """
    # If both base and exponent are exact quantities,
    # use sympy.
    prec = min_prec(base, exp)
    if prec is not None:
        is_machine_precision = base.is_machine_precision() or exp.is_machine_precision()
        if is_machine_precision:
            number = mpmath.power(base.to_mpmath(), exp.to_mpmath())
            return from_mpmath(number)
        else:
            with mpmath.workprec(prec):
                number = mpmath.power(base.to_mpmath(), exp.to_mpmath())
                return from_mpmath(number, prec)


def eval_Times(*items: BaseElement) -> BaseElement:
    elements = []
    numbers = []
    # find numbers and simplify Times -> Power
    numbers, symbolic_items = segregate_numbers_from_sorted_list(*(items))
    # This loop handles factors representing infinite quantities,
    # and factors which are powers of the same basis.

    for item in symbolic_items:
        if item is SymbolIndeterminate:
            return item
        # Process powers
        if elements:
            previous_elem = elements[-1]
            if item == previous_elem:
                elements[-1] = Expression(SymbolPower, previous_elem, Integer2)
                continue
            elif item.has_form("Power", 2):
                base, exp = item.elements
                if previous_elem.has_form("Power", 2) and base.sameQ(
                    previous_elem.elements[0]
                ):
                    exp = eval_Plus(exp, previous_elem.elements[1])
                    elements[-1] = Expression(
                        SymbolPower,
                        base,
                        exp,
                    )
                    continue
                if base.sameQ(previous_elem):
                    exp = eval_Plus(Integer1, exp)
                    elements[-1] = Expression(
                        SymbolPower,
                        base,
                        exp,
                    )
                    continue
            elif previous_elem.has_form("Power", 2) and previous_elem.elements[0].sameQ(
                item
            ):
                exp = eval_Plus(Integer1, previous_elem.elements[1])
                elements[-1] = Expression(
                    SymbolPower,
                    item,
                    exp,
                )
                continue
        else:
            item = item
        # Otherwise, just append the element...
        elements.append(item)

    number = eval_multiply_numbers(*numbers) if numbers else Integer1

    if len(elements) == 0 or number is Integer0:
        return number

    if number is IntegerM1 and elements and elements[0].has_form("Plus", None):
        elements[0] = Expression(
            elements[0].get_head(),
            *[
                Expression(SymbolTimes, IntegerM1, element)
                for element in elements[0].elements
            ],
        )
        number = Integer1

    if number is not Integer1:
        elements.insert(0, number)

    if len(elements) == 1:
        return elements[0]

    elements = sorted(elements)
    items_elements = items
    if len(elements) == len(items_elements) and all(
        elem.sameQ(item) for elem, item in zip(elements, items_elements)
    ):
        return None
    return Expression(
        SymbolTimes,
        *elements,
        elements_properties=ElementsProperties(False, False, True),
    )


# Here I used the convention of calling eval_* to functions that can produce a new expression, or None
# if the result can not be evaluated, or is trivial. For example, if we call eval_Power_number(Integer2, RationalOneHalf)
# it returns ``None`` instead of ``Expression(SymbolPower, Integer2, RationalOneHalf)``.
# The reason is that these functions are written to be part of replacement rules, to be applied during the evaluation process.
# In that process, a rule is considered applied if produces an expression that is different from the original one, or
# if the replacement function returns (Python's) ``None``.
#
# For example, when the expression ``Power[4, 1/2]`` is evaluated, a (Builtin) rule  ``Power[base_, exp_]->eval_repl_rule(base, expr)``
# is applied. If the rule matches, `repl_rule` is called with arguments ``(4, 1/2)`` and produces `2`. As `Integer2.sameQ(Power[4, 1/2])`
# is False, then no new rules for `Power` are checked, and a new round of evaluation is atempted.
#
# On the other hand, if ``Power[3, 1/2]``, ``repl_rule`` can do two possible things: one is return ``Power[3, 1/2]``. If it does,
# the rule is considered applied. Then, the evaluation method checks if `Power[3, 1/2].sameQ(Power[3, 1/2])`. In this case it is true,
# and then the expression is kept as it is.
# The other possibility is to return  (Python's) `None`. In that case, the evaluator considers that the rule failed to be applied,
# and look for another rule associated to ``Power``. To return ``None`` produces then a faster evaluation, since no ``sameQ`` call is needed,
# and do not prevent that other rules are attempted.
#
# The bad part of using ``None`` as a return is that I would expect that ``eval`` produces always a valid Expression, so if at some point of
# the code I call ``eval_Power_number(Integer3, RationalOneHalf)`` I get ``Expression(SymbolPower, Integer3, RationalOneHalf)``.
#
# From my point of view, it would make more sense to use the following convention:
#  * if the method has signature ``eval_method(...)->BaseElement:`` then use the prefix ``eval_``
#  * if the method has the siguature ``apply_method(...)->Optional[BaseElement]`` use the prefix ``apply_`` or maybe ``repl_``.
#
# In any case, let's keep the current convention.
#
#


def associate_powers(expr: BaseElement, power: BaseElement = Integer1) -> BaseElement:
    """
    base^a^b^c^...^power -> base^(a*b*c*...power)
    provided one of the following cases
    * `a`, `b`, ... `power` are all integer numbers
    * `a`, `b`,... are Rational/Real number with absolute value <=1,
      and the other powers are not integer numbers.
    * `a` is not a Rational/Real number, and b, c, ... power are all
      integer numbers.
    """
    powers = []
    base = expr
    if power is not Integer1:
        powers.append(power)

    while base.has_form("Power", 2):
        previous_base, outer_power = base, power
        base, power = base.elements
        if len(powers) == 0:
            if power is not Integer1:
                powers.append(power)
            continue
        if power is IntegerM1:
            powers.append(power)
            continue
        if isinstance(power, (Rational, Real)):
            if abs(power.value) < 1:
                powers.append(power)
                continue
        # power is not rational/real and outer_power is integer,
        elif isinstance(outer_power, Integer):
            if power is not Integer1:
                powers.append(power)
            if isinstance(power, Integer):
                continue
            else:
                break
        # in any other case, use the previous base and
        # exit the loop
        base = previous_base
        break

    if len(powers) == 0:
        return base
    elif len(powers) == 1:
        return Expression(SymbolPower, base, powers[0])
    result = Expression(SymbolPower, base, Expression(SymbolTimes, *powers))
    return result


def distribute_factor(expr: BaseElement, factor: BaseElement) -> BaseElement:
    """
    q * (a + b  + c) -> (q a  + q b + q c)
    """
    if not expr.has_form("Plus", None):
        return expr
    terms = (Expression(SymbolTimes, factor, term) for term in expr.elements)
    return Expression(SymbolPlus, *terms)


def distribute_powers(expr: BaseElement) -> BaseElement:
    """
    (a b c)^p -> (a^p b^p c^p)
    """
    if not expr.has_form("Power", 2):
        return expr
    base, exp = expr.elements
    if not base.has_form("Times", None):
        return expr
    factors = (Expression(SymbolPower, factor, exp) for factor in base.elements)
    return Expression(SymbolTimes, *factors)


def eval_add_numbers(
    *numbers: List[Number],
) -> Number:
    """
    Add the elements in ``numbers``.
    """
    if len(numbers) == 0:
        return Integer0
    if len(numbers) == 1:
        return numbers[0]

    is_machine_precision = any(number.is_machine_precision() for number in numbers)
    if is_machine_precision:
        terms = (item.to_mpmath() for item in numbers)
        number = mpmath.fsum(terms)
        return from_mpmath(number)

    prec = min_prec(*numbers)
    if prec is not None:
        # For a sum, what is relevant is the minimum accuracy of the terms
        with mpmath.workprec(prec):
            terms = (item.to_mpmath() for item in numbers)
            number = mpmath.fsum(terms)
            return from_mpmath(number, precision=prec)
    else:
        return from_sympy(sum(item.to_sympy() for item in numbers))


def eval_complex_conjugate(z: Number) -> Number:
    """
    Evaluates the complex conjugate of z.
    """
    if isinstance(z, Complex):
        re, im = z.real, z.imag
        return Complex(re, eval_negate_number(im))
    return z


def eval_inverse_number(n: Number) -> Number:
    """
    Eval 1/n
    """
    if isinstance(n, Integer):
        n_value = n.value
        if n_value == 1 or n_value == -1:
            return n
        return Rational(-1, -n_value) if n_value < 0 else Rational(1, n_value)
    if isinstance(n, Rational):
        n_num, n_den = n.value.as_numer_denom()
        if n_num < 0:
            n_num, n_den = -n_num, -n_den
        if n_num == 1:
            return Integer(n_den)
        return Rational(n_den, n_num)
    # Otherwise, use power....
    return eval_Power_number(n, IntegerM1)


def eval_multiply_numbers(*numbers: List[Number]) -> Number:
    """
    Multiply the elements in ``numbers``.
    """
    if len(numbers) == 0:
        return Integer1
    if len(numbers) == 1:
        return numbers[0]

    is_machine_precision = any(number.is_machine_precision() for number in numbers)
    if is_machine_precision:
        factors = (item.to_mpmath() for item in numbers)
        number = mpmath.fprod(factors)
        return from_mpmath(number)

    prec = min_prec(*numbers)
    if prec is not None:
        with mpmath.workprec(prec):
            factors = (item.to_mpmath() for item in numbers)
            number = mpmath.fprod(factors)
            return from_mpmath(number, prec)
    else:
        return from_sympy(sympy.Mul(*(item.to_sympy() for item in numbers)))


def eval_negate_number(n: Number) -> Number:
    """
    Changes the sign of n
    """
    if isinstance(n, Integer):
        return Integer(-n.value)
    if isinstance(n, Rational):
        n_num, n_den = n.value.as_numer_denom()
        return Rational(-n_num, n_den)
    # Otherwise, multiply by -1:
    return eval_multiply_numbers(IntegerM1, n)


def flat_arithmetic_operators(expr: Expression) -> Expression:
    """
    operation[a_number, b, operation[c_number, d], e]-> operation[a, c, b, c, d, e]
    """
    # items is a dict with two keys: True and False.
    # In True we store numeric items, and in False the symbolic ones.
    items = {True: [], False: []}
    head = expr.get_head()
    for element in expr.elements:
        # If the element is also head[elements],
        # take its elements, and append to the main expression.
        if element.get_head() is head:
            for item in flat_arithmetic_operators(element).elements:
                item[isinstance(item, Number)].append(item)
        item[isinstance(item, Number)].append(item)
    return Expression(head, *items[True], *items[False])


def segregate_numbers(
    *elements: BaseElement,
) -> Tuple[List[Number], List[BaseElement]]:
    """
    From a list of elements, produce two lists, one with the numeric items
    and the other with the remaining
    """
    items = {True: [], False: []}
    for element in elements:
        items[isinstance(element, Number)].append(element)
    return items[True], items[False]


# Note: we return:
#  Tuple[List[Number], List[BaseElement]]
#             ^^^^^
# But the mypy type checking system can't
# look into the loop and its condition and
# prove that the return type is List[Number].
# So we use the weaker type assertion
# which is the one on elements: List[BaseElement].
def segregate_numbers_from_sorted_list(
    *elements: BaseElement,
) -> Tuple[List[BaseElement], List[BaseElement]]:
    """
    From a list of elements, produce two lists, one with the numeric items
    and the other with the remaining. Different from `segregate_numbers`,
    this function assumes that elements are sorted with the numbers at
    the beginning.
    """
    for pos, element in enumerate(elements):
        if not isinstance(element, Number):
            return list(elements[:pos]), list(elements[pos:])
    return list(elements), []


def test_arithmetic_expr(expr: BaseElement, only_real: bool = True) -> bool:
    """
    Check if an expression `expr` is an arithmetic expression
    composed only by numbers and arithmetic operations.
    If only_real is set to True, then `I` is not considered a number.
    """
    if isinstance(expr, (Integer, Rational, Real)):
        return True
    if expr in NUMERICAL_CONSTANTS:
        return True
    if isinstance(expr, Complex) or expr is SymbolI:
        return not only_real
    if isinstance(expr, Symbol):
        return False

    head, elements = expr.head, expr.elements

    if head in (SymbolPlus, SymbolTimes):
        return all(test_arithmetic_expr(term, only_real) for term in elements)
    if expr.has_form("Exp", 1):
        return test_arithmetic_expr(elements[0], only_real)
    if head is SymbolLog:
        if len(elements) > 2:
            return False
        if len(elements) == 2:
            base = elements[0]
            if not test_positive_arithmetic_expr(base):
                return False
        return test_arithmetic_expr(elements[-1], only_real)
    if expr.has_form("Power", 2):
        base, exponent = elements
        if only_real:
            if isinstance(exponent, Integer):
                return test_arithmetic_expr(base)
        return all(test_arithmetic_expr(item, only_real) for item in elements)
    return False


def test_negative_arithmetic_expr(expr: BaseElement) -> bool:
    """
    Check if the expression is an arithmetic expression
    representing a negative value.
    """
    if isinstance(expr, (Integer, Rational, Real)):
        return expr.value < 0

    expr = eval_multiply_numbers(IntegerM1, expr)
    return test_positive_arithmetic_expr(expr)


def test_nonnegative_arithmetic_expr(expr: BaseElement) -> bool:
    """
    Check if the expression is an arithmetic expression
    representing a nonnegative number
    """
    if not test_arithmetic_expr(expr):
        return False

    if test_zero_arithmetic_expr(expr) or test_positive_arithmetic_expr(expr):
        return True


def test_nonpositive_arithetic_expr(expr: BaseElement) -> bool:
    """
    Check if the expression is an arithmetic expression
    representing a nonnegative number
    """
    if not test_arithmetic_expr(expr):
        return False

    if test_zero_arithmetic_expr(expr) or test_negative_arithmetic_expr(expr):
        return True
    return False


def test_positive_arithmetic_expr(expr: BaseElement) -> bool:
    """
    Check if the expression is an arithmetic expression
    representing a positive value.
    """
    if isinstance(expr, (Integer, Rational, Real)):
        return expr.value > 0
    if expr in NUMERICAL_CONSTANTS:
        return True
    if isinstance(expr, Atom):
        return False

    head, elements = expr.get_head(), expr.elements
<<<<<<< HEAD
=======

>>>>>>> 7b6f6508
    if head is SymbolPlus:
        positive_nonpositive_terms = {True: [], False: []}
        for term in elements:
            positive_nonpositive_terms[test_positive_arithmetic_expr(term)].append(term)

        if len(positive_nonpositive_terms[False]) == 0:
            return True
        if len(positive_nonpositive_terms[True]) == 0:
            return False

        pos, neg = (
            eval_add_numbers(*items) for items in positive_nonpositive_terms.values()
        )
        if neg.is_zero:
            return True
        if not test_arithmetic_expr(neg):
            return False

        total = eval_add_numbers(pos, neg)
        # Check positivity of the evaluated expression
        if isinstance(total, (Integer, Rational, Real)):
            return total.value > 0
        if isinstance(total, Complex):
            return False
        if total.sameQ(expr):
            return False
        return test_positive_arithmetic_expr(total)

    if head is SymbolTimes:
        nonpositive_factors = tuple(
            (item for item in elements if not test_positive_arithmetic_expr(item))
        )
        if len(nonpositive_factors) == 0:
            return True
        evaluated_expr = eval_multiply_numbers(*nonpositive_factors)
        if evaluated_expr.sameQ(expr):
            return False
        return test_positive_arithmetic_expr(evaluated_expr)
    if expr.has_form("Power", 2):
        base, exponent = elements
        if isinstance(exponent, Integer) and exponent.value % 2 == 0:
            return test_arithmetic_expr(base)
        return test_arithmetic_expr(exponent) and test_positive_arithmetic_expr(base)
    if expr.has_form("Exp", 1):
        return test_arithmetic_expr(expr.elements[0], only_real=True)
    if expr.has_form("Sqrt", 1):
        return test_positive_arithmetic_expr(expr.elements[0])
    if head is SymbolLog:
        if len(elements) > 2:
            return False
        if len(elements) == 2:
            if not test_positive_arithmetic_expr(elements[0]):
                return False
        arg = elements[-1]
        return test_positive_arithmetic_expr(eval_add_numbers(arg, IntegerM1))
    if expr.has_form("Abs", 1):
        arg = elements[0]
        return test_arithmetic_expr(
            arg, only_real=False
        ) and not test_zero_arithmetic_expr(arg)
    if head.has_form("DirectedInfinity", 1):
        return test_positive_arithmetic_expr(elements[0])

    return False


def test_zero_arithmetic_expr(expr: BaseElement, numeric: bool = False) -> bool:
    """
    return True if expr evaluates to a number compatible
    with 0
    """

    def is_numeric_zero(z: Number):
        if isinstance(z, Complex):
            if abs(z.real.value) + abs(z.imag.value) < 2.0e-10:
                return True
        if isinstance(z, Number):
            if abs(z.value) < 1e-10:
                return True
        return False

    if expr.is_zero:
        return True
    if numeric:
        if is_numeric_zero(expr):
            return True
        expr = to_inexact_value(expr)
    if expr.has_form("Times", None):
        if any(
            test_zero_arithmetic_expr(element, numeric=numeric)
            for element in expr.elements
        ) and not any(
            element.has_form("DirectedInfinity", None) for element in expr.elements
        ):
            return True
    if expr.has_form("Power", 2):
        base, exp = expr.elements
        if test_zero_arithmetic_expr(base, numeric):
            return test_nonnegative_arithmetic_expr(exp)
        if base.has_form("DirectedInfinity", None):
            return test_positive_arithmetic_expr(exp)
    if expr.has_form("Plus", None):
        result = eval_add_numbers(*expr.elements)
        if numeric:
            if isinstance(result, complex):
                if abs(result.real.value) + abs(result.imag.value) < 2.0e-10:
                    return True
            if isinstance(result, Number):
                if abs(result.value) < 1e-10:
                    return True
        return result.is_zero
    return False


def to_inexact_value(expr: BaseElement) -> BaseElement:
    """
    Converts an expression into an inexact expression.
    Replaces numerical constants by their numerical approximation,
    and then multiplies the expression by Real(1.)
    """
    if expr.is_inexact():
        return expr

    if isinstance(expr, Expression):
        for const, value in NUMERICAL_CONSTANTS.items():
            expr, success = expr.do_apply_rule(Rule(const, value))

    return eval_multiply_numbers(RealOne, expr)<|MERGE_RESOLUTION|>--- conflicted
+++ resolved
@@ -920,10 +920,7 @@
         return False
 
     head, elements = expr.get_head(), expr.elements
-<<<<<<< HEAD
-=======
-
->>>>>>> 7b6f6508
+
     if head is SymbolPlus:
         positive_nonpositive_terms = {True: [], False: []}
         for term in elements:
