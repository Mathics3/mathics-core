--- conflicted
+++ resolved
@@ -33,7 +33,6 @@
 from mathics.core.convert.sympy import from_sympy
 from mathics.core.element import BaseElement, ElementsProperties
 from mathics.core.expression import Expression
-<<<<<<< HEAD
 from mathics.core.number import FP_MANTISA_BINARY_DIGITS, SpecialValueError, min_prec
 from mathics.core.rules import Rule
 from mathics.core.symbols import Atom, Symbol, SymbolPlus, SymbolPower, SymbolTimes
@@ -49,25 +48,6 @@
 
 RationalMOneHalf = Rational(-1, 2)
 RealM0p5 = Real(-0.5)
-=======
-from mathics.core.number import (
-    FP_MANTISA_BINARY_DIGITS,
-    MAX_MACHINE_NUMBER,
-    MIN_MACHINE_NUMBER,
-    SpecialValueError,
-    min_prec,
-)
-from mathics.core.rules import Rule
-from mathics.core.symbols import Atom, Symbol, SymbolPlus, SymbolPower, SymbolTimes
-from mathics.core.systemsymbols import (
-    SymbolComplexInfinity,
-    SymbolI,
-    SymbolIndeterminate,
-    SymbolLog,
-)
-
-RationalMOneHalf = Rational(-1, 2)
->>>>>>> 757011f5
 RealOne = Real(1.0)
 
 
@@ -940,10 +920,6 @@
         return False
 
     head, elements = expr.get_head(), expr.elements
-<<<<<<< HEAD
-=======
-    print("check specifics", expr)
->>>>>>> 757011f5
     if head is SymbolPlus:
         positive_nonpositive_terms = {True: [], False: []}
         for term in elements:
@@ -1041,10 +1017,6 @@
             return True
     if expr.has_form("Power", 2):
         base, exp = expr.elements
-<<<<<<< HEAD
-
-=======
->>>>>>> 757011f5
         if test_zero_arithmetic_expr(base, numeric):
             return test_nonnegative_arithmetic_expr(exp)
         if base.has_form("DirectedInfinity", None):
