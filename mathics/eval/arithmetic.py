# -*- coding: utf-8 -*-

"""
helper functions for arithmetic evaluation, which do not
depends on the evaluation context. Conversions to Sympy are
used just as a last resource.

Many of these do do depend on the evaluation context. Conversions to Sympy are
used just as a last resource.
"""

from functools import lru_cache
from typing import Callable, List, Optional, Tuple

import mpmath
import sympy

from mathics.core.atoms import (
    NUMERICAL_CONSTANTS,
    Complex,
    Integer,
    Integer0,
    Integer1,
    Integer2,
    IntegerM1,
    Number,
    Rational,
    RationalOneHalf,
    Real,
)
from mathics.core.convert.mpmath import from_mpmath
from mathics.core.convert.sympy import from_sympy
from mathics.core.element import BaseElement, ElementsProperties
from mathics.core.expression import Expression
from mathics.core.number import FP_MANTISA_BINARY_DIGITS, SpecialValueError, min_prec
from mathics.core.symbols import Atom, Symbol, SymbolPlus, SymbolPower, SymbolTimes
from mathics.core.systemsymbols import (
    SymbolAbs,
    SymbolComplexInfinity,
    SymbolExp,
    SymbolI,
    SymbolIndeterminate,
    SymbolLog,
<<<<<<< HEAD
    SymbolSign,
=======
    SymbolRealSign,
    SymbolSign,
    SymbolSqrt,
>>>>>>> 87316dcd
)

RationalMOneHalf = Rational(-1, 2)
RealM0p5 = Real(-0.5)
RealOne = Real(1.0)


# This cache might not be used that much.
@lru_cache()
def call_mpmath(
    mpmath_function: Callable, mpmath_args: tuple, precision: int
) -> Optional[BaseElement]:
    """
    A wrapper that calls
       mpmath_function(mpmath_args *mpmathargs)
    setting precision to the parameter ``precision``.

    The result is cached.
    """
    with mpmath.workprec(precision):
        try:
            result_mp = mpmath_function(*mpmath_args)
            if precision != FP_MANTISA_BINARY_DIGITS:
                return from_mpmath(result_mp, precision)
            return from_mpmath(result_mp)
        except ValueError as exc:
            text = str(exc)
            if text == "gamma function pole":
                return SymbolComplexInfinity
            else:
                raise
        except ZeroDivisionError:
            return
        except SpecialValueError as exc:
            return Symbol(exc.name)


def eval_Abs(expr: BaseElement) -> Optional[BaseElement]:
    """
    if expr is a number, return the absolute value.
    """

    if isinstance(expr, Number):
        return eval_Abs_number(expr)
    if expr.has_form("Power", 2):
        base, exp = expr.elements
        if exp.is_zero:
            return Integer1
        if test_arithmetic_expr(expr):
            abs_base = eval_Abs(base)
            if abs_base is None:
                abs_base = Expression(SymbolAbs, base)
            return Expression(SymbolPower, abs_base, exp)
<<<<<<< HEAD
    if expr.get_head() is SymbolTimes:
        return eval_multiply_numbers(*(eval_Abs(x) for x in expr.elements))
=======
    if expr.has_form("Exp", 1):
        exp = expr.elements[0]
        if isinstance(exp, (Integer, Real, Rational)):
            return expr
        if isinstance(exp, Complex):
            return Expression(SymbolExp, exp.real)
    if expr.get_head() is SymbolTimes:
        factors = []
        rest = []
        for x in expr.elements:
            factor = eval_Abs(x)
            if factor:
                factors.append(factor)
            else:
                rest.append(x)
        if factors:
            return Expression(SymbolTimes, eval_multiply_numbers(*factors), *rest)
>>>>>>> 87316dcd
    if test_nonnegative_arithmetic_expr(expr):
        return expr
    if test_negative_arithmetic_expr(expr):
        return eval_multiply_numbers(IntegerM1, expr)
    return None


def eval_Abs_number(n: Number) -> Number:
<<<<<<< HEAD
    """
    Evals the absolute value of a number
    """
    if isinstance(n, Integer):
        n_val = n.value
        if n_val >= 0:
            return n
        return Integer(-n_val)
    if isinstance(n, Rational):
        n_num, n_den = n.value.as_numer_denom()
        if n_num >= 0:
            return n
        return Rational(-n_num, n_den)
    if isinstance(n, Real):
        n_val = n.value
        if n_val >= 0:
            return n
        return eval_multiply_numbers(IntegerM1, n)
    if isinstance(n, Complex):
        if n.real.is_zero:
            return eval_Abs_number(n.imag)
        sq_comp = tuple((eval_multiply_numbers(x, x) for x in (n.real, n.imag)))
        sq_abs = eval_add_numbers(*sq_comp)
        result = eval_Power_number(sq_abs, RationalOneHalf) or Expression(
            SymbolPower, sq_abs, RationalOneHalf
        )
        return result


def eval_Sign(expr: BaseElement) -> Optional[BaseElement]:
=======
>>>>>>> 87316dcd
    """
    Evals the absolute value of a number
    """
    if isinstance(n, (Real, Integer)):
        n_val = n.value
        if n_val >= 0:
            return n
        return eval_negate_number(n)
    if isinstance(n, Rational):
        n_num, n_den = n.value.as_numer_denom()
        if n_num >= 0:
            return n
        return Rational(-n_num, n_den)
    if isinstance(n, Complex):
        if n.real.is_zero:
            return eval_Abs_number(n.imag)
        sq_comp = tuple((eval_multiply_numbers(x, x) for x in (n.real, n.imag)))
        sq_abs = eval_add_numbers(*sq_comp)
        result = eval_Power_number(sq_abs, RationalOneHalf) or Expression(
            SymbolPower, sq_abs, RationalOneHalf
        )
        return result


def eval_Exp(exp: BaseElement) -> BaseElement:
    """
    Eval E^exp
    """
    # If both base and exponent are exact quantities,
    # use sympy.

    if not exp.is_inexact():
        exp_sp = exp.to_sympy()
        if exp_sp is None:
            return None
        return from_sympy(sympy.Exp(exp_sp))

    prec = exp.get_precision()
    if prec is not None:
        if exp.is_machine_precision():
            number = mpmath.exp(exp.to_mpmath())
            result = from_mpmath(number)
            return result
        else:
            with mpmath.workprec(prec):
                number = mpmath.exp(exp.to_mpmath())
                return from_mpmath(number, prec)


def eval_RealSign(expr: BaseElement) -> Optional[Integer]:
    """
<<<<<<< HEAD
    if isinstance(expr, Atom):
        return eval_Sign_number(expr)
    if expr.has_form("Power", 2):
        base, exp = expr.elements
        if exp.is_zero:
            return Integer1
=======
    If the argument is a real algebraic expression,
    return the sign of the expression.
    """
    if expr.is_zero:
        return Integer0
    if isinstance(expr, (Integer, Rational, Real)):
        return Integer1 if expr.value > 0 else IntegerM1
    if expr in NUMERICAL_CONSTANTS:
        return Integer1
    if expr.has_form("Abs", 1):
        arg = expr.elements[0]
        arg_sign = eval_Sign(arg)
        if arg_sign is None:
            return None
        if arg_sign.is_zero:
            return Integer0
        if isinstance(arg_sign, Number):
            return Integer1
        return None
    if expr.has_form("Sqrt", 1):
        return Integer1 if eval_Sign(expr.elements[0]) is Integer1 else None
    if expr.has_form("Exp", 1):
        return Integer1 if test_arithmetic_expr(expr.elements[0]) else None
    if expr.has_form("Log", 1) or expr.has_form("DirectedInfinity", 1):
        return eval_RealSign(eval_add_numbers(expr.elements[0], IntegerM1))
    if expr.has_form("Times", None):
        sign = 1
        for factor in expr.elements:
            factor_sign = eval_RealSign(factor)
            if factor_sign in (None, Integer0):
                return factor_sign
            if factor_sign is IntegerM1:
                sign = -sign
        return Integer1 if sign == 1 else IntegerM1
    if expr.has_form("Power", 2):
        base, exp = expr.elements
        base_sign = eval_RealSign(base)
        if base_sign is None:
            return None
        if base_sign is Integer0:
            if eval_RealSign(exp) in (IntegerM1, Integer0, None):
                return None
            return Integer0
        # The exponent must represent a real number to continue:
        if not test_arithmetic_expr(exp):
            return None
        # At this point, the exponent is a real number, so if the base
        # is 1, does not matter its value:
        if base_sign is Integer1:
            return Integer1
        if base_sign is IntegerM1:
            if not isinstance(base, Integer):
                return None
            if isinstance(exp, Integer):
                return base_sign if (exp.value % 2 == 1) else Integer1
        return None
    if expr.has_form("Plus", None):
        signed = {Integer1: [], IntegerM1: []}
        for term in expr.elements:
            rsign = eval_RealSign(term)
            if rsign is Integer0:
                continue
            elif rsign is None:
                return None
            signed[rsign].append(term)
        if len(signed[IntegerM1]) == 0:
            return Integer0 if len(signed[Integer1]) == 0 else Integer1
        if len(signed[Integer1]) == 0:
            return IntegerM1
        # Try to explicitly add the numbers:
        try_add = eval_add_numbers(*(term for term in expr.elements))
        if try_add is not None and not try_add.sameQ(expr):
            return eval_RealSign(try_add)
        # Now, try to convert to inexact values:
        try_add = eval_add_numbers(*(to_inexact_value(term) for term in expr.elements))
        if try_add is not None and try_add is not expr:
            return eval_RealSign(try_add)


def eval_Sign(expr: BaseElement) -> Optional[BaseElement]:
    """
    if expr is a number, return its sign.
    """

    def eval_complex_sign(n: BaseElement) -> Optional[BaseElement]:
        if isinstance(n, Complex):
            abs_sq = eval_add_numbers(
                *(eval_multiply_numbers(x, x) for x in (n.real, n.imag))
            )
            criteria = eval_add_numbers(abs_sq, IntegerM1)
            if test_zero_arithmetic_expr(criteria):
                return n
            if n.is_inexact():
                return eval_multiply_numbers(n, eval_Power_number(abs_sq, RealM0p5))
            if test_zero_arithmetic_expr(criteria, numeric=True):
                return n
            return eval_multiply_numbers(n, eval_Power_number(abs_sq, RationalMOneHalf))
        if isinstance(n, Atom):
            return None
        if n.has_form("Abs", 1):
            inner_sign = eval_Sign(n.elements[0])
            if inner_sign is Integer0:
                return Integer0
            if isinstance(inner_sign, Number):
                return Integer1

        if n.has_form("Exp", 1):
            exponent = n.elements[0]
            if isinstance(exponent, Complex):
                return Expression(SymbolExp, exponent.imag)
            return None
        if n.has_form("DirectedInfinity", 1):
            return eval_Sign(n.elements[0])
        if n.has_form("Power", 2):
            base, exponent = expr.elements
            base_rsign = eval_RealSign(base)
            if exponent.is_zero:
                return SymbolIndeterminate if base_rsign is Integer0 else Integer1
            if test_arithmetic_expr(exponent):
                base_sign = eval_Sign(base) or Expression(SymbolSign, base)
                return eval_Power_number(base_sign, exponent)
            if isinstance(exponent, Complex):
                if base_rsign is Integer1:
                    exp_im = exponent.imag
                    return eval_Power_number(base, Complex(Integer0, exp_im))

                if test_arithmetic_expr(base):
                    eval_Power_number(base_sign, exponent)
                    base_sign = eval_Sign(base)
                return eval_Power_number(base_sign, exponent)
        if n.head is SymbolTimes:
            signs = []
            for factor in expr.elements:
                factor_sign = eval_Sign(factor)
                if factor_sign in (None, Integer0):
                    return factor_sign
                if factor_sign is not Integer1:
                    signs.append(factor_sign)
            return Integer1 if len(signs) == 0 else eval_multiply_numbers(*signs)

        try_inexact = to_inexact_value(n)
        if try_inexact:
            return eval_Sign(try_inexact)
        return None

    sign = eval_RealSign(expr)
    return sign or eval_complex_sign(expr)

    if expr.has_form("Power", 2):
        base, exp = expr.elements
        if exp.is_zero:
            return Integer1
>>>>>>> 87316dcd
        if isinstance(exp, (Integer, Real, Rational)):
            sign = eval_Sign(base) or Expression(SymbolSign, base)
            return Expression(SymbolPower, sign, exp)
        if isinstance(exp, Complex):
            sign = eval_Sign(base) or Expression(SymbolSign, base)
            return Expression(SymbolPower, sign, exp.real)
        if test_arithmetic_expr(exp):
            sign = eval_Sign(base) or Expression(SymbolSign, base)
            return Expression(SymbolPower, sign, exp)
        return None
<<<<<<< HEAD
    if expr.has_form("Exp", 1):
        exp = expr.elements[0]
        if isinstance(exp, (Integer, Real, Rational)):
            return Integer1
        if isinstance(exp, Complex):
            return Expression(SymbolExp, exp.imag)
=======
>>>>>>> 87316dcd
    if expr.get_head() is SymbolTimes:
        abs_value = eval_Abs(eval_multiply_numbers(*expr.elements))
        if abs_value is Integer1:
            return expr
        if abs_value is None:
            return None
        criteria = eval_add_numbers(abs_value, IntegerM1)
        if test_zero_arithmetic_expr(criteria, numeric=True):
            return expr
        return None
    if expr.get_head() is SymbolPlus:
        abs_value = eval_Abs(eval_add_numbers(*expr.elements))
        if abs_value is Integer1:
            return expr
        if abs_value is None:
            return None
        criteria = eval_add_numbers(abs_value, IntegerM1)
        if test_zero_arithmetic_expr(criteria, numeric=True):
            return expr
        return None
<<<<<<< HEAD
    if test_nonnegative_arithmetic_expr(expr):
        return Integer1
    if test_negative_arithmetic_expr(expr):
        return IntegerM1
    if test_zero_arithmetic_expr:
        return Integer0
    return None
    if isinstance(expr, Complex):
        re, im = expr.real, expr.imag
        sqabs = eval_add_numbers(eval_Times(re, re), eval_Times(im, im))
        norm = Expression(SymbolPower, sqabs, RationalMOneHalf)
        result = eval_Times(expr, norm)
        if result is None:
            return Expression(SymbolTimes, expr, norm)
        return result
    return None
=======

    if test_arithmetic_expr(expr):
        if test_zero_arithmetic_expr(expr):
            return Integer0
        if test_positive_arithmetic_expr(expr):
            return Integer1
        if test_negative_arithmetic_expr(expr):
            return IntegerM1
>>>>>>> 87316dcd


def eval_Sign_number(n: Number) -> Number:
    """
    Evals the absolute value of a number.
    """
    if n.is_zero:
        return Integer0
    if isinstance(n, (Integer, Rational, Real)):
        return Integer1 if n.value > 0 else IntegerM1
    if isinstance(n, Complex):
        abs_sq = eval_add_numbers(
            *(eval_multiply_numbers(x, x) for x in (n.real, n.imag))
        )
        criteria = eval_add_numbers(abs_sq, IntegerM1)
        if test_zero_arithmetic_expr(criteria):
            return n
        if n.is_inexact():
            return eval_multiply_numbers(n, eval_Power_number(abs_sq, RealM0p5))
        if test_zero_arithmetic_expr(criteria, numeric=True):
            return n
        return eval_multiply_numbers(n, eval_Power_number(abs_sq, RationalMOneHalf))


def eval_mpmath_function(
    mpmath_function: Callable, *args: Number, prec: Optional[int] = None
) -> Optional[Number]:
    """
    Call the mpmath function `mpmath_function` with the arguments `args`
    working with precision `prec`. If `prec` is `None`, work with machine
    precision.

    Return a Mathics Number or None if the evaluation failed.
    """
    if prec is None:
        # if any argument has machine precision then the entire calculation
        # is done with machine precision.
        float_args = [arg.round().get_float_value(permit_complex=True) for arg in args]
        if None in float_args:
            return

        return call_mpmath(mpmath_function, tuple(float_args), FP_MANTISA_BINARY_DIGITS)
    else:
        with mpmath.workprec(prec):
            # to_mpmath seems to require that the precision is set from outside
            mpmath_args = [x.to_mpmath() for x in args]
            if None in mpmath_args:
                return
            return call_mpmath(mpmath_function, tuple(mpmath_args), prec)


def eval_Exponential(exp: BaseElement) -> BaseElement:
    """
    Eval E^exp
    """
    # If both base and exponent are exact quantities,
    # use sympy.

    if not exp.is_inexact():
        exp_sp = exp.to_sympy()
        if exp_sp is None:
            return None
        return from_sympy(sympy.Exp(exp_sp))

    prec = exp.get_precision()
    if prec is not None:
        if exp.is_machine_precision():
            number = mpmath.exp(exp.to_mpmath())
            result = from_mpmath(number)
            return result
        else:
            with mpmath.workprec(prec):
                number = mpmath.exp(exp.to_mpmath())
                return from_mpmath(number, prec)


def eval_Plus(*items: BaseElement) -> BaseElement:
    "evaluate Plus for general elements"
    numbers, items_tuple = segregate_numbers_from_sorted_list(*items)
    elements = []
    last_item = last_count = None
    number = eval_add_numbers(*numbers) if numbers else Integer0

    # This reduces common factors
    # TODO: Check if it possible to avoid the conversions back and forward to sympy.
    def append_last():
        if last_item is not None:
            if last_count == 1:
                elements.append(last_item)
            else:
                if last_item.has_form("Times", None):
                    elements.append(
                        Expression(
                            SymbolTimes, from_sympy(last_count), *last_item.elements
                        )
                    )
                else:
                    elements.append(
                        Expression(SymbolTimes, from_sympy(last_count), last_item)
                    )

    for item in items_tuple:
        count = rest = None
        if item.has_form("Times", None):
            for element in item.elements:
                if isinstance(element, Number):
                    count = element.to_sympy()
                    rest = item.get_mutable_elements()
                    rest.remove(element)
                    if len(rest) == 1:
                        rest = rest[0]
                    else:
                        rest.sort()
                        rest = Expression(SymbolTimes, *rest)
                    break
        if count is None:
            count = sympy.Integer(1)
            rest = item
        if last_item is not None and last_item == rest:
            last_count = last_count + count
        else:
            append_last()
            last_item = rest
            last_count = count
    append_last()

    # now elements contains the symbolic terms which can not be simplified.
    # by collecting common symbolic factors.
    if not elements:
        return number

    if number is not Integer0:
        elements.insert(0, number)
    elif len(elements) == 1:
        return elements[0]

    elements.sort()
    return Expression(
        SymbolPlus,
        *elements,
        elements_properties=ElementsProperties(False, False, True),
    )

    elements.sort()
    return Expression(
        SymbolPlus,
        *elements,
        elements_properties=ElementsProperties(False, False, True),
    )


def eval_Power_number(base: Number, exp: Number) -> Optional[Number]:
    """
    Eval base^exp for `base` and `exp` two numbers. If the expression
    remains the same, return None.
    """
    # If both base and exponent are exact quantities,
    # use sympy.
    # If base or exp are inexact quantities, use
    # the inexact routine.
    if base.is_inexact() or exp.is_inexact():
        return eval_Power_inexact(base, exp)

    # Trivial special cases
    if exp is Integer1:
        return base
    if exp is Integer0:
        return Integer1
    if base is Integer1:
        return Integer1

    def eval_Power_sympy() -> Optional[Number]:
        """
        Tries to compute x^p using sympy rules.
        If the answer is again x^p, return None.
        """
        # This function is called just if useful native rules
        # are available.
        result = from_sympy(sympy.Pow(base.to_sympy(), exp.to_sympy()))
        if result.has_form("Power", 2):
            # If the expression didn´t change, return None
            if result.elements[0].sameQ(base):
                return None
        return result

    # Rational exponent
    if isinstance(exp, Rational):
        exp_p, exp_q = exp.value.as_numer_denom()
        if abs(exp_p) > exp_q:
            exp_int, exp_num = divmod(exp_p, exp_q)
            exp_rem = Rational(exp_num, exp_q)
            factor_1 = eval_Power_number(base, Integer(exp_int))
            factor_2 = eval_Power_number(base, exp_rem) or Expression(
                SymbolPower, base, exp_rem
            )
            if factor_1 is Integer1:
                return factor_2
            return Expression(SymbolTimes, factor_1, factor_2)

    # Integer base
    if isinstance(base, Integer):
        base_value = base.value
        if base_value == -1:
            if isinstance(exp, Rational):
                if exp.sameQ(RationalOneHalf):
                    return SymbolI
                return None
            return eval_Power_sympy()
        elif base_value < 0:
            neg_base = eval_negate_number(base)
            candidate = eval_Power_number(neg_base, exp)
            if candidate is None:
                return None
            sign_factor = eval_Power_number(IntegerM1, exp)
            if candidate is Integer1:
                return sign_factor
            return Expression(SymbolTimes, candidate, sign_factor)

    # Rational base
    if isinstance(base, Rational):
        # If the exponent is an Integer or Rational negative value
        # restate as a positive power
        if (
            isinstance(exp, Integer)
            and exp.value < 0
            or isinstance(exp, Rational)
            and exp.value.p < 0
        ):
            base, exp = eval_inverse_number(base), eval_negate_number(exp)
            return eval_Power_number(base, exp) or Expression(SymbolPower, base, exp)

        p, q = (Integer(u) for u in base.value.as_numer_denom())
        p_eval, q_eval = (eval_Power_number(u, exp) for u in (p, q))
        # If neither p^exp or q^exp produced a new result,
        # leave it alone
        if q_eval is None and p_eval is None:
            return None
        # if q^exp == 1: return p_eval
        # (should not happen)
        if q_eval is Integer1:
            return p_eval
        if isinstance(q_eval, Integer):
            if isinstance(p_eval, Integer):
                return Rational(p_eval.value, q_eval.value)

        if p_eval is None:
            p_eval = Expression(SymbolPower, p, exp)

        if q_eval is None:
            q_eval = Expression(SymbolPower, q, exp)
        return Expression(
            SymbolTimes, p_eval, Expression(SymbolPower, q_eval, IntegerM1)
        )
    # Pure imaginary base case
    elif isinstance(base, Complex) and base.real.is_zero:
        base = base.imag
        if base.value < 0:
            base = eval_negate_number(base)
            phase = Expression(
                SymbolPower,
                IntegerM1,
                eval_multiply_numbers(IntegerM1, RationalOneHalf, exp),
            )
        else:
            phase = Expression(
                SymbolPower, IntegerM1, eval_multiply_numbers(RationalOneHalf, exp)
            )
        real_factor = eval_Power_number(base, exp)

        if real_factor is None:
            return None
        return Expression(SymbolTimes, real_factor, phase)

    # Generic case
    return eval_Power_sympy()


def eval_Power_inexact(base: Number, exp: Number) -> BaseElement:
    """
    Eval base^exp for `base` and `exp` inexact numbers
    """
    # If both base and exponent are exact quantities,
    # use sympy.
    prec = min_prec(base, exp)
    if prec is not None:
        is_machine_precision = base.is_machine_precision() or exp.is_machine_precision()
        if is_machine_precision:
            number = mpmath.power(base.to_mpmath(), exp.to_mpmath())
            return from_mpmath(number)
        else:
            with mpmath.workprec(prec):
                number = mpmath.power(base.to_mpmath(), exp.to_mpmath())
                return from_mpmath(number, prec)


def eval_Power_number(base: Number, exp: Number) -> Optional[Number]:
    """
    Eval base^exp for `base` and `exp` two numbers. If the expression
    remains the same, return None.
    """
    # If both base and exponent are exact quantities,
    # use sympy.
    # If base or exp are inexact quantities, use
    # the inexact routine.
    if base.is_inexact() or exp.is_inexact():
        return eval_Power_inexact(base, exp)

    # Trivial special cases
    if exp is Integer1:
        return base
    if exp is Integer0:
        return Integer1
    if base is Integer1:
        return Integer1

    def eval_Power_sympy() -> Optional[Number]:
        """
        Tries to compute x^p using sympy rules.
        If the answer is again x^p, return None.
        """
        # This function is called just if useful native rules
        # are available.
        result = from_sympy(sympy.Pow(base.to_sympy(), exp.to_sympy()))
        if result.has_form("Power", 2):
            # If the expression didn´t change, return None
            if result.elements[0].sameQ(base):
                return None
        return result

    # Rational exponent
    if isinstance(exp, Rational):
        exp_p, exp_q = exp.value.as_numer_denom()
        if abs(exp_p) > exp_q:
            exp_int, exp_num = divmod(exp_p, exp_q)
            exp_rem = Rational(exp_num, exp_q)
            factor_1 = eval_Power_number(base, Integer(exp_int))
            factor_2 = eval_Power_number(base, exp_rem) or Expression(
                SymbolPower, base, exp_rem
            )
            if factor_1 is Integer1:
                return factor_2
            return Expression(SymbolTimes, factor_1, factor_2)

    # Integer base
    if isinstance(base, Integer):
        base_value = base.value
        if base_value == -1:
            if isinstance(exp, Rational):
                if exp.sameQ(RationalOneHalf):
                    return SymbolI
                return None
            return eval_Power_sympy()
        elif base_value < 0:
            neg_base = eval_negate_number(base)
            candidate = eval_Power_number(neg_base, exp)
            if candidate is None:
                return None
            sign_factor = eval_Power_number(IntegerM1, exp)
            if candidate is Integer1:
                return sign_factor
            return Expression(SymbolTimes, candidate, sign_factor)

    # Rational base
    if isinstance(base, Rational):
        # If the exponent is an Integer or Rational negative value
        # restate as a positive power
        if (
            isinstance(exp, Integer)
            and exp.value < 0
            or isinstance(exp, Rational)
            and exp.value.p < 0
        ):
            base, exp = eval_inverse_number(base), eval_negate_number(exp)
            return eval_Power_number(base, exp) or Expression(SymbolPower, base, exp)

        p, q = (Integer(u) for u in base.value.as_numer_denom())
        p_eval, q_eval = (eval_Power_number(u, exp) for u in (p, q))
        # If neither p^exp or q^exp produced a new result,
        # leave it alone
        if q_eval is None and p_eval is None:
            return None
        # if q^exp == 1: return p_eval
        # (should not happen)
        if q_eval is Integer1:
            return p_eval
        if isinstance(q_eval, Integer):
            if isinstance(p_eval, Integer):
                return Rational(p_eval.value, q_eval.value)

        if p_eval is None:
            p_eval = Expression(SymbolPower, p, exp)

        if q_eval is None:
            q_eval = Expression(SymbolPower, q, exp)
        return Expression(
            SymbolTimes, p_eval, Expression(SymbolPower, q_eval, IntegerM1)
        )
    # Pure imaginary base case
    elif isinstance(base, Complex) and base.real.is_zero:
        base = base.imag
        if base.value < 0:
            base = eval_negate_number(base)
            phase = Expression(
                SymbolPower,
                IntegerM1,
                eval_multiply_numbers(IntegerM1, RationalOneHalf, exp),
            )
        else:
            phase = Expression(
                SymbolPower, IntegerM1, eval_multiply_numbers(RationalOneHalf, exp)
            )
        real_factor = eval_Power_number(base, exp)

        if real_factor is None:
            return None
        return Expression(SymbolTimes, real_factor, phase)

    # Generic case
    return eval_Power_sympy()


def eval_Power_inexact(base: Number, exp: Number) -> BaseElement:
    """
    Eval base^exp for `base` and `exp` inexact numbers
    """
    # If both base and exponent are exact quantities,
    # use sympy.
    prec = min_prec(base, exp)
    if prec is not None:
        is_machine_precision = base.is_machine_precision() or exp.is_machine_precision()
        if is_machine_precision:
            number = mpmath.power(base.to_mpmath(), exp.to_mpmath())
            return from_mpmath(number)
        else:
            with mpmath.workprec(prec):
                number = mpmath.power(base.to_mpmath(), exp.to_mpmath())
                return from_mpmath(number, prec)


def eval_Times(*items: BaseElement) -> BaseElement:
    elements = []
    numbers = []
    # find numbers and simplify Times -> Power
    numbers, symbolic_items = segregate_numbers_from_sorted_list(*(items))
    # This loop handles factors representing infinite quantities,
    # and factors which are powers of the same basis.

    for item in symbolic_items:
        if item is SymbolIndeterminate:
            return item
        # Process powers
        if elements:
            previous_elem = elements[-1]
            if item == previous_elem:
                elements[-1] = Expression(SymbolPower, previous_elem, Integer2)
                continue
            elif item.has_form("Power", 2):
                base, exp = item.elements
                if previous_elem.has_form("Power", 2) and base.sameQ(
                    previous_elem.elements[0]
                ):
                    exp = eval_Plus(exp, previous_elem.elements[1])
                    elements[-1] = Expression(
                        SymbolPower,
                        base,
                        exp,
                    )
                    continue
                if base.sameQ(previous_elem):
                    exp = eval_Plus(Integer1, exp)
                    elements[-1] = Expression(
                        SymbolPower,
                        base,
                        exp,
                    )
                    continue
            elif previous_elem.has_form("Power", 2) and previous_elem.elements[0].sameQ(
                item
            ):
                exp = eval_Plus(Integer1, previous_elem.elements[1])
                elements[-1] = Expression(
                    SymbolPower,
                    item,
                    exp,
                )
                continue
        else:
            item = item
        # Otherwise, just append the element...
        elements.append(item)

    number = eval_multiply_numbers(*numbers) if numbers else Integer1

    if len(elements) == 0 or number is Integer0:
        return number

    if number is IntegerM1 and elements and elements[0].has_form("Plus", None):
        elements[0] = Expression(
            elements[0].get_head(),
            *[
                Expression(SymbolTimes, IntegerM1, element)
                for element in elements[0].elements
            ],
        )
        number = Integer1

    if number is not Integer1:
        elements.insert(0, number)

    if len(elements) == 1:
        return elements[0]

    elements = sorted(elements)
    items_elements = items
    if len(elements) == len(items_elements) and all(
        elem.sameQ(item) for elem, item in zip(elements, items_elements)
    ):
        return None
    return Expression(
        SymbolTimes,
        *elements,
        elements_properties=ElementsProperties(False, False, True),
    )


# Here I used the convention of calling eval_* to functions that can produce a new expression, or None
# if the result can not be evaluated, or is trivial. For example, if we call eval_Power_number(Integer2, RationalOneHalf)
# it returns ``None`` instead of ``Expression(SymbolPower, Integer2, RationalOneHalf)``.
# The reason is that these functions are written to be part of replacement rules, to be applied during the evaluation process.
# In that process, a rule is considered applied if produces an expression that is different from the original one, or
# if the replacement function returns (Python's) ``None``.
#
# For example, when the expression ``Power[4, 1/2]`` is evaluated, a (Builtin) rule  ``Power[base_, exp_]->eval_repl_rule(base, expr)``
# is applied. If the rule matches, `repl_rule` is called with arguments ``(4, 1/2)`` and produces `2`. As `Integer2.sameQ(Power[4, 1/2])`
# is False, then no new rules for `Power` are checked, and a new round of evaluation is atempted.
#
# On the other hand, if ``Power[3, 1/2]``, ``repl_rule`` can do two possible things: one is return ``Power[3, 1/2]``. If it does,
# the rule is considered applied. Then, the evaluation method checks if `Power[3, 1/2].sameQ(Power[3, 1/2])`. In this case it is true,
# and then the expression is kept as it is.
# The other possibility is to return  (Python's) `None`. In that case, the evaluator considers that the rule failed to be applied,
# and look for another rule associated to ``Power``. To return ``None`` produces then a faster evaluation, since no ``sameQ`` call is needed,
# and do not prevent that other rules are attempted.
#
# The bad part of using ``None`` as a return is that I would expect that ``eval`` produces always a valid Expression, so if at some point of
# the code I call ``eval_Power_number(Integer3, RationalOneHalf)`` I get ``Expression(SymbolPower, Integer3, RationalOneHalf)``.
#
# From my point of view, it would make more sense to use the following convention:
#  * if the method has signature ``eval_method(...)->BaseElement:`` then use the prefix ``eval_``
#  * if the method has the siguature ``apply_method(...)->Optional[BaseElement]`` use the prefix ``apply_`` or maybe ``repl_``.
#
# In any case, let's keep the current convention.
#
#


def associate_powers(expr: BaseElement, power: BaseElement = Integer1) -> BaseElement:
    """
    base^a^b^c^...^power -> base^(a*b*c*...power)
    provided one of the following cases
    * `a`, `b`, ... `power` are all integer numbers
    * `a`, `b`,... are Rational/Real number with absolute value <=1,
      and the other powers are not integer numbers.
    * `a` is not a Rational/Real number, and b, c, ... power are all
      integer numbers.
    """
    powers = []
    base = expr
    if power is not Integer1:
        powers.append(power)

    while base.has_form("Power", 2):
        previous_base, outer_power = base, power
        base, power = base.elements
        if len(powers) == 0:
            if power is not Integer1:
                powers.append(power)
            continue
        if power is IntegerM1:
            powers.append(power)
            continue
        if isinstance(power, (Rational, Real)):
            if abs(power.value) < 1:
                powers.append(power)
                continue
        # power is not rational/real and outer_power is integer,
        elif isinstance(outer_power, Integer):
            if power is not Integer1:
                powers.append(power)
            if isinstance(power, Integer):
                continue
            else:
                break
        # in any other case, use the previous base and
        # exit the loop
        base = previous_base
        break

    if len(powers) == 0:
        return base
    elif len(powers) == 1:
        return Expression(SymbolPower, base, powers[0])
    result = Expression(SymbolPower, base, Expression(SymbolTimes, *powers))
    return result


def distribute_factor(expr: BaseElement, factor: BaseElement) -> BaseElement:
    """
    q * (a + b  + c) -> (q a  + q b + q c)
    """
    if not expr.has_form("Plus", None):
        return expr
    terms = (Expression(SymbolTimes, factor, term) for term in expr.elements)
    return Expression(SymbolPlus, *terms)


def distribute_powers(expr: BaseElement) -> BaseElement:
    """
    (a b c)^p -> (a^p b^p c^p)
    """
    if not expr.has_form("Power", 2):
        return expr
    base, exp = expr.elements
    if not base.has_form("Times", None):
        return expr
    factors = (Expression(SymbolPower, factor, exp) for factor in base.elements)
    return Expression(SymbolTimes, *factors)


def eval_add_numbers(
    *numbers: List[Number],
) -> Number:
    """
    Add the elements in ``numbers``.
    """
    if len(numbers) == 0:
        return Integer0
    if len(numbers) == 1:
        return numbers[0]

    is_machine_precision = any(number.is_machine_precision() for number in numbers)
    if is_machine_precision:
        terms = (item.to_mpmath() for item in numbers)
        number = mpmath.fsum(terms)
        return from_mpmath(number)

    prec = min_prec(*numbers)
    if prec is not None:
        # For a sum, what is relevant is the minimum accuracy of the terms
        with mpmath.workprec(prec):
            terms = (item.to_mpmath() for item in numbers)
            number = mpmath.fsum(terms)
            return from_mpmath(number, precision=prec)
    else:
        return from_sympy(sum(item.to_sympy() for item in numbers))


<<<<<<< HEAD
def eval_complex_conjugate(z: Number) -> Number:
    """
    Evaluates the complex conjugate of z.
    """
    if isinstance(z, Complex):
        re, im = z.real, z.imag
        return Complex(re, eval_negate_number(im))
    return z


=======
>>>>>>> 87316dcd
def eval_inverse_number(n: Number) -> Number:
    """
    Eval 1/n
    """
    if isinstance(n, Integer):
        n_value = n.value
        if n_value == 1 or n_value == -1:
            return n
        return Rational(-1, -n_value) if n_value < 0 else Rational(1, n_value)
    if isinstance(n, Rational):
        n_num, n_den = n.value.as_numer_denom()
        if n_num < 0:
            n_num, n_den = -n_num, -n_den
        if n_num == 1:
            return Integer(n_den)
        return Rational(n_den, n_num)
    # Otherwise, use power....
    return eval_Power_number(n, IntegerM1)


<<<<<<< HEAD
def eval_multiply_numbers(*numbers: List[Number]) -> Number:
=======
def eval_multiply_numbers(*numbers: Number) -> Number:
>>>>>>> 87316dcd
    """
    Multiply the elements in ``numbers``.
    """
    if len(numbers) == 0:
        return Integer1
    if len(numbers) == 1:
        return numbers[0]

    is_machine_precision = any(number.is_machine_precision() for number in numbers)
    if is_machine_precision:
        factors = (item.to_mpmath() for item in numbers)
        number = mpmath.fprod(factors)
        return from_mpmath(number)

    prec = min_prec(*numbers)
    if prec is not None:
        with mpmath.workprec(prec):
            factors = (item.to_mpmath() for item in numbers)
            number = mpmath.fprod(factors)
            return from_mpmath(number, prec)
    else:
        return from_sympy(sympy.Mul(*(item.to_sympy() for item in numbers)))


def eval_negate_number(n: Number) -> Number:
    """
    Changes the sign of n
    """
    if isinstance(n, Integer):
        return Integer(-n.value)
    if isinstance(n, Rational):
        n_num, n_den = n.value.as_numer_denom()
        return Rational(-n_num, n_den)
    # Otherwise, multiply by -1:
    return eval_multiply_numbers(IntegerM1, n)


<<<<<<< HEAD
def flat_arithmetic_operators(expr: Expression) -> Expression:
    """
    operation[a_number, b, operation[c_number, d], e]-> operation[a, c, b, c, d, e]
    """
    # items is a dict with two keys: True and False.
    # In True we store numeric items, and in False the symbolic ones.
    items = {True: [], False: []}
    head = expr.get_head()
    for element in expr.elements:
        # If the element is also head[elements],
        # take its elements, and append to the main expression.
        if element.get_head() is head:
            for item in flat_arithmetic_operators(element).elements:
                item[isinstance(item, Number)].append(item)
        item[isinstance(item, Number)].append(item)
    return Expression(head, *items[True], *items[False])


=======
>>>>>>> 87316dcd
def segregate_numbers(
    *elements: BaseElement,
) -> Tuple[List[Number], List[BaseElement]]:
    """
    From a list of elements, produce two lists, one with the numeric items
    and the other with the remaining
    """
    items = {True: [], False: []}
    for element in elements:
        items[isinstance(element, Number)].append(element)
    return items[True], items[False]


# Note: we return:
#  Tuple[List[Number], List[BaseElement]]
#             ^^^^^
# But the mypy type checking system can't
# look into the loop and its condition and
# prove that the return type is List[Number].
# So we use the weaker type assertion
# which is the one on elements: List[BaseElement].
def segregate_numbers_from_sorted_list(
    *elements: BaseElement,
) -> Tuple[List[BaseElement], List[BaseElement]]:
    """
    From a list of elements, produce two lists, one with the numeric items
    and the other with the remaining. Different from `segregate_numbers`,
    this function assumes that elements are sorted with the numbers at
    the beginning.
    """
    for pos, element in enumerate(elements):
        if not isinstance(element, Number):
            return list(elements[:pos]), list(elements[pos:])
    return list(elements), []


def test_arithmetic_expr(expr: BaseElement, only_real: bool = True) -> bool:
    """
    Check if an expression `expr` is an arithmetic expression
    composed only by numbers and arithmetic operations.
    If only_real is set to True, then `I` is not considered a number.
    """
    if isinstance(expr, (Integer, Rational, Real)):
        return True
    if expr in NUMERICAL_CONSTANTS:
        return True
    if isinstance(expr, Complex) or expr is SymbolI:
        return not only_real
    if isinstance(expr, Symbol):
        return False
    if isinstance(expr, Atom):
        return False

    head, elements = expr.head, expr.elements

    if head in (SymbolPlus, SymbolTimes):
        return all(test_arithmetic_expr(term, only_real) for term in elements)
    if expr.has_form("Power", 2):
        base, exponent = elements
        if only_real:
            if isinstance(exponent, Integer):
                return test_arithmetic_expr(base)
        return all(test_arithmetic_expr(item, only_real) for item in elements)
    if expr.has_form("Exp", 1):
        return test_arithmetic_expr(elements[0], only_real)
    if head is SymbolLog:
        if len(elements) > 2:
            return False
        if len(elements) == 2:
            base = elements[0]
            if only_real and eval_RealSign(base) is not Integer1:
                return False
            elif not test_arithmetic_expr(base):
                return False
        return test_arithmetic_expr(elements[-1], only_real)
    if expr.has_form("Sqrt", 1):
        radicand = elements[0]
        if only_real:
            return eval_RealSign(radicand) in (Integer0, Integer1)
        return test_arithmetic_expr(radicand, only_real)
    return False


def test_negative_arithmetic_expr(expr: BaseElement) -> bool:
    """
    Check if the expression is an arithmetic expression
    representing a negative value.
    """
    return eval_RealSign(expr) is IntegerM1


def test_nonnegative_arithmetic_expr(expr: BaseElement) -> bool:
    """
    Check if the expression is an arithmetic expression
    representing a nonnegative number
    """
    return eval_RealSign(expr) in (Integer0, Integer1)


def test_nonpositive_arithetic_expr(expr: BaseElement) -> bool:
    """
    Check if the expression is an arithmetic expression
    representing a nonnegative number
    """
    return eval_RealSign(expr) in (Integer0, IntegerM1)


def test_positive_arithmetic_expr(expr: BaseElement) -> bool:
    """
    Check if the expression is an arithmetic expression
    representing a positive value.
    """
    return eval_RealSign(expr) is Integer1


def test_zero_arithmetic_expr(expr: BaseElement, numeric: bool = False) -> bool:
    """
    return True if expr evaluates to a number compatible
    with 0
    """
    if numeric:
        if isinstance(expr, Complex):
            if abs(expr.real.value) + abs(expr.imag.value) < 2.0e-10:
                return True
        if isinstance(expr, Number):
            if abs(expr.value) < 1e-10:
                return True
        expr = to_inexact_value(expr)

    return eval_RealSign(expr) is Integer0


EVAL_TO_INEXACT_DISPATCH = {
    SymbolPlus: eval_add_numbers,
    SymbolTimes: eval_multiply_numbers,
    SymbolPower: eval_Power_number,
    SymbolExp: eval_Exp,
    SymbolSqrt: (lambda x: eval_Power_number(x, RationalOneHalf)),
    SymbolAbs: eval_Abs,
    SymbolSign: eval_Sign,
    SymbolRealSign: eval_RealSign,
}


def to_inexact_value(expr: BaseElement) -> BaseElement:
    """
    Converts an expression into an inexact expression.
    Replaces numerical constants by their numerical approximation,
    and then multiplies the expression by Real(1.)
    """
    if expr.is_inexact():
        return expr
    if isinstance(expr, Number):
        return expr.round()
    if expr is SymbolI:
        return Complex(Integer0, RealOne)
    if isinstance(expr, Symbol):
        return NUMERICAL_CONSTANTS.get(expr, None)

    if isinstance(expr, Expression):
        try:
            head = expr.head
            elements = tuple(to_inexact_value(element) for element in expr.elements)
            return EVAL_TO_INEXACT_DISPATCH[head](*elements)
        except Exception:
            pass
    return None<|MERGE_RESOLUTION|>--- conflicted
+++ resolved
@@ -41,13 +41,9 @@
     SymbolI,
     SymbolIndeterminate,
     SymbolLog,
-<<<<<<< HEAD
-    SymbolSign,
-=======
     SymbolRealSign,
     SymbolSign,
     SymbolSqrt,
->>>>>>> 87316dcd
 )
 
 RationalMOneHalf = Rational(-1, 2)
@@ -101,10 +97,6 @@
             if abs_base is None:
                 abs_base = Expression(SymbolAbs, base)
             return Expression(SymbolPower, abs_base, exp)
-<<<<<<< HEAD
-    if expr.get_head() is SymbolTimes:
-        return eval_multiply_numbers(*(eval_Abs(x) for x in expr.elements))
-=======
     if expr.has_form("Exp", 1):
         exp = expr.elements[0]
         if isinstance(exp, (Integer, Real, Rational)):
@@ -122,7 +114,6 @@
                 rest.append(x)
         if factors:
             return Expression(SymbolTimes, eval_multiply_numbers(*factors), *rest)
->>>>>>> 87316dcd
     if test_nonnegative_arithmetic_expr(expr):
         return expr
     if test_negative_arithmetic_expr(expr):
@@ -131,39 +122,6 @@
 
 
 def eval_Abs_number(n: Number) -> Number:
-<<<<<<< HEAD
-    """
-    Evals the absolute value of a number
-    """
-    if isinstance(n, Integer):
-        n_val = n.value
-        if n_val >= 0:
-            return n
-        return Integer(-n_val)
-    if isinstance(n, Rational):
-        n_num, n_den = n.value.as_numer_denom()
-        if n_num >= 0:
-            return n
-        return Rational(-n_num, n_den)
-    if isinstance(n, Real):
-        n_val = n.value
-        if n_val >= 0:
-            return n
-        return eval_multiply_numbers(IntegerM1, n)
-    if isinstance(n, Complex):
-        if n.real.is_zero:
-            return eval_Abs_number(n.imag)
-        sq_comp = tuple((eval_multiply_numbers(x, x) for x in (n.real, n.imag)))
-        sq_abs = eval_add_numbers(*sq_comp)
-        result = eval_Power_number(sq_abs, RationalOneHalf) or Expression(
-            SymbolPower, sq_abs, RationalOneHalf
-        )
-        return result
-
-
-def eval_Sign(expr: BaseElement) -> Optional[BaseElement]:
-=======
->>>>>>> 87316dcd
     """
     Evals the absolute value of a number
     """
@@ -215,14 +173,6 @@
 
 def eval_RealSign(expr: BaseElement) -> Optional[Integer]:
     """
-<<<<<<< HEAD
-    if isinstance(expr, Atom):
-        return eval_Sign_number(expr)
-    if expr.has_form("Power", 2):
-        base, exp = expr.elements
-        if exp.is_zero:
-            return Integer1
-=======
     If the argument is a real algebraic expression,
     return the sign of the expression.
     """
@@ -371,78 +321,6 @@
     sign = eval_RealSign(expr)
     return sign or eval_complex_sign(expr)
 
-    if expr.has_form("Power", 2):
-        base, exp = expr.elements
-        if exp.is_zero:
-            return Integer1
->>>>>>> 87316dcd
-        if isinstance(exp, (Integer, Real, Rational)):
-            sign = eval_Sign(base) or Expression(SymbolSign, base)
-            return Expression(SymbolPower, sign, exp)
-        if isinstance(exp, Complex):
-            sign = eval_Sign(base) or Expression(SymbolSign, base)
-            return Expression(SymbolPower, sign, exp.real)
-        if test_arithmetic_expr(exp):
-            sign = eval_Sign(base) or Expression(SymbolSign, base)
-            return Expression(SymbolPower, sign, exp)
-        return None
-<<<<<<< HEAD
-    if expr.has_form("Exp", 1):
-        exp = expr.elements[0]
-        if isinstance(exp, (Integer, Real, Rational)):
-            return Integer1
-        if isinstance(exp, Complex):
-            return Expression(SymbolExp, exp.imag)
-=======
->>>>>>> 87316dcd
-    if expr.get_head() is SymbolTimes:
-        abs_value = eval_Abs(eval_multiply_numbers(*expr.elements))
-        if abs_value is Integer1:
-            return expr
-        if abs_value is None:
-            return None
-        criteria = eval_add_numbers(abs_value, IntegerM1)
-        if test_zero_arithmetic_expr(criteria, numeric=True):
-            return expr
-        return None
-    if expr.get_head() is SymbolPlus:
-        abs_value = eval_Abs(eval_add_numbers(*expr.elements))
-        if abs_value is Integer1:
-            return expr
-        if abs_value is None:
-            return None
-        criteria = eval_add_numbers(abs_value, IntegerM1)
-        if test_zero_arithmetic_expr(criteria, numeric=True):
-            return expr
-        return None
-<<<<<<< HEAD
-    if test_nonnegative_arithmetic_expr(expr):
-        return Integer1
-    if test_negative_arithmetic_expr(expr):
-        return IntegerM1
-    if test_zero_arithmetic_expr:
-        return Integer0
-    return None
-    if isinstance(expr, Complex):
-        re, im = expr.real, expr.imag
-        sqabs = eval_add_numbers(eval_Times(re, re), eval_Times(im, im))
-        norm = Expression(SymbolPower, sqabs, RationalMOneHalf)
-        result = eval_Times(expr, norm)
-        if result is None:
-            return Expression(SymbolTimes, expr, norm)
-        return result
-    return None
-=======
-
-    if test_arithmetic_expr(expr):
-        if test_zero_arithmetic_expr(expr):
-            return Integer0
-        if test_positive_arithmetic_expr(expr):
-            return Integer1
-        if test_negative_arithmetic_expr(expr):
-            return IntegerM1
->>>>>>> 87316dcd
-
 
 def eval_Sign_number(n: Number) -> Number:
     """
@@ -1098,7 +976,6 @@
         return from_sympy(sum(item.to_sympy() for item in numbers))
 
 
-<<<<<<< HEAD
 def eval_complex_conjugate(z: Number) -> Number:
     """
     Evaluates the complex conjugate of z.
@@ -1109,8 +986,6 @@
     return z
 
 
-=======
->>>>>>> 87316dcd
 def eval_inverse_number(n: Number) -> Number:
     """
     Eval 1/n
@@ -1131,11 +1006,7 @@
     return eval_Power_number(n, IntegerM1)
 
 
-<<<<<<< HEAD
-def eval_multiply_numbers(*numbers: List[Number]) -> Number:
-=======
 def eval_multiply_numbers(*numbers: Number) -> Number:
->>>>>>> 87316dcd
     """
     Multiply the elements in ``numbers``.
     """
@@ -1173,7 +1044,6 @@
     return eval_multiply_numbers(IntegerM1, n)
 
 
-<<<<<<< HEAD
 def flat_arithmetic_operators(expr: Expression) -> Expression:
     """
     operation[a_number, b, operation[c_number, d], e]-> operation[a, c, b, c, d, e]
@@ -1192,8 +1062,6 @@
     return Expression(head, *items[True], *items[False])
 
 
-=======
->>>>>>> 87316dcd
 def segregate_numbers(
     *elements: BaseElement,
 ) -> Tuple[List[Number], List[BaseElement]]:
