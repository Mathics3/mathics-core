--- conflicted
+++ resolved
@@ -673,31 +673,19 @@
         self.doc_chapter_fn = LaTeXDocChapter
         self.doc_dir = settings.DOC_DIR
         self.doc_fn = LaTeXDoc
-<<<<<<< HEAD
-        self.doc_data_file = settings.get_doc_latex_data_path(should_be_readable=True)
-=======
         self.doc_data_file = settings.get_doctest_latex_data_path(
             should_be_readable=True
         )
->>>>>>> ad77ccfb
         self.doc_guide_section_fn = LaTeXDocGuideSection
         self.doc_part_fn = LaTeXDocPart
         self.doc_section_fn = LaTeXDocSection
         self.doc_subsection_fn = LaTeXDocSubsection
-<<<<<<< HEAD
-        self.latex_pcl_path = settings.DOC_LATEX_DATA_PCL
-=======
         self.doctest_latex_pcl_path = settings.DOCTEST_LATEX_DATA_PCL
->>>>>>> ad77ccfb
         self.parts = []
         self.parts_by_slug = {}
         self.title = "Overview"
 
-<<<<<<< HEAD
-        self.gather_doc_data()
-=======
         self.gather_doctest_data()
->>>>>>> ad77ccfb
 
     def latex(
         self,
