"""
This code is the LaTeX-specific part of the homegrown sphinx documentation.
FIXME: Ditch home-grown and lame parsing and hook into sphinx.
"""

import re
from typing import Optional

from mathics.doc.doc_entries import (
    CONSOLE_RE,
    DL_ITEM_RE,
    DL_RE,
    HYPERTEXT_RE,
    IMG_PNG_RE,
    IMG_RE,
    LATEX_RE,
    LIST_ITEM_RE,
    LIST_RE,
    MATHICS_RE,
    PYTHON_RE,
    QUOTATIONS_RE,
    REF_RE,
    SPECIAL_COMMANDS,
    DocTest,
    DocTests,
    DocText,
    DocumentationEntry,
    get_results_by_test,
    post_sub,
    pre_sub,
)
from mathics.doc.structure import (
    SUBSECTION_END_RE,
    SUBSECTION_RE,
    DocChapter,
    DocGuideSection,
    DocPart,
    DocSection,
    DocSubsection,
    Documentation,
    MathicsMainDocumentation,
    sorted_chapters,
)

# We keep track of the number of \begin{asy}'s we see so that
# we can association asymptote file numbers with where they are
# in the document
next_asy_number = 1

ITALIC_RE = re.compile(r"(?s)<(?P<tag>i)>(?P<content>.*?)</(?P=tag)>")

LATEX_ARRAY_RE = re.compile(
    r"(?s)\\begin\{testresult\}\\begin\{array\}\{l\}(.*?)"
    r"\\end\{array\}\\end\{testresult\}"
)
LATEX_CHAR_RE = re.compile(r"(?<!\\)(\^)")
LATEX_CONSOLE_RE = re.compile(r"\\console\{(.*?)\}")
LATEX_INLINE_END_RE = re.compile(r"(?s)(?P<all>\\lstinline'[^']*?'\}?[.,;:])")

LATEX_TEXT_RE = re.compile(
    r"(?s)\\text\{([^{}]*?(?:[^{}]*?\{[^{}]*?(?:[^{}]*?\{[^{}]*?\}[^{}]*?)*?"
    r"[^{}]*?\}[^{}]*?)*?[^{}]*?)\}"
)
LATEX_TESTOUT_RE = re.compile(
    r"(?s)\\begin\{(?P<tag>testmessage|testprint|testresult)\}"
    r"(?P<content>.*?)\\end\{(?P=tag)\}"
)

LATEX_TESTOUT_DELIM_RE = re.compile(r", ")

# The goal of the following pattern is to enclose the numbers included in
# expressions produced by tests between ```\allowbreak{}```. The pattern matches
# with negative numbers or positive numbers preceded by a space character.
# To avoid applying the replacement, what is needed if the number is part of a
# LaTeX parameter (for instance ```\includegraphics[width=5cm]{...}```)
# the space before the number must be avoided. For example,
# ```\includegraphics[width= 5cm]{...}``` must be rewritten as
# \includegraphics[width=\allowbreak{}5\allowbreak{}cm]{...} which is not a valid
# LaTeX command.
NUMBER_RE = re.compile(r"([ -])(\d*(?<!\.)\.\d+|\d+\.(?!\.)\d*|\d+)")
OUTSIDE_ASY_RE = re.compile(r"(?s)((?:^|\\end\{asy\}).*?(?:$|\\begin\{asy\}))")


def escape_latex_code(text) -> str:
    """Escape verbatim Mathics input"""

    text = escape_latex_output(text)
    escape_char = get_latex_escape_char(text)
    return "\\lstinline%s%s%s" % (escape_char, text, escape_char)


def escape_latex(text):
    """Escape documentation text"""

    def repl_python(match):
        return (
            r"""\begin{lstlisting}[style=python]
%s
\end{lstlisting}"""
            % match.group(1).strip()
        )

    text, post_substitutions = pre_sub(PYTHON_RE, text, repl_python)

    text = replace_all(
        text,
        [
            ("\\", "\\\\"),
            ("{", "\\{"),
            ("}", "\\}"),
            ("~", "\\~{ }"),
            ("&", "\\&"),
            ("%", "\\%"),
            ("#", "\\#"),
        ],
    )

    def repl(match):
        text = match.group(1)
        if text:
            text = replace_all(text, [("\\'", "'"), ("^", "\\^")])
            escape_char = get_latex_escape_char(text)
            text = LATEX_RE.sub(
                lambda m: "%s%s\\codevar{\\textit{%s}}%s\\lstinline%s"
                % (escape_char, m.group(1), m.group(2), m.group(3), escape_char),
                text,
            )
            if text.startswith(" "):
                text = r"\ " + text[1:]
            if text.endswith(" "):
                text = text[:-1] + r"\ "
            return "\\code{\\lstinline%s%s%s}" % (escape_char, text, escape_char)
        else:
            # treat double '' literally
            return "''"

    text = MATHICS_RE.sub(repl, text)

    text = LATEX_RE.sub(
        lambda m: "%s\\textit{%s}%s" % (m.group(1), m.group(2), m.group(3)), text
    )

    text = text.replace("\\\\'", "'")

    def repl_dl(match):
        text = match.group(1)
        text = DL_ITEM_RE.sub(
            lambda m: "\\%(tag)s{%(content)s}\n" % m.groupdict(), text
        )
        return "\\begin{definitions}%s\\end{definitions}" % text

    text = DL_RE.sub(repl_dl, text)

    def repl_list(match):
        tag = match.group("tag")
        content = match.group("content")
        content = LIST_ITEM_RE.sub(lambda m: "\\item %s\n" % m.group(1), content)
        env = "itemize" if tag == "ul" else "enumerate"
        return "\\begin{%s}%s\\end{%s}" % (env, content, env)

    text = LIST_RE.sub(repl_list, text)

    # FIXME: get this from MathicsScanner
    text = replace_all(
        text,
        [
            ("$", r"\$"),
            ("\00f1", r"\~n"),
            ("\u00e7", r"\c{c}"),
            ("\u00e9", r"\'e"),
            ("\u00ea", r"\^e"),
            ("\u03b3", r"$\gamma$"),
            ("\u03b8", r"$\theta$"),
            ("\u03bc", r"$\mu$"),
            ("\u03c0", r"$\pi$"),
            ("\u03d5", r"$\phi$"),
            ("\u2107", r"$\mathrm{e}$"),
            ("\u222b", r"\int"),
            ("\u2243", r"$\simeq$"),
            ("\u2026", r"$\dots$"),
            ("\u2260", r"$\ne$"),
            ("\u2264", r"$\le$"),
            ("\u2265", r"$\ge$"),
            ("\u22bb", r"$\oplus$"),  # The WL veebar-looking symbol isn't in AMSLaTeX
            ("\u22bc", r"$\barwedge$"),
            ("\u22bd", r"$\veebar$"),
            ("\u21d2", r"$\Rightarrow$"),
            ("\uf74c", r"d"),
        ],
    )

    def repl_char(match):
        char = match.group(1)
        return {
            "^": "$^\\wedge$",
        }[char]

    text = LATEX_CHAR_RE.sub(repl_char, text)

    def repl_img(match):
        src = match.group("src")
        title = match.group("title")
        label = match.group("label")
        return r"""\begin{figure*}[htp]
\centering
\includegraphics[width=\textwidth]{images/%(src)s}
\caption{%(title)s}
\label{%(label)s}
\end{figure*}""" % {
            "src": src,
            "title": title,
            "label": label,
        }

    text = IMG_RE.sub(repl_img, text)

    def repl_imgpng(match):
        src = match.group("src")
        return r"\includegraphics[scale=1.0]{images/%(src)s}" % {"src": src}

    text = IMG_PNG_RE.sub(repl_imgpng, text)

    def repl_ref(match):
        return r"figure \ref{%s}" % match.group("label")

    text = REF_RE.sub(repl_ref, text)

    def repl_quotation(match):
        return r"``%s''" % match.group(1)

    def repl_hypertext(match) -> str:
        tag = match.group("tag")
        content = match.group("content")
        #
        # Sometimes it happens that the URL does not
        # fit in 80 characters. Then, to avoid that
        # flake8 complains, and also to have a
        # nice and readable ASCII representation,
        # we would like to split the URL in several,
        # lines, having indentation spaces.
        #
        # The following line removes these extra
        # characters, which would spoil the URL,
        # producing a single line, space-free string.
        #
        content = content.replace(" ", "").replace("\n", "")
        if tag == "em":
            return r"\emph{%s}" % content
        elif tag == "url":
            text = match.group("text")
            if text is None:
                return "\\url{%s}" % content
            else:
                # If we have "/doc" as the beginning the URL link
                # then is is a link to a section
                # in this manual, so use "\ref" rather than "\href'.
                if content.find("/doc/") == 0:
                    slug = "/".join(content.split("/")[2:]).rstrip("/")
                    return "%s \\ref{%s}" % (text, latex_label_safe(slug))
                    slug = "/".join(content.split("/")[2:]).rstrip("/")
                    return "%s of section~\\ref{%s}" % (text, latex_label_safe(slug))
                else:
                    return "\\href{%s}{%s}" % (content, text)
                return "\\href{%s}{%s}" % (content, text)

    text = QUOTATIONS_RE.sub(repl_quotation, text)
    text = HYPERTEXT_RE.sub(repl_hypertext, text)

    def repl_console(match):
        tag = match.group("tag")
        content = match.group("content")
        content = content.strip()
        content = content.replace(r"\$", "$")
        if tag == "con":
            return "\\console{%s}" % content
        return "\\begin{lstlisting}\n%s\n\\end{lstlisting}" % content

    text = CONSOLE_RE.sub(repl_console, text)

    def repl_italic(match):
        content = match.group("content")
        return "\\emph{%s}" % content

    text = ITALIC_RE.sub(repl_italic, text)

    # def repl_asy(match):
    #     """
    #     Ensure \begin{asy} and \end{asy} are on their own line,
    #     but there shall be no extra empty lines
    #     """
    #     #tag = match.group(1)
    #     #return '\n%s\n' % tag
    #     #print "replace"
    #     return '\\end{asy}\n\\begin{asy}'
    # text = LATEX_BETWEEN_ASY_RE.sub(repl_asy, text)

    def repl_subsection(match):
        return "\n\\subsection{%s}\n" % match.group(1)

    text = SUBSECTION_RE.sub(repl_subsection, text)
    text = SUBSECTION_END_RE.sub("", text)

    for key, (xml, tex) in SPECIAL_COMMANDS.items():
        # "\" has been escaped already => 2 \
        text = text.replace("\\\\" + key, tex)

    text = post_sub(text, post_substitutions)

    return text


def escape_latex_output(text) -> str:
    """Escape Mathics output"""

    text = replace_all(
        text,
        [
            ("\\", "\\\\"),
            ("{", "\\{"),
            ("}", "\\}"),
            ("~", "\\~"),
            ("&", "\\&"),
            ("%", "\\%"),
            ("$", r"\$"),
            ("_", "\\_"),
        ],
    )
    return text


def get_latex_escape_char(text):
    for escape_char in ("'", "~", "@"):
        if escape_char not in text:
            return escape_char
    raise ValueError


def latex_label_safe(s: str) -> str:
    s = s.replace("\\$", "dollar-")
    s = s.replace("$", "dollar-")
    return s


def post_process_latex(result):
    """
    Some post-processing hacks of generated LaTeX code to handle linebreaks
    """

    WORD_SPLIT_RE = re.compile(r"(\s+|\\newline\s*)")

    def wrap_word(word):
        if word.strip() == r"\newline":
            return word
        return r"\text{%s}" % word

    def repl_text(match):
        text = match.group(1)
        if not text:
            return r"\text{}"
        words = WORD_SPLIT_RE.split(text)
        assert len(words) >= 1
        if len(words) > 1:
            text = ""
            index = 0
            while index < len(words) - 1:
                text += "%s%s\\allowbreak{}" % (
                    wrap_word(words[index]),
                    wrap_word(words[index + 1]),
                )
                index += 2
            text += wrap_word(words[-1])
        else:
            text = r"\text{%s}" % words[0]
        if not text:
            return r"\text{}"
        text = text.replace("><", r">}\allowbreak\text{<")
        return text

    def repl_out_delim(match):
        return ",\\allowbreak{} "

    def repl_number(match):
        guard = r"\allowbreak{}"
        inter_groups_pre = r"\,\discretionary{\~{}}{\~{}}{}"
        inter_groups_post = r"\discretionary{\~{}}{\~{}}{}"
        number = match.group(1) + match.group(2)
        parts = number.split(".")
        if len(number) <= 3:
            return number
        assert 1 <= len(parts) <= 2
        pre_dec = parts[0]
        groups = []
        while pre_dec:
            groups.append(pre_dec[-3:])
            pre_dec = pre_dec[:-3]
        pre_dec = inter_groups_pre.join(reversed(groups))
        if len(parts) == 2:
            post_dec = parts[1]
            groups = []
            while post_dec:
                groups.append(post_dec[:3])
                post_dec = post_dec[3:]
            post_dec = inter_groups_post.join(groups)
            result = pre_dec + "." + post_dec
        else:
            result = pre_dec
        return guard + result + guard

    def repl_array(match):
        content = match.group(1)
        lines = content.split("\\\\")
        content = "".join(
            r"\begin{dmath*}%s\end{dmath*}" % line for line in lines if line.strip()
        )
        return r"\begin{testresultlist}%s\end{testresultlist}" % content

    def repl_out(match):
        tag = match.group("tag")
        content = match.group("content")
        content = LATEX_TESTOUT_DELIM_RE.sub(repl_out_delim, content)
        content = NUMBER_RE.sub(repl_number, content)
        content = content.replace(r"\left[", r"\left[\allowbreak{}")
        return "\\begin{%s}%s\\end{%s}" % (tag, content, tag)

    def repl_inline_end(match):
        """Prevent linebreaks between inline code and sentence delimiters"""

        code = match.group("all")
        if code[-2] == "}":
            code = code[:-2] + code[-1] + code[-2]
        return r"\mbox{%s}" % code

    def repl_console(match):
        code = match.group(1)
        code = code.replace("/", r"/\allowbreak{}")
        return r"\console{%s}" % code

    def repl_nonasy(match):
        result = match.group(1)
        result = LATEX_TEXT_RE.sub(repl_text, result)
        result = LATEX_TESTOUT_RE.sub(repl_out, result)
        result = LATEX_ARRAY_RE.sub(repl_array, result)
        result = LATEX_INLINE_END_RE.sub(repl_inline_end, result)
        result = LATEX_CONSOLE_RE.sub(repl_console, result)
        return result

    return OUTSIDE_ASY_RE.sub(repl_nonasy, result)


def replace_all(text, pairs):
    for i, j in pairs:
        text = text.replace(i, j)
    return text


def strip_system_prefix(name):
    if name.startswith("System`"):
        stripped_name = name[len("System`") :]
        # don't return Private`sym for System`Private`sym
        if "`" not in stripped_name:
            return stripped_name
    return name


class LaTeXDocTest(DocTest):
    """
    DocTest formatting rules:

    * `>>` Marks test case; it will also appear as part of
           the documentation.
    * `#>` Marks test private or one that does not appear as part of
           the documentation.
    * `X>` Shows the example in the docs, but disables testing the example.
    * `S>` Shows the example in the docs, but disables testing if environment
           variable SANDBOX is set.
    * `=`  Compares the result text.
    * `:`  Compares an (error) message.
      `|`  Prints output.
    """

    def __init__(self, index, testcase, key_prefix=None):
        super().__init__(index, testcase, key_prefix)

    def __str__(self):
        return self.test

    def latex(self, doc_data: dict) -> str:
        """
        Produces the LaTeX-formatted fragment that corresponds the
        test sequence and results for a single Builtin that has been run.

        The key for doc_data is the part/chapter/section{/subsection} test number
        and the value contains Result object data turned into a dictionary.

        In particular, each test in the test sequence includes the, input test,
        the result produced and any additional error output.
        The LaTeX-formatted string fragment is returned.
        """
        if self.key is None:
            return ""
        output_for_key = doc_data.get(self.key, None)
        if output_for_key is None:
            output_for_key = get_results_by_test(self.test, self.key, doc_data)
        text = f"%% Test {'/'.join((str(x) for x in self.key))}\n"
        text += "\\begin{testcase}\n"
        text += "\\test{%s}\n" % escape_latex_code(self.test)

        results = output_for_key.get("results", [])
        for result in results:
            for out in result["out"]:
                kind = "message" if out["message"] else "print"
                text += "\\begin{test%s}%s\\end{test%s}" % (
                    kind,
                    escape_latex_output(out["text"]),
                    kind,
                )

            test_text = result["result"]
            if test_text:  # is not None and result['result'].strip():
                asy_count = test_text.count("\\begin{asy}")
                if asy_count >= 0:
                    global next_asy_number
                    text += f"%% mathics-{next_asy_number}.asy\n"
                    next_asy_number += asy_count

                text += "\\begin{testresult}%s\\end{testresult}" % result["result"]
        text += "\\end{testcase}"
        return text


class LaTeXDocumentationEntry(DocumentationEntry):
    """A class to hold our custom XML-like format.
    The `latex()` method can turn this into LaTeX.

    Mathics core also uses this in getting usage strings (`??`).
    """

    def __init__(self, doc_str: str, title: str, section: Optional[DocSection]):
        super().__init__(doc_str, title, section)

    def latex(self, doc_data: dict) -> str:
        """
        Return a LaTeX string representation for this object.
        """
        if len(self.items) == 0:
            if hasattr(self, "rawdoc") and len(self.rawdoc) != 0:
                # We have text but no tests
                return escape_latex(self.rawdoc)

        return "\n".join(
            item.latex(doc_data) for item in self.items if not item.is_private()
        )

    def _set_classes(self):
        """
        Tells to the initializator of DocumentationEntry
        the classes to be used to build the items.
        """
        self.docTest_collection_class = LaTeXDocTests
        self.docTest_class = LaTeXDocTest
        self.docText_class = LaTeXDocText


class LaTeXMathicsDocumentation(MathicsMainDocumentation):
    """
    Subclass of MathicsMainDocumentation which is able to
    produce a the documentation in LaTeX format.
    """

    def __init__(self):
        super().__init__()
        self.load_documentation_sources()

    def _set_classes(self):
        """
        This function tells to the initializator of
        MathicsMainDocumentation which classes must be used to
        create the different elements in the hierarchy.
        """
        self.chapter_class = LaTeXDocChapter
        self.doc_class = LaTeXDocumentationEntry
        self.guide_section_class = LaTeXDocGuideSection
        self.part_class = LaTeXDocPart
        self.section_class = LaTeXDocSection
        self.subsection_class = LaTeXDocSubsection

    def latex(
        self,
        doc_data: dict,
        quiet=False,
        filter_parts: Optional[str] = None,
        filter_chapters: Optional[str] = None,
        filter_sections: Optional[str] = None,
    ) -> str:
        """Render self as a LaTeX string and return that.

        `output` is not used here but passed along to the bottom-most
        level in getting expected test results.
        """
        seen_parts = set()
        parts_set = None
        if filter_parts is not None:
            parts_set = set(filter_parts.split(","))
        parts = []
        appendix = False
        for part in self.parts:
            if filter_parts:
                if part.title not in filter_parts:
                    continue
            seen_parts.add(part.title)
            text = part.latex(
                doc_data,
                quiet,
                filter_chapters=filter_chapters,
                filter_sections=filter_sections,
            )
            if part.is_appendix and not appendix:
                appendix = True
                text = "\n\\appendix\n" + text
            parts.append(text)
            if parts_set == seen_parts:
                break

        result = "\n\n".join(parts)
        result = post_process_latex(result)
        return result


class LaTeXDocChapter(DocChapter):
    def latex(
        self, doc_data: dict, quiet=False, filter_sections: Optional[str] = None
    ) -> str:
        """Render this Chapter object as LaTeX string and return that.

        ``output`` is not used here but passed along to the bottom-most
        level in getting expected test results.
        """
        if not quiet:
            print(f"Formatting Chapter {self.title}")
        intro = self.doc.latex(doc_data).strip()
        if intro:
            short = "short" if len(intro) < 300 else ""
            intro = "\\begin{chapterintro%s}\n%s\n\n\\end{chapterintro%s}" % (
                short,
                intro,
                short,
            )

        if self.part.is_reference:
            sort_section_function = sorted
        else:
            sort_section_function = lambda x: x

        chapter_sections = [
            ("\n\n\\chapter{%(title)s}\n\\chapterstart\n\n%(intro)s")
            % {"title": escape_latex(self.title), "intro": intro},
            "\\chaptersections\n",
            # ####################
<<<<<<< HEAD
            "\n\n".join(
                section.latex(doc_data, quiet)
                # Here we should use self.all_sections, but for some reason
                # guidesections are not properly loaded, duplicating
                # the load of subsections.
                for section in sorted(self.guide_sections)
                if not filter_sections or section.title in filter_sections
            ),
            # ###################
=======
>>>>>>> b5eeb1c3
            "\n\n".join(
                section.latex(doc_data, quiet)
                # Here we should use self.all_sections, but for some reason
                # guidesections are not properly loaded, duplicating
                # the load of subsections.
                for section in sorted(self.guide_sections)
                if not filter_sections or section.title in filter_sections
            ),
            # ###################
            "\n\n".join(
                section.latex(doc_data, quiet)
                # Here we should use self.all_sections, but for some reason
                # guidesections are not properly loaded, duplicating
                # the load of subsections.
                for section in sort_section_function(self.sections)
                if not filter_sections or section.title in filter_sections
            ),
            "\n\\chapterend\n",
        ]
        return "".join(chapter_sections)


class LaTeXDocPart(DocPart):
    def __init__(self, doc: "Documentation", title: str, is_reference: bool = False):
        self.chapter_class = LaTeXDocChapter
        super().__init__(doc, title, is_reference)

    def latex(
        self, doc_data: dict, quiet=False, filter_chapters=None, filter_sections=None
    ) -> str:
        """Render this Part object as LaTeX string and return that.

        `output` is not used here but passed along to the bottom-most
        level in getting expected test results.
        """
        if self.is_reference:
            chapter_fn = sorted_chapters
        else:
            chapter_fn = lambda x: x
        result = "\n\n\\part{%s}\n\n" % escape_latex(self.title) + (
            "\n\n".join(
                chapter.latex(doc_data, quiet, filter_sections=filter_sections)
                for chapter in chapter_fn(self.chapters)
                if not filter_chapters or chapter.title in filter_chapters
            )
        )
        if self.is_reference:
            result = "\n\n\\referencestart" + result
        return result


class LaTeXDocSection(DocSection):
    def __init__(
        self,
        chapter,
        title: str,
        text: str,
        operator,
        installed=True,
        in_guide=False,
        summary_text="",
    ):
        super().__init__(
            chapter, title, text, operator, installed, in_guide, summary_text
        )

    def latex(self, doc_data: dict, quiet=False) -> str:
        """Render this Section object as LaTeX string and return that.

        `output` is not used here but passed along to the bottom-most
        level in getting expected test results.
        """
        if not quiet:
            # The leading spaces help show chapter level.
            print(f"  Formatting Section {self.title}")
        title = escape_latex(self.title)
        if self.operator:
            title += " (\\code{%s})" % escape_latex_code(self.operator)
        index = (
            r"\index{%s}" % escape_latex(self.title)
            if self.chapter.part.is_reference
            else ""
        )
        content = self.doc.latex(doc_data)
        sections = "\n\n".join(section.latex(doc_data) for section in self.subsections)
        slug = f"{self.chapter.part.slug}/{self.chapter.slug}/{self.slug}"
        section_string = (
            "\n\n\\section{%s}{%s}\n" % (title, index)
            + "\n\\label{%s}" % latex_label_safe(slug)
            + "\n\\sectionstart\n\n"
            + f"{content}"
            # + ("\\addcontentsline{toc}{section}{%s}" % title)
            + sections
            + "\\sectionend"
        )
        return section_string


class LaTeXDocGuideSection(DocGuideSection):
    """An object for a Documented Guide Section.
    A Guide Section is part of a Chapter. "Colors" or "Special Functions"
    are examples of Guide Sections, and each contains a number of Sections.
    like NamedColors or Orthogonal Polynomials.
    """

    def __init__(
        self,
        chapter: LaTeXDocChapter,
        title: str,
        text: str,
        submodule,
        installed: bool = True,
    ):
        super().__init__(chapter, title, text, submodule, installed)

    def get_tests(self):
        # FIXME: The below is a little weird for Guide Sections.
        # Figure out how to make this clearer.
        # A guide section's subsection are Sections without the Guide.
        # it is *their* subsections where we generally find tests.
        for section in self.subsections:
            if not section.installed:
                continue
            for subsection in section.subsections:
                # FIXME we are omitting the section title here...
                if not subsection.installed:
                    continue
                for doctests in subsection.items:
                    yield doctests.get_tests()

    def latex(self, doc_data: dict, quiet=False) -> str:
        """Render this Guide Section object as LaTeX string and return that.

        `output` is not used here but passed along to the bottom-most
        level in getting expected test results.
        """
        if not quiet:
            # The leading spaces help show chapter level.
            print(f"  Formatting Guide Section {self.title}")
        intro = self.doc.latex(doc_data).strip()
        slug = f"{self.chapter.part.slug}/{self.chapter.slug}/{self.slug}"
        if intro:
            short = "short" if len(intro) < 300 else ""
            intro = "\\begin{guidesectionintro%s}\n%s\n\n\\end{guidesectionintro%s}" % (
                short,
                intro,
                short,
            )
        guide_sections = [
            (
<<<<<<< HEAD
                "\n\n\\section{%(title)s}\n\\sectionstart\n\n%(intro)s"
=======
                "\n\n\\section{%(title)s}\n\\label{%(label)s}\n\\sectionstart\n\n%(intro)s"
>>>>>>> b5eeb1c3
                # "\\addcontentsline{toc}{section}{%(title)s}"
            )
            % {
                "title": escape_latex(self.title),
                "label": latex_label_safe(slug),
                "intro": intro,
            },
            "\n\n".join(section.latex(doc_data) for section in self.subsections),
        ]
        return "".join(guide_sections)


class LaTeXDocSubsection(DocSubsection):
    """An object for a Documented Subsection.
    A Subsection is part of a Section.
    """

    def __init__(
        self,
        chapter,
        section,
        title,
        text,
        operator=None,
        installed=True,
        in_guide=False,
        summary_text="",
    ):
        """
        Information that goes into a subsection object. This can be a written text, or
        text extracted from the docstring of a builtin module or class.

        About some of the parameters...

        Some subsections are contained in a grouping module and need special work to
        get the grouping module name correct.

        For example the Chapter "Colors" is a module so the docstring text for it is in
        mathics/builtin/colors/__init__.py . In mathics/builtin/colors/named-colors.py we have
        the "section" name for the class Read (the subsection) inside it.
        """
        super().__init__(
            chapter, section, title, text, operator, installed, in_guide, summary_text
        )

    def latex(self, doc_data: dict, quiet=False, chapters=None) -> str:
        """Render this Subsection object as LaTeX string and return that.

        `output` is not used here but passed along to the bottom-most
        level in getting expected test results.
        """
        if not quiet:
            # The leading spaces help show chapter, and section nesting level.
            print(f"    Formatting Subsection Section {self.title}")

        title = escape_latex(self.title)
        if self.operator:
            title += " (\\code{%s})" % escape_latex_code(self.operator)
        index = (
            r"\index{%s}" % escape_latex(self.title)
            if self.chapter.part.is_reference
            else ""
        )
        content = self.doc.latex(doc_data)
        slug = f"{self.chapter.part.slug}/{self.chapter.slug}/{self.section.slug}/{self.slug}"

        section_string = (
            "\n\n\\subsection{%(title)s}%(index)s\n"
            + "\n\\label{%s}" % latex_label_safe(slug)
            + "\n\\subsectionstart\n\n%(content)s"
            #  "\\addcontentsline{toc}{subsection}{%(title)s}"
            "%(sections)s"
            "\\subsectionend"
        ) % {
            "title": title,
            "index": index,
            "content": content,
            "sections": "\n\n".join(
                section.latex(doc_data, quiet) for section in self.subsections
            ),
        }
        return section_string


class LaTeXDocTests(DocTests):
    def latex(self, doc_data: dict) -> str:
        if len(self.tests) == 0:
            return "\n"

        testLatexStrings = [
            test.latex(doc_data) for test in self.tests if not test.private
        ]
        testLatexStrings = [t for t in testLatexStrings if len(t) > 1]
        if len(testLatexStrings) == 0:
            return "\n"

        return "\\begin{tests}%%\n%s%%\n\\end{tests}" % ("%\n".join(testLatexStrings))


class LaTeXDocText(DocText):
    """
    Class to hold some (non-test) LaTeX text.
    """

    def latex(self, doc_data: dict) -> str:
        """Escape the text as LaTeX and return that string."""
        return escape_latex(self.text)<|MERGE_RESOLUTION|>--- conflicted
+++ resolved
@@ -656,18 +656,6 @@
             % {"title": escape_latex(self.title), "intro": intro},
             "\\chaptersections\n",
             # ####################
-<<<<<<< HEAD
-            "\n\n".join(
-                section.latex(doc_data, quiet)
-                # Here we should use self.all_sections, but for some reason
-                # guidesections are not properly loaded, duplicating
-                # the load of subsections.
-                for section in sorted(self.guide_sections)
-                if not filter_sections or section.title in filter_sections
-            ),
-            # ###################
-=======
->>>>>>> b5eeb1c3
             "\n\n".join(
                 section.latex(doc_data, quiet)
                 # Here we should use self.all_sections, but for some reason
@@ -818,11 +806,7 @@
             )
         guide_sections = [
             (
-<<<<<<< HEAD
-                "\n\n\\section{%(title)s}\n\\sectionstart\n\n%(intro)s"
-=======
                 "\n\n\\section{%(title)s}\n\\label{%(label)s}\n\\sectionstart\n\n%(intro)s"
->>>>>>> b5eeb1c3
                 # "\\addcontentsline{toc}{section}{%(title)s}"
             )
             % {
