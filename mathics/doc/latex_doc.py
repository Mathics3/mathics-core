--- conflicted
+++ resolved
@@ -674,37 +674,6 @@
 
 class LaTeXMathicsDocumentation(Documentation):
     def __init__(self):
-<<<<<<< HEAD
-        super().__init__()
-
-        self.doc_data_file = settings.get_doctest_latex_data_path(
-            should_be_readable=True
-        )
-        self.doc_class = LaTeXDoc
-        self.guide_section_class = LaTeXDocGuideSection
-        self.part_class = LaTeXDocPart
-        self.chapter_class = LaTeXDocChapter
-        self.section_class = LaTeXDocSection
-        self.subsection_class = LaTeXDocSubsection
-
-        # self.doc_fn = LaTeXDoc
-        # self.doc_guide_section_fn = LaTeXDocGuideSection
-        # self.doc_part_fn = LaTeXDocPart
-        # self.doc_chapter_fn = LaTeXDocChapter
-        # self.doc_section_fn = LaTeXDocSection
-        # self.doc_subsection_fn = LaTeXDocSubsection
-
-        # Already defined in `Documentation`
-        # self.doc_dir = settings.DOC_DIR
-        # self.parts = []
-        # self.parts_by_slug = {}
-        # self.title = "Overview"
-
-        # File with the results of the tests.
-        self.doctest_latex_pcl_path = settings.DOCTEST_LATEX_DATA_PCL
-        # Load the doctests data
-        self.gather_doctest_data()
-=======
         self.chapter_class = LaTeXDocChapter
         self.doc_dir = settings.DOC_DIR
         self.doc_class = LaTeXDocumentationEntry
@@ -721,7 +690,7 @@
         self.title = "Overview"
 
         self.load_documentation_sources()
->>>>>>> d1a1214b
+
 
     def latex(
         self,
@@ -901,33 +870,9 @@
         submodule,
         installed: bool = True,
     ):
-<<<<<<< HEAD
-        self.chapter = chapter
-        self.doc = LaTeXDoc(text, title, self)
-        self.in_guide = False
-        self.installed = installed
-        self.section = submodule
-        self.slug = slugify(title)
-        self.subsections = []
-        self.subsections_by_slug = {}
-        self.title = title
-
-        # FIXME: Sections never are operators. Subsections can have
-        # operators though.  Fix up the view and searching code not to
-        # look for the operator field of a section.
-        self.operator = False
-
-        if text.count("<dl>") != text.count("</dl>"):
-            raise ValueError(
-                "Missing opening or closing <dl> tag in "
-                "{} documentation".format(title)
-            )
-        # print("YYY Adding section", title)
-        chapter.sections_by_slug[self.slug] = self
-=======
         super().__init__(chapter, title, text, submodule, installed)
         self.doc = LaTeXDocumentationEntry(text, title, self)
->>>>>>> d1a1214b
+
 
     def get_tests(self):
         # FIXME: The below is a little weird for Guide Sections.
@@ -1082,10 +1027,6 @@
     Class to hold some (non-test) LaTeX text.
     """
 
-<<<<<<< HEAD
-    def latex(self, doc_data) -> str:
-=======
     def latex(self, doc_data: dict) -> str:
->>>>>>> d1a1214b
         """Escape the text as LaTeX and return that string."""
         return escape_latex(self.text)