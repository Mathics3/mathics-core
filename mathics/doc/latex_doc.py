--- conflicted
+++ resolved
@@ -3,17 +3,18 @@
 FIXME: Ditch this and hook into sphinx.
 """
 
-<<<<<<< HEAD
-=======
 import os
 import os.path as osp
->>>>>>> 07931eb0
 import re
-from os import getenv
-
-from mathics import settings
+from os import getenv, listdir
+from types import ModuleType
+
+from mathics import builtin, settings
+from mathics.builtin.base import check_requires_list
 from mathics.core.evaluation import Message, Print
+from mathics.core.util import IS_PYPY
 from mathics.doc.common_doc import (
+    CHAPTER_RE,
     CONSOLE_RE,
     DL_ITEM_RE,
     DL_RE,
@@ -28,6 +29,7 @@
     PYTHON_RE,
     QUOTATIONS_RE,
     REF_RE,
+    SECTION_RE,
     SPECIAL_COMMANDS,
     SUBSECTION_END_RE,
     SUBSECTION_RE,
@@ -39,17 +41,16 @@
     DocTests,
     DocText,
     Documentation,
+    MathicsMainDocumentation,
     XMLDoc,
     _replace_all,
+    filter_comments,
     gather_tests,
-<<<<<<< HEAD
-    get_results_by_test,
-=======
     get_doc_name_from_module,
     get_module_doc,
->>>>>>> 07931eb0
     post_sub,
     pre_sub,
+    skip_module_doc,
     sorted_chapters,
 )
 from mathics.doc.utils import slugify
@@ -612,15 +613,6 @@
                 + "\n"
             )
 
-<<<<<<< HEAD
-            test_text = result["result"]
-            if test_text:  # is not None and result['result'].strip():
-                asy_count = test_text.count("\\begin{asy}")
-                if asy_count >= 0:
-                    global next_asy_number
-                    text += f"%% mathics-{next_asy_number}.asy\n"
-                    next_asy_number += asy_count
-=======
         # Next output expression-result info.
         test_result_text = result_dict["result"]
         if test_result_text:  # is not None and result['result'].strip():
@@ -637,7 +629,6 @@
             else:
                 # Add in expression evaluation output
                 text += "\\begin{testresult}%s\\end{testresult}" % result_dict["result"]
->>>>>>> 07931eb0
 
         text += "\\end{testcase}"
         return text
@@ -723,19 +714,15 @@
         )
 
 
-<<<<<<< HEAD
-class LaTeXMathicsDocumentation(Documentation):
+class LaTeXMathicsMainDocumentation(MathicsMainDocumentation):
     def __init__(self, want_sorting=False):
-        self.doc_chapter_fn = LaTeXDocChapter
-=======
-class LaTeXMathicsMainDocumentation(MathicsMainDocumentation):
-    def __init__(self):
->>>>>>> 07931eb0
-        self.doc_dir = settings.DOC_DIR
-        self.doc_fn = LaTeXDoc
+
         self.doc_data_file = settings.get_doctest_latex_data_path(
             should_be_readable=True
         )
+        self.doc_dir = settings.DOC_DIR
+        self.latex_file = settings.DOC_LATEX_FILE
+        self.doc_fn = LaTeXDoc
         self.doc_guide_section_fn = LaTeXDocGuideSection
         self.doc_part_fn = LaTeXDocPart
         self.doc_section_fn = LaTeXDocSection
@@ -743,11 +730,53 @@
         self.doctest_latex_pcl_path = settings.DOCTEST_LATEX_DATA_PCL
         self.parts = []
         self.parts_by_slug = {}
+        self.pymathics_doc_loaded = False
         self.title = "Overview"
-
-<<<<<<< HEAD
-        self.gather_doctest_data()
-=======
+        files = listdir(self.doc_dir)
+        files.sort()
+        appendix = []
+
+        for file in files:
+            part_title = file[2:]
+            if part_title.endswith(".mdoc"):
+                part_title = part_title[: -len(".mdoc")]
+                part = LaTeXDocPart(self, part_title)
+                text = open(osp.join(self.doc_dir, file), "rb").read().decode("utf8")
+                text = filter_comments(text)
+                chapters = CHAPTER_RE.findall(text)
+                for title, text in chapters:
+                    chapter = LaTeXDocChapter(part, title)
+                    text += '<section title=""></section>'
+                    sections = SECTION_RE.findall(text)
+                    for pre_text, title, text in sections:
+                        if title:
+                            section = LaTeXDocSection(
+                                chapter, title, text, operator=None, installed=True
+                            )
+                            chapter.sections.append(section)
+                            subsections = SUBSECTION_RE.findall(text)
+                            for subsection_title in subsections:
+                                subsection = LaTeXDocSubsection(
+                                    chapter,
+                                    section,
+                                    subsection_title,
+                                    text,
+                                )
+                                section.subsections.append(subsection)
+                                pass
+                            pass
+                        else:
+                            section = None
+                        if not chapter.doc:
+                            chapter.doc = LaTeXDoc(pre_text, title, section)
+
+                    part.chapters.append(chapter)
+                if file[0].isdigit():
+                    self.parts.append(part)
+                else:
+                    part.is_appendix = True
+                    appendix.append(part)
+
         for title, modules, builtins_by_module, start in [
             (
                 "Reference of Built-in Symbols",
@@ -761,12 +790,14 @@
 
             builtin_part = LaTeXDocPart(self, title, is_reference=start)
             modules_seen = set()
-            module_collection_fn = lambda x: sorted(
-                modules,
-                key=lambda module: module.sort_order
-                if hasattr(module, "sort_order")
-                else module.__name__,
-            )
+
+            def module_collection_fn(x):
+                return sorted(
+                    modules,
+                    key=lambda module: module.sort_order
+                    if hasattr(module, "sort_order")
+                    else module.__name__,
+                )
 
             for module in module_collection_fn(modules):
                 if skip_module_doc(module, modules_seen):
@@ -795,12 +826,13 @@
                         if isinstance(value, ModuleType)
                     ]
 
-                    sorted_submodule = lambda x: sorted(
-                        submodules,
-                        key=lambda submodule: submodule.sort_order
-                        if hasattr(submodule, "sort_order")
-                        else submodule.__name__,
-                    )
+                    def sorted_submodule(tuple_submodules: tuple):
+                        return sorted(
+                            tuple_submodules,
+                            key=lambda submodule: submodule.sort_order
+                            if hasattr(submodule, "sort_order")
+                            else submodule.__name__,
+                        )
 
                     # Add sections in the guide section...
                     for submodule in sorted_submodule(submodules):
@@ -943,7 +975,6 @@
             in_guide=in_guide,
         )
         section.subsections.append(subsection)
->>>>>>> 07931eb0
 
     def latex(
         self,
@@ -994,7 +1025,10 @@
         if self.is_reference:
             chapter_fn = sorted_chapters
         else:
-            chapter_fn = lambda x: x
+
+            def chapter_fn(x):
+                return x
+
         result = "\n\n\\part{%s}\n\n" % escape_latex(self.title) + (
             "\n".join(
                 chapter.latex(doc_data, quiet, filter_sections=filter_sections)
