"""
Documentation entries and doctests

This module contains the objects representing the entries in the documentation
system, and the functions used to parse docstrings into these objects.


"""

import logging
import re
from abc import ABC
from os import getenv
from typing import TYPE_CHECKING, Callable, Dict, List, Optional, Sequence, Tuple

from mathics.core.evaluation import Message, Print, _Out

if TYPE_CHECKING:
    from mathics.doc.structure import DocSection

# Used for getting test results by test expression and chapter/section information.
test_result_map: Dict[tuple, list] = {}


# These are all the XML/HTML-like tags that documentation supports.
ALLOWED_TAGS = (
    "dl",
    "dd",
    "dt",
    "em",
    "url",
    "ul",
    "i",
    "ol",
    "li",
    "con",
    "console",
    "img",
    "imgpng",
    "ref",
    "subsection",
)
ALLOWED_TAGS_RE = dict(
    (allowed, re.compile("&lt;(%s.*?)&gt;" % allowed)) for allowed in ALLOWED_TAGS
)

# This string is used, so we can indicate a trailing blank at the end of a line by
# adding this string to the end of the line which gets stripped off.
# Some editors and formatters like to strip off trailing blanks at the ends of lines.
END_LINE_SENTINAL = "#<--#"

# The regular expressions below (strings ending with _RE
# pull out information from docstring or text in a file. Ghetto parsing.

CONSOLE_RE = re.compile(r"(?s)<(?P<tag>con|console)>(?P<content>.*?)</(?P=tag)>")
DL_ITEM_RE = re.compile(
    r"(?s)<(?P<tag>d[td])>(?P<content>.*?)(?:</(?P=tag)>|)\s*(?:(?=<d[td]>)|$)"
)
DL_RE = re.compile(r"(?s)<dl>(.*?)</dl>")
HYPERTEXT_RE = re.compile(
    r"(?s)<(?P<tag>em|url)>(\s*:(?P<text>.*?):\s*)?(?P<content>.*?)</(?P=tag)>"
)
IMG_PNG_RE = re.compile(
    r'<imgpng src="(?P<src>.*?)" title="(?P<title>.*?)" label="(?P<label>.*?)">'
)
IMG_RE = re.compile(
    r'<img src="(?P<src>.*?)" title="(?P<title>.*?)" label="(?P<label>.*?)">'
)
# Preserve space before and after in-line code variables.
LATEX_RE = re.compile(r"(\s?)\$(\w+?)\$(\s?)")

LATEX_DISPLAY_EQUATION_RE = re.compile(r"(?m)(?<!\\)\$\$([\s\S]+?)(?<!\\)\$\$")
LATEX_INLINE_EQUATION_RE = re.compile(r"(?m)(?<!\\)\$([\s\S]+?)(?<!\\)\$")
LATEX_HREF_RE = re.compile(r"(?s)\\href\{(?P<content>.*?)\}\{(?P<text>.*?)\}")
LATEX_URL_RE = re.compile(r"(?s)\\url\{(?P<content>.*?)\}")


LIST_ITEM_RE = re.compile(r"(?s)<li>(.*?)(?:</li>|(?=<li>)|$)")
LIST_RE = re.compile(r"(?s)<(?P<tag>ul|ol)>(?P<content>.*?)</(?P=tag)>")
MATHICS_RE = re.compile(r"(?<!\\)\'(.*?)(?<!\\)\'")

PYTHON_RE = re.compile(r"(?s)<python>(.*?)</python>")
QUOTATIONS_RE = re.compile(r"\"([\w\s,]*?)\"")
REF_RE = re.compile(r'<ref label="(?P<label>.*?)">')
SPECIAL_COMMANDS = {
    "LaTeX": (r"<em>LaTeX</em>", r"\LaTeX{}"),
    "Mathematica": (
        r"<em>Mathematica</em>&reg;",
        r"\emph{Mathematica}\textregistered{}",
    ),
    "Mathics": (r"<em>Mathics3</em>", r"\emph{Mathics3}"),
    "Mathics3": (r"<em>Mathics3</em>", r"\emph{Mathics3}"),
    "Sage": (r"<em>Sage</em>", r"\emph{Sage}"),
    "Wolfram": (r"<em>Wolfram</em>", r"\emph{Wolfram}"),
    "skip": (r"<br /><br />", r"\bigskip"),
}


TESTCASE_RE = re.compile(
    r"""(?mx)^  # re.MULTILINE (multi-line match)
                # and re.VERBOSE (readable regular expressions
        ((?:.|\n)*?)
        ^\s*([>#SX])>[ ](.*)  # test-code indicator
        ((?:\n\s*(?:[:|=.][ ]|\.).*)*)  # test-code results"""
)
TESTCASE_OUT_RE = re.compile(r"^\s*([:|=])(.*)$")


def get_results_by_test(test_expr: str, full_test_key: list, doc_data: dict) -> dict:
    """
    Sometimes test numbering is off, either due to bugs or changes since the
    data was read.

    Here, we compensate for this by looking up the test by its chapter and section name
    portion stored in `full_test_key` along with the and the test expression data
    stored in `test_expr`.

    This new key is looked up in `test_result_map` its value is returned.

    `doc_data` is only first time this is called to populate `test_result_map`.
    """

    # Strip off the test index form new key with this and the test string.
    # Add to any existing value for that "result". This is now what we want to
    # use as a tee in test_result_map to look for.
    test_section = list(full_test_key)[:-1]
    search_key = tuple(test_section)

    if not test_result_map:
        # Populate test_result_map from doc_data
        for key, result in doc_data.items():
            test_section = list(key)[:-1]
            new_test_key = tuple(test_section)
            next_result = test_result_map.get(new_test_key, None)
            if next_result is None:
                next_result = [result]
            else:
                next_result.append(result)

            test_result_map[new_test_key] = next_result

    results = test_result_map.get(search_key, None)
    result = {}
    if results:
        for result_candidate in results:
            if result_candidate["query"] == test_expr:
                if result:
                    # Already found something
                    logging.warning(
                        f"Warning, multiple results appear under {search_key}."
                    )
                    return {}

                result = result_candidate

    return result


def filter_comments(doc: str) -> str:
    """Remove docstring documentation comments. These are lines
    that start with ##"""
    return "\n".join(
        line for line in doc.splitlines() if not line.lstrip().startswith("##")
    )


POST_SUBSTITUTION_TAG = "_POST_SUBSTITUTION%d_"


def pre_sub(
    regexp, text: str, repl_func: Callable, prev_subst: Tuple = tuple()
) -> Tuple[str, Tuple]:
    """apply substitutions previous to parse the text"""
    post_substitutions: List[str] = list(prev_subst)

    def repl_pre(match):
        repl = repl_func(match)
        index = len(post_substitutions)
        post_substitutions.append(repl)
        return POST_SUBSTITUTION_TAG % index

    text = regexp.sub(repl_pre, text)

    return text, tuple(post_substitutions)


def post_sub(text: str, post_substitutions: Tuple) -> str:
    """apply substitutions after parsing the doctests."""
    for index, sub in enumerate(post_substitutions):
        text = text.replace(POST_SUBSTITUTION_TAG % index, sub)
    return text


def parse_docstring_to_DocumentationEntry_items(
    doc: str,
    test_collection_constructor: Callable,
    test_case_constructor: Callable,
    text_constructor: Callable,
    key_part=None,
) -> List["DocumentationEntry"]:
    """
    This parses string `doc` (using regular expressions) into Python objects.
    The function returns a list of ``DocText`` and ``DocTests`` objects which
    are contained in a ``DocumentationElement``.

    test_collection_constructor() is the class constructor call to create an
    object for the test collection.
    Each test is created via test_case_constructor().
    Text within the test is stored via text_constructor.
    """
    # This function is used to populate a ``DocumentEntry`` element, that
    # in principle is not associated to any container
    # (``DocChapter``/``DocSection``/``DocSubsection``)
    # of the documentation system.
    #
    # The ``key_part`` parameter was used to set the ``key`` of the
    # ``DocTest`` elements. This attribute
    # should be set just after the  ``DocumentationEntry`` (
    # to which the tests belongs) is associated
    # to a container, by calling  ``container.set_parent_path``.
    # However, the parameter is still used in MathicsDjango, so let's
    # keep it and discard its value.
    #
    if key_part:
        logging.warning("``key_part`` is deprecated. Its value is discarded.")

    # Remove commented lines.
    doc = filter_comments(doc)

    # pre-substitute Python code because it might contain tests
    doc, post_substitutions = pre_sub(
        PYTHON_RE, doc, lambda m: "<python>%s</python>" % m.group(1)
    )

    # HACK: Artificially construct a last testcase to get the "intertext"
    # after the last (real) testcase. Ignore the test, of course.
    doc += "\n >> test\n = test"
    testcases = TESTCASE_RE.findall(doc)

    tests = None
    items = []
    for index, test_case in enumerate(testcases):
        testcase = list(test_case)
        text = testcase.pop(0).strip()
        if text:
            if tests is not None:
                items.append(tests)
                tests = None
            text = post_sub(text, post_substitutions)
            # Remove line breaks
            text = re.sub(r" \\\n[ ]*", r" ", text)
            text = re.sub(r"\\\n[ ]*", r" ", text)
            items.append(text_constructor(text))
            tests = None
        if index < len(testcases) - 1:
            test = test_case_constructor(index, testcase, None)
            if tests is None:
                tests = test_collection_constructor()
            tests.tests.append(test)

    # If the last block in the loop was not a Text block, append the
    # last set of tests.
    if tests is not None:
        items.append(tests)
        tests = None
    return items


class BaseDocElement(ABC):
    """Base class for elements of the documentation system."""

<<<<<<< HEAD
    @property
    def parent(self):
        "the container where the element is"
        raise NotImplementedError

    @parent.setter
    def parent(self, value):
        "the container where the section is"
        raise TypeError("parent is a read-only property")

=======
>>>>>>> aa326a49
    def get_ancestors(self) -> list:
        """
        Get a list of the DocElements such that
        each element is the parent of the following.
        """
        ancestors = []
        parent = self.parent
        while isinstance(parent, BaseDocElement):
            ancestors.append(parent)
            parent = parent.parent

        ancestors = ancestors[::-1]
        return ancestors

    def get_children(self) -> list:
        raise NotImplementedError

<<<<<<< HEAD
=======
    @property
    def parent(self):
        "the container where the element is"
        raise NotImplementedError

    @parent.setter
    def parent(self, value):
        "the container where the section is"
        raise TypeError("parent is a read-only property")

>>>>>>> aa326a49

class DocTest:
    """
    Class to hold a single doctest.

    DocTest formatting rules:

    * `>>` Marks test case; it will also appear as part of
           the documentation.
    * `#>` Marks test private or one that does not appear as part of
           the documentation.
    * `X>` Shows the example in the docs, but disables testing the example.
    * `S>` Shows the example in the docs, but disables testing if environment
           variable SANDBOX is set.
    * `=`  Compares the result text.
    * `:`  Compares an (error) message.
      `|`  Prints output.
    """

    index: int
    outs: List[_Out]
    test: str
    result: str
    private: bool
    ignore: bool
    _key: Optional[tuple]

    def __init__(
        self,
        index: int,
        testcase: List[str],
        key_prefix: Optional[tuple] = None,
    ):
        def strip_sentinal(line: str):
            """Remove END_LINE_SENTINAL from the end of a line if it appears.

            Some editors like to strip blanks at the end of a line.
            Since the line ends in END_LINE_SENTINAL which isn't blank,
            any blanks that appear before will be preserved.

            Some tests require some lines to be blank or entry because
            Mathics3 output can be that way
            """
            if line.endswith(END_LINE_SENTINAL):
                line = line[: -len(END_LINE_SENTINAL)]

            # Also remove any remaining trailing blanks since that
            # seems *also* what we want to do.
            return line.strip()

        self.index = index
        self.outs: List[_Out] = []
        result_value = None

        # Private test cases are executed, but NOT shown as part of the docs
        self.private = testcase[0] == "#"

        # Ignored test cases are NOT executed, but shown as part of the docs
        # Sandboxed test cases are NOT executed if environment SANDBOX is set
        if testcase[0] == "X" or (testcase[0] == "S" and getenv("SANDBOX", False)):
            self.ignore = True
            # substitute '>' again so we get the correct formatting
            testcase[0] = ">"
        else:
            self.ignore = False

        self.test = strip_sentinal(testcase[1])
        self._key = key_prefix + (index,) if key_prefix else None

        outs = testcase[2].splitlines()
        for line in outs:
            line = strip_sentinal(line)
            if line:
                if line.startswith("."):
                    text = line[1:]
                    if text.startswith(" "):
                        text = text[1:]
                    text = "\n" + text
                    if result_value is not None:
                        result_value += text
                    elif self.outs:
                        self.outs[-1].text += text
                    continue

                match = TESTCASE_OUT_RE.match(line)
                if not match:
                    continue
                symbol, text = match.group(1), match.group(2)
                text = text.strip()
                if symbol == "=":
                    result_value = text
                elif symbol == ":":
                    self.outs.append(Message("", "", text))
                elif symbol == "|":
                    self.outs.append(Print(text))
        self.result = result_value or ""

    def __str__(self) -> str:
        return self.test

    def compare(self, result: Optional[str], out: tuple = tuple()) -> bool:
        """
        Performs a doctest comparison between ``result`` and ``wanted`` and returns
        True if the test should be considered a success.
        """
        return self.compare_result(result) and self.compare_out(out)

<<<<<<< HEAD
    def compare_result(self, result: Optional[str]):
        """Compare a result with the expected result"""
        wanted = self.result
        # Check result
        if wanted in ("...", result):
            return True

        if result is None:
            return wanted == ""

        result_list = result.splitlines()
        wanted_list = wanted.splitlines()
        if result_list == [] and wanted_list == ["#<--#"]:
            return True

        if len(result_list) != len(wanted_list):
            return False

        for res, want in zip(result_list, wanted_list):
            wanted_re = re.escape(want.strip())
            wanted_re = wanted_re.replace("\\.\\.\\.", ".*?")
            wanted_re = f"^{wanted_re}$"
            if not re.match(wanted_re, res.strip()):
                return False
        return True

=======
>>>>>>> aa326a49
    def compare_out(self, outs: tuple = tuple()) -> bool:
        """Compare messages and warnings produced during the evaluation of
        the test with the expected messages and warnings."""
        # Check out
        wanted_outs = self.outs
        if len(wanted_outs) == 1 and wanted_outs[0].text == "...":
            # If we have ... don't check
            return True
        if len(outs) != len(wanted_outs):
            # Mismatched number of output lines, and we don't have "..."
            return False

        # Python 3.13 replaces tabs by a single space in docstrings.
        # In doctests we replace tabs by sequences of four spaces.
        def tabs_to_spaces(val):
            return val.text.replace("\t", 4 * " ")

        # Need to check all output line by line
        for got, wanted in zip(outs, wanted_outs):
            if wanted.text == "...":
                return True
            if not tabs_to_spaces(got) == tabs_to_spaces(wanted):
                return False

        return True

    def compare_result(self, result: Optional[str]):
        """Compare a result with the expected result"""
        wanted = self.result
        # Check result
        if wanted in ("...", result):
            return True

        if result is None:
            return wanted == ""

        result_list = result.splitlines()
        wanted_list = wanted.splitlines()
        if result_list == [] and wanted_list == ["#<--#"]:
            return True

        if len(result_list) != len(wanted_list):
            return False

        for res, want in zip(result_list, wanted_list):
            wanted_re = re.escape(want.strip())
            wanted_re = wanted_re.replace("\\.\\.\\.", ".*?")
            wanted_re = f"^{wanted_re}$"
            if not re.match(wanted_re, res.strip()):
                return False
        return True

    @property
    def key(self):
        """key identifier of the test"""
        return self._key if hasattr(self, "_key") else None

    @key.setter
    def key(self, value):
        """setter for the key identifier of the test"""
        assert self.key is None
        self._key = value
        return self._key

    def rst(self, test_data=None) -> str:
        result = ">>> " + self.test + "\n"
        test_result = self.result
        if test_result == "":
            return result

        result += "  = " + "\n    ".join(line for line in test_result.split("\n"))
        # TODO, use the result stored in test_data.
        return result


class DocTests:
    """
    A bunch of consecutive ``DocTest`` objects extracted from a Builtin docstring.
    """

    def __init__(self):
        self.tests = []
        self.text = ""

    def __str__(self) -> str:
        return "\n".join(str(test) for test in self.tests)

    def get_tests(self) -> list:
        """
        Returns lists test objects.
        """
        return self.tests

    # def is_private(self) -> bool:
    #     """Returns True if this test is "private" not supposed to be visible as example documentation."""
    #     return all(test.private for test in self.tests)

<<<<<<< HEAD
    def __str__(self) -> str:
        return "\n".join(str(test) for test in self.tests)

    def rst(self, test_data=None) -> str:
        return "\n" + "\n".join(test.rst(test_data) for test in self.get_tests()) + "\n"

=======
>>>>>>> aa326a49
    def test_indices(self) -> List[int]:
        """indices of the tests"""
        return [test.index for test in self.tests]


class DocText:
    """
    Class to hold some (non-test) text.

    Some of the kinds of tags you may find here are showing in global ALLOWED_TAGS.
    Some text may be marked with surrounding "$" or "'".

    The code here however does not make use of any of the tagging.

    """

    def __init__(self, text):
        self.text = text

    def __str__(self) -> str:
        return self.text

    def get_tests(self) -> list:
        """
        Return tests in a DocText item - there never are any.
        """
        return []

    # def is_private(self) -> bool:
    #     """the test is private, meaning that it will not be included in the
    #     documentation, but tested in the doctest cycle."""
    #     return False

    def rst(self, test_data=None) -> str:
        """ReStructuredText version of the documentation entry text"""
        item = str(self.text)
        item = "\n".join(line.strip() for line in item.split("\n"))

        item = item.replace(r"\'", "_SIMPLEQUOTE_")
        item = item.replace(r"\$", "_DOLARSYMBOL_")
        item = item.replace(r"'", "")

        def repl_hypertext(match) -> str:
            tag = match.group("tag")
            content = match.group("content")
            if tag == "em":
                return f"`<{content}>`_"

            text = match.group("text")
            return f"`{text} <{content}>`_"

        item = HYPERTEXT_RE.sub(repl_hypertext, item)

        def repl_display_eq(match) -> str:
            eq = match.group(1)
            return f":math:`{eq}`"

        item = LATEX_DISPLAY_EQUATION_RE.sub(repl_display_eq, item)

        def repl_inline_eq(match) -> str:
            eq = match.group(1)
            return f":math:`{eq}`"

        item = LATEX_INLINE_EQUATION_RE.sub(repl_inline_eq, item)

        item = item.replace("<dl>", "")
        item = item.replace("</dl>", "")
        item = item.replace("<dt>", "")
        item = item.replace("</dt>", "")
        item = item.replace("<dd>", "    ")
        item = item.replace("</dd>", "")
        item = item.replace("_SIMPLEQUOTE_", "'")
        item = item.replace("_DOLARSYMBOL_", "$")
        return item

    def test_indices(self) -> List[int]:
        """indices of the tests"""
        return []


# Former XMLDoc
class DocumentationEntry(BaseDocElement):
    """
    A class to hold the content of a documentation entry,
    in our custom XML-like format.

    Describes the contain of an entry in the documentation system, as a
    sequence (list) of items of the clase  `DocText` and `DocTests`.
    ``DocText`` items contains an internal XML-like formatted text. ``DocTests`` entries
    contain one or more `DocTest` element.
    Each level of the Documentation hierarchy contains an XMLDoc, describing the
    content after the title and before the elements of the next level. For example,
    in ``DocChapter``, ``DocChapter.doc`` contains the text coming after the title
    of the chapter, and before the sections in `DocChapter.sections`.
    Specialized classes like LaTeXDoc or and DjangoDoc provide methods for
    getting formatted output. For LaTeXDoc ``latex()`` is added while for
    DjangoDoc ``html()`` is added
    Mathics core also uses this in getting usage strings (`??`).

    """

    items: Sequence["DocumentationEntry"]

    def __init__(
        self, doc_str: str, title: str, section: Optional["DocSection"] = None
    ):
        self._set_classes()
        self.title = title
        self.path = None
        if section:
            chapter = section.chapter
            part = chapter.part
            # Note: we elide section.title
            key_prefix = (part.title, chapter.title, title)
        else:
            key_prefix = None

        self.key_prefix = key_prefix
        self.rawdoc = doc_str
        self.items = parse_docstring_to_DocumentationEntry_items(
            self.rawdoc,
            self.docTest_collection_class,
            self.docTest_class,
            self.docText_class,
            None,
        )

    def _set_classes(self):
        """
        Tells to the initializator the classes to be used to build the items.
        This must be overloaded by the daughter classes.
        """
        if not hasattr(self, "docTest_collection_class"):
            self.docTest_collection_class = DocTests
            self.docTest_class = DocTest
            self.docText_class = DocText

    def __str__(self) -> str:
        return "\n\n".join(str(item) for item in self.items)

    def get_children(self) -> list:
        """Get children"""
        return []

<<<<<<< HEAD
=======
    def get_tests(self) -> List["DocTest"]:
        """retrieve a list of tests in the documentation entry"""
        tests = []
        for item in self.items:
            tests.extend(item.get_tests())
        return tests

>>>>>>> aa326a49
    @property
    def parent(self):
        "the container where the element is"
        return self._parent

    @parent.setter
    def parent(self, value):
        "the container where the section is"
        raise TypeError("parent is a read-only property")

<<<<<<< HEAD
    def rst(self, test_data=None) -> str:
        return "\n".join([item.rst(test_data) for item in self.items])
=======
    def set_parent_path(self, parent):
        """Set the parent path"""
        self._parent = parent
        if parent is None:
            return self

        path_objs = parent.get_ancestors()[1:] + [parent]
        path = [element.title for element in path_objs]
        # Set the key on each test
        for test in self.get_tests():
            assert test.key is None
            # For backward compatibility, we need
            # to reduce this to three fields.
            # TODO: remove me and ensure that this
            # works here and in Mathics Django
            if len(path) > 3:
                path = path[:2] + [path[-1]]
            test.key = tuple(path) + (test.index,)

        return self
>>>>>>> aa326a49

    def text(self) -> str:
        """text version of the documentation entry"""
        # used for introspection
        # TODO parse XML and pretty print
        # HACK
        item = str(self.items[0])
        item = "\n".join(line.strip() for line in item.split("\n"))
        item = item.replace("<dl>", "")
        item = item.replace("</dl>", "")
        item = item.replace("<dt>", "  ")
        item = item.replace("</dt>", "")
        item = item.replace("<dd>", "    ")
        item = item.replace("</dd>", "")
        item = item.replace("\\$", "_DOLARSIGN_")
        item = (
            item.replace("\\'", "_SINGLEQUOTE_")
            .replace("'", "")
            .replace("_SINGLEQUOTE_", "'")
        )
        item = "\n".join(line for line in item.split("\n") if not line.isspace())
        item = re.sub(r"\$([0-9a-zA-Z]*)\$", r"\1", item)

        item = re.sub(r"\$([0-9a-zA-Z]*)\_\{([0-9a-zA-Z]*)\}\$", r"\1\2", item)
        item = re.sub(r"\$([0-9a-zA-Z]*)\_([0-9a-zA-Z]*)\$", r"\1\2", item)
        item = item.replace("_DOLARSIGN_", "$")
        return item

<<<<<<< HEAD
    def get_tests(self) -> List["DocTest"]:
        """retrieve a list of tests in the documentation entry"""
        tests = []
        for item in self.items:
            tests.extend(item.get_tests())
        return tests

    def set_parent_path(self, parent):
        """Set the parent path"""
        self._parent = parent
        if parent is None:
            return self

        path_objs = parent.get_ancestors()[1:] + [parent]
        path = [element.title for element in path_objs]
        # Set the key on each test
        for test in self.get_tests():
            assert test.key is None
            # For backward compatibility, we need
            # to reduce this to three fields.
            # TODO: remove me and ensure that this
            # works here and in Mathics Django
            if len(path) > 3:
                path = path[:2] + [path[-1]]
            test.key = tuple(path) + (test.index,)

        return self

=======
>>>>>>> aa326a49

class Tests:
    """
    A group of tests in the same section or subsection.
    """

    def __init__(
        self,
        part_name: str,
        chapter_name: str,
        section_name: str,
        doctests: List[DocTest],
        subsection_name: Optional[str] = None,
    ):
        self.part = part_name
        self.chapter = chapter_name
        self.section = section_name
        self.subsection = subsection_name
        self.tests = doctests
        self._key = None

    @property
    def key(self):
        """key of the tests"""
        return self._key

    @key.setter
    def key(self, value):
        assert self._key is None
        self._key = value
        return self._key

    def rst(self, test_data=None) -> str:
        return "\n".join(test.rst(test_data) for test in self.tests)<|MERGE_RESOLUTION|>--- conflicted
+++ resolved
@@ -269,19 +269,6 @@
 class BaseDocElement(ABC):
     """Base class for elements of the documentation system."""
 
-<<<<<<< HEAD
-    @property
-    def parent(self):
-        "the container where the element is"
-        raise NotImplementedError
-
-    @parent.setter
-    def parent(self, value):
-        "the container where the section is"
-        raise TypeError("parent is a read-only property")
-
-=======
->>>>>>> aa326a49
     def get_ancestors(self) -> list:
         """
         Get a list of the DocElements such that
@@ -299,8 +286,6 @@
     def get_children(self) -> list:
         raise NotImplementedError
 
-<<<<<<< HEAD
-=======
     @property
     def parent(self):
         "the container where the element is"
@@ -311,7 +296,6 @@
         "the container where the section is"
         raise TypeError("parent is a read-only property")
 
->>>>>>> aa326a49
 
 class DocTest:
     """
@@ -419,35 +403,6 @@
         """
         return self.compare_result(result) and self.compare_out(out)
 
-<<<<<<< HEAD
-    def compare_result(self, result: Optional[str]):
-        """Compare a result with the expected result"""
-        wanted = self.result
-        # Check result
-        if wanted in ("...", result):
-            return True
-
-        if result is None:
-            return wanted == ""
-
-        result_list = result.splitlines()
-        wanted_list = wanted.splitlines()
-        if result_list == [] and wanted_list == ["#<--#"]:
-            return True
-
-        if len(result_list) != len(wanted_list):
-            return False
-
-        for res, want in zip(result_list, wanted_list):
-            wanted_re = re.escape(want.strip())
-            wanted_re = wanted_re.replace("\\.\\.\\.", ".*?")
-            wanted_re = f"^{wanted_re}$"
-            if not re.match(wanted_re, res.strip()):
-                return False
-        return True
-
-=======
->>>>>>> aa326a49
     def compare_out(self, outs: tuple = tuple()) -> bool:
         """Compare messages and warnings produced during the evaluation of
         the test with the expected messages and warnings."""
@@ -545,15 +500,9 @@
     #     """Returns True if this test is "private" not supposed to be visible as example documentation."""
     #     return all(test.private for test in self.tests)
 
-<<<<<<< HEAD
-    def __str__(self) -> str:
-        return "\n".join(str(test) for test in self.tests)
-
     def rst(self, test_data=None) -> str:
         return "\n" + "\n".join(test.rst(test_data) for test in self.get_tests()) + "\n"
 
-=======
->>>>>>> aa326a49
     def test_indices(self) -> List[int]:
         """indices of the tests"""
         return [test.index for test in self.tests]
@@ -698,8 +647,6 @@
         """Get children"""
         return []
 
-<<<<<<< HEAD
-=======
     def get_tests(self) -> List["DocTest"]:
         """retrieve a list of tests in the documentation entry"""
         tests = []
@@ -707,7 +654,6 @@
             tests.extend(item.get_tests())
         return tests
 
->>>>>>> aa326a49
     @property
     def parent(self):
         "the container where the element is"
@@ -718,10 +664,9 @@
         "the container where the section is"
         raise TypeError("parent is a read-only property")
 
-<<<<<<< HEAD
     def rst(self, test_data=None) -> str:
         return "\n".join([item.rst(test_data) for item in self.items])
-=======
+
     def set_parent_path(self, parent):
         """Set the parent path"""
         self._parent = parent
@@ -742,7 +687,6 @@
             test.key = tuple(path) + (test.index,)
 
         return self
->>>>>>> aa326a49
 
     def text(self) -> str:
         """text version of the documentation entry"""
@@ -771,37 +715,6 @@
         item = item.replace("_DOLARSIGN_", "$")
         return item
 
-<<<<<<< HEAD
-    def get_tests(self) -> List["DocTest"]:
-        """retrieve a list of tests in the documentation entry"""
-        tests = []
-        for item in self.items:
-            tests.extend(item.get_tests())
-        return tests
-
-    def set_parent_path(self, parent):
-        """Set the parent path"""
-        self._parent = parent
-        if parent is None:
-            return self
-
-        path_objs = parent.get_ancestors()[1:] + [parent]
-        path = [element.title for element in path_objs]
-        # Set the key on each test
-        for test in self.get_tests():
-            assert test.key is None
-            # For backward compatibility, we need
-            # to reduce this to three fields.
-            # TODO: remove me and ensure that this
-            # works here and in Mathics Django
-            if len(path) > 3:
-                path = path[:2] + [path[-1]]
-            test.key = tuple(path) + (test.index,)
-
-        return self
-
-=======
->>>>>>> aa326a49
 
 class Tests:
     """
