--- conflicted
+++ resolved
@@ -233,11 +233,7 @@
         logging.warning("``key_part`` is deprecated. Its value is discarded.")
 
     # Remove commented lines.
-<<<<<<< HEAD
     doc = filter_comments(doc)  # .strip("\s")
-=======
-    doc = filter_comments(doc)
->>>>>>> 721a6449
 
     # pre-substitute Python code because it might contain tests
     doc, post_substitutions = pre_sub(
@@ -467,7 +463,6 @@
                 return False
         return True
 
-<<<<<<< HEAD
     def compare_out(self, outs: tuple = tuple()) -> bool:
         """Compare messages and warnings produced during the evaluation of
         the test with the expected messages and warnings."""
@@ -494,8 +489,6 @@
 
         return True
 
-=======
->>>>>>> 721a6449
     @property
     def key(self):
         """key identifier of the test"""
