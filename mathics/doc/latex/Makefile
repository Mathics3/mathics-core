.PHONY: all clean doc doc-data latex pdf texdoc

PYTHON ?= python
XETEX ?= xelatex
LATEXMK ?= latexmk
BASH ?= /bin/bash
#-quiet

# Location of Python Pickle file containg doctest tests and test results formatted for LaTeX
DOCTEST_LATEX_DATA_PCL ?= $(HOME)/.local/var/mathics/doctest_latex_data.pcl

# Variable indicating Mathics3 Modules you have available on your system, in latex2doc option format
MATHICS3_MODULE_OPTION ?=--load-module pymathics.graph,pymathics.natlang

#: Default target: Make everything
all doc texdoc: mathics.pdf

#: Create internal Document Data from .mdoc and Python builtin module docstrings
doc-data $(DOCTEST_LATEX_DATA_PCL):
	(cd ../.. && MATHICS_CHARACTER_ENCODING="UTF-8" $(PYTHON) docpipeline.py --output --keep-going $(MATHICS3_MODULE_OPTION))

#: Build mathics PDF
mathics.pdf: mathics.tex documentation.tex logo-text-nodrop.pdf logo-heptatom.pdf version-info.tex $(DOCTEST_LATEX_DATA_PCL)
	$(LATEXMK) --verbose -f -pdf -pdflatex="$(XETEX) -halt-on-error" mathics

#: File containing version information
version-info.tex: doc2latex.py
	$(PYTHON) doc2latex.py $(MATHICS3_MODULE_OPTION )&& $(BASH) ./sed-hack.sh

#: Build test PDF
mathics-test.pdf: mathics-test.tex testing.tex
	$(LATEXMK) --verbose -f -pdf -pdflatex="$(XETEX) -halt-on-error" mathics-test


#: Generate logos used in the titlepage
logo-heptatom.pdf logo-text-nodrop.pdf:
	(cd .. && $(BASH) ./images.sh)

#: The build of the documentation which is derived from docstrings in the Python code and doctest data
<<<<<<< HEAD
documentation.tex: $(DOCTEST_LATEX_DATA_PCL) ../documentation/1-Manual.mdoc
=======
documentation.tex: $(DOCTEST_LATEX_DATA_PCL) 1-Manual.mdoc
>>>>>>> b5eeb1c3
	$(PYTHON) ./doc2latex.py $(MATHICS3_MODULE_OPTION) && $(BASH) ./sed-hack.sh

#: Same as mathics.pdf
pdf latex: mathics.pdf

#: Remove all auto-generated files
clean:
	rm -f mathics.asy mathics.aux mathics.idx mathics.log mathics.mtc mathics.mtc* mathics.out mathics.toc || true
	rm -f test-mathics.aux test-mathics.idx test-mathics.log test-mathics.mtc test-mathics.mtc* test-mathics.out test-mathics.toc || true
	rm -f mathics.fdb_latexmk mathics.ilg mathics.ind mathics.maf mathics.pre || true
	rm -f mathics-*.* || true
	rm -f mathics-test.asy mathics-test.aux mathics-test.idx mathics-test.log mathics-test.mtc mathicsest.mtc* mathics-test.out mathics-test.toc || true
	rm -f documentation.tex $(DOCTEST_LATEX_DATA_PCL) || true
	rm -f mathics.pdf mathics.dvi test-mathics.pdf test-mathics.dvi || true
	rm -f mathics-test.pdf mathics-test.dvi version-info.tex || true<|MERGE_RESOLUTION|>--- conflicted
+++ resolved
@@ -37,12 +37,8 @@
 	(cd .. && $(BASH) ./images.sh)
 
 #: The build of the documentation which is derived from docstrings in the Python code and doctest data
-<<<<<<< HEAD
-documentation.tex: $(DOCTEST_LATEX_DATA_PCL) ../documentation/1-Manual.mdoc
-=======
 documentation.tex: $(DOCTEST_LATEX_DATA_PCL) 1-Manual.mdoc
->>>>>>> b5eeb1c3
-	$(PYTHON) ./doc2latex.py $(MATHICS3_MODULE_OPTION) && $(BASH) ./sed-hack.sh
+  $(PYTHON) ./doc2latex.py $(MATHICS3_MODULE_OPTION) && $(BASH) ./sed-hack.sh
 
 #: Same as mathics.pdf
 pdf latex: mathics.pdf
