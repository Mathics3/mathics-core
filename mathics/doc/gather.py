--- conflicted
+++ resolved
@@ -271,8 +271,6 @@
     return title, text
 
 
-<<<<<<< HEAD
-=======
 def get_submodule_names(obj) -> list:
     """Many builtins are organized into modules which, from a documentation
     standpoint, are like Mathematica Online Guide Docs.
@@ -308,7 +306,6 @@
     return modpkgs
 
 
->>>>>>> b816347d
 def get_doc_name_from_module(module) -> str:
     """
     Get the title associated to the module.
