# -*- coding: utf-8 -*-
"""A module and library that assists in organizing document data
previously obtained from static files and Python module/class doc
strings. This data is stored in a way that facilitates:

* organizing information to produce a LaTeX file
* running documentation tests
* producing HTML-based documentation

The command-line utility `docpipeline.py`, which loads the data from
Python modules and static files, accesses the functions here.

Mathics-core routines also use this to get usage strings of Mathics
Built-in functions.

Mathics Django also uses this library for its HTML-based documentation.

As with reading in data, final assembly to a LateX file or running
documentation tests is done elsewhere.

FIXME: Code should be moved for both to a separate package.

More importantly, this code should be replaced by Sphinx and autodoc.
Things are such a mess, that it is too difficult to contemplate this right now.
"""
import importlib
import os.path as osp
import pkgutil
import re
from os import getenv, listdir
from types import ModuleType
from typing import Callable

from mathics import builtin, settings
from mathics.builtin.base import check_requires_list
from mathics.core.evaluation import Message, Print
from mathics.core.util import IS_PYPY
from mathics.doc.utils import slugify
from mathics.eval.pymathics import pymathics_builtins_by_module, pymathics_modules

# These are all the XML/HTML-like tags that documentation supports.
ALLOWED_TAGS = (
    "dl",
    "dd",
    "dt",
    "em",
    "url",
    "ul",
    "i",
    "ol",
    "li",
    "con",
    "console",
    "img",
    "imgpng",
    "ref",
    "subsection",
)
ALLOWED_TAGS_RE = dict(
    (allowed, re.compile("&lt;(%s.*?)&gt;" % allowed)) for allowed in ALLOWED_TAGS
)

# This string is used, so we can indicate a trailing blank at the end of a line by
# adding this string to the end of the line which gets stripped off.
# Some editors and formatters like to strip off trailing blanks at the ends of lines.
END_LINE_SENTINAL = "#<--#"

# The regular expressions below (strings ending with _RE
# pull out information from docstring or text in a file. Ghetto parsing.

CHAPTER_RE = re.compile('(?s)<chapter title="(.*?)">(.*?)</chapter>')
CONSOLE_RE = re.compile(r"(?s)<(?P<tag>con|console)>(?P<content>.*?)</(?P=tag)>")
DL_ITEM_RE = re.compile(
    r"(?s)<(?P<tag>d[td])>(?P<content>.*?)(?:</(?P=tag)>|)\s*(?:(?=<d[td]>)|$)"
)
DL_RE = re.compile(r"(?s)<dl>(.*?)</dl>")
HYPERTEXT_RE = re.compile(
    r"(?s)<(?P<tag>em|url)>(\s*:(?P<text>.*?):\s*)?(?P<content>.*?)</(?P=tag)>"
)
IMG_PNG_RE = re.compile(
    r'<imgpng src="(?P<src>.*?)" title="(?P<title>.*?)" label="(?P<label>.*?)">'
)
IMG_RE = re.compile(
    r'<img src="(?P<src>.*?)" title="(?P<title>.*?)" label="(?P<label>.*?)">'
)
# Preserve space before and after in-line code variables.
LATEX_RE = re.compile(r"(\s?)\$(\w+?)\$(\s?)")

LIST_ITEM_RE = re.compile(r"(?s)<li>(.*?)(?:</li>|(?=<li>)|$)")
LIST_RE = re.compile(r"(?s)<(?P<tag>ul|ol)>(?P<content>.*?)</(?P=tag)>")
MATHICS_RE = re.compile(r"(?<!\\)\'(.*?)(?<!\\)\'")

PYTHON_RE = re.compile(r"(?s)<python>(.*?)</python>")
QUOTATIONS_RE = re.compile(r"\"([\w\s,]*?)\"")
REF_RE = re.compile(r'<ref label="(?P<label>.*?)">')
SECTION_RE = re.compile('(?s)(.*?)<section title="(.*?)">(.*?)</section>')
SPECIAL_COMMANDS = {
    "LaTeX": (r"<em>LaTeX</em>", r"\LaTeX{}"),
    "Mathematica": (
        r"<em>Mathematica</em>&reg;",
        r"\emph{Mathematica}\textregistered{}",
    ),
    "Mathics": (r"<em>Mathics3</em>", r"\emph{Mathics3}"),
    "Mathics3": (r"<em>Mathics3</em>", r"\emph{Mathics3}"),
    "Sage": (r"<em>Sage</em>", r"\emph{Sage}"),
    "Wolfram": (r"<em>Wolfram</em>", r"\emph{Wolfram}"),
    "skip": (r"<br /><br />", r"\bigskip"),
}
SUBSECTION_END_RE = re.compile("</subsection>")
SUBSECTION_RE = re.compile('(?s)<subsection title="(.*?)">')

TESTCASE_RE = re.compile(
    r"""(?mx)^  # re.MULTILINE (multi-line match) and re.VERBOSE (readable regular expressions
        ((?:.|\n)*?)
        ^\s+([>#SX])>[ ](.*)  # test-code indicator
        ((?:\n\s*(?:[:|=.][ ]|\.).*)*)  # test-code results"""
)
TESTCASE_OUT_RE = re.compile(r"^\s*([:|=])(.*)$")

# Used for getting test results by test expresson and chapter/section information.
test_result_map = {}


def _replace_all(text, pairs):
    for (i, j) in pairs:
        text = text.replace(i, j)
    return text


def get_module_doc(module: ModuleType) -> tuple:
    doc = module.__doc__
    if doc is not None:
        doc = doc.strip()
    if doc:
        title = doc.splitlines()[0]
        text = "\n".join(doc.splitlines()[1:])
    else:
        title = module.__name__
        for prefix in ("mathics.builtin.", "mathics.optional."):
            if title.startswith(prefix):
                title = title[len(prefix) :]
        title = title.capitalize()
        text = ""
    return title, text


def get_results_by_test(test_expr: str, full_test_key: list, doc_data: dict) -> dict:
    """
    Sometimes test numbering is off, either due to bugs or changes since the
    data was read.

    Here, we compensate for this by looking up the test by its chapter and section name
    portion stored in `full_test_key` along with the and the test expresion data
    stored in `test_expr`.

    This new key is looked up in `test_result_map` its value is returned.

    `doc_data` is only first time this is called to populate `test_result_map`.
    """

    # Strip off the test index form new key with this and the test string.
    # Add to any existing value for that "result". This is now what we want to
    # use as a tee in test_result_map to look for.
    test_section = list(full_test_key)[:-1]
    search_key = tuple(test_section)

    if not test_result_map:
        # Populate test_result_map from doc_data
        for key, result in doc_data.items():
            test_section = list(key)[:-1]
            new_test_key = tuple(test_section)
            next_result = test_result_map.get(new_test_key, None)
            if next_result:
                next_result.append(result)
            else:
                next_result = [result]
            test_result_map[new_test_key] = next_result

    results = test_result_map.get(search_key, None)
    result = {}
    if results:
        for result_candidate in results:
            if result_candidate["query"] == test_expr:
                if result:
                    # Already found something
                    print(f"Warning, multiple results appear under {search_key}.")
                    return {}
                else:
                    result = result_candidate

    return result


def get_submodule_names(object) -> list:
    """Many builtins are organized into modules which, from a documentation
    standpoint, are like Mathematica Online Guide Docs.

    "List Functions", "Colors", or "Distance and Similarity Measures"
    are some examples Guide Documents group group various Bultin Functions,
    under submodules relate to that general classification.

    Here, we want to return a list of the Python modules under a "Guide Doc"
    module.

    As an example of a "Guide Doc" and its submodules, consider the
    module named mathics.builtin.colors. It collects code and documentation pertaining
    to the builtin functions that would be found in the Guide documenation for "Colors".

    The `mathics.builtin.colors` module has a submodule
    `mathics.builtin.colors.named_colors`.

    The builtin functions defined in `named_colors` then are those found in the
    "Named Colors" group of the "Colors" Guide Doc.

    So in this example then, in the list the modules returned for
    Python module `mathics.builtin.colors` would be the
    `mathics.builtin.colors.named_colors` module which contains the
    definition and docs for the "Named Colors" Mathics Bultin
    Functions.
    """
    modpkgs = []
    if hasattr(object, "__path__"):
        for importer, modname, ispkg in pkgutil.iter_modules(object.__path__):
            modpkgs.append(modname)
        modpkgs.sort()
    return modpkgs


def filter_comments(doc: str) -> str:
    """Remove docstring documentation comments. These are lines
    that start with ##"""
    return "\n".join(
        line for line in doc.splitlines() if not line.lstrip().startswith("##")
    )


def get_doc_name_from_module(module):
    name = "???"
    if module.__doc__:
        lines = module.__doc__.strip()
        if not lines:
            name = module.__name__
        else:
            name = lines.split("\n")[0]
    return name


POST_SUBSTITUTION_TAG = "_POST_SUBSTITUTION%d_"


def pre_sub(regexp, text: str, repl_func):
    post_substitutions = []

    def repl_pre(match):
        repl = repl_func(match)
        index = len(post_substitutions)
        post_substitutions.append(repl)
        return POST_SUBSTITUTION_TAG % index

    text = regexp.sub(repl_pre, text)

    return text, post_substitutions


def post_sub(text: str, post_substitutions) -> str:
    for index, sub in enumerate(post_substitutions):
        text = text.replace(POST_SUBSTITUTION_TAG % index, sub)
    return text


def skip_doc(cls) -> bool:
    """Returns True if we should skip cls in docstring extraction."""
    return cls.__name__.endswith("Box") or (hasattr(cls, "no_doc") and cls.no_doc)


class Tests:
    # FIXME: add optional guide section
    def __init__(self, part: str, chapter: str, section: str, doctests):
        self.part, self.chapter = part, chapter
        self.section, self.tests = section, doctests


def skip_module_doc(module, modules_seen) -> bool:
    return (
        module.__doc__ is None
        or module in modules_seen
        or module.__name__.split(".")[0] not in ("mathics", "pymathics")
        or hasattr(module, "no_doc")
        and module.no_doc
    )


def sorted_chapters(chapters: list) -> list:
    """Return chapters sorted by title"""
    return sorted(chapters, key=lambda chapter: chapter.title)


def gather_tests(
    doc: str,
    test_collection_constructor: Callable,
    test_case_constructor: Callable,
    text_constructor: Callable,
    key_part=None,
) -> list:
    """
    This parses string `doc` (using regular expresssions) into Python objects.
    test_collection_fn() is the class construtorto call to create an object for the
    test collection. Each test is created via test_case_fn().
    Text within the test is stored via text_constructor.
    """
    # Remove commented lines.
    doc = filter_comments(doc).strip(r"\s")

    # Remove leading <dl>...</dl>
    # doc = DL_RE.sub("", doc)

    # pre-substitute Python code because it might contain tests
    doc, post_substitutions = pre_sub(
        PYTHON_RE, doc, lambda m: "<python>%s</python>" % m.group(1)
    )

    # HACK: Artificially construct a last testcase to get the "intertext"
    # after the last (real) testcase. Ignore the test, of course.
    doc += "\n >> test\n = test"
    testcases = TESTCASE_RE.findall(doc)

    tests = None
    items = []
    for index in range(len(testcases)):
        testcase = list(testcases[index])
        text = testcase.pop(0).strip()
        if text:
            if tests is not None:
                items.append(tests)
                tests = None
            text = post_sub(text, post_substitutions)
            items.append(text_constructor(text))
            tests = None
        if index < len(testcases) - 1:
            test = test_case_constructor(index, testcase, key_part)
            if tests is None:
                tests = test_collection_constructor()
            tests.tests.append(test)
        if tests is not None:
            items.append(tests)
            tests = None
    return items


class Documentation:
    def __init__(self, part, title: str, doc=None):
        self.doc = doc
        self.guide_sections = []
        self.part = part
        self.sections = []
        self.sections_by_slug = {}
        self.slug = slugify(title)
        self.title = title
        part.chapters_by_slug[self.slug] = self

    def add_section(
        self,
        chapter,
        section_name: str,
        section_object,
        operator,
        is_guide: bool = False,
        in_guide: bool = False,
    ):
        """
        Adds a DocSection or DocGuideSection
        object to the chapter, a DocChapter object.
        "section_object" is either a Python module or a Class object instance.
        """
        installed = check_requires_list(getattr(section_object, "requires", []))

        # FIXME add an additional mechanism in the module
        # to allow a docstring and indicate it is not to go in the
        # user manual
        if not section_object.__doc__:
            return
        if is_guide:
            section = self.doc_guide_section_fn(
                chapter,
                section_name,
                section_object.__doc__,
                section_object,
                installed=installed,
            )
            chapter.guide_sections.append(section)
        else:
            section = self.doc_section_fn(
                chapter,
                section_name,
                section_object.__doc__,
                operator=operator,
                installed=installed,
                in_guide=in_guide,
            )
            chapter.sections.append(section)

        return section

    def add_subsection(
        self,
        chapter,
        section,
        subsection_name: str,
        instance,
        operator=None,
        in_guide=False,
    ):
        installed = check_requires_list(getattr(instance, "requires", []))

        # FIXME add an additional mechanism in the module
        # to allow a docstring and indicate it is not to go in the
        # user manual

        """
        Append a subsection for ``instance`` into ``section.subsections``
        """
        installed = True
        for package in getattr(instance, "requires", []):
            try:
                importlib.import_module(package)
            except ImportError:
                installed = False
                break

        # FIXME add an additional mechanism in the module
        # to allow a docstring and indicate it is not to go in the
        # user manual
        if not instance.__doc__:
            return
        summary_text = (
            instance.summary_text if hasattr(instance, "summary_text") else ""
        )
        subsection = self.doc_subsection_fn(
            chapter,
            section,
            subsection_name,
            instance.__doc__,
            operator=operator,
            installed=installed,
            in_guide=in_guide,
            summary_text=summary_text,
        )
        section.subsections.append(subsection)

    def doc_part(self, title, modules, builtins_by_module, start):
        """
        Produce documentation for a "Part" - reference section or
        possibly Pymathics modules
        """

        builtin_part = self.doc_part_fn(self, title, is_reference=start)
        modules_seen = set([])

        want_sorting = True
        if want_sorting:
            module_collection_fn = lambda x: sorted(
                modules,
                key=lambda module: module.sort_order
                if hasattr(module, "sort_order")
                else module.__name__,
            )
        else:
            module_collection_fn = lambda x: x
        for module in module_collection_fn(modules):
            if skip_module_doc(module, modules_seen):
                continue
            title, text = get_module_doc(module)
            chapter = self.doc_chapter_fn(
                builtin_part, title, self.doc_fn(text, title, None)
            )
<<<<<<< HEAD
            builtins = builtins_by_module[module.__name__]
            sections = [
                builtin for builtin in builtins if not skip_doc(builtin.__class__)
            ]

=======
            builtins = builtins_by_module.get(module.__name__)
>>>>>>> ad77ccfb
            if module.__file__.endswith("__init__.py"):
                # We have a Guide Section.
                name = get_doc_name_from_module(module)
                guide_section = self.add_section(
                    chapter, name, module, operator=None, is_guide=True
                )
                submodules = [
                    value
                    for value in module.__dict__.values()
                    if isinstance(value, ModuleType)
                ]

                sorted_submodule = lambda x: sorted(
                    submodules,
                    key=lambda submodule: submodule.sort_order
                    if hasattr(submodule, "sort_order")
                    else submodule.__name__,
                )

                # Add sections in the guide section...
                for submodule in sorted_submodule(submodules):
<<<<<<< HEAD
                    # FIXME add an additional mechanism in the module
                    # to allow a docstring and indicate it is not to go in the
                    # user manual

=======
>>>>>>> ad77ccfb
                    if skip_module_doc(submodule, modules_seen):
                        continue
                    elif IS_PYPY and submodule.__name__ == "builtins":
                        # PyPy seems to add this module on its own,
                        # but it is not something that can be importable
                        continue

                    submodule_name = get_doc_name_from_module(submodule)
                    section = self.add_section(
                        chapter,
                        submodule_name,
                        submodule,
                        operator=None,
                        is_guide=False,
                        in_guide=True,
                    )
                    modules_seen.add(submodule)
                    guide_section.subsections.append(section)

                    builtins = builtins_by_module.get(submodule.__name__, [])
                    subsections = [builtin for builtin in builtins]
                    for instance in subsections:
                        if hasattr(instance, "no_doc") and instance.no_doc:
                            continue

                        modules_seen.add(instance)
                        name = instance.get_name(short=True)

                        self.add_subsection(
                            chapter,
                            section,
                            instance.get_name(short=True),
                            instance,
                            instance.get_operator(),
                            in_guide=True,
                        )
            else:
<<<<<<< HEAD
=======
                if not builtins:
                    continue
                sections = [
                    builtin for builtin in builtins if not skip_doc(builtin.__class__)
                ]
>>>>>>> ad77ccfb
                self.doc_sections(sections, modules_seen, chapter)
            builtin_part.chapters.append(chapter)
        self.parts.append(builtin_part)

    def doc_sections(self, sections, modules_seen, chapter):
        for instance in sections:
            if instance not in modules_seen and (
                not hasattr(instance, "no_doc") or not instance.no_doc
            ):
                name = instance.get_name(short=True)
                self.add_section(
                    chapter,
                    name,
                    instance,
                    instance.get_operator(),
                    is_guide=False,
                    in_guide=False,
                )
                modules_seen.add(instance)

<<<<<<< HEAD
    def gather_doc_data(self):
        """
        Extract documentation data from various static XML-like doc files, Mathics3 Built-in functions
=======
    def gather_doctest_data(self):
        """
        Extract doctest data from various static XML-like doc files, Mathics3 Built-in functions
>>>>>>> ad77ccfb
        (inside mathics.builtin), and external Mathics3 Modules.

        The extracted structure is stored in ``self``.
        """

        # First gather data from static XML-like files. This constitutes "Part 1" of the
        # documentation.
        files = listdir(self.doc_dir)
        files.sort()
        appendix = []

        for file in files:
            part_title = file[2:]
            if part_title.endswith(".mdoc"):
                part_title = part_title[: -len(".mdoc")]
                part = self.doc_part_fn(self, part_title)
                text = open(osp.join(self.doc_dir, file), "rb").read().decode("utf8")
                text = filter_comments(text)
                chapters = CHAPTER_RE.findall(text)
                for title, text in chapters:
                    chapter = self.doc_chapter_fn(part, title)
                    text += '<section title=""></section>'
                    sections = SECTION_RE.findall(text)
                    for pre_text, title, text in sections:
                        if title:
                            section = self.doc_section_fn(
                                chapter, title, text, operator=None, installed=True
                            )
                            chapter.sections.append(section)
                            subsections = SUBSECTION_RE.findall(text)
                            for subsection_title in subsections:
                                subsection = self.doc_subsection_fn(
                                    chapter,
                                    section,
                                    subsection_title,
                                    text,
                                )
                                section.subsections.append(subsection)
                                pass
                            pass
                        else:
                            section = None
                        if not chapter.doc:
                            chapter.doc = self.doc_fn(pre_text, title, section)
                        pass

                    part.chapters.append(chapter)
                if file[0].isdigit():
                    self.parts.append(part)
                else:
                    part.is_appendix = True
                    appendix.append(part)

        # Next extract data that has been loaded into Mathics3 when it runs.
        # This is information from  `mathics.builtin`.
        # This is Part 2 of the documentation.

        for title, modules, builtins_by_module, start in [
            (
                "Reference of Built-in Symbols",
                builtin.modules,
                builtin.builtins_by_module,
                True,
            )
        ]:
            self.doc_part(title, modules, builtins_by_module, start)

        # Now extract external Mathics3 Modules that have been loaded via
        # LoadModule, or eval_LoadModule.

        # This is Part 3 of the documentation.

        for title, modules, builtins_by_module, start in [
            (
                "Mathics3 Modules",
                pymathics_modules,
                pymathics_builtins_by_module,
                True,
            )
        ]:
            self.doc_part(title, modules, builtins_by_module, start)

        # Now extract Appendix information. This include License text

        # This is the final Part of the documentation.

        for part in appendix:
            self.parts.append(part)

        # Via the wanderings above, collect all tests that have been
        # seen.
        #
        # Each test is accessble by its part + chapter + section and test number
        # in that section.
        for tests in self.get_tests():
            for test in tests.tests:
                test.key = (tests.part, tests.chapter, tests.section, test.index)
        return

    def get_part(self, part_slug):
        return self.parts_by_slug.get(part_slug)

    def get_chapter(self, part_slug, chapter_slug):
        part = self.parts_by_slug.get(part_slug)
        if part:
            return part.chapters_by_slug.get(chapter_slug)
        return None

    def get_section(self, part_slug, chapter_slug, section_slug):
        part = self.parts_by_slug.get(part_slug)
        if part:
            chapter = part.chapters_by_slug.get(chapter_slug)
            if chapter:
                return chapter.sections_by_slug.get(section_slug)
        return None

    def get_subsection(self, part_slug, chapter_slug, section_slug, subsection_slug):
        part = self.parts_by_slug.get(part_slug)
        if part:
            chapter = part.chapters_by_slug.get(chapter_slug)
            if chapter:
                section = chapter.sections_by_slug.get(section_slug)
                if section:
                    return section.subsections_by_slug.get(subsection_slug)

        return None

    def get_tests(self, want_sorting=False):
        for part in self.parts:
            if want_sorting:
                chapter_collection_fn = lambda x: sorted_chapters(x)
            else:
                chapter_collection_fn = lambda x: x
            for chapter in chapter_collection_fn(part.chapters):
                tests = chapter.doc.get_tests()
                if tests:
                    yield Tests(part.title, chapter.title, "", tests)
                for section in chapter.all_sections:
                    if section.installed:
                        if isinstance(section, DocGuideSection):
                            for docsection in section.subsections:
                                for docsubsection in docsection.subsections:
                                    # FIXME: Something is weird here where tests for subsection items
                                    # appear not as a collection but individually and need to be
                                    # iterated below. Probably some other code is faulty and
                                    # when fixed the below loop and collection into doctest_list[]
                                    # will be removed.
                                    if not docsubsection.installed:
                                        continue
                                    doctest_list = []
                                    index = 1
                                    for doctests in docsubsection.items:
                                        doctest_list += list(doctests.get_tests())
                                        for test in doctest_list:
                                            test.index = index
                                            index += 1

                                    if doctest_list:
                                        yield Tests(
                                            section.chapter.part.title,
                                            section.chapter.title,
                                            docsubsection.title,
                                            doctest_list,
                                        )
                        else:
                            tests = section.doc.get_tests()
                            if tests:
                                yield Tests(
                                    part.title, chapter.title, section.title, tests
                                )
                                pass
                            pass
                        pass
                    pass
                pass
            pass
        return


class DocChapter:
    def __init__(self, part, title, doc=None):
        self.doc = doc
        self.guide_sections = []
        self.part = part
        self.title = title
        self.slug = slugify(title)
        self.sections = []
        self.sections_by_slug = {}
        part.chapters_by_slug[self.slug] = self

    def __str__(self):
        sections = "\n".join(str(section) for section in self.sections)
        return f"= {self.title} =\n\n{sections}"

    @property
    def all_sections(self):
        return sorted(self.sections + self.guide_sections)


class DocSection:
    def __init__(
        self,
        chapter,
        title: str,
        text: str,
        operator,
        installed=True,
        in_guide=False,
        summary_text="",
    ):

        self.chapter = chapter
        self.in_guide = in_guide
        self.installed = installed
        self.items = []  # tests in section when this is under a guide section
        self.operator = operator
        self.slug = slugify(title)
        self.subsections = []
        self.subsections_by_slug = {}
        self.summary_text = summary_text
        self.title = title

        if text.count("<dl>") != text.count("</dl>"):
            raise ValueError(
                "Missing opening or closing <dl> tag in "
                "{} documentation".format(title)
            )

        # Needs to come after self.chapter is initialized since
        # XMLDoc uses self.chapter.
        self.doc = XMLDoc(text, title, self)

        chapter.sections_by_slug[self.slug] = self

    # Add __eq__ and __lt__ so we can sort Sections.
    def __eq__(self, other):
        return self.title == other.title

    def __lt__(self, other):
        return self.title < other.title

    def __str__(self):
        return f"== {self.title} ==\n{self.doc}"


class DocGuideSection(DocSection):
    """An object for a Documented Guide Section.
    A Guide Section is part of a Chapter. "Colors" or "Special Functions"
    are examples of Guide Sections, and each contains a number of Sections.
    like NamedColors or Orthogonal Polynomials.
    """

    def __init__(
        self, chapter: str, title: str, text: str, submodule, installed: bool = True
    ):
        self.chapter = chapter
        self.doc = XMLDoc(text, title, None)
        self.in_guide = False
        self.installed = installed
        self.section = submodule
        self.slug = slugify(title)
        self.subsections = []
        self.subsections_by_slug = {}
        self.title = title

        # FIXME: Sections never are operators. Subsections can have
        # operators though.  Fix up the view and searching code not to
        # look for the operator field of a section.
        self.operator = False

        if text.count("<dl>") != text.count("</dl>"):
            raise ValueError(
                "Missing opening or closing <dl> tag in "
                "{} documentation".format(title)
            )
        # print("YYY Adding section", title)
        chapter.sections_by_slug[self.slug] = self

    def get_tests(self):
        # FIXME: The below is a little weird for Guide Sections.
        # Figure out how to make this clearer.
        # A guide section's subsection are Sections without the Guide.
        # it is *their* subsections where we generally find tests.
        for section in self.subsections:
            if not section.installed:
                continue
            for subsection in section.subsections:
                # FIXME we are omitting the section title here...
                if not subsection.installed:
                    continue
                for doctests in subsection.items:
                    yield doctests.get_tests()


class DocSubsection:
    """An object for a Documented Subsection.
    A Subsection is part of a Section.
    """

    def __init__(
        self,
        chapter,
        section,
        title,
        text,
        operator=None,
        installed=True,
        in_guide=False,
        summary_text="",
    ):
        """
        Information that goes into a subsection object. This can be a written text, or
        text extracted from the docstring of a builtin module or class.

        About some of the parameters...

        Some subsections are contained in a grouping module and need special work to
        get the grouping module name correct.

        For example the Chapter "Colors" is a module so the docstring text for it is in
        mathics/builtin/colors/__init__.py . In mathics/builtin/colors/named-colors.py we have
        the "section" name for the class Read (the subsection) inside it.
        """

        title_summary_text = re.split(" -- ", title)
        n = len(title_summary_text)
        self.title = title_summary_text[0] if n > 0 else ""
        self.summary_text = title_summary_text[1] if n > 1 else summary_text

        self.doc = XMLDoc(text, title, section)
        self.chapter = chapter
        self.in_guide = in_guide
        self.installed = installed
        self.operator = operator

        self.section = section
        self.slug = slugify(title)
        self.subsections = []
        self.title = title

        if section:
            chapter = section.chapter
            part = chapter.part
            # Note: we elide section.title
            key_prefix = (part.title, chapter.title, title)
        else:
            key_prefix = None

        if in_guide:
            # Tests haven't been picked out yet from the doc string yet.
            # Gather them here.
            self.items = gather_tests(text, DocTests, DocTest, DocText, key_prefix)
        else:
            self.items = []

        if text.count("<dl>") != text.count("</dl>"):
            raise ValueError(
                "Missing opening or closing <dl> tag in "
                "{} documentation".format(title)
            )
        self.section.subsections_by_slug[self.slug] = self

    def __str__(self):
        return f"=== {self.title} ===\n{self.doc}"


class DocTest:
    """
    DocTest formatting rules:

    * `>>` Marks test case; it will also appear as part of
           the documentation.
    * `#>` Marks test private or one that does not appear as part of
           the documentation.
    * `X>` Shows the example in the docs, but disables testing the example.
    * `S>` Shows the example in the docs, but disables testing if environment
           variable SANDBOX is set.
    * `=`  Compares the result text.
    * `:`  Compares an (error) message.
      `|`  Prints output.
    """

    def __init__(self, index, testcase, key_prefix=None):
        def strip_sentinal(line):
            """Remove END_LINE_SENTINAL from the end of a line if it appears.

            Some editors like to strip blanks at the end of a line.
            Since the line ends in END_LINE_SENTINAL which isn't blank,
            any blanks that appear before will be preserved.

            Some tests require some lines to be blank or entry because
            Mathics3 output can be that way
            """
            if line.endswith(END_LINE_SENTINAL):
                line = line[: -len(END_LINE_SENTINAL)]

            # Also remove any remaining trailing blanks since that
            # seems *also* what we want to do.
            return line.strip()

        self.index = index
        self.result = None
        self.outs = []

        # Private test cases are executed, but NOT shown as part of the docs
        self.private = testcase[0] == "#"

        # Ignored test cases are NOT executed, but shown as part of the docs
        # Sandboxed test cases are NOT executed if environment SANDBOX is set
        if testcase[0] == "X" or (testcase[0] == "S" and getenv("SANDBOX", False)):
            self.ignore = True
            # substitute '>' again so we get the correct formatting
            testcase[0] = ">"
        else:
            self.ignore = False

        self.test = strip_sentinal(testcase[1])

        self.key = None
        if key_prefix:
            self.key = tuple(key_prefix + (index,))
        outs = testcase[2].splitlines()
        for line in outs:
            line = strip_sentinal(line)
            if line:
                if line.startswith("."):
                    text = line[1:]
                    if text.startswith(" "):
                        text = text[1:]
                    text = "\n" + text
                    if self.result is not None:
                        self.result += text
                    elif self.outs:
                        self.outs[-1].text += text
                    continue

                match = TESTCASE_OUT_RE.match(line)
                if not match:
                    continue
                symbol, text = match.group(1), match.group(2)
                text = text.strip()
                if symbol == "=":
                    self.result = text
                elif symbol == ":":
                    out = Message("", "", text)
                    self.outs.append(out)
                elif symbol == "|":
                    out = Print(text)
                    self.outs.append(out)

    def __str__(self):
        return self.test


# FIXME: think about - do we need this? Or can we use DjangoMathicsDocumentation and
# LatTeXMathicsDocumentation only?
class MathicsMainDocumentation(Documentation):
    """
    This module is used for creating test data and saving it to a Python Pickle file
    and running tests that appear in the documentation (doctests).

    There are other classes DjangoMathicsDocumentation and LaTeXMathicsDocumentation
    that format the data accumulated here. In fact I think those can sort of serve
    instead of this.
    """

    def __init__(self, want_sorting=False):
        self.doc_chapter_fn = DocChapter
        self.doc_dir = settings.DOC_DIR
        self.doc_fn = XMLDoc
        self.doc_guide_section_fn = DocGuideSection
        self.doc_part_fn = DocPart
        self.doc_section_fn = DocSection
        self.doc_subsection_fn = DocSubsection
<<<<<<< HEAD
        self.latex_pcl_path = settings.DOC_LATEX_DATA_PCL
        self.parts = []
        self.parts_by_slug = {}
        self.pymathics_doc_loaded = False
        self.doc_data_file = settings.get_doc_latex_data_path(should_be_readable=True)
=======
        self.doctest_latex_pcl_path = settings.DOCTEST_LATEX_DATA_PCL
        self.parts = []
        self.parts_by_slug = {}
        self.pymathics_doc_loaded = False
        self.doc_data_file = settings.get_doctest_latex_data_path(
            should_be_readable=True
        )
>>>>>>> ad77ccfb
        self.title = "Overview"


class XMLDoc:
    """A class to hold our internal XML-like format data.
    Specialized classes like LaTeXDoc or and DjangoDoc provide methods for
    getting formatted output. For LaTeXDoc ``latex()`` is added while for
    DjangoDoc ``html()`` is added

    Mathics core also uses this in getting usage strings (`??`).
    """

    def __init__(self, doc, title, section=None):
        self.title = title
        if section:
            chapter = section.chapter
            part = chapter.part
            # Note: we elide section.title
            key_prefix = (part.title, chapter.title, title)
        else:
            key_prefix = None

        self.rawdoc = doc
        self.items = gather_tests(self.rawdoc, DocTests, DocTest, DocText, key_prefix)

    def __str__(self):
        return "\n".join(str(item) for item in self.items)

    def text(self, detail_level):
        # used for introspection
        # TODO parse XML and pretty print
        # HACK
        item = str(self.items[0])
        item = "\n".join(line.strip() for line in item.split("\n"))
        item = item.replace("<dl>", "")
        item = item.replace("</dl>", "")
        item = item.replace("<dt>", "  ")
        item = item.replace("</dt>", "")
        item = item.replace("<dd>", "    ")
        item = item.replace("</dd>", "")
        item = "\n".join(line for line in item.split("\n") if not line.isspace())
        return item

    def get_tests(self):
        tests = []
        for item in self.items:
            tests.extend(item.get_tests())
        return tests


class DocPart:
    def __init__(self, doc, title, is_reference=False):
        self.doc = doc
        self.title = title
        self.slug = slugify(title)
        self.chapters = []
        self.chapters_by_slug = {}
        self.is_reference = is_reference
        self.is_appendix = False
        doc.parts_by_slug[self.slug] = self

    def __str__(self):
        return "%s\n\n%s" % (
            self.title,
            "\n".join(str(chapter) for chapter in sorted_chapters(self.chapters)),
        )


class DocText:
    def __init__(self, text):
        self.text = text

    def __str__(self):
        return self.text

    def get_tests(self):
        return []

    def is_private(self):
        return False

    def test_indices(self):
        return []


class DocTests:
    def __init__(self):
        self.tests = []
        self.text = ""

    def get_tests(self):
        return self.tests

    def is_private(self):
        return all(test.private for test in self.tests)

    def __str__(self):
        return "\n".join(str(test) for test in self.tests)

    def test_indices(self):
        return [test.index for test in self.tests]<|MERGE_RESOLUTION|>--- conflicted
+++ resolved
@@ -473,15 +473,7 @@
             chapter = self.doc_chapter_fn(
                 builtin_part, title, self.doc_fn(text, title, None)
             )
-<<<<<<< HEAD
-            builtins = builtins_by_module[module.__name__]
-            sections = [
-                builtin for builtin in builtins if not skip_doc(builtin.__class__)
-            ]
-
-=======
             builtins = builtins_by_module.get(module.__name__)
->>>>>>> ad77ccfb
             if module.__file__.endswith("__init__.py"):
                 # We have a Guide Section.
                 name = get_doc_name_from_module(module)
@@ -503,13 +495,6 @@
 
                 # Add sections in the guide section...
                 for submodule in sorted_submodule(submodules):
-<<<<<<< HEAD
-                    # FIXME add an additional mechanism in the module
-                    # to allow a docstring and indicate it is not to go in the
-                    # user manual
-
-=======
->>>>>>> ad77ccfb
                     if skip_module_doc(submodule, modules_seen):
                         continue
                     elif IS_PYPY and submodule.__name__ == "builtins":
@@ -547,14 +532,11 @@
                             in_guide=True,
                         )
             else:
-<<<<<<< HEAD
-=======
                 if not builtins:
                     continue
                 sections = [
                     builtin for builtin in builtins if not skip_doc(builtin.__class__)
                 ]
->>>>>>> ad77ccfb
                 self.doc_sections(sections, modules_seen, chapter)
             builtin_part.chapters.append(chapter)
         self.parts.append(builtin_part)
@@ -575,15 +557,9 @@
                 )
                 modules_seen.add(instance)
 
-<<<<<<< HEAD
-    def gather_doc_data(self):
-        """
-        Extract documentation data from various static XML-like doc files, Mathics3 Built-in functions
-=======
     def gather_doctest_data(self):
         """
         Extract doctest data from various static XML-like doc files, Mathics3 Built-in functions
->>>>>>> ad77ccfb
         (inside mathics.builtin), and external Mathics3 Modules.
 
         The extracted structure is stored in ``self``.
@@ -1058,13 +1034,6 @@
         self.doc_part_fn = DocPart
         self.doc_section_fn = DocSection
         self.doc_subsection_fn = DocSubsection
-<<<<<<< HEAD
-        self.latex_pcl_path = settings.DOC_LATEX_DATA_PCL
-        self.parts = []
-        self.parts_by_slug = {}
-        self.pymathics_doc_loaded = False
-        self.doc_data_file = settings.get_doc_latex_data_path(should_be_readable=True)
-=======
         self.doctest_latex_pcl_path = settings.DOCTEST_LATEX_DATA_PCL
         self.parts = []
         self.parts_by_slug = {}
@@ -1072,7 +1041,6 @@
         self.doc_data_file = settings.get_doctest_latex_data_path(
             should_be_readable=True
         )
->>>>>>> ad77ccfb
         self.title = "Overview"
 
 
