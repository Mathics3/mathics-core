# -*- coding: utf-8 -*-
"""
A module and library that assists in organizing document data
located in static files and docstrings from
Mathics3 Builtin Modules. Builtin Modules are written in Python and
reside either in the Mathics3 core (mathics.builtin) or are packaged outside,
in Mathics3 Modules e.g. pymathics.natlang.

This data is stored in a way that facilitates:
* organizing information to produce a LaTeX file
* running documentation tests
* producing HTML-based documentation

The command-line utility ``docpipeline.py``, loads the data from
Python modules and static files, accesses the functions here.

Mathics Django also uses this library for its HTML-based documentation.

The Mathics3 builtin function ``Information[]`` also uses to provide the
information it reports.
As with reading in data, final assembly to a LaTeX file or running
documentation tests is done elsewhere.


FIXME: This code should be replaced by Sphinx and autodoc.
Things are such a mess, that it is too difficult to contemplate this right now. Also there
higher-priority flaws that are more more pressing.
In the shorter, we might we move code for extracting printing to a separate package.
"""

import importlib
import logging
import os.path as osp
import pkgutil
import re
from os import environ, getenv, listdir
from types import ModuleType
from typing import Callable, Iterator, List, Optional, Tuple

from mathics import settings
from mathics.core.builtin import check_requires_list
from mathics.core.evaluation import Message, Print
from mathics.core.load_builtin import (
    builtins_by_module as global_builtins_by_module,
    mathics3_builtins_modules,
)
from mathics.core.util import IS_PYPY
from mathics.doc.utils import slugify
from mathics.eval.pymathics import pymathics_builtins_by_module, pymathics_modules

# These are all the XML/HTML-like tags that documentation supports.
ALLOWED_TAGS = (
    "dl",
    "dd",
    "dt",
    "em",
    "url",
    "ul",
    "i",
    "ol",
    "li",
    "con",
    "console",
    "img",
    "imgpng",
    "ref",
    "subsection",
)
ALLOWED_TAGS_RE = dict(
    (allowed, re.compile("&lt;(%s.*?)&gt;" % allowed)) for allowed in ALLOWED_TAGS
)

# This string is used, so we can indicate a trailing blank at the end of a line by
# adding this string to the end of the line which gets stripped off.
# Some editors and formatters like to strip off trailing blanks at the ends of lines.
END_LINE_SENTINAL = "#<--#"

# The regular expressions below (strings ending with _RE
# pull out information from docstring or text in a file. Ghetto parsing.

CHAPTER_RE = re.compile('(?s)<chapter title="(.*?)">(.*?)</chapter>')
CONSOLE_RE = re.compile(r"(?s)<(?P<tag>con|console)>(?P<content>.*?)</(?P=tag)>")
DL_ITEM_RE = re.compile(
    r"(?s)<(?P<tag>d[td])>(?P<content>.*?)(?:</(?P=tag)>|)\s*(?:(?=<d[td]>)|$)"
)
DL_RE = re.compile(r"(?s)<dl>(.*?)</dl>")
HYPERTEXT_RE = re.compile(
    r"(?s)<(?P<tag>em|url)>(\s*:(?P<text>.*?):\s*)?(?P<content>.*?)</(?P=tag)>"
)
IMG_PNG_RE = re.compile(
    r'<imgpng src="(?P<src>.*?)" title="(?P<title>.*?)" label="(?P<label>.*?)">'
)
IMG_RE = re.compile(
    r'<img src="(?P<src>.*?)" title="(?P<title>.*?)" label="(?P<label>.*?)">'
)
# Preserve space before and after in-line code variables.
LATEX_RE = re.compile(r"(\s?)\$(\w+?)\$(\s?)")

LIST_ITEM_RE = re.compile(r"(?s)<li>(.*?)(?:</li>|(?=<li>)|$)")
LIST_RE = re.compile(r"(?s)<(?P<tag>ul|ol)>(?P<content>.*?)</(?P=tag)>")
MATHICS_RE = re.compile(r"(?<!\\)\'(.*?)(?<!\\)\'")

PYTHON_RE = re.compile(r"(?s)<python>(.*?)</python>")
QUOTATIONS_RE = re.compile(r"\"([\w\s,]*?)\"")
REF_RE = re.compile(r'<ref label="(?P<label>.*?)">')
SECTION_RE = re.compile('(?s)(.*?)<section title="(.*?)">(.*?)</section>')
SPECIAL_COMMANDS = {
    "LaTeX": (r"<em>LaTeX</em>", r"\LaTeX{}"),
    "Mathematica": (
        r"<em>Mathematica</em>&reg;",
        r"\emph{Mathematica}\textregistered{}",
    ),
    "Mathics": (r"<em>Mathics3</em>", r"\emph{Mathics3}"),
    "Mathics3": (r"<em>Mathics3</em>", r"\emph{Mathics3}"),
    "Sage": (r"<em>Sage</em>", r"\emph{Sage}"),
    "Wolfram": (r"<em>Wolfram</em>", r"\emph{Wolfram}"),
    "skip": (r"<br /><br />", r"\bigskip"),
}
SUBSECTION_END_RE = re.compile("</subsection>")
SUBSECTION_RE = re.compile('(?s)<subsection title="(.*?)">')

TESTCASE_RE = re.compile(
    r"""(?mx)^  # re.MULTILINE (multi-line match)
                # and re.VERBOSE (readable regular expressions
        ((?:.|\n)*?)
        ^\s+([>#SX])>[ ](.*)  # test-code indicator
        ((?:\n\s*(?:[:|=.][ ]|\.).*)*)  # test-code results"""
)
TESTCASE_OUT_RE = re.compile(r"^\s*([:|=])(.*)$")

# Used for getting test results by test expresson and chapter/section information.
test_result_map = {}

# Debug flags.

# Set to True if want to follow the process
# The first phase is building the documentation data structure
# based on docstrings:

MATHICS_DEBUG_DOC_BUILD: bool = "MATHICS_DEBUG_DOC_BUILD" in environ

# After building the doc structure, we extract test cases.
MATHICS_DEBUG_TEST_CREATE: bool = "MATHICS_DEBUG_TEST_CREATE" in environ

# Name of the Mathics3 Module part of the document.
MATHICS3_MODULES_TITLE = "Mathics3 Modules"


def get_module_doc(module: ModuleType) -> Tuple[str, str]:
    """
    Determine the title and text associated to the documentation
    of a module.
    If the module has a module docstring, extract the information
    from it. If not, pick the title from the name of the module.
    """
    doc = module.__doc__
    if doc is not None:
        doc = doc.strip()
    if doc:
        title = doc.splitlines()[0]
        text = "\n".join(doc.splitlines()[1:])
    else:
        # FIXME: Extend me for Mathics3 modules.
        title = module.__name__
        for prefix in ("mathics.builtin.", "mathics.optional."):
            if title.startswith(prefix):
                title = title[len(prefix) :]
        title = title.capitalize()
        text = ""
    return title, text


def get_results_by_test(test_expr: str, full_test_key: list, doc_data: dict) -> dict:
    """
    Sometimes test numbering is off, either due to bugs or changes since the
    data was read.

    Here, we compensate for this by looking up the test by its chapter and section name
    portion stored in `full_test_key` along with the and the test expression data
    stored in `test_expr`.

    This new key is looked up in `test_result_map` its value is returned.

    `doc_data` is only first time this is called to populate `test_result_map`.
    """

    # Strip off the test index form new key with this and the test string.
    # Add to any existing value for that "result". This is now what we want to
    # use as a tee in test_result_map to look for.
    test_section = list(full_test_key)[:-1]
    search_key = tuple(test_section)

    if not test_result_map:
        # Populate test_result_map from doc_data
        for key, result in doc_data.items():
            test_section = list(key)[:-1]
            new_test_key = tuple(test_section)
            next_result = test_result_map.get(new_test_key, None)
            if next_result is None:
                next_result = [result]
            else:
                next_result.append(result)

            test_result_map[new_test_key] = next_result

    results = test_result_map.get(search_key, None)
    result = {}
    if results:
        for result_candidate in results:
            if result_candidate["query"] == test_expr:
                if result:
                    # Already found something
                    print(f"Warning, multiple results appear under {search_key}.")
                    return {}
                else:
                    result = result_candidate

    return result


def get_submodule_names(obj) -> list:
    """Many builtins are organized into modules which, from a documentation
    standpoint, are like Mathematica Online Guide Docs.

    "List Functions", "Colors", or "Distance and Similarity Measures"
    are some examples Guide Documents group group various Builtin Functions,
    under submodules relate to that general classification.

    Here, we want to return a list of the Python modules under a "Guide Doc"
    module.

    As an example of a "Guide Doc" and its submodules, consider the
    module named mathics.builtin.colors. It collects code and documentation pertaining
    to the builtin functions that would be found in the Guide documentation for "Colors".

    The `mathics.builtin.colors` module has a submodule
    `mathics.builtin.colors.named_colors`.

    The builtin functions defined in `named_colors` then are those found in the
    "Named Colors" group of the "Colors" Guide Doc.

    So in this example then, in the list the modules returned for
    Python module `mathics.builtin.colors` would be the
    `mathics.builtin.colors.named_colors` module which contains the
    definition and docs for the "Named Colors" Mathics Bultin
    Functions.
    """
    modpkgs = []
    if hasattr(obj, "__path__"):
        for importer, modname, ispkg in pkgutil.iter_modules(obj.__path__):
            modpkgs.append(modname)
        modpkgs.sort()
    return modpkgs


def filter_comments(doc: str) -> str:
    """Remove docstring documentation comments. These are lines
    that start with ##"""
    return "\n".join(
        line for line in doc.splitlines() if not line.lstrip().startswith("##")
    )


def get_doc_name_from_module(module) -> str:
    """
    Get the title associated to the module.
    If the module has a docstring, pick the name from
    its first line (the title). Otherwise, use the
    name of the module.
    """
    name = "???"
    if module.__doc__:
        lines = module.__doc__.strip()
        if not lines:
            name = module.__name__
        else:
            name = lines.split("\n")[0]
    return name


POST_SUBSTITUTION_TAG = "_POST_SUBSTITUTION%d_"


def pre_sub(regexp, text: str, repl_func):
    post_substitutions = []

    def repl_pre(match):
        repl = repl_func(match)
        index = len(post_substitutions)
        post_substitutions.append(repl)
        return POST_SUBSTITUTION_TAG % index

    text = regexp.sub(repl_pre, text)

    return text, post_substitutions


def post_sub(text: str, post_substitutions) -> str:
    for index, sub in enumerate(post_substitutions):
        text = text.replace(POST_SUBSTITUTION_TAG % index, sub)
    return text


def skip_doc(cls) -> bool:
    """Returns True if we should skip cls in docstring extraction."""
    return cls.__name__.endswith("Box") or (hasattr(cls, "no_doc") and cls.no_doc)


def skip_module_doc(module, must_be_skipped) -> bool:
    return (
        module.__doc__ is None
        or module in must_be_skipped
        or module.__name__.split(".")[0] not in ("mathics", "pymathics")
        or hasattr(module, "no_doc")
        and module.no_doc
    )


def parse_docstring_to_DocumentationEntry_items(
    doc: str,
    test_collection_constructor: Callable,
    test_case_constructor: Callable,
    text_constructor: Callable,
    key_part=None,
) -> list:
    """
    This parses string `doc` (using regular expressions) into Python objects.
    The function returns a list of ``DocText`` and ``DocTests`` objects which
    are contained in a ``DocumentationElement``.

    test_collection_constructor() is the class constructor call to create an object for the test collection.
    Each test is created via test_case_constructor().
    Text within the test is stored via text_constructor.
    """
    # This function is used to populate a ``DocumentEntry`` element, that
    # in principle is not associated to any container (``DocChapter``/``DocSection``/``DocSubsection``)
    # of the documentation system.
    #
    # The ``key_part`` parameter was used to set the ``key`` of the ``DocTest`` elements. This attribute
    # should be set just after the  ``DocumentationEntry`` (to which the tests belongs) is associated
    # to a container, by calling  ``container.set_parent_path``.
    # However, the parameter is still used in MathicsDjango, so let's keep it and discard its value.
    #
    if key_part:
        logging.warning("``key_part`` is deprecated. Its value is discarded.")

    # Remove commented lines.
    doc = filter_comments(doc).strip(r"\s")

    # Remove leading <dl>...</dl>
    # doc = DL_RE.sub("", doc)

    # pre-substitute Python code because it might contain tests
    doc, post_substitutions = pre_sub(
        PYTHON_RE, doc, lambda m: "<python>%s</python>" % m.group(1)
    )

    # HACK: Artificially construct a last testcase to get the "intertext"
    # after the last (real) testcase. Ignore the test, of course.
    doc += "\n >> test\n = test"
    testcases = TESTCASE_RE.findall(doc)

    tests = None
    items = []
    for index in range(len(testcases)):
        testcase = list(testcases[index])
        text = testcase.pop(0).strip()
        if text:
            if tests is not None:
                items.append(tests)
                tests = None
            text = post_sub(text, post_substitutions)
            items.append(text_constructor(text))
            tests = None
        if index < len(testcases) - 1:
            test = test_case_constructor(index, testcase, None)
            if tests is None:
                tests = test_collection_constructor()
            tests.tests.append(test)

    # If the last block in the loop was not a Text block, append the
    # last set of tests.
    if tests is not None:
        items.append(tests)
        tests = None
    return items


class DocTest:
    """
    Class to hold a single doctest.

    DocTest formatting rules:

    * `>>` Marks test case; it will also appear as part of
           the documentation.
    * `#>` Marks test private or one that does not appear as part of
           the documentation.
    * `X>` Shows the example in the docs, but disables testing the example.
    * `S>` Shows the example in the docs, but disables testing if environment
           variable SANDBOX is set.
    * `=`  Compares the result text.
    * `:`  Compares an (error) message.
      `|`  Prints output.
    """

    def __init__(
        self, index: int, testcase: List[str], key_prefix: Optional[tuple] = None
    ):
        def strip_sentinal(line: str):
            """Remove END_LINE_SENTINAL from the end of a line if it appears.

            Some editors like to strip blanks at the end of a line.
            Since the line ends in END_LINE_SENTINAL which isn't blank,
            any blanks that appear before will be preserved.

            Some tests require some lines to be blank or entry because
            Mathics3 output can be that way
            """
            if line.endswith(END_LINE_SENTINAL):
                line = line[: -len(END_LINE_SENTINAL)]

            # Also remove any remaining trailing blanks since that
            # seems *also* what we want to do.
            return line.strip()

        self.index = index
        self.outs = []
        self.result = None

        # Private test cases are executed, but NOT shown as part of the docs
        self.private = testcase[0] == "#"

        # Ignored test cases are NOT executed, but shown as part of the docs
        # Sandboxed test cases are NOT executed if environment SANDBOX is set
        if testcase[0] == "X" or (testcase[0] == "S" and getenv("SANDBOX", False)):
            self.ignore = True
            # substitute '>' again so we get the correct formatting
            testcase[0] = ">"
        else:
            self.ignore = False

        self.test = strip_sentinal(testcase[1])
        self._key = key_prefix + (index,) if key_prefix else None

        outs = testcase[2].splitlines()
        for line in outs:
            line = strip_sentinal(line)
            if line:
                if line.startswith("."):
                    text = line[1:]
                    if text.startswith(" "):
                        text = text[1:]
                    text = "\n" + text
                    if self.result is not None:
                        self.result += text
                    elif self.outs:
                        self.outs[-1].text += text
                    continue

                match = TESTCASE_OUT_RE.match(line)
                if not match:
                    continue
                symbol, text = match.group(1), match.group(2)
                text = text.strip()
                if symbol == "=":
                    self.result = text
                elif symbol == ":":
                    out = Message("", "", text)
                    self.outs.append(out)
                elif symbol == "|":
                    out = Print(text)
                    self.outs.append(out)

    def __str__(self) -> str:
        return self.test

    @property
    def key(self):
        return self._key if hasattr(self, "_key") else None

    @key.setter
    def key(self, value):
        assert self.key is None
        self._key = value
        return self._key


# Tests has to appear before Documentation which uses it.
# FIXME: Turn into a NamedTuple? Or combine with another class?
class Tests:
    """
    A group of tests in the same section or subsection.
    """

    def __init__(
        self,
        part_name: str,
        chapter_name: str,
        section_name: str,
        doctests: List[DocTest],
        subsection_name: Optional[str] = None,
    ):
        self.part = part_name
        self.chapter = chapter_name
        self.section = section_name
        self.subsection = subsection_name
        self.tests = doctests
        self._key = None

    @property
    def key(self):
        return self._key

    @key.setter
    def key(self, value):
        assert self._key is None
        self._key = value
        return self._key


# DocSection has to appear before DocGuideSection which uses it.
class DocSection:
    """An object for a Documented Section.
    A Section is part of a Chapter. It can contain subsections.
    """

    def __init__(
        self,
        chapter,
        title: str,
        text: str,
        operator,
        installed: bool = True,
        in_guide: bool = False,
        summary_text: str = "",
    ):
        self.chapter = chapter
        self.in_guide = in_guide
        self.installed = installed
        self.items = []  # tests in section when this is under a guide section
        self.operator = operator
        self.slug = slugify(title)
        self.subsections = []
        self.subsections_by_slug = {}
        self.summary_text = summary_text
        self.tests = None  # tests in section when not under a guide section
        self.title = title

        if text.count("<dl>") != text.count("</dl>"):
            raise ValueError(
                "Missing opening or closing <dl> tag in "
                "{} documentation".format(title)
            )

        # Needs to come after self.chapter is initialized since
        # DocumentationEntry uses self.chapter.
        # Notice that we need the documentation object, to have access
        # to the suitable subclass of DocumentationElement.
        documentation = self.chapter.part.doc
        self.doc = documentation.doc_class(text, title, None).set_parent_path(self)

        chapter.sections_by_slug[self.slug] = self
        if MATHICS_DEBUG_DOC_BUILD:
            print("      DEBUG Creating Section", title)

    # Add __eq__ and __lt__ so we can sort Sections.
    def __eq__(self, other) -> bool:
        return self.title == other.title

    def __lt__(self, other) -> bool:
        return self.title < other.title

    def __str__(self) -> str:
        return f"    == {self.title} ==\n{self.doc}"

<<<<<<< HEAD
    @property
    def parent(self):
        return self.chapter

    @parent.setter
    def parent(self, value):
        raise TypeError("parent is a read-only property")
=======
    def get_tests(self):
        """yield tests"""
        if self.installed:
            for test in self.doc.get_tests():
                yield test
>>>>>>> 27ec4d07


# DocChapter has to appear before DocGuideSection which uses it.
class DocChapter:
    """An object for a Documented Chapter.
    A Chapter is part of a Part[dChapter. It can contain (Guide or plain) Sections.
    """

    def __init__(self, part, title, doc=None, chapter_order: Optional[int] = None):
        self.chapter_order = chapter_order
        self.doc = doc
        self.guide_sections = []
        self.part = part
        self.title = title
        self.slug = slugify(title)
        self.sections = []
        self.sections_by_slug = {}
        self.sort_order = None
        if doc:
            self.doc.set_parent_path(self)

        part.chapters_by_slug[self.slug] = self

        if MATHICS_DEBUG_DOC_BUILD:
            print("  DEBUG Creating Chapter", title)

    def __str__(self) -> str:
        """
        A DocChapter is represented as the index of its sections
        and subsections.
        """
        sections_descr = ""
        for section in self.all_sections:
            sec_class = "@>" if isinstance(section, DocGuideSection) else "@ "
            sections_descr += f"     {sec_class} " + section.title + "\n"
            for subsection in section.subsections:
                sections_descr += "         * " + subsection.title + "\n"

        return f"   = {self.part.title}: {self.title} =\n\n{sections_descr}"

    @property
    def all_sections(self):
        return sorted(self.sections + self.guide_sections)

    @property
    def parent(self):
        return self.part

    @parent.setter
    def parent(self, value):
        raise TypeError("parent is a read-only property")


class DocGuideSection(DocSection):
    """An object for a Documented Guide Section.
    A Guide Section is part of a Chapter. "Colors" or "Special Functions"
    are examples of Guide Sections, and each contains a number of Sections.
    like NamedColors or Orthogonal Polynomials.
    """

    def __init__(
        self,
        chapter: DocChapter,
        title: str,
        text: str,
        submodule,
        installed: bool = True,
    ):
        # Notice that we need the documentation object, to have access
        # to the suitable subclass of DocumentationElement.
        documentation = chapter.part.doc
        self.chapter = chapter
        self.doc = documentation.doc_class(text, title, None)
        self.in_guide = False
        self.installed = installed
        self.section = submodule
        self.slug = slugify(title)
        self.subsections = []
        self.subsections_by_slug = {}
        self.title = title

        self.doc.set_parent_path(self)

        # FIXME: Sections never are operators. Subsections can have
        # operators though.  Fix up the view and searching code not to
        # look for the operator field of a section.
        self.operator = False

        if text.count("<dl>") != text.count("</dl>"):
            raise ValueError(
                "Missing opening or closing <dl> tag in "
                "{} documentation".format(title)
            )
        if MATHICS_DEBUG_DOC_BUILD:
            print("    DEBUG Creating Guide Section", title)
        chapter.sections_by_slug[self.slug] = self

    # FIXME: turn into a @property tests?
    def get_tests(self):
        # FIXME: The below is a little weird for Guide Sections.
        # Figure out how to make this clearer.
        # A guide section's subsection are Sections without the Guide.
        # it is *their* subsections where we generally find tests.
        for section in self.subsections:
            if not section.installed:
                continue
            for subsection in section.subsections:
                # FIXME we are omitting the section title here...
                if not subsection.installed:
                    continue
                for doctests in subsection.items:
                    yield doctests.get_tests()


def sorted_chapters(chapters: List[DocChapter]) -> List[DocChapter]:
    """Return chapters sorted by title"""
    return sorted(
        chapters,
        key=lambda chapter: str(chapter.sort_order)
        if chapter.sort_order is not None
        else chapter.title,
    )


def sorted_modules(modules) -> list:
    """Return modules sorted by the ``sort_order`` attribute if that
    exists, or the module's name if not."""
    return sorted(
        modules,
        key=lambda module: module.sort_order
        if hasattr(module, "sort_order")
        else module.__name__,
    )


class DocPart:
    """
    Represents one of the main parts of the document. Parts
    can be loaded from a mdoc file, generated automatically from
    the docstrings of Builtin objects under `mathics.builtin`.
    """

    chapter_class = DocChapter

    def __init__(self, doc, title, is_reference=False):
        self.doc = doc
        self.title = title
        self.chapters = []
        self.chapters_by_slug = {}
        self.is_reference = is_reference
        self.is_appendix = False
        self.slug = slugify(title)
        doc.parts_by_slug[self.slug] = self
        if MATHICS_DEBUG_DOC_BUILD:
            print("DEBUG Creating Part", title)

    def __str__(self) -> str:
        return f"    Part    {self.title}\n\n" + "\n\n".join(
            str(chapter) for chapter in sorted_chapters(self.chapters)
        )


class DocTests:
    """
    A bunch of consecutive ``DocTest`` objects extracted from a Builtin docstring.
    """

    def __init__(self):
        self.tests = []
        self.text = ""

    def get_tests(self) -> list:
        """
        Returns lists test objects.
        """
        return self.tests

    def is_private(self) -> bool:
        return all(test.private for test in self.tests)

    def __str__(self) -> str:
        return "\n".join(str(test) for test in self.tests)

    def test_indices(self) -> List[int]:
        return [test.index for test in self.tests]


class Documentation:
    """
    `Documentation` describes an object containing the whole documentation system.
    Documentation
        |
        +--------0> Parts
                      |
                      +-----0> Chapters
                                 |
                                 +-----0>Sections
                                 |         |
                                 |         +------0> SubSections
                                 |
                                 +---->0>GuideSections
                                           |
                                           +-----0>Sections
                                                     |
                                                     +------0> SubSections

    (with 0>) meaning "aggregation".

    Each element contains a title, a collection of elements of the following class
    in the hierarchy. Parts, Chapters, Guide Sections, Sections and SubSections contains a doc
    attribute describing the content to be shown after the title, and before
    the elements of the subsequent terms in the hierarchy.
    """

    def __init__(self):
        # This is a way to load the default classes
        # without defining these attributes as class
        # attributes.
        self._set_classes()
        self.parts = []
        self.appendix = []
        self.parts_by_slug = {}
        self.title = "Title"

    def _set_classes(self):
        """
        Set the classes of the subelements. Must be overloaded
        by the subclasses.
        """
        if not hasattr(self, "part_class"):
            self.chapter_class = DocChapter
            self.doc_class = DocumentationEntry
            self.guide_section_class = DocGuideSection
            self.part_class = DocPart
            self.section_class = DocSection
            self.subsection_class = DocSubsection

    def __str__(self):
        result = self.title + "\n" + len(self.title) * "~" + "\n"
        return (
            result + "\n\n".join([str(part) for part in self.parts]) + "\n" + 60 * "-"
        )

    def add_section(
        self,
        chapter,
        section_name: str,
        section_object,
        operator,
        is_guide: bool = False,
        in_guide: bool = False,
        summary_text="",
    ):
        """
        Adds a DocSection or DocGuideSection
        object to the chapter, a DocChapter object.
        "section_object" is either a Python module or a Class object instance.
        """
        if section_object is not None:
            required_libs = getattr(section_object, "requires", [])
            installed = check_requires_list(required_libs) if required_libs else True
            # FIXME add an additional mechanism in the module
            # to allow a docstring and indicate it is not to go in the
            # user manual
        if not section_object.__doc__:
            return

        else:
            installed = True

        if is_guide:
            section = self.guide_section_class(
                chapter,
                section_name,
                section_object.__doc__,
                section_object,
                installed=installed,
            )
            chapter.guide_sections.append(section)
        else:
            section = self.section_class(
                chapter,
                section_name,
                section_object.__doc__,
                operator=operator,
                installed=installed,
                in_guide=in_guide,
                summary_text=summary_text,
            )
            chapter.sections.append(section)

        return section

    def add_subsection(
        self,
        chapter,
        section,
        subsection_name: str,
        instance,
        operator=None,
        in_guide=False,
    ):
        """
        Append a subsection for ``instance`` into ``section.subsections``
        """

        required_libs = getattr(instance, "requires", [])
        installed = check_requires_list(required_libs) if required_libs else True

        # FIXME add an additional mechanism in the module
        # to allow a docstring and indicate it is not to go in the
        # user manual
        if not instance.__doc__:
            return
        summary_text = (
            instance.summary_text if hasattr(instance, "summary_text") else ""
        )
        subsection = self.subsection_class(
            chapter,
            section,
            subsection_name,
            instance.__doc__,
            operator=operator,
            installed=installed,
            in_guide=in_guide,
            summary_text=summary_text,
        )
        section.subsections.append(subsection)

    def doc_part(self, title, modules, builtins_by_module, start):
        """
        Build documentation structure for a "Part" - Reference
        section or collection of Mathics3 Modules.
        """

        builtin_part = self.part_class(self, title, is_reference=start)

        # This is used to ensure that we pass just once over each module.
        # The algorithm we use to walk all the modules without repetitions
        # relies on this, which in my opinion is hard to test and susceptible
        # to errors. I guess we include it as a temporal fixing to handle
        # packages inside ``mathics.builtin``.
        modules_seen = set([])

        def filter_toplevel_modules(module_list):
            """
            Keep just the modules at the top level.
            """
            if len(module_list) == 0:
                return module_list

            modules_and_levels = sorted(
                ((module.__name__.count("."), module) for module in module_list),
                key=lambda x: x[0],
            )
            top_level = modules_and_levels[0][0]
            return (entry[1] for entry in modules_and_levels if entry[0] == top_level)

        # The loop to load chapters must be run over the top-level modules. Otherwise,
        # modules like ``mathics.builtin.functional.apply_fns_to_lists`` are loaded
        # as chapters and sections of a GuideSection, producing duplicated tests.
        #
        # Also, this provides a more deterministic way to walk the module hierarchy,
        # which can be decomposed in the way proposed in #984.

        modules = filter_toplevel_modules(modules)
        for module in sorted_modules(modules):
            if skip_module_doc(module, modules_seen):
                continue
            chapter = self.doc_chapter(module, builtin_part, builtins_by_module)
            if chapter is None:
                continue
            builtin_part.chapters.append(chapter)

        self.parts.append(builtin_part)

    def doc_chapter(self, module, part, builtins_by_module) -> Optional[DocChapter]:
        """
        Build documentation structure for a "Chapter" - reference section which
        might be a Mathics Module.
        """
        modules_seen = set([])

        title, text = get_module_doc(module)
        chapter = self.chapter_class(part, title, self.doc_class(text, title, None))
        builtins = builtins_by_module.get(module.__name__)
        if module.__file__.endswith("__init__.py"):
            # We have a Guide Section.

            # This is used to check if a symbol is not duplicated inside
            # a guide.
            submodule_names_seen = set([])
            name = get_doc_name_from_module(module)
            guide_section = self.add_section(
                chapter, name, module, operator=None, is_guide=True
            )
            submodules = [
                value
                for value in module.__dict__.values()
                if isinstance(value, ModuleType)
            ]

            # Add sections in the guide section...
            for submodule in sorted_modules(submodules):
                if skip_module_doc(submodule, modules_seen):
                    continue
                elif IS_PYPY and submodule.__name__ == "builtins":
                    # PyPy seems to add this module on its own,
                    # but it is not something that can be importable
                    continue

                submodule_name = get_doc_name_from_module(submodule)
                if submodule_name in submodule_names_seen:
                    continue
                section = self.add_section(
                    chapter,
                    submodule_name,
                    submodule,
                    operator=None,
                    is_guide=False,
                    in_guide=True,
                )
                modules_seen.add(submodule)
                submodule_names_seen.add(submodule_name)
                guide_section.subsections.append(section)

                builtins = builtins_by_module.get(submodule.__name__, [])
                subsections = [builtin for builtin in builtins]
                for instance in subsections:
                    if hasattr(instance, "no_doc") and instance.no_doc:
                        continue

                    name = instance.get_name(short=True)
                    if name in submodule_names_seen:
                        continue

                    submodule_names_seen.add(name)
                    modules_seen.add(instance)

                    self.add_subsection(
                        chapter,
                        section,
                        name,
                        instance,
                        instance.get_operator(),
                        in_guide=True,
                    )
        else:
            if not builtins:
                return None
            sections = [
                builtin for builtin in builtins if not skip_doc(builtin.__class__)
            ]
            self.doc_sections(sections, modules_seen, chapter)
        return chapter

    def doc_sections(self, sections, modules_seen, chapter):
        for instance in sections:
            if instance not in modules_seen and (
                not hasattr(instance, "no_doc") or not instance.no_doc
            ):
                name = instance.get_name(short=True)
                summary_text = (
                    instance.summary_text if hasattr(instance, "summary_text") else ""
                )
                self.add_section(
                    chapter,
                    name,
                    instance,
                    instance.get_operator(),
                    is_guide=False,
                    in_guide=False,
                    summary_text=summary_text,
                )
                modules_seen.add(instance)

    def get_part(self, part_slug):
        return self.parts_by_slug.get(part_slug)

    def get_chapter(self, part_slug, chapter_slug):
        part = self.parts_by_slug.get(part_slug)
        if part:
            return part.chapters_by_slug.get(chapter_slug)
        return None

    def get_section(self, part_slug, chapter_slug, section_slug):
        part = self.parts_by_slug.get(part_slug)
        if part:
            chapter = part.chapters_by_slug.get(chapter_slug)
            if chapter:
                return chapter.sections_by_slug.get(section_slug)
        return None

    def get_subsection(self, part_slug, chapter_slug, section_slug, subsection_slug):
        part = self.parts_by_slug.get(part_slug)
        if part:
            chapter = part.chapters_by_slug.get(chapter_slug)
            if chapter:
                section = chapter.sections_by_slug.get(section_slug)
                if section:
                    return section.subsections_by_slug.get(subsection_slug)

        return None

    # FIXME: turn into a @property tests?
    def get_tests(self) -> Iterator:
        """
        Returns a generator to extracts lists test objects.
        """
        for part in self.parts:
            for chapter in sorted_chapters(part.chapters):
                if MATHICS_DEBUG_TEST_CREATE:
                    print(f"DEBUG Gathering tests for Chapter {chapter.title}")

                tests = chapter.doc.get_tests()
                if tests:
                    yield Tests(part.title, chapter.title, "", tests)

                for section in chapter.all_sections:
                    if section.installed:
                        if MATHICS_DEBUG_TEST_CREATE:
                            if isinstance(section, DocGuideSection):
                                print(
                                    f"DEBUG Gathering tests for   Guide Section {section.title}"
                                )
                            else:
                                print(
                                    f"DEBUG Gathering tests for      Section {section.title}"
                                )

                        if isinstance(section, DocGuideSection):
                            for docsection in section.subsections:
                                for docsubsection in docsection.subsections:
                                    # FIXME: Something is weird here where tests for subsection items
                                    # appear not as a collection but individually and need to be
                                    # iterated below. Probably some other code is faulty and
                                    # when fixed the below loop and collection into doctest_list[]
                                    # will be removed.
                                    if not docsubsection.installed:
                                        continue
                                    doctest_list = []
                                    index = 1
                                    for doctests in docsubsection.items:
                                        doctest_list += list(doctests.get_tests())
                                        for test in doctest_list:
                                            test.index = index
                                            index += 1

                                    if doctest_list:
                                        yield Tests(
                                            section.chapter.part.title,
                                            section.chapter.title,
                                            docsubsection.title,
                                            doctest_list,
                                        )
                        else:
                            tests = section.doc.get_tests()
                            if tests:
                                yield Tests(
                                    part.title, chapter.title, section.title, tests
                                )
                                pass
                            pass
                        pass
                    pass
                pass
            pass
        return

    def load_documentation_sources(self):
        """
        Extract doctest data from various static XML-like doc files, Mathics3 Built-in functions
        (inside mathics.builtin), and external Mathics3 Modules.

        The extracted structure is stored in ``self``.
        """
        assert (
            len(self.parts) == 0
        ), "The documentation must be empty to call this function."

        # First gather data from static XML-like files. This constitutes "Part 1" of the
        # documentation.
        files = listdir(self.doc_dir)
        files.sort()

        chapter_order = 0
        for file in files:
            part_title = file[2:]
            if part_title.endswith(".mdoc"):
                part_title = part_title[: -len(".mdoc")]
                # If the filename start with a number, then is a main part. Otherwise
                # is an appendix.
                is_appendix = not file[0].isdigit()
                chapter_order = self.load_part_from_file(
                    osp.join(self.doc_dir, file),
                    part_title,
                    chapter_order,
                    is_appendix,
                )

        # Next extract data that has been loaded into Mathics3 when it runs.
        # This is information from  `mathics.builtin`.
        # This is Part 2 of the documentation.

        # Notice that in order to generate the documentation
        # from the builtin classes, it is needed to call first to
        #    import_and_load_builtins()

        for title, modules, builtins_by_module, start in [
            (
                "Reference of Built-in Symbols",
                mathics3_builtins_modules,
                global_builtins_by_module,
                True,
            )
        ]:
            self.doc_part(title, modules, builtins_by_module, start)

        # Next extract external Mathics3 Modules that have been loaded via
        # LoadModule, or eval_LoadModule.  This is Part 3 of the documentation.

        self.doc_part(
            MATHICS3_MODULES_TITLE,
            pymathics_modules,
            pymathics_builtins_by_module,
            True,
        )

        # Finally, extract Appendix information. This include License text
        # This is the final Part of the documentation.

        for part in self.appendix:
            self.parts.append(part)

        return

    def load_part_from_file(
        self, filename: str, title: str, chapter_order: int, is_appendix: bool = False
    ) -> int:
        """Load a markdown file as a part of the documentation"""
        part = self.part_class(self, title)
        text = open(filename, "rb").read().decode("utf8")
        text = filter_comments(text)
        chapters = CHAPTER_RE.findall(text)
        for title, text in chapters:
            chapter = self.chapter_class(part, title, chapter_order=chapter_order)
            chapter_order += 1
            text += '<section title=""></section>'
            section_texts = SECTION_RE.findall(text)
            for pre_text, title, text in section_texts:
                if title:
                    section = self.section_class(
                        chapter, title, text, operator=None, installed=True
                    )
                    chapter.sections.append(section)
                    subsections = SUBSECTION_RE.findall(text)
                    for subsection_title in subsections:
                        subsection = self.subsection_class(
                            chapter,
                            section,
                            subsection_title,
                            text,
                        )
                        section.subsections.append(subsection)
                        pass
                    pass
                else:
                    section = None
                if not chapter.doc:
                    chapter.doc = self.doc_class(pre_text, title, section)
                pass

            part.chapters.append(chapter)
        if is_appendix:
            part.is_appendix = True
            self.appendix.append(part)
        else:
            self.parts.append(part)
        return chapter_order


class DocSubsection:
    """An object for a Documented Subsection.
    A Subsection is part of a Section.
    """

    def __init__(
        self,
        chapter,
        section,
        title,
        text,
        operator=None,
        installed=True,
        in_guide=False,
        summary_text="",
    ):
        """
        Information that goes into a subsection object. This can be a written text, or
        text extracted from the docstring of a builtin module or class.

        About some of the parameters...

        Some subsections are contained in a grouping module and need special work to
        get the grouping module name correct.

        For example the Chapter "Colors" is a module so the docstring text for it is in
        mathics/builtin/colors/__init__.py . In mathics/builtin/colors/named-colors.py we have
        the "section" name for the class Red (the subsection) inside it.
        """
        title_summary_text = re.split(" -- ", title)
        n = len(title_summary_text)
        # We need the documentation object, to have access
        # to the suitable subclass of DocumentationElement.
        documentation = chapter.part.doc

        self.title = title_summary_text[0] if n > 0 else ""
        self.summary_text = title_summary_text[1] if n > 1 else summary_text
        self.doc = documentation.doc_class(text, title, None)
        self.chapter = chapter
        self.in_guide = in_guide
        self.installed = installed
        self.operator = operator

        self.section = section
        self.slug = slugify(title)
        self.subsections = []
        self.title = title
        self.doc.set_parent_path(self)

        # This smells wrong: Here a DocSection (a level in the documentation system)
        # is mixed with a DocumentationEntry. `items` is an attribute of the
        # `DocumentationEntry`, not of a Part / Chapter/ Section.
        # The content of a subsection should be stored in self.doc,
        # and the tests should set the rute (key) through self.doc.set_parent_doc
        if in_guide:
            # Tests haven't been picked out yet from the doc string yet.
            # Gather them here.
            self.items = self.doc.items

            for item in self.items:
                for test in item.get_tests():
                    assert test.key is not None
        else:
            self.items = []

        if text.count("<dl>") != text.count("</dl>"):
            raise ValueError(
                "Missing opening or closing <dl> tag in "
                "{} documentation".format(title)
            )
        self.section.subsections_by_slug[self.slug] = self

        if MATHICS_DEBUG_DOC_BUILD:
            print("          DEBUG Creating Subsection", title)

    def __str__(self) -> str:
        return f"=== {self.title} ===\n{self.doc}"

<<<<<<< HEAD
    @property
    def parent(self):
        return self.section

    @parent.setter
    def parent(self, value):
        raise TypeError("parent is a read-only property")
=======
    def get_tests(self):
        """yield tests"""
        if self.installed:
            for test in self.doc.get_tests():
                yield test
>>>>>>> 27ec4d07


class MathicsMainDocumentation(Documentation):
    """
    MathicsMainDocumentation specializes ``Documentation`` by providing the attributes
    and methods needed to generate the documentation from the Mathics library.

    The parts of the documentation are loaded from the Markdown files contained
    in the path specified by ``self.doc_dir``. Files with names starting in numbers
    are considered parts of the main text, while those that starts with other characters
    are considered as appendix parts.

    In addition to the parts loaded from markdown files, a ``Reference of Builtin-Symbols`` part
    and a part for the loaded Pymathics modules are automatically generated.

    In the ``Reference of Built-in Symbols`` tom-level modules and files in ``mathics.builtin``
    are associated to Chapters. For single file submodules (like ``mathics.builtin.procedure``)
    The chapter contains a Section for each Symbol in the module. For sub-packages
    (like ``mathics.builtin.arithmetic``) sections are given by the sub-module files,
    and the symbols in these sub-packages defines the Subsections. ``__init__.py`` in
    subpackages are associated to GuideSections.

    In a similar way, in the ``Pymathics`` part, each ``pymathics`` module defines a Chapter,
    files in the module defines Sections, and Symbols defines Subsections.


    ``MathicsMainDocumentation`` is also used for creating test data and saving it to a
    Python Pickle file and running tests that appear in the documentation (doctests).

    There are other classes DjangoMathicsDocumentation and LaTeXMathicsDocumentation
    that format the data accumulated here. In fact I think those can sort of serve
    instead of this.

    """

    def __init__(self):
        super().__init__()

        self.doc_dir = settings.DOC_DIR
        self.doctest_latex_pcl_path = settings.DOCTEST_LATEX_DATA_PCL
        self.pymathics_doc_loaded = False
        self.doc_data_file = settings.get_doctest_latex_data_path(
            should_be_readable=True
        )
        self.title = "Mathics Main Documentation"

    def gather_doctest_data(self):
        """
        Populates the documentatation.
        (deprecated)
        """
        logging.warn(
            "gather_doctest_data is deprecated. Use load_documentation_sources"
        )
        return self.load_documentation_sources()


class DocText:
    """
    Class to hold some (non-test) text.

    Some of the kinds of tags you may find here are showin in global ALLOWED_TAGS.
    Some text may be marked with surrounding "$" or "'".

    The code here however does not make use of any of the tagging.

    """

    def __init__(self, text):
        self.text = text

    def __str__(self) -> str:
        return self.text

    def get_tests(self) -> list:
        """
        Return tests in a DocText item - there never are any.
        """
        return []

    def is_private(self) -> bool:
        return False

    def test_indices(self) -> List[int]:
        return []


# Former XMLDoc
class DocumentationEntry:
    """
    A class to hold the content of a documentation entry,
    in our internal markdown-like format data.

    Describes the contain of an entry in the documentation system, as a
    sequence (list) of items of the clase  `DocText` and `DocTests`.
    ``DocText`` items contains an internal XML-like formatted text. ``DocTests`` entries
    contain one or more `DocTest` element.
    Each level of the Documentation hierarchy contains an XMLDoc, describing the
    content after the title and before the elements of the next level. For example,
    in ``DocChapter``, ``DocChapter.doc`` contains the text coming after the title
    of the chapter, and before the sections in `DocChapter.sections`.
    Specialized classes like LaTeXDoc or and DjangoDoc provide methods for
    getting formatted output. For LaTeXDoc ``latex()`` is added while for
    DjangoDoc ``html()`` is added
    Mathics core also uses this in getting usage strings (`??`).

    """

    def __init__(self, doc_str: str, title: str, section: Optional[DocSection] = None):
        self._set_classes()
        self.title = title
        self.path = None
        if section:
            chapter = section.chapter
            part = chapter.part
            # Note: we elide section.title
            key_prefix = (part.title, chapter.title, title)
        else:
            key_prefix = None

        self.rawdoc = doc_str
        self.items = parse_docstring_to_DocumentationEntry_items(
            self.rawdoc,
            self.docTest_collection_class,
            self.docTest_class,
            self.docText_class,
            None,
        )

    def _set_classes(self):
        """
        Tells to the initializator the classes to be used to build the items.
        This must be overloaded by the daughter classes.
        """
        if not hasattr(self, "docTest_collection_class"):
            self.docTest_collection_class = DocTests
            self.docTest_class = DocTest
            self.docText_class = DocText

    def __str__(self) -> str:
        return "\n\n".join(str(item) for item in self.items)

    def text(self) -> str:
        # used for introspection
        # TODO parse XML and pretty print
        # HACK
        item = str(self.items[0])
        item = "\n".join(line.strip() for line in item.split("\n"))
        item = item.replace("<dl>", "")
        item = item.replace("</dl>", "")
        item = item.replace("<dt>", "  ")
        item = item.replace("</dt>", "")
        item = item.replace("<dd>", "    ")
        item = item.replace("</dd>", "")
        item = "\n".join(line for line in item.split("\n") if not line.isspace())
        return item

    def get_tests(self) -> list:
        tests = []
        for item in self.items:
            tests.extend(item.get_tests())
        return tests

    def set_parent_path(self, parent):
        """Set the parent path"""
        self.path = None
        path = []
        while hasattr(parent, "parent"):
            path = [parent.title] + path
            parent = parent.parent

        if hasattr(parent, "title"):
            path = [parent.title] + path

        if path:
            self.path = path
            # Set the key on each test
            for test in self.get_tests():
                assert test.key is None
                # For backward compatibility, we need
                # to reduce this to three fields.
                # TODO: remove me and ensure that this
                # works here and in Mathics Django
                if len(path) > 3:
                    path = path[:2] + [path[-1]]
                test.key = tuple(path) + (test.index,)

        return self


# Backward compatibility

gather_tests = parse_docstring_to_DocumentationEntry_items
XMLDOC = DocumentationEntry<|MERGE_RESOLUTION|>--- conflicted
+++ resolved
@@ -574,7 +574,6 @@
     def __str__(self) -> str:
         return f"    == {self.title} ==\n{self.doc}"
 
-<<<<<<< HEAD
     @property
     def parent(self):
         return self.chapter
@@ -582,13 +581,12 @@
     @parent.setter
     def parent(self, value):
         raise TypeError("parent is a read-only property")
-=======
+
     def get_tests(self):
         """yield tests"""
         if self.installed:
             for test in self.doc.get_tests():
                 yield test
->>>>>>> 27ec4d07
 
 
 # DocChapter has to appear before DocGuideSection which uses it.
@@ -1348,7 +1346,6 @@
     def __str__(self) -> str:
         return f"=== {self.title} ===\n{self.doc}"
 
-<<<<<<< HEAD
     @property
     def parent(self):
         return self.section
@@ -1356,13 +1353,13 @@
     @parent.setter
     def parent(self, value):
         raise TypeError("parent is a read-only property")
-=======
+
     def get_tests(self):
         """yield tests"""
         if self.installed:
             for test in self.doc.get_tests():
                 yield test
->>>>>>> 27ec4d07
+
 
 
 class MathicsMainDocumentation(Documentation):
