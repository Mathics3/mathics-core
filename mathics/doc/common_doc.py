--- conflicted
+++ resolved
@@ -1153,7 +1153,6 @@
             )
         else:
             module_collection_fn = lambda x: x
-<<<<<<< HEAD
 
         def filter_toplevel_modules(module_list):
             """
@@ -1161,111 +1160,13 @@
             """
             if len(module_list) == 0:
                 return module_list
-=======
-
-        # For some weird reason, it seems that this produces an
-        # overflow error in test.builitin.directories.
-        '''
-        def filter_toplevel_modules(module_list):
-            """
-            Keep just the modules at the top level.
-            """
-            if len(module_list) == 0:
-                return module_list
-
+              
             modules_and_levels = sorted(
                 ((module.__name__.count("."), module) for module in module_list),
                 key=lambda x: x[0],
             )
             top_level = modules_and_levels[0][0]
             return (entry[1] for entry in modules_and_levels if entry[0] == top_level)
-        '''
-        #  This ensures that the chapters are built
-        #  from the top-level modules. Without this,
-        #  if this happens is just by chance, or by
-        #  an obscure combination between the sorting
-        #  of the modules and the way in which visited
-        #  modules are skipped.
-        #
-        #  However, if I activate this, some tests are lost.
-        #
-        # modules = filter_toplevel_modules(modules)
-        for module in module_collection_fn(modules):
-            if skip_module_doc(module, modules_seen):
-                continue
-            title, text = get_module_doc(module)
-            chapter = self.chapter_class(
-                builtin_part, title, self.doc_class(text, title, None)
-            )
-            builtins = builtins_by_module.get(module.__name__)
-            if module.__file__.endswith("__init__.py"):
-                # We have a Guide Section.
-
-                # This is used to check if a symbol is not duplicated inside
-                # a guide.
-                submodule_names_seen = set([])
-                name = get_doc_name_from_module(module)
-                guide_section = self.add_section(
-                    chapter, name, module, operator=None, is_guide=True
-                )
-                submodules = [
-                    value
-                    for value in module.__dict__.values()
-                    if isinstance(value, ModuleType)
-                ]
-
-                sorted_submodule = lambda x: sorted(
-                    submodules,
-                    key=lambda submodule: submodule.sort_order
-                    if hasattr(submodule, "sort_order")
-                    else submodule.__name__,
-                )
-
-                # Add sections in the guide section...
-                for submodule in sorted_submodule(submodules):
-                    if skip_module_doc(submodule, modules_seen):
-                        continue
-                    elif IS_PYPY and submodule.__name__ == "builtins":
-                        # PyPy seems to add this module on its own,
-                        # but it is not something that can be importable
-                        continue
-
-                    submodule_name = get_doc_name_from_module(submodule)
-                    # This has the side effect that Symbols with the same
-                    # short name but in different contexts be skipped.
-                    # This happens with ``PlaintextImport`` that appears in
-                    # the HTML and XML contexts.
-                    if submodule_name in submodule_names_seen:
-                        continue
-                    section = self.add_section(
-                        chapter,
-                        submodule_name,
-                        submodule,
-                        operator=None,
-                        is_guide=False,
-                        in_guide=True,
-                    )
-                    modules_seen.add(submodule)
-                    submodule_names_seen.add(submodule_name)
-                    guide_section.subsections.append(section)
-
-                    builtins = builtins_by_module.get(submodule.__name__, [])
-                    subsections = [builtin for builtin in builtins]
-                    for instance in subsections:
-                        if hasattr(instance, "no_doc") and instance.no_doc:
-                            continue
-
-                        name = instance.get_name(short=True)
-                        if name in submodule_names_seen:
-                            continue
->>>>>>> 60100d82
-
-            modules_and_levels = sorted(
-                ((module.__name__.count("."), module) for module in module_list),
-                key=lambda x: x[0],
-            )
-            top_level = modules_and_levels[0][0]
-            return (entry[1] for entry in modules_and_levels if entry[0] == top_level)
 
         # The loop to load chapters must be run over the top-level modules. Otherwise,
         # modules like ``mathics.builtin.functional.apply_fns_to_lists`` are loaded
@@ -1273,6 +1174,7 @@
         #
         # Also, this provides a more deterministic way to walk the module hierarchy,
         # which can be decomposed in the way proposed in #984.
+        
         modules = filter_toplevel_modules(modules)
         for module in module_collection_fn(modules):
             if skip_module_doc(module, modules_seen):
