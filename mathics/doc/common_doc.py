# -*- coding: utf-8 -*-
"""

common_doc

This module is kept for backward compatibility.

<<<<<<< HEAD
The module was splitted into
* mathics.doc.doc_entries: classes contaning the documentation entries and doctests.
=======
The module was split into
* mathics.doc.doc_entries: classes containing the documentation entries and doctests.
>>>>>>> b5eeb1c3
* mathics.doc.structure: the classes describing the elements in the documentation organization
* mathics.doc.gather: functions to gather information from modules to build the
  documentation reference.

"""


from mathics.doc.doc_entries import (
    ALLOWED_TAGS,
    ALLOWED_TAGS_RE,
    CONSOLE_RE,
    DL_ITEM_RE,
    DL_RE,
    HYPERTEXT_RE,
    IMG_PNG_RE,
    IMG_RE,
    LATEX_RE,
    LIST_ITEM_RE,
    LIST_RE,
    MATHICS_RE,
    PYTHON_RE,
    QUOTATIONS_RE,
    REF_RE,
    SPECIAL_COMMANDS,
    DocTest,
    DocTests,
    DocText,
    DocumentationEntry,
    Tests,
    get_results_by_test,
    parse_docstring_to_DocumentationEntry_items,
    post_sub,
    pre_sub,
)

gather_tests = parse_docstring_to_DocumentationEntry_items
XMLDOC = DocumentationEntry

from mathics.doc.structure import (
    MATHICS3_MODULES_TITLE,
    SUBSECTION_END_RE,
    SUBSECTION_RE,
    DocChapter,
    DocGuideSection,
    DocPart,
    DocSection,
    DocSubsection,
    Documentation,
    MathicsMainDocumentation,
    sorted_chapters,
)<|MERGE_RESOLUTION|>--- conflicted
+++ resolved
@@ -5,13 +5,8 @@
 
 This module is kept for backward compatibility.
 
-<<<<<<< HEAD
-The module was splitted into
-* mathics.doc.doc_entries: classes contaning the documentation entries and doctests.
-=======
 The module was split into
 * mathics.doc.doc_entries: classes containing the documentation entries and doctests.
->>>>>>> b5eeb1c3
 * mathics.doc.structure: the classes describing the elements in the documentation organization
 * mathics.doc.gather: functions to gather information from modules to build the
   documentation reference.
