--- conflicted
+++ resolved
@@ -1342,247 +1342,6 @@
         )
         self.title = "Mathics Main Documentation"
 
-<<<<<<< HEAD
-    def add_section(
-        self,
-        chapter,
-        section_name: str,
-        section_object,
-        operator,
-        is_guide: bool = False,
-        in_guide: bool = False,
-        summary_text="",
-    ):
-        """
-        Adds a DocSection or DocGuideSection
-        object to the chapter, a DocChapter object.
-        "section_object" is either a Python module or a Class object instance.
-        """
-        installed = check_requires_list(getattr(section_object, "requires", []))
-
-        # FIXME add an additional mechanism in the module
-        # to allow a docstring and indicate it is not to go in the
-        # user manual
-        if not section_object.__doc__:
-            return
-        if is_guide:
-            section = self.guide_section_class(
-                chapter,
-                section_name,
-                section_object.__doc__,
-                section_object,
-                installed=installed,
-            )
-            chapter.guide_sections.append(section)
-        else:
-            section = self.section_class(
-                chapter,
-                section_name,
-                section_object.__doc__,
-                operator=operator,
-                installed=installed,
-                in_guide=in_guide,
-                summary_text=summary_text,
-            )
-            chapter.sections.append(section)
-
-        return section
-
-    def add_subsection(
-        self,
-        chapter,
-        section,
-        subsection_name: str,
-        instance,
-        operator=None,
-        in_guide=False,
-    ):
-        installed = check_requires_list(getattr(instance, "requires", []))
-
-        # FIXME add an additional mechanism in the module
-        # to allow a docstring and indicate it is not to go in the
-        # user manual
-
-        """
-        Append a subsection for ``instance`` into ``section.subsections``
-        """
-        installed = True
-        for package in getattr(instance, "requires", []):
-            try:
-                importlib.import_module(package)
-            except ImportError:
-                installed = False
-                break
-
-        # FIXME add an additional mechanism in the module
-        # to allow a docstring and indicate it is not to go in the
-        # user manual
-        if not instance.__doc__:
-            return
-        summary_text = (
-            instance.summary_text if hasattr(instance, "summary_text") else ""
-        )
-        subsection = self.subsection_class(
-            chapter,
-            section,
-            subsection_name,
-            instance.__doc__,
-            operator=operator,
-            installed=installed,
-            in_guide=in_guide,
-            summary_text=summary_text,
-        )
-        section.subsections.append(subsection)
-
-    def doc_part(self, title, modules, builtins_by_module, start):
-        """
-        Produce documentation for a "Part" - reference section or
-        possibly Pymathics modules
-        """
-
-        builtin_part = self.part_class(self, title, is_reference=start)
-        modules_seen = set([])
-
-        want_sorting = True
-        if want_sorting:
-            module_collection_fn = lambda x: sorted(
-                modules,
-                key=lambda module: module.sort_order
-                if hasattr(module, "sort_order")
-                else module.__name__,
-            )
-        else:
-            module_collection_fn = lambda x: x
-
-        def filter_toplevel_modules(module_list):
-            """
-            Keep just the modules at the top level
-            """
-            if len(module_list) == 0:
-                return module_list
-
-            modules_and_levels = sorted(
-                ((module.__name__.count("."), module) for module in module_list),
-                key=lambda x: x[0],
-            )
-            top_level = modules_and_levels[0][0]
-            return (entry[1] for entry in modules_and_levels if entry[0] == top_level)
-
-        # The loop to load chapters must be run over the top-level modules. Otherwise,
-        # modules like ``mathics.builtin.functional.apply_fns_to_lists`` are loaded
-        # as chapters and sections of a GuideSection, producing duplicated tests.
-        #
-        # Also, this provides a more deterministic way to walk the module hierarchy,
-        # which can be decomposed in the way proposed in #984.
-        modules = filter_toplevel_modules(modules)
-        for module in module_collection_fn(modules):
-            if skip_module_doc(module, modules_seen):
-                continue
-            title, text = get_module_doc(module)
-            chapter = self.chapter_class(
-                builtin_part, title, self.doc_class(text, title, None)
-            )
-            builtins = builtins_by_module.get(module.__name__)
-            if module.__file__.endswith("__init__.py"):
-                # We have a Guide Section.
-
-                # This is used to check if a symbol is not duplicated inside
-                # a guide.
-                submodule_names_seen = set([])
-                name = get_doc_name_from_module(module)
-                guide_section = self.add_section(
-                    chapter, name, module, operator=None, is_guide=True
-                )
-                submodules = [
-                    value
-                    for value in module.__dict__.values()
-                    if isinstance(value, ModuleType)
-                ]
-
-                sorted_submodule = lambda x: sorted(
-                    submodules,
-                    key=lambda submodule: submodule.sort_order
-                    if hasattr(submodule, "sort_order")
-                    else submodule.__name__,
-                )
-
-                # Add sections in the guide section...
-                for submodule in sorted_submodule(submodules):
-                    if skip_module_doc(submodule, modules_seen):
-                        continue
-                    elif IS_PYPY and submodule.__name__ == "builtins":
-                        # PyPy seems to add this module on its own,
-                        # but it is not something that can be importable
-                        continue
-
-                    submodule_name = get_doc_name_from_module(submodule)
-                    if submodule_name in submodule_names_seen:
-                        continue
-                    section = self.add_section(
-                        chapter,
-                        submodule_name,
-                        submodule,
-                        operator=None,
-                        is_guide=False,
-                        in_guide=True,
-                    )
-                    modules_seen.add(submodule)
-                    submodule_names_seen.add(submodule_name)
-                    guide_section.subsections.append(section)
-
-                    builtins = builtins_by_module.get(submodule.__name__, [])
-                    subsections = [builtin for builtin in builtins]
-                    for instance in subsections:
-                        if hasattr(instance, "no_doc") and instance.no_doc:
-                            continue
-
-                        name = instance.get_name(short=True)
-                        if name in submodule_names_seen:
-                            continue
-
-                        submodule_names_seen.add(name)
-                        modules_seen.add(instance)
-
-                        self.add_subsection(
-                            chapter,
-                            section,
-                            name,
-                            instance,
-                            instance.get_operator(),
-                            in_guide=True,
-                        )
-            else:
-                if not builtins:
-                    continue
-                sections = [
-                    builtin for builtin in builtins if not skip_doc(builtin.__class__)
-                ]
-                self.doc_sections(sections, modules_seen, chapter)
-            builtin_part.chapters.append(chapter)
-        self.parts.append(builtin_part)
-
-    def doc_sections(self, sections, modules_seen, chapter):
-        for instance in sections:
-            if instance not in modules_seen and (
-                not hasattr(instance, "no_doc") or not instance.no_doc
-            ):
-                name = instance.get_name(short=True)
-                summary_text = (
-                    instance.summary_text if hasattr(instance, "summary_text") else ""
-                )
-                self.add_section(
-                    chapter,
-                    name,
-                    instance,
-                    instance.get_operator(),
-                    is_guide=False,
-                    in_guide=False,
-                    summary_text=summary_text,
-                )
-                modules_seen.add(instance)
-
-=======
->>>>>>> 27ec4d07
     def gather_doctest_data(self):
         """
         Populates the documentatation.
