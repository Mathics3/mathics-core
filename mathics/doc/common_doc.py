--- conflicted
+++ resolved
@@ -304,13 +304,8 @@
     return cls.__name__.endswith("Box") or (hasattr(cls, "no_doc") and cls.no_doc)
 
 
-<<<<<<< HEAD
-def skip_module_doc(module, modules_seen) -> bool:
-    skip = (
-=======
 def skip_module_doc(module, must_be_skipped) -> bool:
     return (
->>>>>>> 913a2900
         module.__doc__ is None
         or module in must_be_skipped
         or module.__name__.split(".")[0] not in ("mathics", "pymathics")
@@ -1080,15 +1075,11 @@
 
         builtin_part = self.part_class(self, title, is_reference=start)
 
-<<<<<<< HEAD
-        # modules_seen and submodules_names_seen are used
-=======
         # This is used to ensure that we pass just once over each module.
         # The algorithm we use to walk all the modules without repetitions
         # relies on this, which in my opinion is hard to test and susceptible
         # to errors. I guess we include it as a temporal fixing to handle
         # packages inside ``mathics.builtin``.
->>>>>>> 913a2900
         modules_seen = set([])
 
         def filter_toplevel_modules(module_list):
@@ -1116,37 +1107,7 @@
         else:
             module_collection_fn = lambda x: x
 
-<<<<<<< HEAD
         modules = filter_toplevel_modules(modules)
-=======
-        # For some weird reason, it seems that this produces an
-        # overflow error in test.builitin.directories.
-        '''
-        def filter_toplevel_modules(module_list):
-            """
-            Keep just the modules at the top level.
-            """
-            if len(module_list) == 0:
-                return module_list
-
-            modules_and_levels = sorted(
-                ((module.__name__.count("."), module) for module in module_list),
-                key=lambda x: x[0],
-            )
-            top_level = modules_and_levels[0][0]
-            return (entry[1] for entry in modules_and_levels if entry[0] == top_level)
-        '''
-        #  This ensures that the chapters are built
-        #  from the top-level modules. Without this,
-        #  if this happens is just by chance, or by
-        #  an obscure combination between the sorting
-        #  of the modules and the way in which visited
-        #  modules are skipped.
-        #
-        #  However, if I activate this, some tests are lost.
-        #
-        # modules = filter_toplevel_modules(modules)
->>>>>>> 913a2900
         for module in module_collection_fn(modules):
             ##> assert module not in modules_seen
 
@@ -1191,16 +1152,8 @@
                         continue
 
                     submodule_name = get_doc_name_from_module(submodule)
-<<<<<<< HEAD
+
                     assert submodule_name not in submodule_names_seen
-=======
-                    # This has the side effect that Symbols with the same
-                    # short name but in different contexts be skipped.
-                    # This happens with ``PlaintextImport`` that appears in
-                    # the HTML and XML contexts.
-                    if submodule_name in submodule_names_seen:
-                        continue
->>>>>>> 913a2900
                     section = self.add_section(
                         chapter,
                         submodule_name,
