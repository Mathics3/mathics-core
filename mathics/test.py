--- conflicted
+++ resolved
@@ -23,14 +23,10 @@
 
 
 sep = "-" * 70 + "\n"
-<<<<<<< HEAD
 
 # Global variables
 definitions = None
 documentation = None
-=======
->>>>>>> 3e90a89e
-
 
 def compare(result, wanted):
     if result == wanted:
@@ -157,12 +153,8 @@
     index = 0
     print("Testing section %s" % section)
     for tests in documentation.get_tests():
-<<<<<<< HEAD
         if tests.section == section or tests.section == '$' + section:
             found = True
-=======
-        if tests.section == section or tests.section == "$" + section:
->>>>>>> 3e90a89e
             for test in tests.tests:
                 if test.ignore:
                     continue
@@ -189,13 +181,9 @@
         return open(f, *args, **kwargs)
 
 
-<<<<<<< HEAD
 def test_all(quiet=False, generate_output=False, stop_on_failure=False,
              start_at=0, xmldatafolder=None, texdatafolder=None):
     global documentation
-=======
-def test_all(quiet=False, generate_output=False, stop_on_failure=False, start_at=0):
->>>>>>> 3e90a89e
     if not quiet:
         print("Testing %s" % version_string)
 
@@ -248,21 +236,12 @@
         print("\nOK")
 
         if generate_output:
-<<<<<<< HEAD
-            print('Save XML')
-            with open_ensure_dir(documentation.xml_data_file, 'wb') as output_file:
-                pickle.dump(output_xml, output_file, 0)
-
-            print('Save TEX')
-            with open_ensure_dir(documentation.tex_data_file, 'wb') as output_file:
-=======
             print("Save XML")
             with open_ensure_dir(settings.DOC_XML_DATA, "wb") as output_file:
                 pickle.dump(output_xml, output_file, 0)
 
             print("Save TEX")
             with open_ensure_dir(settings.DOC_TEX_DATA, "wb") as output_file:
->>>>>>> 3e90a89e
                 pickle.dump(output_tex, output_file, 0)
     else:
         print("\nFAILED")
@@ -270,19 +249,12 @@
 
 
 def write_latex():
-<<<<<<< HEAD
-    with open_ensure_dir(documentation.tex_data_file, 'rb') as output_file:
-        output_tex = pickle.load(output_file)
-
-    with open_ensure_dir(documentation.latex_file, 'wb') as doc:
-=======
     print("Load data")
     with open_ensure_dir(settings.DOC_TEX_DATA, "rb") as output_file:
         output_tex = pickle.load(output_file)
 
     print("Print documentation")
     with open_ensure_dir(settings.DOC_LATEX_FILE, "wb") as doc:
->>>>>>> 3e90a89e
         content = documentation.latex(output_tex)
         content = content.encode("utf-8")
         doc.write(content)
@@ -305,22 +277,16 @@
     parser.add_argument(
         "--section", "-s", dest="section", metavar="SECTION", help="only test SECTION"
     )
-<<<<<<< HEAD
     parser.add_argument('--pymathics', '-l', dest="pymathics", action="store_true",
                         help="also checks pymathics modules.")
 
     parser.add_argument(
-    "--output",
-=======
-    parser.add_argument(
         "--output",
->>>>>>> 3e90a89e
         "-o",
         dest="output",
         action="store_true",
         help="generate TeX and XML output data",
     )
-<<<<<<< HEAD
     parser.add_argument(
         "--tex",
         "-t",
@@ -335,22 +301,6 @@
         "--stop-on-failure", action="store_true", help="stop on failure"
     )
     parser.add_argument(
-=======
-    parser.add_argument(
-        "--tex",
-        "-t",
-        dest="tex",
-        action="store_true",
-        help="generate TeX documentation file",
-    )
-    parser.add_argument(
-        "--quiet", "-q", dest="quiet", action="store_true", help="hide passed tests"
-    )
-    parser.add_argument(
-        "--stop-on-failure", action="store_true", help="stop on failure"
-    )
-    parser.add_argument(
->>>>>>> 3e90a89e
         "--skip",
         metavar="N",
         dest="skip",
@@ -365,7 +315,6 @@
     elif args.section:
         test_section(args.section, stop_on_failure=args.stop_on_failure)
     else:
-<<<<<<< HEAD
         if args.pymathics:
             documentation.load_pymathics_doc()
         if args.section:
@@ -375,16 +324,7 @@
             test_all(quiet=args.quiet, generate_output=args.output,
                      stop_on_failure=args.stop_on_failure,
                      start_at=start_at)
-=======
-        start_at = args.skip + 1
-        test_all(
-            quiet=args.quiet,
-            generate_output=args.output,
-            stop_on_failure=args.stop_on_failure,
-            start_at=start_at,
-        )
-
->>>>>>> 3e90a89e
+
 
 if __name__ == "__main__":
     main()