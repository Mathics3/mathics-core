# cython: language_level=3
# cython: profile=False
# -*- coding: utf-8 -*-


from mathics.core.expression import Expression
<<<<<<< HEAD
from mathics.core.symbols import system_symbols, ensure_context, Symbol
=======
from mathics.core.symbols import system_symbols, ensure_context, Atom, Symbol
>>>>>>> df63a8b4
from mathics.core.util import subsets, subranges, permutations
from itertools import chain


# from mathics.core.pattern_nocython import (
#    StopGenerator #, Pattern #, ExpressionPattern)
# from mathics.core import pattern_nocython


SYSTEM_SYMBOLS_PATTERNS = system_symbols(
    "Pattern",
    "PatternTest",
    "Condition",
    "Optional",
    "Blank",
    "BlankSequence",
    "BlankNullSequence",
    "Alternatives",
    "OptionsPattern",
    "Repeated",
    "RepeatedNull",
)


def Pattern_create(expr):
    from mathics.builtin import pattern_objects

    # from mathics.core.pattern import AtomPattern, ExpressionPattern

    name = expr.get_head_name()
    pattern_object = pattern_objects.get(name)
    if pattern_object is not None:
        return pattern_object(expr)
    if isinstance(expr, Atom):
        return AtomPattern(expr)
    else:
        return ExpressionPattern(expr)


class StopGenerator(Exception):
    def __init__(self, value=None):
        self.value = value


class StopGenerator_ExpressionPattern_match(StopGenerator):
    pass


class StopGenerator_Pattern(StopGenerator):
    pass


class Pattern(object):
    create = staticmethod(Pattern_create)

    def match(
        self,
        yield_func,
        expression,
        vars,
        evaluation,
        head=None,
        leaf_index=None,
        leaf_count=None,
        fully=True,
        wrap_oneid=True,
    ):
        raise NotImplementedError

    """def match(self, expression, vars, evaluation,
              head=None, leaf_index=None, leaf_count=None,
        fully=True, wrap_oneid=True):
        #raise NotImplementedError
        result = []
        def yield_func(vars, rest):
            result.append(vars, rest)
        self._match(yield_func, expression, vars, evaluation, head,
                    leaf_index, leaf_count, fully, wrap_oneid)
        return result"""

    def does_match(self, expression, evaluation, vars=None, fully=True):

        if vars is None:
            vars = {}
        # for sub_vars, rest in self.match(  # nopep8
        #    expression, vars, evaluation, fully=fully):
        #    return True

        def yield_match(sub_vars, rest):
            raise StopGenerator_Pattern(True)

        try:
            self.match(yield_match, expression, vars, evaluation, fully=fully)
        except StopGenerator_Pattern as exc:
            return exc.value
        return False

    def get_name(self):
        return self.expr.get_name()

    def is_atom(self):
        return self.expr.is_atom()

    def get_head_name(self):
        return self.expr.get_head_name()

    def sameQ(self, other) -> bool:
        """Mathics SameQ"""
        return self.expr.sameQ(other.expr)

    def get_head(self):
        return self.expr.get_head()

    def get_leaves(self):
        return self.expr.get_leaves()

    def get_sort_key(self, pattern_sort=False):
        return self.expr.get_sort_key(pattern_sort=pattern_sort)

    def get_lookup_name(self):
        head = self.expr
        while type(head) is Expression:
            head = head._head
        if type(head) is Symbol:
            return head.name
        else:
            return ""

    def get_attributes(self, definitions):
        return self.expr.get_attributes(definitions)

    def get_sequence(self):
        return self.expr.get_sequence()

    def get_option_values(self):
        return self.expr.get_option_values()

    def has_form(self, *args):
        return self.expr.has_form(*args)

    def get_match_candidates(self, leaves, expression, attributes, evaluation, vars={}):
        return []

    def get_match_candidates_count(
        self, leaves, expression, attributes, evaluation, vars={}
    ):
        return len(
            self.get_match_candidates(leaves, expression, attributes, evaluation, vars)
        )


class AtomPattern(Pattern):
    def __init__(self, expr):
        self.atom = expr
        self.expr = expr
        if isinstance(expr, Symbol):
            self.match = self.match_symbol
            self.get_match_candidates = self.get_match_symbol_candidates

    def __repr__(self):
        return "<AtomPattern: %s>" % self.atom

    def match_symbol(
        self,
        yield_func,
        expression,
        vars,
        evaluation,
        head=None,
        leaf_index=None,
        leaf_count=None,
        fully=True,
        wrap_oneid=True,
    ):
        if expression is self.atom:
            yield_func(vars, None)

    def get_match_symbol_candidates(
        self, leaves, expression, attributes, evaluation, vars={}
    ):
        return [leaf for leaf in leaves if (leaf is self.atom)]

    def match(
        self,
        yield_func,
        expression,
        vars,
        evaluation,
        head=None,
        leaf_index=None,
        leaf_count=None,
        fully=True,
        wrap_oneid=True,
    ):
        if isinstance(expression, Atom) and expression.sameQ(self.atom):
            # yield vars, None
            yield_func(vars, None)

    def get_match_candidates(self, leaves, expression, attributes, evaluation, vars={}):
        return [
            leaf
            for leaf in leaves
            if (isinstance(leaf, Atom) and leaf.sameQ(self.atom))
        ]

    def get_match_count(self, vars={}):
        return (1, 1)


# class StopGenerator_ExpressionPattern_match(StopGenerator):
#    pass


class ExpressionPattern(Pattern):
    # get_pre_choices = pattern_nocython.get_pre_choices
    # match = pattern_nocython.match

    def match(
        self,
        yield_func,
        expression,
        vars,
        evaluation,
        head=None,
        leaf_index=None,
        leaf_count=None,
        fully=True,
        wrap_oneid=True,
    ):
        evaluation.check_stopped()
        attributes = self.head.get_attributes(evaluation.definitions)
        if "System`Flat" not in attributes:
            fully = True
        if not expression.is_atom():
            # don't do this here, as self.get_pre_choices changes the
            # ordering of the leaves!
            # if self.leaves:
            #    next_leaf = self.leaves[0]
            #    next_leaves = self.leaves[1:]

            def yield_choice(pre_vars):
                next_leaf = self.leaves[0]
                next_leaves = self.leaves[1:]

                # "leading_blanks" below handles expressions with leading Blanks H[x_, y_, ...]
                # much more efficiently by not calling get_match_candidates_count() on leaves
                # that have already been matched with one of the leading Blanks. this approach
                # is only valid for Expressions that are not Orderless (as with Orderless, the
                # concept of leading items does not exist).
                #
                # simple performance test case:
                #
                # f[x_, {a__, b_}] = 0;
                # f[x_, y_] := y + Total[x];
                # First[Timing[f[Range[5000], 1]]]"
                #
                # without "leading_blanks", Range[5000] will be tested against {a__, b_} in a
                # call to get_match_candidates_count(), which is slow.

                unmatched_leaves = expression.leaves
                leading_blanks = "System`Orderless" not in attributes

                for leaf in self.leaves:
                    match_count = leaf.get_match_count()

                    if leading_blanks:
                        if tuple(match_count) == (
                            1,
                            1,
                        ):  # Blank? (i.e. length exactly 1?)
                            if not unmatched_leaves:
                                raise StopGenerator_ExpressionPattern_match()
                            if not leaf.does_match(
                                unmatched_leaves[0], evaluation, pre_vars
                            ):
                                raise StopGenerator_ExpressionPattern_match()
                            unmatched_leaves = unmatched_leaves[1:]
                        else:
                            leading_blanks = False

                    if not leading_blanks:
                        candidates = leaf.get_match_candidates_count(
                            unmatched_leaves,
                            expression,
                            attributes,
                            evaluation,
                            pre_vars,
                        )
                        if candidates < match_count[0]:
                            raise StopGenerator_ExpressionPattern_match()

                # for new_vars, rest in self.match_leaf(    # nopep8
                #    self.leaves[0], self.leaves[1:], ([], expression.leaves),
                #    pre_vars, expression, attributes, evaluation, first=True,
                #    fully=fully, leaf_count=len(self.leaves),
                #    wrap_oneid=expression.get_head_name() != 'System`MakeBoxes'):
                # def yield_leaf(new_vars, rest):
                #    yield_func(new_vars, rest)
                self.match_leaf(
                    yield_func,
                    next_leaf,
                    next_leaves,
                    ([], expression.leaves),
                    pre_vars,
                    expression,
                    attributes,
                    evaluation,
                    first=True,
                    fully=fully,
                    leaf_count=len(self.leaves),
                    wrap_oneid=expression.get_head_name() != "System`MakeBoxes",
                )

            # for head_vars, _ in self.head.match(expression.get_head(), vars,
            # evaluation):
            def yield_head(head_vars, _):
                if self.leaves:
                    # pre_choices = self.get_pre_choices(
                    #    expression, attributes, head_vars)
                    # for pre_vars in pre_choices:

                    self.get_pre_choices(
                        yield_choice, expression, attributes, head_vars
                    )
                else:
                    if not expression.leaves:
                        yield_func(head_vars, None)
                    else:
                        return

            try:
                self.head.match(yield_head, expression.get_head(), vars, evaluation)
            except StopGenerator_ExpressionPattern_match:
                return
        if (
            wrap_oneid
            and not evaluation.ignore_oneidentity
            and "System`OneIdentity" in attributes
            and not self.head.expr.sameQ(expression.get_head())  # nopep8
            and not self.head.expr.sameQ(expression)
        ):
            # and 'OneIdentity' not in
            # (expression.get_attributes(evaluation.definitions) |
            # expression.get_head().get_attributes(evaluation.definitions)):
            new_expression = Expression(self.head, expression)
            for leaf in self.leaves:
                leaf.match_count = leaf.get_match_count()
                leaf.candidates = [expression]
                # leaf.get_match_candidates(
                #    new_expression.leaves, new_expression, attributes,
                #    evaluation, vars)
                if len(leaf.candidates) < leaf.match_count[0]:
                    return
            # for new_vars, rest in self.match_leaf(
            #    self.leaves[0], self.leaves[1:],
            #    ([], [expression]), vars, new_expression, attributes,
            #    evaluation, first=True, fully=fully,
            #    leaf_count=len(self.leaves), wrap_oneid=True):
            # def yield_leaf(new_vars, rest):
            #    yield_func(new_vars, rest)
            self.match_leaf(
                yield_func,
                self.leaves[0],
                self.leaves[1:],
                ([], [expression]),
                vars,
                new_expression,
                attributes,
                evaluation,
                first=True,
                fully=fully,
                leaf_count=len(self.leaves),
                wrap_oneid=True,
            )

    def get_pre_choices(self, yield_func, expression, attributes, vars):
        if "System`Orderless" in attributes:
            self.sort()
            patterns = self.filter_leaves("Pattern")
            groups = {}
            prev_pattern = prev_name = None
            for pattern in patterns:
                name = pattern.leaves[0].get_name()
                existing = vars.get(name, None)
                if existing is None:
                    # There's no need for pre-choices if the variable is
                    # already set.
                    if name == prev_name:
                        if name in groups:
                            groups[name].append(pattern)
                        else:
                            groups[name] = [prev_pattern, pattern]
                    prev_pattern = pattern
                    prev_name = name
            # prev_leaf = None

            # count duplicate leaves
            expr_groups = {}
            for leaf in expression.leaves:
                expr_groups[leaf] = expr_groups.get(leaf, 0) + 1

            def per_name(yield_name, groups, vars):
                """
                Yields possible variable settings (dictionaries) for the
                remaining pattern groups
                """

                if groups:
                    name, patterns = groups[0]

                    match_count = [0, None]
                    for pattern in patterns:
                        sub_match_count = pattern.get_match_count()
                        if sub_match_count[0] > match_count[0]:
                            match_count[0] = sub_match_count[0]
                        if match_count[1] is None or (
                            sub_match_count[1] is not None
                            and sub_match_count[1] < match_count[1]
                        ):
                            match_count[1] = sub_match_count[1]
                    # possibilities = [{}]
                    # sum = 0

                    def per_expr(yield_expr, expr_groups, sum=0):
                        """
                        Yields possible values (sequence lists) for the current
                        variable (name) taking into account the
                        (expression, count)'s in expr_groups
                        """

                        if expr_groups:
                            expr, count = expr_groups.popitem()
                            max_per_pattern = count // len(patterns)
                            for per_pattern in range(max_per_pattern, -1, -1):
                                for next in per_expr(  # nopep8
                                    expr_groups, sum + per_pattern
                                ):
                                    yield_expr([expr] * per_pattern + next)
                        else:
                            if sum >= match_count[0]:
                                yield_expr([])
                            # Until we learn that the below is incorrect, we'll return basically no match.
                            yield None

                    # for sequence in per_expr(expr_groups.items()):
                    def yield_expr(sequence):
                        # FIXME: this call is wrong and needs a
                        # wrapper_function as the 1st parameter.
                        wrappings = self.get_wrappings(
                            sequence, match_count[1], expression, attributes
                        )
                        for wrapping in wrappings:
                            # for next in per_name(groups[1:], vars):
                            def yield_next(next):
                                setting = next.copy()
                                setting[name] = wrapping
                                yield_name(setting)

                            per_name(yield_next, groups[1:], vars)

                    per_expr(yield_expr, expr_groups)
                else:  # no groups left
                    yield_name(vars)

            # for setting in per_name(groups.items(), vars):
            # def yield_name(setting):
            #    yield_func(setting)
            per_name(yield_func, list(groups.items()), vars)
        else:
            yield_func(vars)

    def __init__(self, expr):
        self.head = Pattern.create(expr.head)
        self.leaves = [Pattern.create(leaf) for leaf in expr.leaves]
        self.expr = expr

    def filter_leaves(self, head_name):
        head_name = ensure_context(head_name)
        return [leaf for leaf in self.leaves if leaf.get_head_name() == head_name]

    def __repr__(self):
        return "<ExpressionPattern: %s>" % self.expr

    def get_match_count(self, vars={}):
        return (1, 1)

    def get_wrappings(
        self,
        yield_func,
        items,
        max_count,
        expression,
        attributes,
        include_flattened=True,
    ):
        if len(items) == 1:
            yield_func(items[0])
        else:
            if max_count is None or len(items) <= max_count:
                if "System`Orderless" in attributes:
                    for perm in permutations(items):
                        sequence = Expression("Sequence", *perm)
                        sequence.pattern_sequence = True
                        yield_func(sequence)
                else:
                    sequence = Expression("Sequence", *items)
                    sequence.pattern_sequence = True
                    yield_func(sequence)
            if "System`Flat" in attributes and include_flattened:
                yield_func(Expression(expression.get_head(), *items))

    def match_leaf(
        self,
        yield_func,
        leaf,
        rest_leaves,
        rest_expression,
        vars,
        expression,
        attributes,
        evaluation,
        leaf_index=1,
        leaf_count=None,
        first=False,
        fully=True,
        depth=1,
        wrap_oneid=True,
    ):

        if rest_expression is None:
            rest_expression = ([], [])

        evaluation.check_stopped()

        match_count = leaf.get_match_count(vars)
        leaf_candidates = leaf.get_match_candidates(
            rest_expression[1],  # leaf.candidates,
            expression,
            attributes,
            evaluation,
            vars,
        )

        if len(leaf_candidates) < match_count[0]:
            return

        candidates = rest_expression[1]

        # "Artificially" only use more leaves than specified for some kind
        # of pattern.
        # TODO: This could be further optimized!
        try_flattened = ("System`Flat" in attributes) and (
            leaf.get_head() in SYSTEM_SYMBOLS_PATTERNS
        )

        if try_flattened:
            set_lengths = (match_count[0], None)
        else:
            set_lengths = match_count

        # try_flattened is used later to decide whether wrapping of leaves
        # into one operand may occur.
        # This can of course also be when flat and same head.
        try_flattened = try_flattened or (
            ("System`Flat" in attributes) and leaf.get_head() == expression.head
        )

        less_first = len(rest_leaves) > 0

        if "System`Orderless" in attributes:
            # we only want leaf_candidates to be a set if we're orderless.
            # otherwise, constructing a set() is very slow for large lists.
            # performance test case:
            # x = Range[100000]; Timing[Combinatorica`BinarySearch[x, 100]]
            leaf_candidates = set(leaf_candidates)  # for fast lookup

            sets = None
            if leaf.get_head_name() == "System`Pattern":
                varname = leaf.leaves[0].get_name()
                existing = vars.get(varname, None)
                if existing is not None:
                    head = existing.get_head()
                    if head.get_name() == "System`Sequence" or (
                        "System`Flat" in attributes and head == expression.get_head()
                    ):
                        needed = existing.leaves
                    else:
                        needed = [existing]
                    available = candidates[:]
                    for needed_leaf in needed:
                        if (
                            needed_leaf in available
                            and needed_leaf in leaf_candidates  # nopep8
                        ):
                            available.remove(needed_leaf)
                        else:
                            return
                    sets = [(needed, ([], available))]

            if sets is None:
                sets = subsets(
                    candidates,
                    included=leaf_candidates,
                    less_first=less_first,
                    *set_lengths
                )
        else:
            sets = subranges(
                candidates,
                flexible_start=first and not fully,
                included=leaf_candidates,
                less_first=less_first,
                *set_lengths
            )

        if rest_leaves:
            next_leaf = rest_leaves[0]
            next_rest_leaves = rest_leaves[1:]
        next_depth = depth + 1
        next_index = leaf_index + 1

        for items, items_rest in sets:
            # Include wrappings like Plus[a, b] only if not all items taken
            # - in that case we would match the same expression over and over.

            include_flattened = try_flattened and 0 < len(items) < len(
                expression.leaves
            )

            # Don't try flattened when the expression would remain the same!

            def leaf_yield(next_vars, next_rest):
                # if next_rest is None:
                #    next_rest = ([], [])
                # yield_func(next_vars, (rest_expression[0] + items_rest[0],
                # next_rest[1]))
                if next_rest is None:
                    yield_func(
                        next_vars, (list(chain(rest_expression[0], items_rest[0])), [])
                    )
                else:
                    yield_func(
                        next_vars,
                        (list(chain(rest_expression[0], items_rest[0])), next_rest[1]),
                    )

            def match_yield(new_vars, _):
                if rest_leaves:
                    self.match_leaf(
                        leaf_yield,
                        next_leaf,
                        next_rest_leaves,
                        items_rest,
                        new_vars,
                        expression,
                        attributes,
                        evaluation,
                        fully=fully,
                        depth=next_depth,
                        leaf_index=next_index,
                        leaf_count=leaf_count,
                        wrap_oneid=wrap_oneid,
                    )
                else:
                    if not fully or (not items_rest[0] and not items_rest[1]):
                        yield_func(new_vars, items_rest)

            def yield_wrapping(item):
                leaf.match(
                    match_yield,
                    item,
                    vars,
                    evaluation,
                    fully=True,
                    head=expression.head,
                    leaf_index=leaf_index,
                    leaf_count=leaf_count,
                    wrap_oneid=wrap_oneid,
                )

            self.get_wrappings(
                yield_wrapping,
                items,
                match_count[1],
                expression,
                attributes,
                include_flattened=include_flattened,
            )

    def get_match_candidates(self, leaves, expression, attributes, evaluation, vars={}):
        """
        Finds possible leaves that could match the pattern, ignoring future
        pattern variable definitions, but taking into account already fixed
        variables.
        """
        # TODO: fixed_vars!

        return [leaf for leaf in leaves if self.does_match(leaf, evaluation, vars)]

    def get_match_candidates_count(
        self, leaves, expression, attributes, evaluation, vars={}
    ):
        """
        Finds possible leaves that could match the pattern, ignoring future
        pattern variable definitions, but taking into account already fixed
        variables.
        """
        # TODO: fixed_vars!

        count = 0
        for leaf in leaves:
            if self.does_match(leaf, evaluation, vars):
                count += 1
        return count

    def sort(self):
        self.leaves.sort(key=lambda e: e.get_sort_key(pattern_sort=True))<|MERGE_RESOLUTION|>--- conflicted
+++ resolved
@@ -4,11 +4,7 @@
 
 
 from mathics.core.expression import Expression
-<<<<<<< HEAD
-from mathics.core.symbols import system_symbols, ensure_context, Symbol
-=======
 from mathics.core.symbols import system_symbols, ensure_context, Atom, Symbol
->>>>>>> df63a8b4
 from mathics.core.util import subsets, subranges, permutations
 from itertools import chain
 
