--- conflicted
+++ resolved
@@ -68,9 +68,6 @@
     SymbolRepeatedNull,
 )
 
-<<<<<<< HEAD
-ATOM_PATTERN_SORT_KEY = (0, 0, 1, 1, 0, 0, 0, 0, 1)
-=======
 # Predefined Pattern keys
 # =======================
 #
@@ -88,7 +85,6 @@
 
 # For an atom,
 ATOM_PATTERN_SORT_KEY = (0, 0, 1, 1, 0, 0, 0, 1)
->>>>>>> 60782316
 
 
 pattern_objects: Dict[str, Type["PatternObject"]] = {}
