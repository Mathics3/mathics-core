--- conflicted
+++ resolved
@@ -3,12 +3,8 @@
 # -*- coding: utf-8 -*-
 
 
-<<<<<<< HEAD
-from mathics.core.expression import Expression, Symbol, system_symbols, ensure_context
-=======
 from mathics.core.expression import Expression
-from mathics.core.symbols import system_symbols, ensure_context
->>>>>>> b51b1154
+from mathics.core.symbols import system_symbols, ensure_context, Symbol
 from mathics.core.util import subsets, subranges, permutations
 from itertools import chain
 
