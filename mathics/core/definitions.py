#!/usr/bin/env python3
# -*- coding: utf-8 -*-

import pickle

import os
import base64
import re
import bisect

from collections import defaultdict

import typing
from mathics.core.symbols import fully_qualified_symbol_name, strip_context, Symbol
from mathics.core.expression import Expression
from mathics.core.atoms import String
from mathics_scanner.tokeniser import full_names_pattern

type_compiled_pattern = type(re.compile("a.a"))


def get_file_time(file) -> float:
    try:
        return os.stat(file).st_mtime
    except OSError:
        return 0


def valuesname(name) -> str:
    "'NValues' -> 'n'"

    assert name.startswith("System`"), name
    if name == "System`Messages":
        return "messages"
    else:
        return name[7:-6].lower()


def autoload_files(
    defs, root_dir_path: str, autoload_dir: str, block_global_definitions: bool = True
):
    from mathics.core.evaluation import Evaluation

    # Load symbols from the autoload folder
    for root, dirs, files in os.walk(os.path.join(root_dir_path, autoload_dir)):
        for path in [os.path.join(root, f) for f in files if f.endswith(".m")]:
            try:
                Expression("Get", String(path)).evaluate(Evaluation(defs))
            except:
                print("module ", path, " couldn't be loaded.")

    if block_global_definitions:
        # Move any user definitions created by autoloaded files to
        # builtins, and clear out the user definitions list. This
        # means that any autoloaded definitions become shared
        # between users and no longer disappear after a Quit[].
        #
        # Autoloads that accidentally define a name in Global`
        # could cause confusion, so check for this.

        for name in defs.user:
            if name.startswith("Global`"):
                raise ValueError("autoload defined %s." % name)


class PyMathicsLoadException(Exception):
    def __init__(self, module):
        self.name = module + " is not a valid pymathics module"
        self.module = module


class Definitions(object):
    def __init__(
        self, add_builtin=False, builtin_filename=None, extension_modules=[]
    ) -> None:
        super(Definitions, self).__init__()
        self.builtin = {}
        self.user = {}
        self.pymathics = {}
        self.definitions_cache = {}
        self.lookup_cache = {}
        self.proxy = defaultdict(set)
        self.now = 0  # increments whenever something is updated
        self._packages = []
        self.current_context = "Global`"
        self.context_path = (
            "Global`",
            "System`",
        )
<<<<<<< HEAD
=======
        self.show_steps = False
>>>>>>> c5354aa4

        if add_builtin:
            from mathics.builtin import modules, contribute
            from mathics.settings import ROOT_DIR

            loaded = False
            if builtin_filename is not None:
                builtin_dates = [get_file_time(module.__file__) for module in modules]
                builtin_time = max(builtin_dates)
                if get_file_time(builtin_filename) > builtin_time:
                    builtin_file = open(builtin_filename, "rb")
                    self.builtin = pickle.load(builtin_file)
                    loaded = True
            if not loaded:
                contribute(self)
                for module in extension_modules:
                    try:
                        self.load_pymathics_module(module, remove_on_quit=False)
                    except PyMathicsLoadException:
                        raise
                    except ImportError:
                        raise

                if builtin_filename is not None:
                    builtin_file = open(builtin_filename, "wb")
                    pickle.dump(self.builtin, builtin_file, -1)

            autoload_files(self, ROOT_DIR, "autoload")

            # Move any user definitions created by autoloaded files to
            # builtins, and clear out the user definitions list. This
            # means that any autoloaded definitions become shared
            # between users and no longer disappear after a Quit[].
            #
            # Autoloads that accidentally define a name in Global`
            # could cause confusion, so check for this.
            #
            for name in self.user:
                if name.startswith("Global`"):
                    raise ValueError("autoload defined %s." % name)

            self.builtin.update(self.user)
            self.user = {}
            self.clear_cache()

        # FIXME load dynamically as we do other things
        import mathics.format.asy  # noqa
        import mathics.format.json  # noqa
        import mathics.format.svg  # noqa

    def load_pymathics_module(self, module, remove_on_quit=True):
        """
        Loads Mathics builtin objects and their definitions
        from an external Python module in the pymathics module namespace.
        """
        import importlib
        from mathics.builtin import is_builtin, builtins_by_module, Builtin

        # Ensures that the pymathics module be reloaded
        import sys

        if module in sys.modules:
            loaded_module = importlib.reload(sys.modules[module])
        else:
            loaded_module = importlib.import_module(module)

        builtins_by_module[loaded_module.__name__] = []
        vars = set(
            loaded_module.__all__
            if hasattr(loaded_module, "__all__")
            else dir(loaded_module)
        )

        newsymbols = {}
        if not ("pymathics_version_data" in vars):
            raise PyMathicsLoadException(module)
        for name in vars - set(("pymathics_version_data", "__version__")):
            var = getattr(loaded_module, name)
            if (
                hasattr(var, "__module__")
                and is_builtin(var)
                and not name.startswith("_")
                and var.__module__[: len(loaded_module.__name__)]
                == loaded_module.__name__
            ):  # nopep8
                instance = var(expression=False)
                if isinstance(instance, Builtin):
                    if not var.context:
                        var.context = "Pymathics`"
                    symbol_name = instance.get_name()
                    builtins_by_module[loaded_module.__name__].append(instance)
                    newsymbols[symbol_name] = instance

        for name in newsymbols:
            self.user.pop(name, None)

        for name, item in newsymbols.items():
            if name != "System`MakeBoxes":
                item.contribute(self, is_pymodule=True)

        onload = loaded_module.pymathics_version_data.get("onload", None)
        if onload:
            onload(self)

        return loaded_module

    def clear_pymathics_modules(self):
        from mathics.builtin import builtins_by_module

        for key in list(builtins_by_module.keys()):
            if not key.startswith("mathics."):
                del builtins_by_module[key]
        for key in self.pymathics:
            del self.pymathics[key]

        self.pymathics = {}
        return None

    def clear_cache(self, name=None):
        # the definitions cache (self.definitions_cache) caches (incomplete and complete) names -> Definition(),
        # e.g. "xy" -> d and "MyContext`xy" -> d. we need to clear this cache if a Definition() changes (which
        # would happen if a Definition is combined from a builtin and a user definition and some content in the
        # user definition is updated) or if the lookup rules change and we could end up at a completely different
        # Definition.

        # the lookup cache (self.lookup_cache) caches what lookup_name() does. we only need to update this if some
        # change happens that might change the result lookup_name() calculates. we do not need to change it if a
        # Definition() changes.

        # self.proxy keeps track of all the names we cache. if we need to clear the caches for only one name, e.g.
        # 'MySymbol', then we need to be able to look up all the entries that might be related to it, e.g. 'MySymbol',
        # 'A`MySymbol', 'C`A`MySymbol', and so on. proxy identifies symbols using their stripped name and thus might
        # give us symbols in other contexts that are actually not affected. still, this is a safe solution.

        if name is None:
            self.definitions_cache = {}
            self.lookup_cache = {}
            self.proxy = defaultdict(set)
        else:
            definitions_cache = self.definitions_cache
            lookup_cache = self.lookup_cache
            tail = strip_context(name)
            for k in self.proxy.pop(tail, []):
                definitions_cache.pop(k, None)
                lookup_cache.pop(k, None)

    def clear_definitions_cache(self, name) -> None:
        definitions_cache = self.definitions_cache
        tail = strip_context(name)
        for k in self.proxy.pop(tail, []):
            definitions_cache.pop(k, None)

    def has_changed(self, maximum, symbols):
        # timestamp for the most recently changed part of a given expression.
        for name in symbols:
            symb = self.get_definition(name, only_if_exists=True)
            if symb is None:
                # symbol doesn't exist so it was never changed
                pass
            else:
                changed = getattr(symb, "changed", None)
                if changed is None:
                    # must be system symbol
                    symb.changed = 0
                elif changed > maximum:
                    return True

        return False

    def get_current_context(self):
        return self.current_context

    def get_context_path(self):
        return self.context_path

    def set_current_context(self, context) -> None:
        assert isinstance(context, str)
        self.set_ownvalue("System`$Context", String(context))
        self.current_context = context
        self.clear_cache()

    def set_context_path(self, context_path) -> None:
        assert isinstance(context_path, list)
        assert all([isinstance(c, str) for c in context_path])
        self.set_ownvalue(
            "System`$ContextPath",
            Expression("System`List", *[String(c) for c in context_path]),
        )
        self.context_path = context_path
        self.clear_cache()

    def get_builtin_names(self):
        return set(self.builtin)

    def get_user_names(self):
        return set(self.user)

    def get_pymathics_names(self):
        return set(self.pymathics)

    def get_names(self):
        return (
            self.get_builtin_names()
            | self.get_pymathics_names()
            | self.get_user_names()
        )

    def get_accessible_contexts(self):
        "Return the contexts reachable though $Context or $ContextPath."
        accessible_ctxts = set(ctx for ctx in self.context_path)
        accessible_ctxts.add(self.current_context)
        return accessible_ctxts

    def get_matching_names(self, pattern) -> typing.List[str]:
        """
        Return a list of the symbol names matching a string pattern.

        A pattern containing a context mark (of the form
        "ctx_pattern`short_pattern") matches symbols whose context and
        short name individually match the two patterns. A pattern
        without a context mark matches symbols accessible through
        $Context and $ContextPath whose short names match the pattern.

        '*' matches any sequence of symbol characters or an empty
        string. '@' matches a non-empty sequence of symbol characters
        which aren't uppercase letters. In the context pattern, both
        '*' and '@' match context marks.
        """
        if isinstance(pattern, type_compiled_pattern):
            regex = pattern
        else:
            if re.match(full_names_pattern, pattern) is None:
                # The pattern contained characters which weren't allowed
                # in symbols and aren't valid wildcards. Hence, the
                # pattern can't match any symbols.
                return []

            # If we get here, there aren't any regexp metacharacters in
            # the pattern.

            if "`" in pattern:
                ctx_pattern, short_pattern = pattern.rsplit("`", 1)
                if ctx_pattern == "":
                    ctx_pattern = "System`"
                else:
                    ctx_pattern = (
                        (ctx_pattern + "`")
                        .replace("@", "[^A-Z`]+")
                        .replace("*", ".*")
                        .replace("$", r"\$")
                    )
            else:
                short_pattern = pattern
                # start with a group matching the accessible contexts
                ctx_pattern = "(?:%s)" % "|".join(
                    re.escape(c) for c in self.get_accessible_contexts()
                )

            short_pattern = (
                short_pattern.replace("@", "[^A-Z]+")
                .replace("*", "[^`]*")
                .replace("$", r"\$")
            )
            regex = re.compile("^" + ctx_pattern + short_pattern + "$")

        return [name for name in self.get_names() if regex.match(name)]

    def lookup_name(self, name) -> str:
        """
        Determine the full name (including context) for a symbol name.

        - If the name begins with a context mark, it's in the context
          given by $Context.
        - Otherwise, if it contains a context mark, it's already fully
          specified.
        - Otherwise, it doesn't contain a context mark: try $Context,
          then each element of $ContextPath, taking the first existing
          symbol.
        - Otherwise, it's a new symbol in $Context.
        """

        cached = self.lookup_cache.get(name, None)
        if cached is not None:
            return cached

        assert isinstance(name, str)

        # Bail out if the name we're being asked to look up is already
        # fully qualified.
        if fully_qualified_symbol_name(name):
            return name

        current_context = self.current_context

        if "`" in name:
            if name.startswith("`"):
                return current_context + name.lstrip("`")
            return name

        with_context = current_context + name
        # if not self.have_definition(with_context):
        for ctx in self.context_path:
            n = ctx + name
            if self.have_definition(n):
                return n
        return with_context

    def get_package_names(self) -> typing.List[str]:
        packages = self.get_ownvalue("System`$Packages")
        packages = packages.replace
        assert packages.has_form("System`List", None)
        packages = [c.get_string_value() for c in packages.leaves]
        return packages

        # return sorted({name.split("`")[0] for name in self.get_names()})

    def shorten_name(self, name_with_ctx) -> str:
        if "`" not in name_with_ctx:
            return name_with_ctx

        def in_ctx(name, ctx):
            return name.startswith(ctx) and "`" not in name[len(ctx) :]

        current_context = self.current_context
        if in_ctx(name_with_ctx, current_context):
            return name_with_ctx[len(current_context) :]
        for ctx in self.context_path:
            if in_ctx(name_with_ctx, ctx):
                return name_with_ctx[len(ctx) :]
        return name_with_ctx

    def have_definition(self, name) -> bool:
        return self.get_definition(name, only_if_exists=True) is not None

    def get_definition(self, name, only_if_exists=False) -> "Definition":
        definition = self.definitions_cache.get(name, None)
        if definition is not None:
            return definition

        original_name = name
        name = self.lookup_name(name)
        user = self.user.get(name, None)
        pymathics = self.pymathics.get(name, None)
        builtin = self.builtin.get(name, None)

        candidates = [user] if user else []
        builtin_instance = None
        if pymathics:
            builtin_instance = pymathics
            candidates.append(pymathics)
        if builtin:
            candidates.append(builtin)
            if builtin_instance is None:
                builtin_instance = builtin

        definition = candidates[0] if len(candidates) == 1 else None
        if len(candidates) > 0 and not definition:
            attributes = (
                user.attributes
                if user
                else (
                    pymathics.attributes
                    if pymathics
                    else (builtin.attributes if builtin else set())
                )
            )
            options = {}
            formatvalues = {
                "": [],
            }
            # Merge definitions
            its = [c for c in candidates]
            while its:
                curr = its.pop()
                options.update(curr.options)
                for form, rules in curr.formatvalues.items():
                    if form in formatvalues:
                        formatvalues[form].extend(rules)
                    else:
                        formatvalues[form] = rules
            # Build the new definition
            definition = Definition(
                name=name,
                ownvalues=sum((c.ownvalues for c in candidates), []),
                downvalues=sum((c.downvalues for c in candidates), []),
                subvalues=sum((c.subvalues for c in candidates), []),
                upvalues=sum((c.upvalues for c in candidates), []),
                formatvalues=formatvalues,
                messages=sum((c.messages for c in candidates), []),
                attributes=attributes,
                options=options,
                nvalues=sum((c.nvalues for c in candidates), []),
                defaultvalues=sum((c.defaultvalues for c in candidates), []),
                builtin=builtin_instance,
            )

        if definition is not None:
            self.proxy[strip_context(original_name)].add(original_name)
            self.definitions_cache[original_name] = definition
            self.lookup_cache[original_name] = name
        elif not only_if_exists:
            definition = Definition(name=name)
            if name[-1] != "`":
                self.user[name] = definition

        return definition

    def get_attributes(self, name):
        definition = self.definitions_cache.get(name, None)
        if definition:
            return definition.attributes
        definition = self.get_definition(name, False)
        if definition:
            return definition.attributes
        return set()

    def get_ownvalues(self, name):
        return self.get_definition(name).ownvalues

    def get_downvalues(self, name):
        return self.get_definition(name).downvalues

    def get_subvalues(self, name):
        return self.get_definition(name).subvalues

    def get_upvalues(self, name):
        return self.get_definition(name).upvalues

    def get_formats(self, name, format=""):
        formats = self.get_definition(name).formatvalues
        result = formats.get(format, []) + formats.get("", [])
        result.sort()
        return result

    def get_nvalues(self, name):
        return self.get_definition(name).nvalues

    def get_defaultvalues(self, name):
        return self.get_definition(name).defaultvalues

    def get_value(self, name, pos, pattern, evaluation):
        assert isinstance(name, str)
        assert "`" in name
        rules = self.get_definition(name).get_values_list(valuesname(pos))
        for rule in rules:
            result = rule.apply(pattern, evaluation)
            if result is not None:
                return result

    def get_user_definition(self, name, create=True) -> typing.Optional["Definition"]:
        assert not isinstance(name, Symbol)

        existing = self.user.get(name)
        if existing:
            return existing
        else:
            if not create:
                return None
            builtin = self.builtin.get(name)
            if builtin:
                attributes = builtin.attributes
            else:
                attributes = set()
            self.user[name] = Definition(name=name, attributes=attributes)
            self.clear_cache(name)
            return self.user[name]

    def mark_changed(self, definition) -> None:
        self.now += 1
        definition.changed = self.now

    def reset_user_definition(self, name) -> None:
        assert not isinstance(name, Symbol)
        fullname = self.lookup_name(name)
        del self.user[fullname]
        self.clear_cache(fullname)
        # TODO fix changed

    def add_user_definition(self, name, definition) -> None:
        assert not isinstance(name, Symbol)
        self.mark_changed(definition)
        fullname = self.lookup_name(name)
        self.user[fullname] = definition
        self.clear_cache(fullname)

    def set_attribute(self, name, attribute) -> None:
        definition = self.get_user_definition(self.lookup_name(name))
        if isinstance(attribute, str):
            attribute = Symbol(attribute)
        definition.attributes.add(attribute)
        self.mark_changed(definition)
        self.clear_definitions_cache(name)

    def set_attributes(self, name, attributes) -> None:
        definition = self.get_user_definition(self.lookup_name(name))
        definition.attributes = set(
            Symbol(attribute) if isinstance(attribute, str) else Symbol(attribute)
            for attribute in attributes
        )
        self.mark_changed(definition)
        self.clear_definitions_cache(name)

    def clear_attribute(self, name, attribute) -> None:
        if isinstance(attribute, str):
            attribute = Symbol(attribute)
        definition = self.get_user_definition(self.lookup_name(name))
        attributes = definition.attributes
        if attribute in attributes:
            attributes.remove(attribute)
        self.mark_changed(definition)
        self.clear_definitions_cache(name)

    def add_rule(self, name, rule, position=None):
        definition = self.get_user_definition(self.lookup_name(name))
        if position is None:
            result = definition.add_rule(rule)
        else:
            result = definition.add_rule_at(rule, position)
        self.mark_changed(definition)
        self.clear_definitions_cache(name)
        return result

    def add_format(self, name, rule, form="") -> None:
        definition = self.get_user_definition(self.lookup_name(name))
        if isinstance(form, tuple) or isinstance(form, list):
            forms = form
        else:
            forms = [form]
        for form in forms:
            if form not in definition.formatvalues:
                definition.formatvalues[form] = []
            insert_rule(definition.formatvalues[form], rule)
        self.mark_changed(definition)
        self.clear_definitions_cache(name)

    def add_nvalue(self, name, rule) -> None:
        definition = self.get_user_definition(self.lookup_name(name))
        definition.add_rule_at(rule, "n")
        self.mark_changed(definition)
        self.clear_definitions_cache(name)

    def add_default(self, name, rule) -> None:
        definition = self.get_user_definition(self.lookup_name(name))
        definition.add_rule_at(rule, "default")
        self.mark_changed(definition)
        self.clear_definitions_cache(name)

    def add_message(self, name, rule) -> None:
        definition = self.get_user_definition(self.lookup_name(name))
        definition.add_rule_at(rule, "messages")
        self.mark_changed(definition)
        self.clear_definitions_cache(name)

    def set_values(self, name, values, rules) -> None:
        pos = valuesname(values)
        definition = self.get_user_definition(self.lookup_name(name))
        definition.set_values_list(pos, rules)
        self.mark_changed(definition)
        self.clear_definitions_cache(name)

    def get_options(self, name):
        return self.get_definition(self.lookup_name(name)).options

    def reset_user_definitions(self) -> None:
        self.user = {}
        self.clear_cache()
        # TODO changed

    def get_user_definitions(self):
        return base64.encodebytes(pickle.dumps(self.user, protocol=2)).decode("ascii")

    def set_user_definitions(self, definitions) -> None:
        if definitions:
            self.user = pickle.loads(base64.decodebytes(definitions.encode("ascii")))
        else:
            self.user = {}
        self.clear_cache()

    def get_ownvalue(self, name):
        ownvalues = self.get_definition(self.lookup_name(name)).ownvalues
        if ownvalues:
            return ownvalues[0]
        return None

    def set_ownvalue(self, name, value) -> None:
        from .expression import Symbol
        from .rules import Rule

        name = self.lookup_name(name)
        self.add_rule(name, Rule(Symbol(name), value))
        self.clear_cache(name)

    def set_options(self, name, options) -> None:
        definition = self.get_user_definition(self.lookup_name(name))
        definition.options = options
        self.mark_changed(definition)
        self.clear_definitions_cache(name)

    def unset(self, name, expr):
        definition = self.get_user_definition(self.lookup_name(name))
        result = definition.remove_rule(expr)
        self.mark_changed(definition)
        self.clear_definitions_cache(name)
        return result

    def get_config_value(self, name, default=None):
        "Infinity -> None, otherwise returns integer."
        value = self.get_definition(name).ownvalues
        if value:
            try:
                value = value[0].replace
            except AttributeError:
                return None
            if value.get_name() == "System`Infinity" or value.has_form(
                "DirectedInfinity", 1
            ):
                return None

            return int(value.get_int_value())
        else:
            return default

    def set_config_value(self, name, new_value) -> None:
        from mathics.core.expression import Integer

        self.set_ownvalue(name, Integer(new_value))

    def set_line_no(self, line_no) -> None:
        self.set_config_value("$Line", line_no)

    def get_line_no(self):
        return self.get_config_value("$Line", 0)

    def increment_line_no(self, increment: int = 1) -> None:
        self.set_config_value("$Line", self.get_line_no() + increment)

    def get_history_length(self):
        history_length = self.get_config_value("$HistoryLength", 100)
        if history_length is None or history_length > 100:
            history_length = 100
        return history_length


def get_tag_position(pattern, name) -> typing.Optional[str]:
    if pattern.get_name() == name:
        return "own"
    elif pattern.is_atom():
        return None
    else:
        head_name = pattern.get_head_name()
        if head_name == name:
            return "down"
        elif head_name == "System`N" and len(pattern.leaves) == 2:
            return "n"
        elif head_name == "System`Condition" and len(pattern.leaves) > 0:
            return get_tag_position(pattern.leaves[0], name)
        elif pattern.get_lookup_name() == name:
            return "sub"
        else:
            for leaf in pattern.leaves:
                if leaf.get_lookup_name() == name:
                    return "up"
        return None


def insert_rule(values, rule) -> None:
    for index, existing in enumerate(values):
        if existing.pattern.sameQ(rule.pattern):
            del values[index]
            break
    # use insort_left to guarantee that if equal rules exist, newer rules will
    # get higher precedence by being inserted before them. see DownValues[].
    bisect.insort_left(values, rule)


class Definition(object):
    def __init__(
        self,
        name,
        rules=None,
        ownvalues=None,
        downvalues=None,
        subvalues=None,
        upvalues=None,
        formatvalues=None,
        messages=None,
        attributes=(),
        options=None,
        nvalues=None,
        defaultvalues=None,
        builtin=None,
    ) -> None:

        super(Definition, self).__init__()
        self.name = name

        if rules is None:
            rules = []
        if ownvalues is None:
            ownvalues = []
        if downvalues is None:
            downvalues = []
        if subvalues is None:
            subvalues = []
        if upvalues is None:
            upvalues = []
        if formatvalues is None:
            formatvalues = {}
        if options is None:
            options = {}
        if nvalues is None:
            nvalues = []
        if defaultvalues is None:
            defaultvalues = []
        if messages is None:
            messages = []

        self.ownvalues = ownvalues
        self.downvalues = downvalues
        self.subvalues = subvalues
        self.upvalues = upvalues
        self.formatvalues = dict((name, list) for name, list in formatvalues.items())
        self.messages = messages
        self.attributes = set(attributes)
        for a in self.attributes:
            assert not isinstance(a, str)
        self.options = options
        self.nvalues = nvalues
        self.defaultvalues = defaultvalues
        self.builtin = builtin
        for rule in rules:
            self.add_rule(rule)

    def get_values_list(self, pos):
        assert pos.isalpha()
        if pos == "messages":
            return self.messages
        else:
            return getattr(self, "%svalues" % pos)

    def set_values_list(self, pos, rules) -> None:
        assert pos.isalpha()
        if pos == "messages":
            self.messages = rules
        else:
            setattr(self, "%svalues" % pos, rules)

    def add_rule_at(self, rule, position) -> bool:
        values = self.get_values_list(position)
        insert_rule(values, rule)
        return True

    def add_rule(self, rule) -> bool:
        pos = get_tag_position(rule.pattern, self.name)
        if pos:
            return self.add_rule_at(rule, pos)
        return False

    def remove_rule(self, lhs) -> bool:
        position = get_tag_position(lhs, self.name)
        if position:
            values = self.get_values_list(position)
            for index, existing in enumerate(values):
                if existing.pattern.expr.sameQ(lhs):
                    del values[index]
                    return True
        return False

    def __repr__(self) -> str:
        s = "<Definition: name: {}, downvalues: {}, formats: {}, attributes: {}>".format(
            self.name, self.downvalues, self.formatvalues, self.attributes
        )
        return s<|MERGE_RESOLUTION|>--- conflicted
+++ resolved
@@ -87,10 +87,7 @@
             "Global`",
             "System`",
         )
-<<<<<<< HEAD
-=======
         self.show_steps = False
->>>>>>> c5354aa4
 
         if add_builtin:
             from mathics.builtin import modules, contribute
