--- conflicted
+++ resolved
@@ -782,48 +782,4 @@
         return s
 
 
-<<<<<<< HEAD
-system_definitions = Definitions(add_builtin=False)
-
-
-def initialize_system_definitions():
-    from mathics.builtin.system_init import (
-        autoload_files,
-        update_builtin_definitions,
-        system_builtins_dict,
-    )
-
-    # Importing "mathics.format" populates the Symbol of the
-    # PrintForms and OutputForms sets.
-    #
-    # If "importlib" is used instead of "import", then we get:
-    #   TypeError: boxes_to_text() takes 1 positional argument but
-    #   2 were given
-    # Rocky: this smells of something not quite right in terms of
-    # modularity.
-
-    import mathics.format  # noqa
-
-    update_builtin_definitions(system_builtins_dict, system_definitions)
-
-    autoload_files(system_definitions, ROOT_DIR, "autoload")
-
-    # Move any user definitions created by autoloaded files to
-    # builtins, and clear out the user definitions list. This
-    # means that any autoloaded definitions become shared
-    # between users and no longer disappear after a Quit[].
-    #
-    # Autoloads that accidentally define a name in Global`
-    # could cause confusion, so check for this.
-    #
-    for name in system_definitions.user:
-        if name.startswith("Global`"):
-            raise ValueError("autoload defined %s." % name)
-
-    system_definitions.builtin.update(system_definitions.user)
-    system_definitions.user = {}
-
-
-=======
->>>>>>> 53300f5f
 system_definitions = Definitions(add_builtin=False)