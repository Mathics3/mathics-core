--- conflicted
+++ resolved
@@ -270,16 +270,7 @@
         return self.current_context
 
     def get_context_path(self):
-<<<<<<< HEAD
-        context_path_rule = self.get_ownvalue("System`$ContextPath")
-        context_path = context_path_rule.replace
-        assert context_path.has_form(SymbolList, None)
-        context_path = [c.get_string_value() for c in context_path.leaves]
-        assert not any([c is None for c in context_path])
-        return context_path
-=======
         return self.context_path
->>>>>>> c5354aa4
 
     def set_current_context(self, context) -> None:
         assert isinstance(context, str)
