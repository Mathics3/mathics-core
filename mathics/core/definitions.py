--- conflicted
+++ resolved
@@ -269,15 +269,6 @@
 
     def get_context_path(self):
         return self.context_path
-<<<<<<< HEAD
-        context_path_rule = self.get_ownvalue("System`$ContextPath")
-        context_path = context_path_rule.replace
-        assert context_path.get_head() is SymbolList
-        context_path = [c.get_string_value() for c in context_path.leaves]
-        assert not any([c is None for c in context_path])
-        return context_path
-=======
->>>>>>> e5fbc270
 
     def set_current_context(self, context) -> None:
         assert isinstance(context, str)
@@ -532,7 +523,6 @@
 
     def get_attributes(self, name):
         definition = self.definitions_cache.get(name, None)
-<<<<<<< HEAD
         if definition is None:
             definition = self.get_definition(name, True)
         if definition is None:
@@ -548,14 +538,6 @@
         ownvalues = definition.ownvalues
         if ownvalues:
             return ownvalues[0]
-=======
-        if definition:
-            return definition.attributes
-        definition = self.get_definition(name, False)
-        if definition:
-            return definition.attributes
-        return set()
->>>>>>> e5fbc270
 
     def get_ownvalues(self, name):
         definition = self.definitions_cache.get(name, None)
