# cython: language_level=3
# -*- coding: utf-8 -*-

import sympy
import math

import typing
from typing import Any, Optional
from itertools import chain
from bisect import bisect_left

from mathics.core.atoms import from_python, Number, Integer
from mathics.core.convert import sympy_symbol_prefix, SympyExpression
from mathics.core.evaluation import Evaluation

from mathics.core.interrupt import ReturnInterrupt
from mathics.core.number import dps
from mathics.core.symbols import (
    Atom,
    BaseExpression,
    Monomial,
    Symbol,
    SymbolList,
    SymbolN,
    system_symbols,
    ensure_context,
)
from mathics.core.systemsymbols import SymbolSequence

from mathics.core.attributes import (
    flat,
    hold_all,
    hold_all_complete,
    hold_first,
    hold_rest,
    listable,
    nothing,
    numeric_function,
    orderless,
    sequence_hold,
)


SymbolAborted = Symbol("$Aborted")
SymbolAlternatives = Symbol("Alternatives")
SymbolBlank = Symbol("System`Blank")
SymbolBlankSequence = Symbol("System`BlankSequence")
SymbolBlankNullSequence = Symbol("System`BlankNullSequence")
SymbolCompile = Symbol("Compile")
SymbolCompiledFunction = Symbol("CompiledFunction")
SymbolCondition = Symbol("Condition")
SymbolDefault = Symbol("Default")
SymbolDirectedInfinity = Symbol("DirectedInfinity")
SymbolFunction = Symbol("Function")
SymbolOptional = Symbol("Optional")
SymbolOptionsPattern = Symbol("OptionsPattern")
SymbolPattern = Symbol("Pattern")
SymbolPatternTest = Symbol("PatternTest")
SymbolSlot = Symbol("Slot")
SymbolSlotSequence = Symbol("SlotSequence")
SymbolTimes = Symbol("Times")
SymbolVerbatim = Symbol("Verbatim")


symbols_arithmetic_operations = system_symbols(
    "Sqrt",
    "Times",
    "Plus",
    "Subtract",
    "Minus",
    "Power",
    "Abs",
    "Divide",
    "Sin",
)


class BoxError(Exception):
    def __init__(self, box, form) -> None:
        super().__init__("Box %s cannot be formatted as %s" % (box, form))
        self.box = box
        self.form = form


# ExpressionCache keeps track of the following attributes for one Expression instance:

# time: (1) the last time (in terms of Definitions.now) this expression was evaluated
#   or (2) None, if the current expression has not yet been evaluated (i.e. is new or
#   changed).
# symbols: (1) a set of symbols occuring in this expression's head, its leaves'
#   heads, any of its sub expressions' heads or as Symbol leaves somewhere (maybe deep
#   down) in the expression tree start by this expressions' leaves, or (2) None, if no
#   information on which symbols are contained in this expression is available
# sequences: (1) a list of leaf indices that indicate the position of all Sequence
#   heads that are either in the leaf's head or any of the indicated leaf's sub
#   expressions' heads, or (2) None, if no information is available.


class ExpressionCache:
    def __init__(self, time=None, symbols=None, sequences=None, copy=None):
        if copy is not None:
            time = time or copy.time
            symbols = symbols or copy.symbols
            sequences = sequences or copy.sequences
        self.time = time
        self.symbols = symbols
        self.sequences = sequences

    def copy(self):
        return ExpressionCache(self.time, self.symbols, self.sequences)

    def sliced(self, lower, upper):
        # indicates that the Expression's leaves have been slices with
        # the given indices.

        seq = self.sequences

        if seq:
            a = bisect_left(seq, lower)  # all(val >= i for val in seq[a:])
            b = bisect_left(seq, upper)  # all(val >= j for val in seq[b:])
            new_sequences = tuple(x - lower for x in seq[a:b])
        elif seq is not None:
            new_sequences = tuple()
        else:
            new_sequences = None

        return ExpressionCache(self.time, self.symbols, new_sequences)

    def reordered(self):
        # indicates that the Expression's leaves have been reordered
        # or reduced (i.e. that the leaves have changed, but that
        # no new leaf instances were added).

        sequences = self.sequences

        # note that we keep sequences == [], since they are fine even
        # after having reordered leaves.
        if sequences:
            sequences = None

        return ExpressionCache(None, self.symbols, sequences)

    @staticmethod
    def union(expressions, evaluation):
        definitions = evaluation.definitions

        for expr in expressions:
            if expr.has_changed(definitions):
                return None

        symbols = set.union(*[expr._cache.symbols for expr in expressions])

        return ExpressionCache(
            definitions.now, symbols, None if "System`Sequence" in symbols else tuple()
        )


class Expression(BaseExpression):
    head: "Symbol"
    leaves: typing.List[Any]
    _sequences: Any

    def __new__(cls, head, *leaves, **kwargs) -> "Expression":
        self = super().__new__(cls)
        if isinstance(head, str):
            head = Symbol(head)
        self._head = head
        self._leaves = tuple(from_python(leaf) for leaf in leaves)
        self._sequences = None
        self._format_cache = None
        return self

    @property
    def head(self):
        return self._head

    @head.setter
    def head(self, value):
        raise ValueError("Expression.head is write protected.")

    @property
    def leaves(self):
        return self._leaves

    @leaves.setter
    def leaves(self, value):
        raise ValueError("Expression.leaves is write protected.")

    def equal2(self, rhs: Any) -> Optional[bool]:
        """Mathics two-argument Equal (==)
        returns True if self and rhs are identical.
        """
        if self.sameQ(rhs):
            return True
        # if rhs is an Atom, return None
        elif isinstance(rhs, Atom):
            return None

        head = self._head
        # Here we only need to deal with Expressions.
        equal_heads = head.equal2(rhs._head)
        if not equal_heads:
            return equal_heads
        # From here, we can assume that both heads are the same
        if head in (SymbolList, SymbolSequence):
            if len(self._leaves) != len(rhs._leaves):
                return False
            for item1, item2 in zip(self._leaves, rhs._leaves):
                result = item1.equal2(item2)
                if not result:
                    return result
            return True
        elif head in (SymbolDirectedInfinity,):
            return self._leaves[0].equal2(rhs._leaves[0])
        return None

    def slice(self, head, py_slice, evaluation):
        # faster equivalent to: Expression(head, *self.leaves[py_slice])
        return structure(head, self, evaluation).slice(self, py_slice)

    def filter(self, head, cond, evaluation):
        # faster equivalent to: Expression(head, [leaf in self.leaves if cond(leaf)])
        return structure(head, self, evaluation).filter(self, cond)

    def restructure(self, head, leaves, evaluation, structure_cache=None, deps=None):
        # faster equivalent to: Expression(head, *leaves)

        # the caller guarantees that _all_ elements in leaves are either from
        # self.leaves (or its sub trees) or from one of the expression given
        # in the tuple "deps" (or its sub trees).

        # if this method is called repeatedly, and the caller guarantees
        # that no definitions change between subsequent calls, then heads_cache
        # may be passed an initially empty dict to speed up calls.

        if deps is None:
            deps = self
        s = structure(head, deps, evaluation, structure_cache=structure_cache)
        return s(list(leaves))

    def _no_symbol(self, symbol_name):
        # if this return True, it's safe to say that self.leaves or its
        # sub leaves contain no Symbol with symbol_name. if this returns
        # False, such a Symbol might or might not exist.

        cache = self._cache
        if cache is None:
            return False

        symbols = cache.symbols
        if symbols is not None and symbol_name not in symbols:
            return True
        else:
            return False

    def sequences(self):
        cache = self._cache
        if cache:
            seq = cache.sequences
            if seq is not None:
                return seq

        return self._rebuild_cache().sequences

    def _flatten_sequence(self, sequence, evaluation) -> "Expression":
        indices = self.sequences()
        if not indices:
            return self

        leaves = self._leaves

        flattened = []
        extend = flattened.extend

        k = 0
        for i in indices:
            extend(leaves[k:i])
            extend(sequence(leaves[i]))
            k = i + 1
        extend(leaves[k:])

        return self.restructure(self._head, flattened, evaluation)

    def flatten_sequence(self, evaluation):
        def sequence(leaf):
            if leaf.get_head_name() == "System`Sequence":
                return leaf._leaves
            else:
                return [leaf]

        return self._flatten_sequence(sequence, evaluation)

    def flatten_pattern_sequence(self, evaluation):
        def sequence(leaf):
            flattened = leaf.flatten_pattern_sequence(evaluation)
            if leaf.get_head() is SymbolSequence and leaf.pattern_sequence:
                return flattened._leaves
            else:
                return [flattened]

        expr = self._flatten_sequence(sequence, evaluation)
        if hasattr(self, "options"):
            expr.options = self.options
        return expr

    def _rebuild_cache(self):
        cache = self._cache

        if cache is None:
            time = None
        elif cache.symbols is None:
            time = cache.time
        elif cache.sequences is None:
            time = cache.time
        else:
            return cache

        sym = set((self.get_head_name(),))
        seq = []

        for i, leaf in enumerate(self._leaves):
            if isinstance(leaf, Expression):
                leaf_symbols = leaf._rebuild_cache().symbols
                sym.update(leaf_symbols)
                if "System`Sequence" in leaf_symbols:
                    seq.append(i)
            elif isinstance(leaf, Symbol):
                sym.add(leaf.get_name())

        cache = ExpressionCache(time, sym, seq)
        self._cache = cache
        return cache

    def has_changed(self, definitions):
        cache = self._cache

        if cache is None:
            return True

        time = cache.time

        if time is None:
            return True

        if cache.symbols is None:
            cache = self._rebuild_cache()

        return definitions.has_changed(time, cache.symbols)

    def _timestamp_cache(self, evaluation):
        self._cache = ExpressionCache(evaluation.definitions.now, copy=self._cache)

    def copy(self, reevaluate=False) -> "Expression":
        expr = Expression(self._head.copy(reevaluate))
        expr._leaves = tuple(leaf.copy(reevaluate) for leaf in self._leaves)
        if not reevaluate:
            # rebuilding the cache in self speeds up large operations, e.g.
            # First[Timing[Fold[#1+#2&, Range[750]]]]
            expr._cache = self._rebuild_cache()
        expr.options = self.options
        expr.original = self
        expr._sequences = self._sequences
        expr._format_cache = self._format_cache
        return expr

    def do_format(self, evaluation, form):
        if self._format_cache is None:
            self._format_cache = {}
        if isinstance(form, str):

            raise Exception("Expression.do_format\n", form, " should be a Symbol")
            form = Symbol(form)

        last_evaluated, expr = self._format_cache.get(form, (None, None))
        if last_evaluated is not None and expr is not None:
            symbolname = expr.get_name()
            if symbolname != "":
                if not evaluation.definitions.has_changed(
                    last_evaluated, (symbolname,)
                ):
                    return expr
        expr = super().do_format(evaluation, form)
        self._format_cache[form] = (evaluation.definitions.now, expr)
        return expr

    def shallow_copy(self) -> "Expression":
        # this is a minimal, shallow copy: head, leaves are shared with
        # the original, only the Expression instance is new.
        expr = Expression(self._head)
        expr._leaves = self._leaves
        # rebuilding the cache in self speeds up large operations, e.g.
        # First[Timing[Fold[#1+#2&, Range[750]]]]
        expr._cache = self._rebuild_cache()
        expr.options = self.options
        # expr.last_evaluated = self.last_evaluated
        return expr

    def get_head(self):
        return self._head

    def get_head_name(self):
        return self._head.name if isinstance(self._head, Symbol) else ""

    def set_head(self, head):
        self._head = head
        self._cache = None

    def get_leaves(self):
        return self._leaves

    def get_mutable_leaves(self):  # shallow, mutable copy of the leaves array
        return list(self._leaves)

    def set_leaf(self, index, value):  # leaves are removed, added or replaced
        leaves = list(self._leaves)
        leaves[index] = value
        self._leaves = tuple(leaves)
        self._cache = None

    def set_reordered_leaves(self, leaves):  # same leaves, but in a different order
        self._leaves = tuple(leaves)
        if self._cache:
            self._cache = self._cache.reordered()

    def get_attributes(self, definitions):
        if self._head is SymbolFunction and len(self._leaves) > 2:
            res = self._leaves[2]
            if res.is_symbol():
                return (str(res),)
            elif res.has_form("List", None):
                return set(str(a) for a in res._leaves)
        return nothing

    def get_lookup_name(self) -> bool:
        lookup_symbol = self._head
        while True:
            if isinstance(lookup_symbol, Symbol):
                return lookup_symbol.name
            if isinstance(lookup_symbol, Atom):
                return lookup_symbol.get_head().name
            lookup_symbol = lookup_symbol._head

    def has_form(self, heads, *leaf_counts):
        """
        leaf_counts:
            (,):        no leaves allowed
            (None,):    no constraint on number of leaves
            (n, None):  leaf count >= n
            (n1, n2, ...):    leaf count in {n1, n2, ...}
        """

        head_name = self._head.get_name()
        if isinstance(heads, (tuple, list, set)):
            if head_name not in [ensure_context(h) for h in heads]:
                return False
        else:
            if head_name != ensure_context(heads):
                return False
        if not leaf_counts:
            return False
        if leaf_counts and leaf_counts[0] is not None:
            count = len(self._leaves)
            if count not in leaf_counts:
                if (
                    len(leaf_counts) == 2
                    and leaf_counts[1] is None  # noqa
                    and count >= leaf_counts[0]
                ):
                    return True
                else:
                    return False
        return True

    def has_symbol(self, symbol_name) -> bool:
        if self._no_symbol(symbol_name):
            return False
        return self._head.has_symbol(symbol_name) or any(
            leaf.has_symbol(symbol_name) for leaf in self._leaves
        )

    def _as_sympy_function(self, **kwargs) -> sympy.Function:
        sym_args = [leaf.to_sympy(**kwargs) for leaf in self.leaves]

        if None in sym_args:
            return None

        f = sympy.Function(str(sympy_symbol_prefix + self.get_head_name()))
        return f(*sym_args)

    def to_sympy(self, **kwargs):
        from mathics.builtin import mathics_to_sympy

        if "convert_all_global_functions" in kwargs:
            if len(self.leaves) > 0 and kwargs["convert_all_global_functions"]:
                if self.get_head_name().startswith("Global`"):
                    return self._as_sympy_function(**kwargs)

        if "converted_functions" in kwargs:
            functions = kwargs["converted_functions"]
            if len(self._leaves) > 0 and self.get_head_name() in functions:
                sym_args = [leaf.to_sympy() for leaf in self._leaves]
                if None in sym_args:
                    return None
                func = sympy.Function(str(sympy_symbol_prefix + self.get_head_name()))(
                    *sym_args
                )
                return func

        lookup_name = self.get_lookup_name()
        builtin = mathics_to_sympy.get(lookup_name)
        if builtin is not None:
            sympy_expr = builtin.to_sympy(self, **kwargs)
            if sympy_expr is not None:
                return sympy_expr

        return SympyExpression(self)

    def to_python(self, *args, **kwargs):
        """
        Convert the Expression to a Python object:
        List[...]  -> Python list
        DirectedInfinity[1] -> inf
        DirectedInfinity[-1] -> -inf
        True/False -> True/False
        Null       -> None
        Symbol     -> '...'
        String     -> '"..."'
        Function   -> python function
        numbers    -> Python number
        If kwarg n_evaluation is given, apply N first to the expression.
        """
        from mathics.builtin.base import mathics_to_python

        n_evaluation = kwargs.get("n_evaluation")
        head = self._head
        if n_evaluation is not None:
            if head is SymbolFunction:
                compiled = Expression(SymbolCompile, *(self._leaves))
                compiled = compiled.evaluate(n_evaluation)
                if compiled.get_head() is SymbolCompiledFunction:
                    return compiled.leaves[2].cfunc
            value = Expression(SymbolN, self).evaluate(n_evaluation)
            return value.to_python()

        if head is SymbolDirectedInfinity and len(self._leaves) == 1:
            direction = self._leaves[0].get_int_value()
            if direction == 1:
                return math.inf
            if direction == -1:
                return -math.inf
        elif head is SymbolList:
            return [leaf.to_python(*args, **kwargs) for leaf in self._leaves]

        head_name = head.get_name()
        if head_name in mathics_to_python:
            py_obj = mathics_to_python[head_name]
            # Start here
            # if inspect.isfunction(py_obj) or inspect.isbuiltin(py_obj):
            #     args = [leaf.to_python(*args, **kwargs) for leaf in self._leaves]
            #     return ast.Call(
            #         func=py_obj.__name__,
            #         args=args,
            #         keywords=[],
            #         )
            return py_obj
        return self

    def get_sort_key(self, pattern_sort=False):

        if pattern_sort:
            """
            Pattern sort key structure:
            0: 0/2:        Atom / Expression
            1: pattern:    0 / 11-31 for blanks / 1 for empty Alternatives /
                               40 for OptionsPattern
            2: 0/1:        0 for PatternTest
            3: 0/1:        0 for Pattern
            4: 0/1:        1 for Optional
            5: head / 0 for atoms
            6: leaves / 0 for atoms
            7: 0/1:        0 for Condition
            """

            head = self._head
            pattern = 0
            if head is SymbolBlank:
                pattern = 1
            elif head is SymbolBlankSequence:
                pattern = 2
            elif head is SymbolBlankNullSequence:
                pattern = 3
            if pattern > 0:
                if self._leaves:
                    pattern += 10
                else:
                    pattern += 20
            if pattern > 0:
                return [
                    2,
                    pattern,
                    1,
                    1,
                    0,
                    head.get_sort_key(True),
                    tuple(leaf.get_sort_key(True) for leaf in self._leaves),
                    1,
                ]

            if head is SymbolPatternTest:
                if len(self._leaves) != 2:
                    return [3, 0, 0, 0, 0, head, self._leaves, 1]
                sub = self._leaves[0].get_sort_key(True)
                sub[2] = 0
                return sub
            elif head is SymbolCondition:
                if len(self._leaves) != 2:
                    return [3, 0, 0, 0, 0, head, self._leaves, 1]
                sub = self._leaves[0].get_sort_key(True)
                sub[7] = 0
                return sub
            elif head is SymbolPattern:
                if len(self._leaves) != 2:
                    return [3, 0, 0, 0, 0, head, self._leaves, 1]
                sub = self._leaves[1].get_sort_key(True)
                sub[3] = 0
                return sub
            elif head is SymbolOptional:
                if len(self._leaves) not in (1, 2):
                    return [3, 0, 0, 0, 0, head, self._leaves, 1]
                sub = self._leaves[0].get_sort_key(True)
                sub[4] = 1
                return sub
            elif head is SymbolAlternatives:
                min_key = [4]
                min = None
                for leaf in self._leaves:
                    key = leaf.get_sort_key(True)
                    if key < min_key:
                        min = leaf
                        min_key = key
                if min is None:
                    # empty alternatives -> very restrictive pattern
                    return [2, 1]
                return min_key
            elif head is SymbolVerbatim:
                if len(self._leaves) != 1:
                    return [3, 0, 0, 0, 0, head, self._leaves, 1]
                return self._leaves[0].get_sort_key(True)
            elif head is SymbolOptionsPattern:
                return [2, 40, 0, 1, 1, 0, head, self._leaves, 1]
            else:
                # Append [4] to leaves so that longer expressions have higher
                # precedence
                return [
                    2,
                    0,
                    1,
                    1,
                    0,
                    head.get_sort_key(True),
                    tuple(
                        chain(
                            (leaf.get_sort_key(True) for leaf in self._leaves), ([4],)
                        )
                    ),
                    1,
                ]
        else:
            exps = {}
            head = self._head
            if head is SymbolTimes:
                for leaf in self._leaves:
                    name = leaf.get_name()
                    if leaf.has_form("Power", 2):
                        var = leaf._leaves[0].get_name()
                        exp = leaf._leaves[1].round_to_float()
                        if var and exp is not None:
                            exps[var] = exps.get(var, 0) + exp
                    elif name:
                        exps[name] = exps.get(name, 0) + 1
            elif self.has_form("Power", 2):
                var = self._leaves[0].get_name()
                exp = self._leaves[1].round_to_float()
                if var and exp is not None:
                    exps[var] = exps.get(var, 0) + exp
            if exps:
                return [
                    1 if self.is_numeric() else 2,
                    2,
                    Monomial(exps),
                    1,
                    head,
                    self._leaves,
                    1,
                ]
            else:
                return [1 if self.is_numeric() else 2, 3, head, self._leaves, 1]

    def sameQ(self, other: BaseExpression) -> bool:
        """Mathics SameQ"""
        if not isinstance(other, Expression):
            return False
        if self is other:
            return True
        if not self._head.sameQ(other.get_head()):
            return False
        if len(self._leaves) != len(other.get_leaves()):
            return False
        return all(
            (id(leaf) == id(oleaf) or leaf.sameQ(oleaf))
            for leaf, oleaf in zip(self._leaves, other.get_leaves())
        )

    def flatten(
        self, head, pattern_only=False, callback=None, level=None
    ) -> "Expression":
        """
        Flatten leaves in nested expressions

        head: head of the leaves to be flatten
        callback:  a callback function called each time a leaf is flattened.
        level:   maximum deep to flatten
        pattern_only: if True, just apply to leaf that are pattern_sequence (see ExpressionPattern.get_wrappings)

        For example if head=G,
        F[G[a,G[s,y],t],...]->F[G[a,s,y,t],...]

        """
        if level is not None and level <= 0:
            return self
        if self._no_symbol(head.get_name()):
            return self
        sub_level = None if level is None else level - 1
        do_flatten = False
        for leaf in self._leaves:
            if leaf.get_head().sameQ(head) and (
                not pattern_only or leaf.pattern_sequence
            ):
                do_flatten = True
                break
        if do_flatten:
            new_leaves = []
            for leaf in self._leaves:
                if leaf.get_head().sameQ(head) and (
                    not pattern_only or leaf.pattern_sequence
                ):
                    new_leaf = leaf.flatten(
                        head, pattern_only, callback, level=sub_level
                    )
                    if callback is not None:
                        callback(new_leaf._leaves, leaf)
                    new_leaves.extend(new_leaf._leaves)
                else:
                    new_leaves.append(leaf)
            return Expression(self._head, *new_leaves)
        else:
            return self

    # When we allow 3.9 only, the return type could become type[Expression]
    # See https://adamj.eu/tech/2021/05/16/python-type-hints-return-class-not-instance/
    # Note that the return type is some subclass of BaseExpression, it could be
    # a Real, an Expression, etc. It probably will *not* be a BaseExpression since
    # the point of evaluation when there is not an error is to produce a concrete result.
    def evaluate(
        self,
        evaluation: Evaluation,
    ) -> typing.Type["BaseExpression"]:
        """Apply transformation rules and expression evaluation to `evaluation` via
        `rewrite_apply_eval_step()` until it tells us to stop or we hit some limit.

        Note that this is a recusive process and
        `rewrite_apply_eval_step()` may call us recursively.

        Limits are either an evaluation iteration count or a timeout value.

        """
        if evaluation.timeout:
            return

        expr = self
        reevaluate = True
        limit = None
        iteration = 1
        names = set()
        definitions = evaluation.definitions

        old_options = evaluation.options
        evaluation.inc_recursion_depth()
        if evaluation.definitions.trace_evaluation:
            evaluation.print_out(
                "  " * evaluation.recursion_depth + "Evaluating: %s" % expr
            )
        try:
            # Evaluation loop:
            while reevaluate:
                # changed before last evaluated?
                # This prevents to reevaluate expressions that
                # have been already evaluated. This uses Expression._cache
                if not expr.has_changed(definitions):
                    break

                # Here the names of the lookupname of the expression
                # are stored. This is necesary for the implementation
                # of the builtin `Return[]`
                names.add(expr.get_lookup_name())

                # This loads the default options associated
                # to the expression
                if hasattr(expr, "options") and expr.options:
                    evaluation.options = expr.options

<<<<<<< HEAD
                # This calls evaluate_next. This routine implements a single
                # step in the evaluation, and determines if a fixed point
                # was reached (reevaluate->False).
                # Notice that evaluate_next calls ``evaluate``
                # for the other ``BaseExpression`` subclasses.
                expr, reevaluate = expr.evaluate_next(evaluation)
=======
                expr, reevaluate = expr.rewrite_apply_eval_step(evaluation)
>>>>>>> e897cf1e
                if not reevaluate:
                    break

                # Trace evaluation...
                if evaluation.definitions.trace_evaluation:
                    evaluation.print_out(
                        "  " * evaluation.recursion_depth + "-> %s" % expr
                    )
                iteration += 1
                # Check if the iterationlimit was reached.
                # we need to check on each step, in case that the expression
                # changes its value. Maybe there is another way, for example,
                # keeping the index in the Evaluation object.
                if limit is None:
                    limit = definitions.get_config_value("$IterationLimit")
                    if limit is None:
                        limit = "inf"
                if limit != "inf" and iteration > limit:
                    evaluation.error("$IterationLimit", "itlim", limit)
                    return SymbolAborted

        # "Return gets discarded only if it was called from within the r.h.s.
        # of a user-defined rule."
        # http://mathematica.stackexchange.com/questions/29353/how-does-return-work
        # Otherwise it propogates up.
        #
        except ReturnInterrupt as ret:
            if names.intersection(definitions.user.keys()):
                return ret.expr
            else:
                raise ret
        finally:
            # Restores the state
            evaluation.options = old_options
            evaluation.dec_recursion_depth()

        return expr

<<<<<<< HEAD
    def evaluate_next(self, evaluation) -> typing.Tuple["Expression", bool]:
        """
        This implements a single evaluation step.
        * Checks what part of the leaves must be evaluated first (HoldFirst/HoldAll/HoldRest)
        *

=======
    def rewrite_apply_eval_step(self, evaluation) -> typing.Tuple["Expression", bool]:
        """Perform a single rewrite/apply/eval step of the bigger
        Expression.evaluate() process.

        We return the Expression as well as a Boolean which indicates
        whether the caller `evaluate()` should consider reevaluating
        the expression.

        Note that this is a recursive process: we may call something
        that may call our parent: evaluate() which calls us again.

        Also note that this step is time consuming, complicated, and involved.

        Therefore, subclasses of the BaseEvaluation class may decide
        to specialize this code so that it is simpler and faster. In
        particular, a specialization for a particular kind of object
        like a particular kind of Atom, may decide it does not need to
        do the rule rewriting step. Or that it knows that after
        performing this step no further transformation is needed.
>>>>>>> e897cf1e
        """
        from mathics.builtin.base import BoxConstruct

        # Step 1 : evaluates the Head and the leaves according to the
        # attributes HoldFirst / HoldAll / HoldRest  and the
        # modifiers Evaluate / Unevaluated

        head = self._head.evaluate(evaluation)
        attributes = head.get_attributes(evaluation.definitions)
        leaves = self.get_mutable_leaves()

        # The following  is one of the most expensives parts of the routine, because tries to evaluate
        # each leaf, independently of the kind of leaf (strings and numbers
        # are tried to be evaluated) as well as symbols already evaluated.
        # So, F[1,2,3,...] takes more or less the same time that F[a1,a2,a3,..]
        # and F[a1,a1,a1,a1] independently if a1... have assigned a numerical value
        # or are not assigned. Here we can get some advantage by "compiling" / "caching"
        # symbolic values.
        def rest_range(indices):
            if not hold_all_complete & attributes:
                if self._no_symbol("System`Evaluate"):
                    return
                for index in indices:
                    leaf = leaves[index]
                    if leaf.has_form("Evaluate", 1):
                        leaves[index] = leaf.evaluate(evaluation)

        def eval_range(indices):
            for index in indices:
                leaf = leaves[index]
                if not leaf.has_form("Unevaluated", 1):
                    leaf = leaf.evaluate(evaluation)
                    if leaf:
                        leaves[index] = leaf

        if (hold_all | hold_all_complete) & attributes:
            # eval_range(range(0, 0))
            rest_range(range(len(leaves)))
        elif hold_first & attributes:
            rest_range(range(0, min(1, len(leaves))))
            eval_range(range(1, len(leaves)))
        elif hold_rest & attributes:
            eval_range(range(0, min(1, len(leaves))))
            rest_range(range(1, len(leaves)))
        else:
            eval_range(range(len(leaves)))
            # rest_range(range(0, 0))

        # Step 2: Build a new expression. Notice that leaves are given
        # after creating the object, to avoid to call `from_python` on each leaf.
        new = Expression(head)
        new._leaves = tuple(leaves)

        # Step 3: Now, process the attributes of head
        # If there are sequence, flatten them if the attributes allow it.
        if not (sequence_hold | hold_all_complete) & attributes:
            # This step is applied to most of the expressions
            # and could be heavy for expressions with many leaves (like long lists)
            # however, most of the times, expressions does not have `Sequence` expressions
            # inside. Now this is handled by caching the sequences.
            new = new.flatten_sequence(evaluation)
            leaves = new._leaves

        # comment @mmatera: I think this is wrong now, because alters singletons... (see PR #58)
        # The idea is to mark which leaves was marked as "Unevaluated"
        # Also, this consumes time for long lists, and is useful just for a very unfrequent
        # expressions, involving `Unevaluated` leaves.
        for leaf in leaves:
            leaf.unevaluated = False

        # If HoldAllComplete is not an attribute,
        # and the expression has leaves of the form  `Unevaluated[leaf]`
        # change them to `leaf` and set a flag `unevaluated=True`
        # If the evaluation fails, use this flag to restore back the initial form
        # Unevaluated[leaf]

        # comment @mmatera:
        # what we need here is some way to track which leaves are marked as
        # Unevaluated, that propagates by flatten, and at the end,
        # to recover a list of positions that (eventually)
        # must be marked again as Unevaluated.

        if not hold_all_complete & attributes:
            dirty_leaves = None

            for index, leaf in enumerate(leaves):
                if leaf.has_form("Unevaluated", 1):
                    if dirty_leaves is None:
                        dirty_leaves = list(leaves)
                    dirty_leaves[index] = leaf._leaves[0]
                    dirty_leaves[index].unevaluated = True

            if dirty_leaves:
                new = Expression(head)
                new._leaves = tuple(dirty_leaves)
                leaves = dirty_leaves

        # If the attribute Flat is set, calls flatten with a callback
        # that set leaves as unevaluated too.

        def flatten_callback(new_leaves, old):
            for leaf in new_leaves:
                leaf.unevaluated = old.unevaluated

        if flat & attributes:
            new = new.flatten(new._head, callback=flatten_callback)

        # If the attribute `Orderless` is set, sort the leaves, according to the
        # `get_sort` criteria.
        # the most expensive part of this is to build the sort key.
        if orderless & attributes:
            new.sort()

        # Step 4:  Now, rebuilds the ExpressionCache, which tracks which symbols
        # where involved, the `Sequence`s present,  and when was the last time they had changed.

        new._timestamp_cache(evaluation)

        # Step 5:  For `Listable` expressions, calls `Expression.thread`.
        # i.e. changes F[{a,b,c,...}] to {F[a], F[b], F[c], ...}
        #
        if listable & attributes:
            done, threaded = new.thread(evaluation)
            if done:
                if threaded.sameQ(new):
                    new._timestamp_cache(evaluation)
                    return new, False
                else:
                    return threaded, True

        # Step 6: Now,the next step is to look at the rules associated to
        # 1. the upvalues of each leaf
        # 2. the downvalues / subvalues associated to the lookup_name
        # if the lookup values matches or not the head.
        # For example for an expression F[a, 1, b,a]
        #
        # first look for upvalue rules associated to a.
        # If it finds it, try to apply the corresponding rule.
        #    If it success, (the result is not None)
        #      returns  result, reevaluate. reevaluate is True if the result is a different expression, and is not a BoxConstruct.
        #    If the rule fails, continues with the next leaf.
        #
        # The next leaf is a number, so do not have upvalues. Then tries with upvalues from b.
        # If it does not have  success, tries look at the next leaf. but the next leaf is again a. So, it skip it.
        # Then, as new.head_name() == new.get_lookup_name(),  (because F is a symbol) tryies with the
        # downvalues rules. If instead of "F[a, 1, a, c]" we had  "Q[s][a,1,a,c]",
        # the routine would look for the subvalues of `Q`.
        #
        # For `Plus` and `Times`, WMA behaves slightly different when deals with numbers. For example,
        # ```
        # Unprotect[Plus];
        # Plus[2,3]:=fish;
        # Plus[2,3]
        # ```
        # in mathics results in  `fish`, but in WL results in  `5`. This special behaviour suggests
        # that WMA process in a different way certain symbols.

        def rules():
            rules_names = set()
            if not hold_all_complete & attributes:
                for leaf in leaves:
                    name = leaf.get_lookup_name()
                    if len(name) > 0:  # only lookup rules if this is a symbol
                        if name not in rules_names:
                            rules_names.add(name)
                            for rule in evaluation.definitions.get_upvalues(name):
                                yield rule
            lookup_name = new.get_lookup_name()
            if lookup_name == new.get_head_name():
                for rule in evaluation.definitions.get_downvalues(lookup_name):
                    yield rule
            else:
                # Subvalues applies for expressions of the form `D[1][f][x]`
                # For this expression, the `head` would be `D[1][f]`
                # while its `lookup_name` would be `D`.
                for rule in evaluation.definitions.get_subvalues(lookup_name):
                    yield rule

        for rule in rules():
            result = rule.apply(new, evaluation, fully=False)
            if result is not None:
                if isinstance(result, BoxConstruct):
                    return result, False
                if result.sameQ(new):
                    new._timestamp_cache(evaluation)
                    return new, False
                else:
                    return result, True

        # Step 7: If we are here, is because we didn't find any rule that matches with the expression.

        dirty_leaves = None

        # Expression did not change, restore the Unevaluated form
        for index, leaf in enumerate(new._leaves):
            if leaf.unevaluated:
                if dirty_leaves is None:
                    dirty_leaves = list(new._leaves)
                dirty_leaves[index] = Expression("Unevaluated", leaf)

        if dirty_leaves:
            new = Expression(head)
            new._leaves = tuple(dirty_leaves)

        # copy the "unformatted" form of the original expression,
        new.unformatted = self.unformatted
        # Step 8:updates the cache and returns the new form, with the reevaluate flag to false.
        new._timestamp_cache(evaluation)
        return new, False

    #  Now, let's see how much take each step for certain typical expressions:
    #  (assuming that "F" and "a1", ... "a100" are undefined symbols, and n0->0, n1->1,..., n99->99)
    #
    #  Expr1: Expression("F", 1)                       (trivial evaluation to a short expression)
    #  Expr2: Expression("F", 0, 1, 2, .... 99)        (trivial evaluation to a long expression, with just numbers)
    #  Expr3: Expression("F", a0, a2, ...., a99)       (trivial evaluation to a long expression, with just undefined symbols)
    #  Expr4: Expression("F", n0, n2, ...., n99)       (trivial evaluation to a long expression, with just undefined symbols)
    #  Expr5: Expression("Plus", 99,..., 0)            (nontrivial evaluation to a long expression, with just undefined symbols)
    #  Expr6: Expression("Plus", a99,..., a0)          (nontrivial evaluation to a long expression, with just undefined symbols)
    #  Expr7: Expression("Plus", n99,..., n0)          (nontrivial evaluation to a long expression, with just undefined symbols)
    #  Expr8: Expression("Plus", n1,..., n1)           (nontrivial evaluation to a long expression, with just undefined symbols)
    #

    def evaluate_leaves(self, evaluation) -> "Expression":
        """Evaluate each leaf and the head, without evaluating the expression as a whole."""
        leaves = [leaf.evaluate(evaluation) for leaf in self._leaves]
        head = self._head.evaluate_leaves(evaluation)
        return Expression(head, *leaves)

    def __str__(self) -> str:
        return "%s[%s]" % (
            self._head,
            ", ".join([leaf.__str__() for leaf in self._leaves]),
        )

    def __repr__(self) -> str:
        return "<Expression: %s>" % self

    def process_style_box(self, options):
        if self.has_form("StyleBox", 1, None):
            rules = self._leaves[1:]
            for rule in rules:
                if rule.has_form("Rule", 2):
                    name = rule._leaves[0].get_name()
                    value = rule._leaves[1]
                    if name == "System`ShowStringCharacters":
                        value = value.is_true()
                        options = options.copy()
                        options["show_string_characters"] = value
                    elif name == "System`ImageSizeMultipliers":
                        if value.has_form("List", 2):
                            m1 = value._leaves[0].round_to_float()
                            m2 = value._leaves[1].round_to_float()
                            if m1 is not None and m2 is not None:
                                options = options.copy()
                                options["image_size_multipliers"] = (m1, m2)
            return True, options
        else:
            return False, options

    def boxes_to_text(self, **options) -> str:
        """
        From a Boxed expression, produces a text representation.
        """
        # Idea @mmatera: All the Boxes expressions should be implemented as a different class
        # which implements these ``boxes_to_*`` methods.

        is_style, options = self.process_style_box(options)
        if is_style:
            return self._leaves[0].boxes_to_text(**options)
        if self.has_form("RowBox", 1) and self._leaves[0].has_form(  # nopep8
            "List", None
        ):
            return "".join(
                [leaf.boxes_to_text(**options) for leaf in self._leaves[0]._leaves]
            )
        elif self.has_form("SuperscriptBox", 2):
            return "^".join([leaf.boxes_to_text(**options) for leaf in self._leaves])
        elif self.has_form("FractionBox", 2):
            return "/".join(
                [" ( " + leaf.boxes_to_text(**options) + " ) " for leaf in self._leaves]
            )
        else:
            raise BoxError(self, "text")

    def boxes_to_mathml(self, **options) -> str:
        is_style, options = self.process_style_box(options)
        if is_style:
            return self._leaves[0].boxes_to_mathml(**options)
        name = self._head.get_name()
        if (
            name == "System`RowBox"
            and len(self._leaves) == 1
            and self._leaves[0].get_head() is SymbolList  # nopep8
        ):
            result = []
            inside_row = options.get("inside_row")
            # inside_list = options.get('inside_list')
            options = options.copy()

            def is_list_interior(content):
                if content.has_form("List", None) and all(
                    leaf.get_string_value() == "," for leaf in content._leaves[1::2]
                ):
                    return True
                return False

            is_list_row = False
            if (
                len(self._leaves[0]._leaves) == 3
                and self._leaves[0]._leaves[0].get_string_value() == "{"  # nopep8
                and self._leaves[0]._leaves[2].get_string_value() == "}"
                and self._leaves[0]._leaves[1].has_form("RowBox", 1)
            ):
                content = self._leaves[0]._leaves[1]._leaves[0]
                if is_list_interior(content):
                    is_list_row = True

            if not inside_row and is_list_interior(self._leaves[0]):
                is_list_row = True

            if is_list_row:
                options["inside_list"] = True
            else:
                options["inside_row"] = True

            for leaf in self._leaves[0].get_leaves():
                result.append(leaf.boxes_to_mathml(**options))
            return "<mrow>%s</mrow>" % " ".join(result)
        else:
            options = options.copy()
            options["inside_row"] = True
            if name == "System`SuperscriptBox" and len(self._leaves) == 2:
                return "<msup>%s %s</msup>" % (
                    self._leaves[0].boxes_to_mathml(**options),
                    self._leaves[1].boxes_to_mathml(**options),
                )
            if name == "System`SubscriptBox" and len(self._leaves) == 2:
                return "<msub>%s %s</msub>" % (
                    self._leaves[0].boxes_to_mathml(**options),
                    self._leaves[1].boxes_to_mathml(**options),
                )
            if name == "System`SubsuperscriptBox" and len(self._leaves) == 3:
                return "<msubsup>%s %s %s</msubsup>" % (
                    self._leaves[0].boxes_to_mathml(**options),
                    self._leaves[1].boxes_to_mathml(**options),
                    self._leaves[2].boxes_to_mathml(**options),
                )
            elif name == "System`FractionBox" and len(self._leaves) == 2:
                return "<mfrac>%s %s</mfrac>" % (
                    self._leaves[0].boxes_to_mathml(**options),
                    self._leaves[1].boxes_to_mathml(**options),
                )
            elif name == "System`SqrtBox" and len(self._leaves) == 1:
                return "<msqrt>%s</msqrt>" % (
                    self._leaves[0].boxes_to_mathml(**options)
                )
            elif name == "System`GraphBox":
                return "<mi>%s</mi>" % (self._leaves[0].boxes_to_mathml(**options))
            else:
                raise BoxError(self, "xml")

    def boxes_to_tex(self, **options) -> str:
        def block(tex, only_subsup=False):
            if len(tex) == 1:
                return tex
            else:
                if not only_subsup or "_" in tex or "^" in tex:
                    return "{%s}" % tex
                else:
                    return tex

        is_style, options = self.process_style_box(options)
        if is_style:
            return self._leaves[0].boxes_to_tex(**options)
        name = self._head.get_name()
        if (
            name == "System`RowBox"
            and len(self._leaves) == 1
            and self._leaves[0].get_head_name() == "System`List"  # nopep8
        ):
            return "".join(
                [leaf.boxes_to_tex(**options) for leaf in self._leaves[0].get_leaves()]
            )
        elif name == "System`SuperscriptBox" and len(self._leaves) == 2:
            tex1 = self._leaves[0].boxes_to_tex(**options)
            sup_string = self._leaves[1].get_string_value()
            if sup_string == "\u2032":
                return "%s'" % tex1
            elif sup_string == "\u2032\u2032":
                return "%s''" % tex1
            else:
                return "%s^%s" % (
                    block(tex1, True),
                    block(self._leaves[1].boxes_to_tex(**options)),
                )
        elif name == "System`SubscriptBox" and len(self._leaves) == 2:
            return "%s_%s" % (
                block(self._leaves[0].boxes_to_tex(**options), True),
                block(self._leaves[1].boxes_to_tex(**options)),
            )
        elif name == "System`SubsuperscriptBox" and len(self._leaves) == 3:
            return "%s_%s^%s" % (
                block(self._leaves[0].boxes_to_tex(**options), True),
                block(self._leaves[1].boxes_to_tex(**options)),
                block(self._leaves[2].boxes_to_tex(**options)),
            )
        elif name == "System`FractionBox" and len(self._leaves) == 2:
            return "\\frac{%s}{%s}" % (
                self._leaves[0].boxes_to_tex(**options),
                self._leaves[1].boxes_to_tex(**options),
            )
        elif name == "System`SqrtBox" and len(self._leaves) == 1:
            return "\\sqrt{%s}" % self._leaves[0].boxes_to_tex(**options)
        else:
            raise BoxError(self, "tex")

    def default_format(self, evaluation, form) -> str:
        return "%s[%s]" % (
            self._head.default_format(evaluation, form),
            ", ".join([leaf.default_format(evaluation, form) for leaf in self._leaves]),
        )

    def sort(self, pattern=False):
        "Sort the leaves according to internal ordering."
        leaves = list(self._leaves)
        if pattern:
            leaves.sort(key=lambda e: e.get_sort_key(pattern_sort=True))
        else:
            leaves.sort()
        self.set_reordered_leaves(leaves)

    def filter_leaves(self, head_name):
        # TODO: should use sorting
        head_name = ensure_context(head_name)

        if self._no_symbol(head_name):
            return []
        else:
            return [leaf for leaf in self._leaves if leaf.get_head_name() == head_name]

    def apply_rules(self, rules, evaluation, level=0, options=None):
        """for rule in rules:
        result = rule.apply(self, evaluation, fully=False)
        if result is not None:
            return result"""

        # to be able to access it inside inner function
        new_applied = [False]

        def apply_leaf(leaf):
            new, sub_applied = leaf.apply_rules(rules, evaluation, level + 1, options)
            new_applied[0] = new_applied[0] or sub_applied
            return new

        def descend(expr):
            return Expression(expr._head, *[apply_leaf(leaf) for leaf in expr._leaves])

        if options is None:  # default ReplaceAll mode; replace breadth first
            result, applied = super().apply_rules(rules, evaluation, level, options)
            if applied:
                return result, True
            head, applied = self._head.apply_rules(rules, evaluation, level, options)
            new_applied[0] = applied
            return descend(Expression(head, *self._leaves)), new_applied[0]
        else:  # Replace mode; replace depth first
            expr = descend(self)
            expr, applied = super(Expression, expr).apply_rules(
                rules, evaluation, level, options
            )
            new_applied[0] = new_applied[0] or applied
            if not applied and options["heads"]:
                # heads in Replace are treated at the level of the arguments, i.e. level + 1
                head, applied = expr._head.apply_rules(
                    rules, evaluation, level + 1, options
                )
                new_applied[0] = new_applied[0] or applied
                expr = Expression(head, *expr._leaves)
            return expr, new_applied[0]

    def replace_vars(
        self, vars, options=None, in_scoping=True, in_function=True
    ) -> "Expression":
        """
        Replace the symbols in the expression by the expressions given in the vars dictionary.
        in_scoping: if `False`, avoid to replace those symbols that are declared internal to the scope.
        in_function: if `True`, and the Expression is of the form Function[{args},body], changes the names of the args
        to avoid replacing them.
        """
        from mathics.builtin.scoping import get_scoping_vars

        if not in_scoping:
            if (
                self._head.get_name()
                in ("System`Module", "System`Block", "System`With")
                and len(self._leaves) > 0
            ):  # nopep8

                scoping_vars = set(
                    name for name, new_def in get_scoping_vars(self._leaves[0])
                )
                """for var in new_vars:
                    if var in scoping_vars:
                        del new_vars[var]"""
                vars = {
                    var: value for var, value in vars.items() if var not in scoping_vars
                }

        leaves = self._leaves
        if in_function:
            if (
                self._head is SymbolFunction
                and len(self._leaves) > 1
                and (
                    self._leaves[0].has_form("List", None) or self._leaves[0].get_name()
                )
            ):
                if self._leaves[0].get_name():
                    func_params = [self._leaves[0].get_name()]
                else:
                    func_params = [leaf.get_name() for leaf in self._leaves[0]._leaves]
                if "" not in func_params:
                    body = self._leaves[1]
                    replacement = {name: Symbol(name + "$") for name in func_params}
                    func_params = [Symbol(name + "$") for name in func_params]
                    body = body.replace_vars(replacement, options, in_scoping)
                    leaves = chain(
                        [Expression(SymbolList, *func_params), body], self._leaves[2:]
                    )

        if not vars:  # might just be a symbol set via Set[] we looked up here
            return self.shallow_copy()

        return Expression(
            self._head.replace_vars(vars, options=options, in_scoping=in_scoping),
            *[
                leaf.replace_vars(vars, options=options, in_scoping=in_scoping)
                for leaf in leaves
            ]
        )

    def replace_slots(self, slots, evaluation):
        """
        Replaces Slots (#1, ##, etc) by the corresponding values in `slots`
        """
        if self._head is SymbolSlot:
            if len(self._leaves) != 1:
                evaluation.message_args("Slot", len(self._leaves), 1)
            else:
                slot = self._leaves[0].get_int_value()
                if slot is None or slot < 0:
                    evaluation.message("Function", "slot", self._leaves[0])
                elif slot > len(slots) - 1:
                    evaluation.message("Function", "slotn", slot)
                else:
                    return slots[int(slot)]
        elif self._head is SymbolSlotSequence:
            if len(self._leaves) != 1:
                evaluation.message_args("SlotSequence", len(self._leaves), 1)
            else:
                slot = self._leaves[0].get_int_value()
                if slot is None or slot < 1:
                    evaluation.error("Function", "slot", self._leaves[0])
            return Expression(SymbolSequence, *slots[slot:])
        elif self._head is SymbolFunction and len(self._leaves) == 1:
            # do not replace Slots in nested Functions
            return self
        return Expression(
            self._head.replace_slots(slots, evaluation),
            *[leaf.replace_slots(slots, evaluation) for leaf in self._leaves]
        )

    def thread(self, evaluation, head=None) -> typing.Tuple[bool, "Expression"]:
        """
        Thread over expressions with head as Head:
        Thread[F[{a,b},{c,d}, G[z,q]],G] -> newexpr = G[F[{a, b}, {c, d}, z], F[{a, b}, {c, d}, q]]

        By default, head=SymbolList

        If the expression has changes, returns True, newexpr
        otherwise, return False, self
        """
        if head is None:
            head = SymbolList

        items = []
        dim = None
        for leaf in self._leaves:
            if leaf.get_head().sameQ(head):
                if dim is None:
                    dim = len(leaf._leaves)
                    items = [(items + [innerleaf]) for innerleaf in leaf._leaves]
                elif len(leaf._leaves) != dim:
                    evaluation.message("Thread", "tdlen")
                    return True, self
                else:
                    for index in range(dim):
                        items[index].append(leaf._leaves[index])
            else:
                if dim is None:
                    items.append(leaf)
                else:
                    for item in items:
                        item.append(leaf)
        if dim is None:
            return False, self
        else:
            leaves = [Expression(self._head, *item) for item in items]
            return True, Expression(head, *leaves)

    def is_numeric(self, evaluation=None) -> bool:
        if evaluation:
            if not numeric_function & evaluation.definitions.get_attributes(
                self._head.get_name()
            ):
                return False
            for leaf in self._leaves:
                if not leaf.is_numeric(evaluation):
                    return False
            return True
            # return all(leaf.is_numeric(evaluation) for leaf in self._leaves)
        else:
            return self._head in symbols_arithmetic_operations and all(
                leaf.is_numeric() for leaf in self._leaves
            )

    def numerify(self, evaluation) -> "Expression":
        """
        If one leaf in the expression is inexact,
        returns a new expression with the non exact leaves replaced by
        its numeric approximation.
        """
        _prec = None
        for leaf in self._leaves:
            if leaf.is_inexact():
                leaf_prec = leaf.get_precision()
                if _prec is None or leaf_prec < _prec:
                    _prec = leaf_prec
        if _prec is not None:
            new_leaves = self.get_mutable_leaves()
            for index in range(len(new_leaves)):
                leaf = new_leaves[index]
                # Don't "numerify" numbers: they should be numerified
                # automatically by the processing function,
                # and we don't want to lose exactness in e.g. 1.0+I.
                if not isinstance(leaf, Number):
                    # TODO: use apply_N instead ?
                    n_expr = Expression(SymbolN, leaf, Integer(dps(_prec)))
                    n_result = n_expr.evaluate(evaluation)
                    if isinstance(n_result, Number):
                        new_leaves[index] = n_result
            return Expression(self._head, *new_leaves)
        else:
            return self

    def get_atoms(self, include_heads=True):
        """Returns a list of atoms involved in the expression."""
        # Comment @mmatera: maybe, what we really want here are the Symbol's
        # involved in the expression, not the atoms.
        if include_heads:
            atoms = self._head.get_atoms()
        else:
            atoms = []
        for leaf in self._leaves:
            atoms.extend(leaf.get_atoms())
        return atoms

    def __hash__(self):
        return hash(("Expression", self._head) + tuple(self._leaves))

    def user_hash(self, update):
        update(("%s>%d>" % (self.get_head_name(), len(self._leaves))).encode("utf8"))
        for leaf in self._leaves:
            leaf.user_hash(update)

    def __getnewargs__(self):
        return (self._head, self._leaves)


def _create_expression(self, head, *leaves):
    return Expression(head, *leaves)


BaseExpression.create_expression = _create_expression


def get_default_value(name, evaluation, k=None, n=None):
    pos = []
    if k is not None:
        pos.append(k)
    if n is not None:
        pos.append(n)
    for pos_len in reversed(list(range(len(pos) + 1))):
        # Try patterns from specific to general
        defaultexpr = Expression(
            SymbolDefault, Symbol(name), *[Integer(index) for index in pos[:pos_len]]
        )
        result = evaluation.definitions.get_value(
            name, "System`DefaultValues", defaultexpr, evaluation
        )
        if result is not None:
            if result.sameQ(defaultexpr):
                result = result.evaluate(evaluation)
            return result
    return None


def print_parenthesizes(
    precedence, outer_precedence=None, parenthesize_when_equal=False
) -> bool:
    return outer_precedence is not None and (
        outer_precedence > precedence
        or (outer_precedence == precedence and parenthesize_when_equal)
    )


def _is_neutral_symbol(symbol_name, cache, evaluation):
    # a symbol is neutral if it does not invoke any rules, but is sure to make its Expression stay
    # the way it is (e.g. List[1, 2, 3] will always stay List[1, 2, 3], so long as nobody defines
    # a rule on this).

    if cache:
        r = cache.get(symbol_name)
        if r is not None:
            return r

    definitions = evaluation.definitions

    definition = definitions.get_definition(symbol_name, only_if_exists=True)
    if definition is None:
        r = True
    else:
        r = all(
            len(definition.get_values_list(x)) == 0
            for x in ("up", "sub", "down", "own")
        )

    if cache:
        cache[symbol_name] = r

    return r


def _is_neutral_head(head, cache, evaluation):
    if not isinstance(head, Symbol):
        return False

    return _is_neutral_symbol(head.get_name(), cache, evaluation)


# Structure helps implementations make the ExpressionCache not invalidate across simple commands
# such as Take[], Most[], etc. without this, constant reevaluation of lists happens, which results
# in quadratic runtimes for command like Fold[#1+#2&, Range[x]].

# A good performance test case for Structure: x = Range[50000]; First[Timing[Partition[x, 15, 1]]]


class Structure(object):
    def __call__(self, leaves):
        # create an Expression with the given list "leaves" as leaves.
        # NOTE: the caller guarantees that "leaves" only contains items that are from "origins".
        raise NotImplementedError

    def filter(self, expr, cond):
        # create an Expression with a subset of "expr".leaves (picked out by the filter "cond").
        # NOTE: the caller guarantees that "expr" is from "origins".
        raise NotImplementedError

    def slice(self, expr, py_slice):
        # create an Expression, using the given slice of "expr".leaves as leaves.
        # NOTE: the caller guarantees that "expr" is from "origins".
        raise NotImplementedError


# UnlinkedStructure produces Expressions that are not linked to "origins" in terms of cache.
# This produces the same thing as doing Expression(head, *leaves).


class UnlinkedStructure(Structure):
    def __init__(self, head):
        self._head = head
        self._cache = None

    def __call__(self, leaves):
        expr = Expression(self._head)
        expr._leaves = tuple(leaves)
        return expr

    def filter(self, expr, cond):
        return self([leaf for leaf in expr._leaves if cond(leaf)])

    def slice(self, expr, py_slice):
        leaves = expr._leaves
        lower, upper, step = py_slice.indices(len(leaves))
        if step != 1:
            raise ValueError("Structure.slice only supports slice steps of 1")
        return self(leaves[lower:upper])


# LinkedStructure produces Expressions that are linked to "origins" in terms of cache. This
# carries over information from the cache of the originating Expressions into the Expressions
# that are newly created.


class LinkedStructure(Structure):
    def __init__(self, head, cache):
        self._head = head
        self._cache = cache

    def __call__(self, leaves):
        expr = Expression(self._head)
        expr._leaves = tuple(leaves)
        expr._cache = self._cache.reordered()
        return expr

    def filter(self, expr, cond):
        return self([leaf for leaf in expr._leaves if cond(leaf)])

    def slice(self, expr, py_slice):
        leaves = expr._leaves
        lower, upper, step = py_slice.indices(len(leaves))
        if step != 1:
            raise ValueError("Structure.slice only supports slice steps of 1")

        new = Expression(self._head)
        new._leaves = tuple(leaves[lower:upper])
        if expr._cache:
            new._cache = expr._cache.sliced(lower, upper)

        return new


def structure(head, origins, evaluation, structure_cache=None):
    # creates a Structure for building Expressions with head "head" and leaves
    # originating (exlusively) from "origins" (leaves are passed into the functions
    # of Structure further down).

    # "origins" may either be an Expression (i.e. all leaves must originate from that
    # expression), a Structure (all leaves passed in this "self" Structure must be
    # manufactured using that Structure), or a list of Expressions (i.e. all leaves
    # must originate from one of the listed Expressions).

    if isinstance(head, (str,)):
        head = Symbol(head)

    if isinstance(origins, (Expression, Structure)):
        cache = origins._cache
        if cache is not None and not _is_neutral_head(
            head, structure_cache, evaluation
        ):
            cache = None
    elif isinstance(origins, (list, tuple)):
        if _is_neutral_head(head, structure_cache, evaluation):
            cache = ExpressionCache.union(origins, evaluation)
        else:
            cache = None
    else:
        raise ValueError("expected Expression, Structure, tuple or list as orig param")

    if cache is None:
        return UnlinkedStructure(head)
    else:
        return LinkedStructure(head, cache)


def atom_list_constructor(evaluation, head, *atom_names):
    # if we encounter an Expression that consists wholly of atoms and those atoms (and the
    # expression's head) have no rules associated with them, we can speed up evaluation.

    # note that you may use a constructor constructed via atom_list_constructor() only as
    # long as the evaluation's Definitions are guaranteed to not change.

    if not _is_neutral_head(head, None, evaluation) or any(
        not atom for atom in atom_names
    ):
        optimize = False
    else:
        full_atom_names = [ensure_context(atom) for atom in atom_names]

        if not all(
            _is_neutral_symbol(atom, None, evaluation) for atom in full_atom_names
        ):
            optimize = False
        else:
            optimize = True

    if optimize:

        def construct(leaves):
            expr = Expression(head)
            expr._leaves = list(leaves)
            sym = set(chain([head.get_name()], full_atom_names))
            expr._cache = ExpressionCache(evaluation.definitions.now, sym, None)
            return expr

    else:

        def construct(leaves):
            expr = Expression(head)
            expr._leaves = list(leaves)
            return expr

    return construct


def string_list(head, leaves, evaluation):
    return atom_list_constructor(evaluation, head, "String")(leaves)<|MERGE_RESOLUTION|>--- conflicted
+++ resolved
@@ -809,16 +809,13 @@
                 if hasattr(expr, "options") and expr.options:
                     evaluation.options = expr.options
 
-<<<<<<< HEAD
                 # This calls evaluate_next. This routine implements a single
                 # step in the evaluation, and determines if a fixed point
                 # was reached (reevaluate->False).
                 # Notice that evaluate_next calls ``evaluate``
                 # for the other ``BaseExpression`` subclasses.
-                expr, reevaluate = expr.evaluate_next(evaluation)
-=======
                 expr, reevaluate = expr.rewrite_apply_eval_step(evaluation)
->>>>>>> e897cf1e
+
                 if not reevaluate:
                     break
 
@@ -857,14 +854,6 @@
 
         return expr
 
-<<<<<<< HEAD
-    def evaluate_next(self, evaluation) -> typing.Tuple["Expression", bool]:
-        """
-        This implements a single evaluation step.
-        * Checks what part of the leaves must be evaluated first (HoldFirst/HoldAll/HoldRest)
-        *
-
-=======
     def rewrite_apply_eval_step(self, evaluation) -> typing.Tuple["Expression", bool]:
         """Perform a single rewrite/apply/eval step of the bigger
         Expression.evaluate() process.
@@ -884,7 +873,6 @@
         like a particular kind of Atom, may decide it does not need to
         do the rule rewriting step. Or that it knows that after
         performing this step no further transformation is needed.
->>>>>>> e897cf1e
         """
         from mathics.builtin.base import BoxConstruct
 
