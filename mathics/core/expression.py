# cython: language_level=3
# -*- coding: utf-8 -*-

import sympy
import math

import typing
from typing import Any, Optional
from itertools import chain
from bisect import bisect_left

from mathics.core.atoms import from_python, Number, Integer
from mathics.core.number import dps
from mathics.core.convert import sympy_symbol_prefix, SympyExpression
from mathics.core.symbols import (
    Atom,
    BaseExpression,
    Monomial,
    Symbol,
    SymbolList,
    SymbolN,
    system_symbols,
    ensure_context,
    strip_context,
)
<<<<<<< HEAD

from mathics.core.systemsymbols import (
    SymbolAborted,
    SymbolAlternatives,
    SymbolBlank,
    SymbolBlankNullSequence,
    SymbolBlankSequence,
    SymbolBlock,
    SymbolCompile,
    SymbolCompiledFunction,
    SymbolCondition,
    SymbolDefault,
    SymbolDirectedInfinity,
    SymbolFlat,
    SymbolFunction,
    SymbolHoldAll,
    SymbolHoldAllComplete,
    SymbolHoldFirst,
    SymbolHoldRest,
    SymbolListable,
    SymbolModule,
    SymbolNumericFunction,
    SymbolOptional,
    SymbolOptionsPattern,
    SymbolOrderless,
    SymbolPattern,
    SymbolPatternTest,
    SymbolSequence,
    SymbolSequenceHold,
    SymbolSlot,
    SymbolSlotSequence,
    SymbolTimes,
    SymbolVerbatim,
    SymbolWith,
)
=======
from mathics.core.systemsymbols import SymbolSequence

from mathics.core.attributes import (
    flat,
    hold_all,
    hold_all_complete,
    hold_first,
    hold_rest,
    listable,
    nothing,
    numeric_function,
    orderless,
    sequence_hold,
)


SymbolAborted = Symbol("$Aborted")
SymbolAlternatives = Symbol("Alternatives")
SymbolBlank = Symbol("System`Blank")
SymbolBlankSequence = Symbol("System`BlankSequence")
SymbolBlankNullSequence = Symbol("System`BlankNullSequence")
SymbolCompile = Symbol("Compile")
SymbolCompiledFunction = Symbol("CompiledFunction")
SymbolCondition = Symbol("Condition")
SymbolDefault = Symbol("Default")
SymbolDirectedInfinity = Symbol("DirectedInfinity")
SymbolFunction = Symbol("Function")
SymbolOptional = Symbol("Optional")
SymbolOptionsPattern = Symbol("OptionsPattern")
SymbolPattern = Symbol("Pattern")
SymbolPatternTest = Symbol("PatternTest")
SymbolSlot = Symbol("Slot")
SymbolSlotSequence = Symbol("SlotSequence")
SymbolTimes = Symbol("Times")
SymbolVerbatim = Symbol("Verbatim")
>>>>>>> ea705ef3


symbols_arithmetic_operations = system_symbols(
    "Sqrt",
    "Times",
    "Plus",
    "Subtract",
    "Minus",
    "Power",
    "Abs",
    "Divide",
    "Sin",
)


class BoxError(Exception):
    def __init__(self, box, form) -> None:
        super().__init__("Box %s cannot be formatted as %s" % (box, form))
        self.box = box
        self.form = form


# ExpressionCache keeps track of the following attributes for one Expression instance:

# time: (1) the last time (in terms of Definitions.now) this expression was evaluated
#   or (2) None, if the current expression has not yet been evaluatec (i.e. is new or
#   changed).
# symbols: (1) a set of symbols occuring in this expression's head, its leaves'
#   heads, any of its sub expressions' heads or as Symbol leaves somewhere (maybe deep
#   down) in the expression tree start by this expressions' leaves, or (2) None, if no
#   information on which symbols are contained in this expression is available
# sequences: (1) a list of leaf indices that indicate the position of all Sequence
#   heads that are either in the leaf's head or any of the indicated leaf's sub
#   expressions' heads, or (2) None, if no information is available.


class ExpressionCache:
    def __init__(self, time=None, symbols=None, sequences=None, copy=None):
        if copy is not None:
            time = time or copy.time
            symbols = symbols or copy.symbols
            sequences = sequences or copy.sequences
        self.time = time
        self.symbols = symbols
        self.sequences = sequences

    def copy(self):
        return ExpressionCache(self.time, self.symbols, self.sequences)

    def sliced(self, lower, upper):
        # indicates that the Expression's leaves have been slices with
        # the given indices.

        seq = self.sequences

        if seq:
            a = bisect_left(seq, lower)  # all(val >= i for val in seq[a:])
            b = bisect_left(seq, upper)  # all(val >= j for val in seq[b:])
            new_sequences = tuple(x - lower for x in seq[a:b])
        elif seq is not None:
            new_sequences = tuple()
        else:
            new_sequences = None

        return ExpressionCache(self.time, self.symbols, new_sequences)

    def reordered(self):
        # indicates that the Expression's leaves have been reordered
        # or reduced (i.e. that the leaves have changed, but that
        # no new leaf instances were added).

        sequences = self.sequences

        # note that we keep sequences == [], since they are fine even
        # after having reordered leaves.
        if sequences:
            sequences = None

        return ExpressionCache(None, self.symbols, sequences)

    @staticmethod
    def union(expressions, evaluation):
        definitions = evaluation.definitions

        for expr in expressions:
            if expr.has_changed(definitions):
                return None

        symbols = set.union(*[expr._cache.symbols for expr in expressions])

        return ExpressionCache(
            definitions.now, symbols, None if "System`Sequence" in symbols else tuple()
        )


class Expression(BaseExpression):
    head: "Symbol"
    leaves: typing.List[Any]
    _sequences: Any

    def __new__(cls, head, *leaves, **kwargs) -> "Expression":
        self = super().__new__(cls)
        if isinstance(head, str):
            head = Symbol(head)
        self._head = head
        self._leaves = tuple(from_python(leaf) for leaf in leaves)
        self._sequences = None
        self._format_cache = None
        return self

    @property
    def head(self):
        return self._head

    @head.setter
    def head(self, value):
        raise ValueError("Expression.head is write protected.")

    @property
    def leaves(self):
        return self._leaves

    @leaves.setter
    def leaves(self, value):
        raise ValueError("Expression.leaves is write protected.")

    def equal2(self, rhs: Any) -> Optional[bool]:
        """Mathics two-argument Equal (==)
        returns True if self and rhs are identical.
        """
        if self.sameQ(rhs):
            return True
        # if rhs is an Atom, return None
        elif isinstance(rhs, Atom):
            return None

        head = self._head
        # Here we only need to deal with Expressions.
        equal_heads = head.equal2(rhs._head)
        if not equal_heads:
            return equal_heads
        # From here, we can assume that both heads are the same
        if head in (SymbolList, SymbolSequence):
            if len(self._leaves) != len(rhs._leaves):
                return False
            for item1, item2 in zip(self._leaves, rhs._leaves):
                result = item1.equal2(item2)
                if not result:
                    return result
            return True
        elif head in (SymbolDirectedInfinity,):
            return self._leaves[0].equal2(rhs._leaves[0])
        return None

    def slice(self, head, py_slice, evaluation):
        # faster equivalent to: Expression(head, *self.leaves[py_slice])
        return structure(head, self, evaluation).slice(self, py_slice)

    def filter(self, head, cond, evaluation):
        # faster equivalent to: Expression(head, [leaf in self.leaves if cond(leaf)])
        return structure(head, self, evaluation).filter(self, cond)

    def restructure(self, head, leaves, evaluation, structure_cache=None, deps=None):
        # faster equivalent to: Expression(head, *leaves)

        # the caller guarantees that _all_ elements in leaves are either from
        # self.leaves (or its sub trees) or from one of the expression given
        # in the tuple "deps" (or its sub trees).

        # if this method is called repeatedly, and the caller guarantees
        # that no definitions change between subsequent calls, then heads_cache
        # may be passed an initially empty dict to speed up calls.

        if deps is None:
            deps = self
        s = structure(head, deps, evaluation, structure_cache=structure_cache)
        return s(list(leaves))

    def _no_symbol(self, symbol_name):
        # if this return True, it's safe to say that self.leaves or its
        # sub leaves contain no Symbol with symbol_name. if this returns
        # False, such a Symbol might or might not exist.

        cache = self._cache
        if cache is None:
            return False

        symbols = cache.symbols
        if symbols is not None and symbol_name not in symbols:
            return True
        else:
            return False

    def sequences(self):
        cache = self._cache
        if cache:
            seq = cache.sequences
            if seq is not None:
                return seq

        return self._rebuild_cache().sequences

    def _flatten_sequence(self, sequence, evaluation) -> "Expression":
        indices = self.sequences()
        if not indices:
            return self

        leaves = self._leaves

        flattened = []
        extend = flattened.extend

        k = 0
        for i in indices:
            extend(leaves[k:i])
            extend(sequence(leaves[i]))
            k = i + 1
        extend(leaves[k:])

        return self.restructure(self._head, flattened, evaluation)

    def flatten_sequence(self, evaluation):
        def sequence(leaf):
            if leaf.get_head() is SymbolSequence:
                return leaf._leaves
            else:
                return [leaf]

        return self._flatten_sequence(sequence, evaluation)

    def flatten_pattern_sequence(self, evaluation):
        def sequence(leaf):
            flattened = leaf.flatten_pattern_sequence(evaluation)
            if leaf.get_head() is SymbolSequence and leaf.pattern_sequence:
                return flattened._leaves
            else:
                return [flattened]

        expr = self._flatten_sequence(sequence, evaluation)
        if hasattr(self, "options"):
            expr.options = self.options
        return expr

    def _rebuild_cache(self):
        cache = self._cache

        if cache is None:
            time = None
        elif cache.symbols is None:
            time = cache.time
        elif cache.sequences is None:
            time = cache.time
        else:
            return cache

        sym = set((self.get_head_name(),))
        seq = []

        for i, leaf in enumerate(self._leaves):
            if isinstance(leaf, Expression):
                leaf_symbols = leaf._rebuild_cache().symbols
                sym.update(leaf_symbols)
                if "System`Sequence" in leaf_symbols:
                    seq.append(i)
            elif isinstance(leaf, Symbol):
                sym.add(leaf.get_name())

        cache = ExpressionCache(time, sym, seq)
        self._cache = cache
        return cache

    def has_changed(self, definitions):
        cache = self._cache

        if cache is None:
            return True

        time = cache.time

        if time is None:
            return True

        if cache.symbols is None:
            cache = self._rebuild_cache()

        return definitions.has_changed(time, cache.symbols)

    def _timestamp_cache(self, evaluation):
        self._cache = ExpressionCache(evaluation.definitions.now, copy=self._cache)

    def copy(self, reevaluate=False) -> "Expression":
        expr = Expression(self._head.copy(reevaluate))
        expr._leaves = tuple(leaf.copy(reevaluate) for leaf in self._leaves)
        if not reevaluate:
            # rebuilding the cache in self speeds up large operations, e.g.
            # First[Timing[Fold[#1+#2&, Range[750]]]]
            expr._cache = self._rebuild_cache()
        expr.options = self.options
        expr.original = self
        expr._sequences = self._sequences
        expr._format_cache = self._format_cache
        return expr

    def do_format(self, evaluation, form):
        if self._format_cache is None:
            self._format_cache = {}
        if isinstance(form, str):

            raise Exception("Expression.do_format\n", form, " should be a Symbol")
            form = Symbol(form)

        last_evaluated, expr = self._format_cache.get(form, (None, None))
        if last_evaluated is not None and expr is not None:
            symbolname = expr.get_name()
            if symbolname != "":
                if not evaluation.definitions.has_changed(
                    last_evaluated, (symbolname,)
                ):
                    return expr
        expr = super().do_format(evaluation, form)
        self._format_cache[form] = (evaluation.definitions.now, expr)
        return expr

    def shallow_copy(self) -> "Expression":
        # this is a minimal, shallow copy: head, leaves are shared with
        # the original, only the Expression instance is new.
        expr = Expression(self._head)
        expr._leaves = self._leaves
        # rebuilding the cache in self speeds up large operations, e.g.
        # First[Timing[Fold[#1+#2&, Range[750]]]]
        expr._cache = self._rebuild_cache()
        expr.options = self.options
        # expr.last_evaluated = self.last_evaluated
        return expr

    def get_head(self):
        return self._head

    def get_head_name(self):
        return self._head.name if isinstance(self._head, Symbol) else ""

    def set_head(self, head):
        self._head = head
        self._cache = None

    def get_leaves(self):
        return self._leaves

    def get_mutable_leaves(self):  # shallow, mutable copy of the leaves array
        return list(self._leaves)

    def set_leaf(self, index, value):  # leaves are removed, added or replaced
        leaves = list(self._leaves)
        leaves[index] = value
        self._leaves = tuple(leaves)
        self._cache = None

    def set_reordered_leaves(self, leaves):  # same leaves, but in a different order
        self._leaves = tuple(leaves)
        if self._cache:
            self._cache = self._cache.reordered()

    def get_attributes(self, definitions):
        if self._head is SymbolFunction and len(self._leaves) > 2:
            res = self._leaves[2]
            if res.is_symbol():
                return (str(res),)
            elif res.has_form("List", None):
                return set(str(a) for a in res._leaves)
        return nothing

    def get_lookup_name(self) -> bool:
        lookup_symbol = self._head
<<<<<<< HEAD
        while not isinstance(lookup_symbol, Symbol):
            if not isinstance(lookup_symbol, Expression):
                return ""
            lookup_symbol = lookup_symbol._head
        return lookup_symbol.name

    def get_lookup_symbol(self):
        lookup_symbol = self._head
        while not isinstance(lookup_symbol, Symbol):
            if not isinstance(lookup_symbol, Expression):
                return None
            lookup_symbol = lookup_symbol._head
        return lookup_symbol

    def get_lookup_symbol(self):
        symbol = self._head
        while not isinstance(symbol, Symbol):
            if not isinstance(symbol, Expression):
                return None
            symbol = symbol._head
        return symbol
=======
        while True:
            if isinstance(lookup_symbol, Symbol):
                return lookup_symbol.name
            if isinstance(lookup_symbol, Atom):
                return lookup_symbol.get_head().name
            lookup_symbol = lookup_symbol._head
>>>>>>> ea705ef3

    def has_form(self, heads, *leaf_counts):
        """
        leaf_counts:
            (,):        no leaves allowed
            (None,):    no constraint on number of leaves
            (n, None):  leaf count >= n
            (n1, n2, ...):    leaf count in {n1, n2, ...}
        """

        head_name = self._head.get_name()
        if isinstance(heads, (tuple, list, set)):
            if head_name not in [ensure_context(h) for h in heads]:
                return False
        else:
            if head_name != ensure_context(heads):
                return False
        if not leaf_counts:
            return False
        if leaf_counts and leaf_counts[0] is not None:
            count = len(self._leaves)
            if count not in leaf_counts:
                if (
                    len(leaf_counts) == 2
                    and leaf_counts[1] is None  # noqa
                    and count >= leaf_counts[0]
                ):
                    return True
                else:
                    return False
        return True

    def has_symbol(self, symbol_name) -> bool:
        if self._no_symbol(symbol_name):
            return False
        return self._head.has_symbol(symbol_name) or any(
            leaf.has_symbol(symbol_name) for leaf in self._leaves
        )

    def _as_sympy_function(self, **kwargs) -> sympy.Function:
        sym_args = [leaf.to_sympy(**kwargs) for leaf in self.leaves]

        if None in sym_args:
            return None

        f = sympy.Function(str(sympy_symbol_prefix + self.get_head_name()))
        return f(*sym_args)

    def to_sympy(self, **kwargs):
        from mathics.builtin import mathics_to_sympy

        if "convert_all_global_functions" in kwargs:
            if len(self.leaves) > 0 and kwargs["convert_all_global_functions"]:
                if self.get_head_name().startswith("Global`"):
                    return self._as_sympy_function(**kwargs)

        if "converted_functions" in kwargs:
            functions = kwargs["converted_functions"]
            if len(self._leaves) > 0 and self.get_head_name() in functions:
                sym_args = [leaf.to_sympy() for leaf in self._leaves]
                if None in sym_args:
                    return None
                func = sympy.Function(str(sympy_symbol_prefix + self.get_head_name()))(
                    *sym_args
                )
                return func

        lookup_name = self.get_lookup_name()
        builtin = mathics_to_sympy.get(lookup_name)
        if builtin is not None:
            sympy_expr = builtin.to_sympy(self, **kwargs)
            if sympy_expr is not None:
                return sympy_expr

        return SympyExpression(self)

    def to_python(self, *args, **kwargs):
        """
        Convert the Expression to a Python object:
        List[...]  -> Python list
        DirectedInfinity[1] -> inf
        DirectedInfinity[-1] -> -inf
        True/False -> True/False
        Null       -> None
        Symbol     -> '...'
        String     -> '"..."'
        Function   -> python function
        numbers    -> Python number
        If kwarg n_evaluation is given, apply N first to the expression.
        """
        from mathics.builtin.base import mathics_to_python

        n_evaluation = kwargs.get("n_evaluation")
        head = self._head
        if n_evaluation is not None:
            if head is SymbolFunction:
                compiled = Expression(SymbolCompile, *(self._leaves))
                compiled = compiled.evaluate(n_evaluation)
                if compiled.get_head() is SymbolCompiledFunction:
                    return compiled.leaves[2].cfunc
            value = Expression(SymbolN, self).evaluate(n_evaluation)
            return value.to_python()

        if head is SymbolDirectedInfinity and len(self._leaves) == 1:
            direction = self._leaves[0].get_int_value()
            if direction == 1:
                return math.inf
            if direction == -1:
                return -math.inf
        elif head is SymbolList:
            return [leaf.to_python(*args, **kwargs) for leaf in self._leaves]

        head_name = head.get_name()
        if head_name in mathics_to_python:
            py_obj = mathics_to_python[head_name]
            # Start here
            # if inspect.isfunction(py_obj) or inspect.isbuiltin(py_obj):
            #     args = [leaf.to_python(*args, **kwargs) for leaf in self._leaves]
            #     return ast.Call(
            #         func=py_obj.__name__,
            #         args=args,
            #         keywords=[],
            #         )
            return py_obj
        return self

    def get_sort_key(self, pattern_sort=False):

        if pattern_sort:
            """
            Pattern sort key structure:
            0: 0/2:        Atom / Expression
            1: pattern:    0 / 11-31 for blanks / 1 for empty Alternatives /
                               40 for OptionsPattern
            2: 0/1:        0 for PatternTest
            3: 0/1:        0 for Pattern
            4: 0/1:        1 for Optional
            5: head / 0 for atoms
            6: leaves / 0 for atoms
            7: 0/1:        0 for Condition
            """

            head = self._head
            pattern = 0
            if head is SymbolBlank:
                pattern = 1
            elif head is SymbolBlankSequence:
                pattern = 2
            elif head is SymbolBlankNullSequence:
                pattern = 3
            if pattern > 0:
                if self._leaves:
                    pattern += 10
                else:
                    pattern += 20
            if pattern > 0:
                return [
                    2,
                    pattern,
                    1,
                    1,
                    0,
                    head.get_sort_key(True),
                    tuple(leaf.get_sort_key(True) for leaf in self._leaves),
                    1,
                ]

            if head is SymbolPatternTest:
                if len(self._leaves) != 2:
                    return [3, 0, 0, 0, 0, head, self._leaves, 1]
                sub = self._leaves[0].get_sort_key(True)
                sub[2] = 0
                return sub
            elif head is SymbolCondition:
                if len(self._leaves) != 2:
                    return [3, 0, 0, 0, 0, head, self._leaves, 1]
                sub = self._leaves[0].get_sort_key(True)
                sub[7] = 0
                return sub
            elif head is SymbolPattern:
                if len(self._leaves) != 2:
                    return [3, 0, 0, 0, 0, head, self._leaves, 1]
                sub = self._leaves[1].get_sort_key(True)
                sub[3] = 0
                return sub
            elif head is SymbolOptional:
                if len(self._leaves) not in (1, 2):
                    return [3, 0, 0, 0, 0, head, self._leaves, 1]
                sub = self._leaves[0].get_sort_key(True)
                sub[4] = 1
                return sub
            elif head is SymbolAlternatives:
                min_key = [4]
                min = None
                for leaf in self._leaves:
                    key = leaf.get_sort_key(True)
                    if key < min_key:
                        min = leaf
                        min_key = key
                if min is None:
                    # empty alternatives -> very restrictive pattern
                    return [2, 1]
                return min_key
            elif head is SymbolVerbatim:
                if len(self._leaves) != 1:
                    return [3, 0, 0, 0, 0, head, self._leaves, 1]
                return self._leaves[0].get_sort_key(True)
            elif head is SymbolOptionsPattern:
                return [2, 40, 0, 1, 1, 0, head, self._leaves, 1]
            else:
                # Append [4] to leaves so that longer expressions have higher
                # precedence
                return [
                    2,
                    0,
                    1,
                    1,
                    0,
                    head.get_sort_key(True),
                    tuple(
                        chain(
                            (leaf.get_sort_key(True) for leaf in self._leaves), ([4],)
                        )
                    ),
                    1,
                ]
        else:
            exps = {}
            head = self._head
            if head is SymbolTimes:
                for leaf in self._leaves:
                    name = leaf.get_name()
                    if leaf.has_form("Power", 2):
                        var = leaf._leaves[0].get_name()
                        exp = leaf._leaves[1].round_to_float()
                        if var and exp is not None:
                            exps[var] = exps.get(var, 0) + exp
                    elif name:
                        exps[name] = exps.get(name, 0) + 1
            elif self.has_form("Power", 2):
                var = self._leaves[0].get_name()
                exp = self._leaves[1].round_to_float()
                if var and exp is not None:
                    exps[var] = exps.get(var, 0) + exp
            if exps:
                return [
                    1 if self.is_numeric() else 2,
                    2,
                    Monomial(exps),
                    1,
                    head,
                    self._leaves,
                    1,
                ]
            else:
                return [1 if self.is_numeric() else 2, 3, head, self._leaves, 1]

    def sameQ(self, other: BaseExpression) -> bool:
        """Mathics SameQ"""
        if not isinstance(other, Expression):
            return False
        if self is other:
            return True
        if not self._head.sameQ(other.get_head()):
            return False
        if len(self._leaves) != len(other.get_leaves()):
            return False
        return all(
            (id(leaf) == id(oleaf) or leaf.sameQ(oleaf))
            for leaf, oleaf in zip(self._leaves, other.get_leaves())
        )

    def flatten(
        self, head, pattern_only=False, callback=None, level=None
    ) -> "Expression":
        if level is not None and level <= 0:
            return self
        if self._no_symbol(head.get_name()):
            return self
        sub_level = None if level is None else level - 1
        do_flatten = False
        for leaf in self._leaves:
            if leaf.get_head().sameQ(head) and (
                not pattern_only or leaf.pattern_sequence
            ):
                do_flatten = True
                break
        if do_flatten:
            new_leaves = []
            for leaf in self._leaves:
                if leaf.get_head().sameQ(head) and (
                    not pattern_only or leaf.pattern_sequence
                ):
                    new_leaf = leaf.flatten(
                        head, pattern_only, callback, level=sub_level
                    )
                    if callback is not None:
                        callback(new_leaf._leaves, leaf)
                    new_leaves.extend(new_leaf._leaves)
                else:
                    new_leaves.append(leaf)
            return Expression(self._head, *new_leaves)
        else:
            return self

    def evaluate(self, evaluation) -> typing.Union["Expression", "Symbol"]:
        from mathics.core.evaluation import ReturnInterrupt

        if evaluation.timeout:
            return

        expr = self
        reevaluate = True
        limit = None
        iteration = 1
        names = set()
        definitions = evaluation.definitions

        old_options = evaluation.options
        evaluation.inc_recursion_depth()
        if evaluation.definitions.trace_evaluation:
            evaluation.print_out(
                "  " * evaluation.recursion_depth + "Evaluating: %s" % expr
            )
        try:
            while reevaluate:
                # changed before last evaluated?
                if not expr.has_changed(definitions):
                    break

                names.add(expr.get_lookup_name())

                if hasattr(expr, "options") and expr.options:
                    evaluation.options = expr.options

                expr, reevaluate = expr.evaluate_next(evaluation)
                if not reevaluate:
                    break
                if evaluation.definitions.trace_evaluation:
                    evaluation.print_out(
                        "  " * evaluation.recursion_depth + "-> %s" % expr
                    )
                iteration += 1

                if limit is None:
                    limit = definitions.get_config_value("$IterationLimit")
                    if limit is None:
                        limit = "inf"
                if limit != "inf" and iteration > limit:
                    evaluation.error("$IterationLimit", "itlim", limit)
                    return SymbolAborted

        # "Return gets discarded only if it was called from within the r.h.s.
        # of a user-defined rule."
        # http://mathematica.stackexchange.com/questions/29353/how-does-return-work
        # Otherwise it propogates up.
        #
        except ReturnInterrupt as ret:
            if names.intersection(definitions.user.keys()):
                return ret.expr
            else:
                raise ret
        finally:
            evaluation.options = old_options
            evaluation.dec_recursion_depth()

        return expr

    def evaluate_next(self, evaluation) -> typing.Tuple["Expression", bool]:
        from mathics.builtin.base import BoxConstruct

        definitions = evaluation.definitions
        head = self._head.evaluate(evaluation)
        attributes = head.get_attributes(definitions)
        leaves = self.get_mutable_leaves()

        def rest_range(indices):
<<<<<<< HEAD
            if SymbolHoldAllComplete not in attributes:
=======
            if not hold_all_complete & attributes:
>>>>>>> ea705ef3
                if self._no_symbol("System`Evaluate"):
                    return
                for index in indices:
                    leaf = leaves[index]
                    if leaf.has_form("Evaluate", 1):
                        leaves[index] = leaf.evaluate(evaluation)

        def eval_range(indices):
            for index in indices:
                leaf = leaves[index]
                if not leaf.has_form("Unevaluated", 1):
                    leaf = leaf.evaluate(evaluation)
                    if leaf:
                        leaves[index] = leaf

<<<<<<< HEAD
        if SymbolHoldAll in attributes or SymbolHoldAllComplete in attributes:
            # eval_range(range(0, 0))
            rest_range(range(len(leaves)))
        elif SymbolHoldFirst in attributes:
            rest_range(range(0, min(1, len(leaves))))
            eval_range(range(1, len(leaves)))
        elif SymbolHoldRest in attributes:
=======
        if (hold_all | hold_all_complete) & attributes:
            # eval_range(range(0, 0))
            rest_range(range(len(leaves)))
        elif hold_first & attributes:
            rest_range(range(0, min(1, len(leaves))))
            eval_range(range(1, len(leaves)))
        elif hold_rest & attributes:
>>>>>>> ea705ef3
            eval_range(range(0, min(1, len(leaves))))
            rest_range(range(1, len(leaves)))
        else:
            eval_range(range(len(leaves)))
            # rest_range(range(0, 0))

        new = Expression(head)
        new._leaves = tuple(leaves)

<<<<<<< HEAD
        if (
            SymbolSequenceHold not in attributes
            and SymbolHoldAllComplete not in attributes  # noqa
        ):
=======
        if not (sequence_hold | hold_all_complete) & attributes:
>>>>>>> ea705ef3
            new = new.flatten_sequence(evaluation)
            leaves = new._leaves

        for leaf in leaves:
            leaf.unevaluated = False

<<<<<<< HEAD
        if SymbolHoldAllComplete not in attributes:
=======
        if not hold_all_complete & attributes:
>>>>>>> ea705ef3
            dirty_leaves = None

            for index, leaf in enumerate(leaves):
                if leaf.has_form("Unevaluated", 1):
                    if dirty_leaves is None:
                        dirty_leaves = list(leaves)
                    dirty_leaves[index] = leaf._leaves[0]
                    dirty_leaves[index].unevaluated = True

            if dirty_leaves:
                new = Expression(head)
                new._leaves = tuple(dirty_leaves)
                leaves = dirty_leaves

        def flatten_callback(new_leaves, old):
            for leaf in new_leaves:
                leaf.unevaluated = old.unevaluated

<<<<<<< HEAD
        if attributes:
            if SymbolFlat in attributes:
                new = new.flatten(new._head, callback=flatten_callback)
            if SymbolOrderless in attributes:
                new.sort()
            new._timestamp_cache(evaluation)
            if SymbolListable in attributes:
                done, threaded = new.thread(evaluation)
                if done:
                    if threaded.sameQ(new):
                        new._timestamp_cache(evaluation)
                        return new, False
                    else:
                        return threaded, True
        else:
            new._timestamp_cache(evaluation)

        def rules():
            rules_symbols = set()
            if SymbolHoldAllComplete not in attributes:
=======
        if flat & attributes:
            new = new.flatten(new._head, callback=flatten_callback)
        if orderless & attributes:
            new.sort()

        new._timestamp_cache(evaluation)

        if listable & attributes:
            done, threaded = new.thread(evaluation)
            if done:
                if threaded.sameQ(new):
                    new._timestamp_cache(evaluation)
                    return new, False
                else:
                    return threaded, True

        def rules():
            rules_names = set()
            if not hold_all_complete & attributes:
>>>>>>> ea705ef3
                for leaf in leaves:
                    symbol = leaf.get_lookup_symbol()
                    if symbol:  # only lookup rules if this is a symbol
                        if symbol not in rules_symbols:
                            rules_symbols.add(symbol)
                            symbol_name = symbol.name
                            for rule in definitions.get_upvalues(symbol_name):
                                yield rule
            lookup_symbol = new.get_lookup_symbol()
            if lookup_symbol is None:
                return
            elif lookup_symbol is new.get_head():
                lookup_name = lookup_symbol.name
                for rule in definitions.get_downvalues(lookup_name):
                    yield rule
            else:
                lookup_name = lookup_symbol.name
                for rule in definitions.get_subvalues(lookup_name):
                    yield rule

        for rule in rules():
            result = rule.apply(new, evaluation, fully=False)
            if result is not None:
                if isinstance(result, BoxConstruct):
                    return result, False
                if result.sameQ(new):
                    new._timestamp_cache(evaluation)
                    return new, False
                else:
                    return result, True

        dirty_leaves = None

        # Expression did not change, re-apply Unevaluated
        for index, leaf in enumerate(new._leaves):
            if leaf.unevaluated:
                if dirty_leaves is None:
                    dirty_leaves = list(new._leaves)
                dirty_leaves[index] = Expression("Unevaluated", leaf)

        if dirty_leaves:
            new = Expression(head)
            new._leaves = tuple(dirty_leaves)

        new.unformatted = self.unformatted
        new._timestamp_cache(evaluation)
        return new, False

    def evaluate_leaves(self, evaluation) -> "Expression":
        leaves = [leaf.evaluate(evaluation) for leaf in self._leaves]
        head = self._head.evaluate_leaves(evaluation)
        return Expression(head, *leaves)

    def __str__(self) -> str:
        return "%s[%s]" % (
            self._head,
            ", ".join([leaf.__str__() for leaf in self._leaves]),
        )

    def __repr__(self) -> str:
        return "<Expression: %s>" % self

    def process_style_box(self, options):
        if self.has_form("StyleBox", 1, None):
            rules = self._leaves[1:]
            for rule in rules:
                if rule.has_form("Rule", 2):
                    name = rule._leaves[0].get_name()
                    value = rule._leaves[1]
                    if name == "System`ShowStringCharacters":
                        value = value.is_true()
                        options = options.copy()
                        options["show_string_characters"] = value
                    elif name == "System`ImageSizeMultipliers":
                        if value.has_form("List", 2):
                            m1 = value._leaves[0].round_to_float()
                            m2 = value._leaves[1].round_to_float()
                            if m1 is not None and m2 is not None:
                                options = options.copy()
                                options["image_size_multipliers"] = (m1, m2)
            return True, options
        else:
            return False, options

    def boxes_to_text(self, **options) -> str:
        is_style, options = self.process_style_box(options)
        if is_style:
            return self._leaves[0].boxes_to_text(**options)
        if self.has_form("RowBox", 1) and self._leaves[0].has_form(  # nopep8
            "List", None
        ):
            return "".join(
                [leaf.boxes_to_text(**options) for leaf in self._leaves[0]._leaves]
            )
        elif self.has_form("SuperscriptBox", 2):
            return "^".join([leaf.boxes_to_text(**options) for leaf in self._leaves])
        elif self.has_form("FractionBox", 2):
            return "/".join(
                [" ( " + leaf.boxes_to_text(**options) + " ) " for leaf in self._leaves]
            )
        else:
            raise BoxError(self, "text")

    def boxes_to_mathml(self, **options) -> str:
        is_style, options = self.process_style_box(options)
        if is_style:
            return self._leaves[0].boxes_to_mathml(**options)
        name = self._head.get_name()
        if (
            name == "System`RowBox"
            and len(self._leaves) == 1
            and self._leaves[0].get_head() is SymbolList  # nopep8
        ):
            result = []
            inside_row = options.get("inside_row")
            # inside_list = options.get('inside_list')
            options = options.copy()

            def is_list_interior(content):
                if content.has_form("List", None) and all(
                    leaf.get_string_value() == "," for leaf in content._leaves[1::2]
                ):
                    return True
                return False

            is_list_row = False
            if (
                len(self._leaves[0]._leaves) == 3
                and self._leaves[0]._leaves[0].get_string_value() == "{"  # nopep8
                and self._leaves[0]._leaves[2].get_string_value() == "}"
                and self._leaves[0]._leaves[1].has_form("RowBox", 1)
            ):
                content = self._leaves[0]._leaves[1]._leaves[0]
                if is_list_interior(content):
                    is_list_row = True

            if not inside_row and is_list_interior(self._leaves[0]):
                is_list_row = True

            if is_list_row:
                options["inside_list"] = True
            else:
                options["inside_row"] = True

            for leaf in self._leaves[0].get_leaves():
                result.append(leaf.boxes_to_mathml(**options))
            return "<mrow>%s</mrow>" % " ".join(result)
        else:
            options = options.copy()
            options["inside_row"] = True
            if name == "System`SuperscriptBox" and len(self._leaves) == 2:
                return "<msup>%s %s</msup>" % (
                    self._leaves[0].boxes_to_mathml(**options),
                    self._leaves[1].boxes_to_mathml(**options),
                )
            if name == "System`SubscriptBox" and len(self._leaves) == 2:
                return "<msub>%s %s</msub>" % (
                    self._leaves[0].boxes_to_mathml(**options),
                    self._leaves[1].boxes_to_mathml(**options),
                )
            if name == "System`SubsuperscriptBox" and len(self._leaves) == 3:
                return "<msubsup>%s %s %s</msubsup>" % (
                    self._leaves[0].boxes_to_mathml(**options),
                    self._leaves[1].boxes_to_mathml(**options),
                    self._leaves[2].boxes_to_mathml(**options),
                )
            elif name == "System`FractionBox" and len(self._leaves) == 2:
                return "<mfrac>%s %s</mfrac>" % (
                    self._leaves[0].boxes_to_mathml(**options),
                    self._leaves[1].boxes_to_mathml(**options),
                )
            elif name == "System`SqrtBox" and len(self._leaves) == 1:
                return "<msqrt>%s</msqrt>" % (
                    self._leaves[0].boxes_to_mathml(**options)
                )
            elif name == "System`GraphBox":
                return "<mi>%s</mi>" % (self._leaves[0].boxes_to_mathml(**options))
            else:
                raise BoxError(self, "xml")

    def boxes_to_tex(self, **options) -> str:
        def block(tex, only_subsup=False):
            if len(tex) == 1:
                return tex
            else:
                if not only_subsup or "_" in tex or "^" in tex:
                    return "{%s}" % tex
                else:
                    return tex

        is_style, options = self.process_style_box(options)
        if is_style:
            return self._leaves[0].boxes_to_tex(**options)
        name = self._head.get_name()
        if (
            name == "System`RowBox"
            and len(self._leaves) == 1
            and self._leaves[0].get_head_name() == "System`List"  # nopep8
        ):
            return "".join(
                [leaf.boxes_to_tex(**options) for leaf in self._leaves[0].get_leaves()]
            )
        elif name == "System`SuperscriptBox" and len(self._leaves) == 2:
            tex1 = self._leaves[0].boxes_to_tex(**options)
            sup_string = self._leaves[1].get_string_value()
            if sup_string == "\u2032":
                return "%s'" % tex1
            elif sup_string == "\u2032\u2032":
                return "%s''" % tex1
            else:
                return "%s^%s" % (
                    block(tex1, True),
                    block(self._leaves[1].boxes_to_tex(**options)),
                )
        elif name == "System`SubscriptBox" and len(self._leaves) == 2:
            return "%s_%s" % (
                block(self._leaves[0].boxes_to_tex(**options), True),
                block(self._leaves[1].boxes_to_tex(**options)),
            )
        elif name == "System`SubsuperscriptBox" and len(self._leaves) == 3:
            return "%s_%s^%s" % (
                block(self._leaves[0].boxes_to_tex(**options), True),
                block(self._leaves[1].boxes_to_tex(**options)),
                block(self._leaves[2].boxes_to_tex(**options)),
            )
        elif name == "System`FractionBox" and len(self._leaves) == 2:
            return "\\frac{%s}{%s}" % (
                self._leaves[0].boxes_to_tex(**options),
                self._leaves[1].boxes_to_tex(**options),
            )
        elif name == "System`SqrtBox" and len(self._leaves) == 1:
            return "\\sqrt{%s}" % self._leaves[0].boxes_to_tex(**options)
        else:
            raise BoxError(self, "tex")

    def default_format(self, evaluation, form) -> str:
        return "%s[%s]" % (
            self._head.default_format(evaluation, form),
            ", ".join([leaf.default_format(evaluation, form) for leaf in self._leaves]),
        )

    def sort(self, pattern=False):
        "Sort the leaves according to internal ordering."
        leaves = list(self._leaves)
        if pattern:
            leaves.sort(key=lambda e: e.get_sort_key(pattern_sort=True))
        else:
            leaves.sort()
        self.set_reordered_leaves(leaves)

    def filter_leaves(self, head_name):
        # TODO: should use sorting
        head_name = ensure_context(head_name)

        if self._no_symbol(head_name):
            return []
        else:
            return [leaf for leaf in self._leaves if leaf.get_head_name() == head_name]

    def apply_rules(self, rules, evaluation, level=0, options=None):
        """for rule in rules:
        result = rule.apply(self, evaluation, fully=False)
        if result is not None:
            return result"""

        # to be able to access it inside inner function
        new_applied = [False]

        def apply_leaf(leaf):
            new, sub_applied = leaf.apply_rules(rules, evaluation, level + 1, options)
            new_applied[0] = new_applied[0] or sub_applied
            return new

        def descend(expr):
            return Expression(expr._head, *[apply_leaf(leaf) for leaf in expr._leaves])

        if options is None:  # default ReplaceAll mode; replace breadth first
            result, applied = super().apply_rules(rules, evaluation, level, options)
            if applied:
                return result, True
            head, applied = self._head.apply_rules(rules, evaluation, level, options)
            new_applied[0] = applied
            return descend(Expression(head, *self._leaves)), new_applied[0]
        else:  # Replace mode; replace depth first
            expr = descend(self)
            expr, applied = super(Expression, expr).apply_rules(
                rules, evaluation, level, options
            )
            new_applied[0] = new_applied[0] or applied
            if not applied and options["heads"]:
                # heads in Replace are treated at the level of the arguments, i.e. level + 1
                head, applied = expr._head.apply_rules(
                    rules, evaluation, level + 1, options
                )
                new_applied[0] = new_applied[0] or applied
                expr = Expression(head, *expr._leaves)
            return expr, new_applied[0]

    def replace_vars(
        self, vars, options=None, in_scoping=True, in_function=True
    ) -> "Expression":
        from mathics.builtin.scoping import get_scoping_vars

        if not in_scoping:
            if (
                self._head in (SymbolModule, SymbolBlock, SymbolWith)
                and len(self._leaves) > 0
            ):  # nopep8

                scoping_vars = set(
                    name for name, new_def in get_scoping_vars(self._leaves[0])
                )
                """for var in new_vars:
                    if var in scoping_vars:
                        del new_vars[var]"""
                vars = {
                    var: value for var, value in vars.items() if var not in scoping_vars
                }

        leaves = self._leaves
        if in_function:
            if (
                self._head is SymbolFunction
                and len(self._leaves) > 1
                and (
                    self._leaves[0].has_form("List", None) or self._leaves[0].get_name()
                )
            ):
                if self._leaves[0].get_name():
                    func_params = [self._leaves[0].get_name()]
                else:
                    func_params = [leaf.get_name() for leaf in self._leaves[0]._leaves]
                if "" not in func_params:
                    body = self._leaves[1]
                    replacement = {name: Symbol(name + "$") for name in func_params}
                    func_params = [Symbol(name + "$") for name in func_params]
                    body = body.replace_vars(replacement, options, in_scoping)
                    leaves = chain(
                        [Expression(SymbolList, *func_params), body], self._leaves[2:]
                    )

        if not vars:  # might just be a symbol set via Set[] we looked up here
            return self.shallow_copy()

        return Expression(
            self._head.replace_vars(vars, options=options, in_scoping=in_scoping),
            *[
                leaf.replace_vars(vars, options=options, in_scoping=in_scoping)
                for leaf in leaves
            ]
        )

    def replace_slots(self, slots, evaluation):
        if self._head is SymbolSlot:
            if len(self._leaves) != 1:
                evaluation.message_args("Slot", len(self._leaves), 1)
            else:
                slot = self._leaves[0].get_int_value()
                if slot is None or slot < 0:
                    evaluation.message("Function", "slot", self._leaves[0])
                elif slot > len(slots) - 1:
                    evaluation.message("Function", "slotn", slot)
                else:
                    return slots[int(slot)]
        elif self._head is SymbolSlotSequence:
            if len(self._leaves) != 1:
                evaluation.message_args("SlotSequence", len(self._leaves), 1)
            else:
                slot = self._leaves[0].get_int_value()
                if slot is None or slot < 1:
                    evaluation.error("Function", "slot", self._leaves[0])
            return Expression(SymbolSequence, *slots[slot:])
        elif self._head is SymbolFunction and len(self._leaves) == 1:
            # do not replace Slots in nested Functions
            return self
        return Expression(
            self._head.replace_slots(slots, evaluation),
            *[leaf.replace_slots(slots, evaluation) for leaf in self._leaves]
        )

    def thread(self, evaluation, head=None) -> typing.Tuple[bool, "Expression"]:
        if head is None:
            head = SymbolList

        items = []
        dim = None
        for leaf in self._leaves:
            if leaf.get_head().sameQ(head):
                if dim is None:
                    dim = len(leaf._leaves)
                    items = [(items + [innerleaf]) for innerleaf in leaf._leaves]
                elif len(leaf._leaves) != dim:
                    evaluation.message("Thread", "tdlen")
                    return True, self
                else:
                    for index in range(dim):
                        items[index].append(leaf._leaves[index])
            else:
                if dim is None:
                    items.append(leaf)
                else:
                    for item in items:
                        item.append(leaf)
        if dim is None:
            return False, self
        else:
            leaves = [Expression(self._head, *item) for item in items]
            return True, Expression(head, *leaves)

    def is_numeric(self, evaluation=None) -> bool:
        name = self._head.get_name()
        if evaluation:
<<<<<<< HEAD
            definitions = evaluation.definitions
            definition = definitions.definitions_cache.get(name, None)
            if definition is None:
                definition = definitions.get_definition(name, True)
                if definition:
                    attributes = definition.attributes
                else:
                    return False
            attributes = definition.attributes
            if SymbolNumericFunction not in attributes:
=======
            if not numeric_function & evaluation.definitions.get_attributes(
                self._head.get_name()
            ):
>>>>>>> ea705ef3
                return False
            for leaf in self._leaves:
                if not leaf.is_numeric(evaluation):
                    return False
            return True
            # return all(leaf.is_numeric(evaluation) for leaf in self._leaves)
        else:
            return self._head in symbols_arithmetic_operations and all(
                leaf.is_numeric() for leaf in self._leaves
            )

    def numerify(self, evaluation) -> "Expression":
        _prec = None
        for leaf in self._leaves:
            if leaf.is_inexact():
                leaf_prec = leaf.get_precision()
                if _prec is None or leaf_prec < _prec:
                    _prec = leaf_prec
        if _prec is not None:
            new_leaves = self.get_mutable_leaves()
            for index in range(len(new_leaves)):
                leaf = new_leaves[index]
                # Don't "numerify" numbers: they should be numerified
                # automatically by the processing function,
                # and we don't want to lose exactness in e.g. 1.0+I.
                if not isinstance(leaf, Number):
                    n_expr = Expression(SymbolN, leaf, Integer(dps(_prec)))
                    n_result = n_expr.evaluate(evaluation)
                    if isinstance(n_result, Number):
                        new_leaves[index] = n_result
            return Expression(self._head, *new_leaves)
        else:
            return self

    def get_atoms(self, include_heads=True):
        if include_heads:
            atoms = self._head.get_atoms()
        else:
            atoms = []
        for leaf in self._leaves:
            atoms.extend(leaf.get_atoms())
        return atoms

    def __hash__(self):
        return hash(("Expression", self._head) + tuple(self._leaves))

    def user_hash(self, update):
        update(("%s>%d>" % (self.get_head_name(), len(self._leaves))).encode("utf8"))
        for leaf in self._leaves:
            leaf.user_hash(update)

    def __getnewargs__(self):
        return (self._head, self._leaves)


def _create_expression(self, head, *leaves):
    return Expression(head, *leaves)


BaseExpression.create_expression = _create_expression


def get_default_value(name, evaluation, k=None, n=None):
    pos = []
    if k is not None:
        pos.append(k)
    if n is not None:
        pos.append(n)
    for pos_len in reversed(list(range(len(pos) + 1))):
        # Try patterns from specific to general
        defaultexpr = Expression(
            SymbolDefault, Symbol(name), *[Integer(index) for index in pos[:pos_len]]
        )
        result = evaluation.definitions.get_value(
            name, "System`DefaultValues", defaultexpr, evaluation
        )
        if result is not None:
            if result.sameQ(defaultexpr):
                result = result.evaluate(evaluation)
            return result
    return None


def print_parenthesizes(
    precedence, outer_precedence=None, parenthesize_when_equal=False
) -> bool:
    return outer_precedence is not None and (
        outer_precedence > precedence
        or (outer_precedence == precedence and parenthesize_when_equal)
    )


def _is_neutral_symbol(symbol_name, cache, evaluation):
    # a symbol is neutral if it does not invoke any rules, but is sure to make its Expression stay
    # the way it is (e.g. List[1, 2, 3] will always stay List[1, 2, 3], so long as nobody defines
    # a rule on this).

    if cache:
        r = cache.get(symbol_name)
        if r is not None:
            return r

    definitions = evaluation.definitions

    definition = definitions.get_definition(symbol_name, only_if_exists=True)
    if definition is None:
        r = True
    else:
        r = all(
            len(definition.get_values_list(x)) == 0
            for x in ("up", "sub", "down", "own")
        )

    if cache:
        cache[symbol_name] = r

    return r


def _is_neutral_head(head, cache, evaluation):
    if not isinstance(head, Symbol):
        return False

    return _is_neutral_symbol(head.get_name(), cache, evaluation)


# Structure helps implementations make the ExpressionCache not invalidate across simple commands
# such as Take[], Most[], etc. without this, constant reevaluation of lists happens, which results
# in quadratic runtimes for command like Fold[#1+#2&, Range[x]].

# A good performance test case for Structure: x = Range[50000]; First[Timing[Partition[x, 15, 1]]]


class Structure(object):
    def __call__(self, leaves):
        # create an Expression with the given list "leaves" as leaves.
        # NOTE: the caller guarantees that "leaves" only contains items that are from "origins".
        raise NotImplementedError

    def filter(self, expr, cond):
        # create an Expression with a subset of "expr".leaves (picked out by the filter "cond").
        # NOTE: the caller guarantees that "expr" is from "origins".
        raise NotImplementedError

    def slice(self, expr, py_slice):
        # create an Expression, using the given slice of "expr".leaves as leaves.
        # NOTE: the caller guarantees that "expr" is from "origins".
        raise NotImplementedError


# UnlinkedStructure produces Expressions that are not linked to "origins" in terms of cache.
# This produces the same thing as doing Expression(head, *leaves).


class UnlinkedStructure(Structure):
    def __init__(self, head):
        self._head = head
        self._cache = None

    def __call__(self, leaves):
        expr = Expression(self._head)
        expr._leaves = tuple(leaves)
        return expr

    def filter(self, expr, cond):
        return self([leaf for leaf in expr._leaves if cond(leaf)])

    def slice(self, expr, py_slice):
        leaves = expr._leaves
        lower, upper, step = py_slice.indices(len(leaves))
        if step != 1:
            raise ValueError("Structure.slice only supports slice steps of 1")
        return self(leaves[lower:upper])


# LinkedStructure produces Expressions that are linked to "origins" in terms of cache. This
# carries over information from the cache of the originating Expressions into the Expressions
# that are newly created.


class LinkedStructure(Structure):
    def __init__(self, head, cache):
        self._head = head
        self._cache = cache

    def __call__(self, leaves):
        expr = Expression(self._head)
        expr._leaves = tuple(leaves)
        expr._cache = self._cache.reordered()
        return expr

    def filter(self, expr, cond):
        return self([leaf for leaf in expr._leaves if cond(leaf)])

    def slice(self, expr, py_slice):
        leaves = expr._leaves
        lower, upper, step = py_slice.indices(len(leaves))
        if step != 1:
            raise ValueError("Structure.slice only supports slice steps of 1")

        new = Expression(self._head)
        new._leaves = tuple(leaves[lower:upper])
        if expr._cache:
            new._cache = expr._cache.sliced(lower, upper)

        return new


def structure(head, origins, evaluation, structure_cache=None):
    # creates a Structure for building Expressions with head "head" and leaves
    # originating (exlusively) from "origins" (leaves are passed into the functions
    # of Structure further down).

    # "origins" may either be an Expression (i.e. all leaves must originate from that
    # expression), a Structure (all leaves passed in this "self" Structure must be
    # manufactured using that Structure), or a list of Expressions (i.e. all leaves
    # must originate from one of the listed Expressions).

    if isinstance(head, (str,)):
        head = Symbol(head)

    if isinstance(origins, (Expression, Structure)):
        cache = origins._cache
        if cache is not None and not _is_neutral_head(
            head, structure_cache, evaluation
        ):
            cache = None
    elif isinstance(origins, (list, tuple)):
        if _is_neutral_head(head, structure_cache, evaluation):
            cache = ExpressionCache.union(origins, evaluation)
        else:
            cache = None
    else:
        raise ValueError("expected Expression, Structure, tuple or list as orig param")

    if cache is None:
        return UnlinkedStructure(head)
    else:
        return LinkedStructure(head, cache)


def atom_list_constructor(evaluation, head, *atom_names):
    # if we encounter an Expression that consists wholly of atoms and those atoms (and the
    # expression's head) have no rules associated with them, we can speed up evaluation.

    # note that you may use a constructor constructed via atom_list_constructor() only as
    # long as the evaluation's Definitions are guaranteed to not change.

    if not _is_neutral_head(head, None, evaluation) or any(
        not atom for atom in atom_names
    ):
        optimize = False
    else:
        full_atom_names = [ensure_context(atom) for atom in atom_names]

        if not all(
            _is_neutral_symbol(atom, None, evaluation) for atom in full_atom_names
        ):
            optimize = False
        else:
            optimize = True

    if optimize:

        def construct(leaves):
            expr = Expression(head)
            expr._leaves = list(leaves)
            sym = set(chain([head.get_name()], full_atom_names))
            expr._cache = ExpressionCache(evaluation.definitions.now, sym, None)
            return expr

    else:

        def construct(leaves):
            expr = Expression(head)
            expr._leaves = list(leaves)
            return expr

    return construct


def string_list(head, leaves, evaluation):
    return atom_list_constructor(evaluation, head, "String")(leaves)<|MERGE_RESOLUTION|>--- conflicted
+++ resolved
@@ -23,7 +23,7 @@
     ensure_context,
     strip_context,
 )
-<<<<<<< HEAD
+
 
 from mathics.core.systemsymbols import (
     SymbolAborted,
@@ -59,8 +59,6 @@
     SymbolVerbatim,
     SymbolWith,
 )
-=======
-from mathics.core.systemsymbols import SymbolSequence
 
 from mathics.core.attributes import (
     flat,
@@ -74,28 +72,6 @@
     orderless,
     sequence_hold,
 )
-
-
-SymbolAborted = Symbol("$Aborted")
-SymbolAlternatives = Symbol("Alternatives")
-SymbolBlank = Symbol("System`Blank")
-SymbolBlankSequence = Symbol("System`BlankSequence")
-SymbolBlankNullSequence = Symbol("System`BlankNullSequence")
-SymbolCompile = Symbol("Compile")
-SymbolCompiledFunction = Symbol("CompiledFunction")
-SymbolCondition = Symbol("Condition")
-SymbolDefault = Symbol("Default")
-SymbolDirectedInfinity = Symbol("DirectedInfinity")
-SymbolFunction = Symbol("Function")
-SymbolOptional = Symbol("Optional")
-SymbolOptionsPattern = Symbol("OptionsPattern")
-SymbolPattern = Symbol("Pattern")
-SymbolPatternTest = Symbol("PatternTest")
-SymbolSlot = Symbol("Slot")
-SymbolSlotSequence = Symbol("SlotSequence")
-SymbolTimes = Symbol("Times")
-SymbolVerbatim = Symbol("Verbatim")
->>>>>>> ea705ef3
 
 
 symbols_arithmetic_operations = system_symbols(
@@ -469,12 +445,12 @@
 
     def get_lookup_name(self) -> bool:
         lookup_symbol = self._head
-<<<<<<< HEAD
-        while not isinstance(lookup_symbol, Symbol):
-            if not isinstance(lookup_symbol, Expression):
-                return ""
+        while True:
+            if isinstance(lookup_symbol, Symbol):
+                return lookup_symbol.name
+            if isinstance(lookup_symbol, Atom):
+                return lookup_symbol.get_head().name
             lookup_symbol = lookup_symbol._head
-        return lookup_symbol.name
 
     def get_lookup_symbol(self):
         lookup_symbol = self._head
@@ -483,22 +459,6 @@
                 return None
             lookup_symbol = lookup_symbol._head
         return lookup_symbol
-
-    def get_lookup_symbol(self):
-        symbol = self._head
-        while not isinstance(symbol, Symbol):
-            if not isinstance(symbol, Expression):
-                return None
-            symbol = symbol._head
-        return symbol
-=======
-        while True:
-            if isinstance(lookup_symbol, Symbol):
-                return lookup_symbol.name
-            if isinstance(lookup_symbol, Atom):
-                return lookup_symbol.get_head().name
-            lookup_symbol = lookup_symbol._head
->>>>>>> ea705ef3
 
     def has_form(self, heads, *leaf_counts):
         """
@@ -876,11 +836,7 @@
         leaves = self.get_mutable_leaves()
 
         def rest_range(indices):
-<<<<<<< HEAD
-            if SymbolHoldAllComplete not in attributes:
-=======
             if not hold_all_complete & attributes:
->>>>>>> ea705ef3
                 if self._no_symbol("System`Evaluate"):
                     return
                 for index in indices:
@@ -896,15 +852,6 @@
                     if leaf:
                         leaves[index] = leaf
 
-<<<<<<< HEAD
-        if SymbolHoldAll in attributes or SymbolHoldAllComplete in attributes:
-            # eval_range(range(0, 0))
-            rest_range(range(len(leaves)))
-        elif SymbolHoldFirst in attributes:
-            rest_range(range(0, min(1, len(leaves))))
-            eval_range(range(1, len(leaves)))
-        elif SymbolHoldRest in attributes:
-=======
         if (hold_all | hold_all_complete) & attributes:
             # eval_range(range(0, 0))
             rest_range(range(len(leaves)))
@@ -912,7 +859,6 @@
             rest_range(range(0, min(1, len(leaves))))
             eval_range(range(1, len(leaves)))
         elif hold_rest & attributes:
->>>>>>> ea705ef3
             eval_range(range(0, min(1, len(leaves))))
             rest_range(range(1, len(leaves)))
         else:
@@ -922,25 +868,14 @@
         new = Expression(head)
         new._leaves = tuple(leaves)
 
-<<<<<<< HEAD
-        if (
-            SymbolSequenceHold not in attributes
-            and SymbolHoldAllComplete not in attributes  # noqa
-        ):
-=======
         if not (sequence_hold | hold_all_complete) & attributes:
->>>>>>> ea705ef3
             new = new.flatten_sequence(evaluation)
             leaves = new._leaves
 
         for leaf in leaves:
             leaf.unevaluated = False
 
-<<<<<<< HEAD
-        if SymbolHoldAllComplete not in attributes:
-=======
         if not hold_all_complete & attributes:
->>>>>>> ea705ef3
             dirty_leaves = None
 
             for index, leaf in enumerate(leaves):
@@ -959,28 +894,6 @@
             for leaf in new_leaves:
                 leaf.unevaluated = old.unevaluated
 
-<<<<<<< HEAD
-        if attributes:
-            if SymbolFlat in attributes:
-                new = new.flatten(new._head, callback=flatten_callback)
-            if SymbolOrderless in attributes:
-                new.sort()
-            new._timestamp_cache(evaluation)
-            if SymbolListable in attributes:
-                done, threaded = new.thread(evaluation)
-                if done:
-                    if threaded.sameQ(new):
-                        new._timestamp_cache(evaluation)
-                        return new, False
-                    else:
-                        return threaded, True
-        else:
-            new._timestamp_cache(evaluation)
-
-        def rules():
-            rules_symbols = set()
-            if SymbolHoldAllComplete not in attributes:
-=======
         if flat & attributes:
             new = new.flatten(new._head, callback=flatten_callback)
         if orderless & attributes:
@@ -1000,7 +913,6 @@
         def rules():
             rules_names = set()
             if not hold_all_complete & attributes:
->>>>>>> ea705ef3
                 for leaf in leaves:
                     symbol = leaf.get_lookup_symbol()
                     if symbol:  # only lookup rules if this is a symbol
@@ -1413,22 +1325,9 @@
     def is_numeric(self, evaluation=None) -> bool:
         name = self._head.get_name()
         if evaluation:
-<<<<<<< HEAD
-            definitions = evaluation.definitions
-            definition = definitions.definitions_cache.get(name, None)
-            if definition is None:
-                definition = definitions.get_definition(name, True)
-                if definition:
-                    attributes = definition.attributes
-                else:
-                    return False
-            attributes = definition.attributes
-            if SymbolNumericFunction not in attributes:
-=======
             if not numeric_function & evaluation.definitions.get_attributes(
                 self._head.get_name()
             ):
->>>>>>> ea705ef3
                 return False
             for leaf in self._leaves:
                 if not leaf.is_numeric(evaluation):
