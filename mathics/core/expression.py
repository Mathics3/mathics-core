--- conflicted
+++ resolved
@@ -23,7 +23,6 @@
     system_symbols,
     ensure_context,
     strip_context,
-<<<<<<< HEAD
 )
 from mathics.core.systemsymbols import (
     SymbolAborted,
@@ -55,9 +54,6 @@
     SymbolUnevaluated,
     SymbolVerbatim,
 )
-=======
-)
-from mathics.core.systemsymbols import SymbolSequence
 
 
 SymbolAborted = Symbol("$Aborted")
@@ -79,7 +75,6 @@
 SymbolSlotSequence = Symbol("SlotSequence")
 SymbolTimes = Symbol("Times")
 SymbolVerbatim = Symbol("Verbatim")
->>>>>>> 309525e7
 
 
 symbols_arithmetic_operations = system_symbols(
