# cython: language_level=3
# -*- coding: utf-8 -*-

import sympy
import math

import typing
from typing import Any, Optional
from itertools import chain
from bisect import bisect_left

# from mathics.core.formatter import *
from mathics.core.atoms import from_python, Number, Integer
from mathics.core.symbols import Atom, BaseExpression, Monomial, Symbol, system_symbols
from mathics.core.systemsymbols import (
    SymbolList,
    SymbolN,
    SymbolSequence,
)
from mathics.core.numbers import dps
from mathics.core.convert import sympy_symbol_prefix, SympyExpression


def fully_qualified_symbol_name(name) -> bool:
    return (
        isinstance(name, str)
        and "`" in name
        and not name.startswith("`")
        and not name.endswith("`")
        and "``" not in name
    )


def valid_context_name(ctx, allow_initial_backquote=False) -> bool:
    return (
        isinstance(ctx, str)
        and ctx.endswith("`")
        and "``" not in ctx
        and (allow_initial_backquote or not ctx.startswith("`"))
    )


def ensure_context(name, context="System`") -> str:
    assert isinstance(name, str)
    assert name != ""
    if "`" in name:
        # Symbol has a context mark -> it came from the parser
        assert fully_qualified_symbol_name(name)
        return name
    # Symbol came from Python code doing something like
    # Expression('Plus', ...) -> use System` or more generally
    # context + name
    return context + name


def strip_context(name) -> str:
    if "`" in name:
        return name[name.rindex("`") + 1 :]
    return name


class BoxError(Exception):
    def __init__(self, box, form) -> None:
        super().__init__("Box %s cannot be formatted as %s" % (box, form))
        self.box = box
        self.form = form


class ExpressionPointer(object):
    def __init__(self, parent, position) -> None:
        self.parent = parent
        self.position = position

    def replace(self, new) -> None:
        if self.position == 0:
            self.parent.set_head(new)
        else:
            self.parent.set_leaf(self.position - 1, new)

    def __str__(self) -> str:
        return "%s[[%s]]" % (self.parent, self.position)


# class KeyComparable(object):
#     def get_sort_key(self):
#         raise NotImplementedError

#     def __lt__(self, other) -> bool:
#         return self.get_sort_key() < other.get_sort_key()

#     def __gt__(self, other) -> bool:
#         return self.get_sort_key() > other.get_sort_key()

#     def __le__(self, other) -> bool:
#         return self.get_sort_key() <= other.get_sort_key()

#     def __ge__(self, other) -> bool:
#         return self.get_sort_key() >= other.get_sort_key()

#     def __eq__(self, other) -> bool:
#         return (
#             hasattr(other, "get_sort_key")
#             and self.get_sort_key() == other.get_sort_key()
#         )

#     def __ne__(self, other) -> bool:
#         return (
#             not hasattr(other, "get_sort_key")
#         ) or self.get_sort_key() != other.get_sort_key()


# ExpressionCache keeps track of the following attributes for one Expression instance:

# time: (1) the last time (in terms of Definitions.now) this expression was evaluated
#   or (2) None, if the current expression has not yet been evaluatec (i.e. is new or
#   changed).
# symbols: (1) a set of symbols occuring in this expression's head, its leaves'
#   heads, any of its sub expressions' heads or as Symbol leaves somewhere (maybe deep
#   down) in the expression tree start by this expressions' leaves, or (2) None, if no
#   information on which symbols are contained in this expression is available
# sequences: (1) a list of leaf indices that indicate the position of all Sequence
#   heads that are either in the leaf's head or any of the indicated leaf's sub
#   expressions' heads, or (2) None, if no information is available.


class ExpressionCache:
    def __init__(self, time=None, symbols=None, sequences=None, copy=None):
        if copy is not None:
            time = time or copy.time
            symbols = symbols or copy.symbols
            sequences = sequences or copy.sequences
        self.time = time
        self.symbols = symbols
        self.sequences = sequences

    def copy(self):
        return ExpressionCache(self.time, self.symbols, self.sequences)

    def sliced(self, lower, upper):
        # indicates that the Expression's leaves have been slices with
        # the given indices.

        seq = self.sequences

        if seq:
            a = bisect_left(seq, lower)  # all(val >= i for val in seq[a:])
            b = bisect_left(seq, upper)  # all(val >= j for val in seq[b:])
            new_sequences = tuple(x - lower for x in seq[a:b])
        elif seq is not None:
            new_sequences = tuple()
        else:
            new_sequences = None

        return ExpressionCache(self.time, self.symbols, new_sequences)

    def reordered(self):
        # indicates that the Expression's leaves have been reordered
        # or reduced (i.e. that the leaves have changed, but that
        # no new leaf instances were added).

        sequences = self.sequences

        # note that we keep sequences == [], since they are fine even
        # after having reordered leaves.
        if sequences:
            sequences = None

        return ExpressionCache(None, self.symbols, sequences)

    @staticmethod
    def union(expressions, evaluation):
        definitions = evaluation.definitions

        for expr in expressions:
            if expr.has_changed(definitions):
                return None

        symbols = set.union(*[expr._cache.symbols for expr in expressions])

        return ExpressionCache(
            definitions.now, symbols, None if "System`Sequence" in symbols else tuple()
        )


<<<<<<< HEAD
class BaseExpression(KeyComparable):
    options: Any
    pattern_sequence: bool
    unformatted: Any
    last_evaluated: Any

    def __new__(cls, *args, **kwargs):
        self = object.__new__(cls)
        self.options = None
        self.pattern_sequence = False
        self.unformatted = self
        self._cache = None
        return self

    def clear_cache(self):
        self._cache = None

    def equal2(self, rhs: Any) -> Optional[bool]:
        """Mathics two-argument Equal (==)
        returns True if self and rhs are identical.
        """
        if self.sameQ(rhs):
            return True

        # If the types are the same then we'll use the classes definition of == (or __eq__).
        # Superclasses which need to specialized this behavior should redefine equal2()
        #
        # I would use `is` instead `==` here, to compare classes.
        if type(self) is type(rhs):
            return self == rhs
        return None

    def has_changed(self, definitions):
        return True

    def sequences(self):
        return None

    def flatten_sequence(self, evaluation) -> "BaseExpression":
        return self

    def flatten_pattern_sequence(self, evaluation) -> "BaseExpression":
        return self

    def get_attributes(self, definitions):
        return set()

    def evaluate_next(self, evaluation):
        return self.evaluate(evaluation), False

    def evaluate(self, evaluation) -> "BaseExpression":
        evaluation.check_stopped()
        return self

    def get_atoms(self, include_heads=True):
        return []

    def get_name(self):
        "Returns symbol's name if Symbol instance"

        return ""

# Better use type(s) is Symbol
#    def is_symbol(self) -> bool:
#        return False

    def is_machine_precision(self) -> bool:
        return False

    def get_lookup_name(self):
        "Returns symbol name of leftmost head"

        return self.get_name()

    def get_head(self):
        return None

    def get_head_name(self):
        return self.get_head().get_name()

    def get_leaves(self):
        return []

    def get_int_value(self):
        return None

    def get_float_value(self, permit_complex=False):
        return None

    def get_string_value(self):
        return None

    def is_atom(self) -> bool:
        return False

    def is_true(self) -> bool:
        return False

    def is_numeric(self, evaluation=None) -> bool:
        # used by NumericQ and expression ordering
        return False

    def has_form(self, heads, *leaf_counts):
        return False

    def flatten(self, head, pattern_only=False, callback=None) -> "BaseExpression":
        return self

    def __hash__(self):
        """
        To allow usage of expression as dictionary keys,
        as in Expression.get_pre_choices
        """
        raise NotImplementedError

    def user_hash(self, update) -> None:
        # whereas __hash__ is for internal Mathics purposes like using Expressions as dictionary keys and fast
        # comparison of elements, user_hash is called for Hash[]. user_hash should strive to give stable results
        # across versions, whereas __hash__ must not. user_hash should try to hash all the data available, whereas
        # __hash__ might only hash a sample of the data available.
        raise NotImplementedError

    def sameQ(self, rhs) -> bool:
        """Mathics SameQ"""
        return id(self) == id(rhs)

    def get_sequence(self):
        if self.get_head().get_name() == "System`Sequence":
            return self.leaves
        else:
            return [self]

    def evaluate_leaves(self, evaluation) -> "BaseExpression":
        return self

    def apply_rules(
        self, rules, evaluation, level=0, options=None
    ) -> typing.Tuple["BaseExpression", bool]:
        if options:
            l1, l2 = options["levelspec"]
            if level < l1:
                return self, False
            elif l2 is not None and level > l2:
                return self, False

        for rule in rules:
            result = rule.apply(self, evaluation, fully=False)
            if result is not None:
                return result, True
        return self, False

    def do_format(self, evaluation, form):
        """
        Applies formats associated to the expression and removes
        superfluous enclosing formats.
        """
        formats = system_symbols(
            "InputForm",
            "OutputForm",
            "StandardForm",
            "FullForm",
            "TraditionalForm",
            "TeXForm",
            "MathMLForm",
        )

        evaluation.inc_recursion_depth()
        try:
            expr = self
            head = self.get_head_name()
            leaves = self.get_leaves()
            include_form = False
            # If the expression is enclosed by a Format
            # takes the form from the expression and
            # removes the format from the expression.
            if head in formats and len(leaves) == 1:
                expr = leaves[0]
                if not (form == "System`OutputForm" and head == "System`StandardForm"):
                    form = head
                    include_form = True
            unformatted = expr
            # If form is Fullform, return it without changes
            if form == "System`FullForm":
                if include_form:
                    expr = Expression(form, expr)
                    expr.unformatted = unformatted
                return expr

            # Repeated and RepeatedNull confuse the formatter,
            # so we need to hardlink their format rules:
            if head == "System`Repeated":
                if len(leaves) == 1:
                    return Expression(
                        "System`HoldForm",
                        Expression(
                            "System`Postfix",
                            Expression("System`List", leaves[0]),
                            "..",
                            170,
                        ),
                    )
                else:
                    return Expression("System`HoldForm", expr)
            elif head == "System`RepeatedNull":
                if len(leaves) == 1:
                    return Expression(
                        "System`HoldForm",
                        Expression(
                            "System`Postfix",
                            Expression("System`List", leaves[0]),
                            "...",
                            170,
                        ),
                    )
                else:
                    return Expression("System`HoldForm", expr)

            # If expr is not an atom, looks for formats in its definition
            # and apply them.
            def format_expr(expr):
                if not (expr.is_atom()) and not (expr.head.is_atom()):
                    # expr is of the form f[...][...]
                    return None
                name = expr.get_lookup_name()
                formats = evaluation.definitions.get_formats(name, form)
                for rule in formats:
                    result = rule.apply(expr, evaluation)
                    if result is not None and result != expr:
                        return result.evaluate(evaluation)
                return None

            formatted = format_expr(expr)
            if formatted is not None:
                result = formatted.do_format(evaluation, form)
                if include_form:
                    result = Expression(form, result)
                result.unformatted = unformatted
                return result

            # If the expression is still enclosed by a Format,
            # iterate.
            # If the expression is not atomic or of certain
            # specific cases, iterate over the leaves.
            head = expr.get_head_name()
            if head in formats:
                expr = expr.do_format(evaluation, form)
            elif (
                head != "System`NumberForm"
                and not expr.is_atom()
                and head != "System`Graphics"
                and head != "System`Graphics3D"
            ):
                # print("Not inside graphics or numberform, and not is atom")
                new_leaves = [leaf.do_format(evaluation, form) for leaf in expr.leaves]
                expr = Expression(expr.head.do_format(evaluation, form), *new_leaves)

            if include_form:
                expr = Expression(form, expr)
            expr.unformatted = unformatted
            return expr
        finally:
            evaluation.dec_recursion_depth()

    def format(
        self, evaluation, form, **kwargs
    ) -> typing.Union["Expression", "Symbol"]:
        """
        Applies formats associated to the expression, and then calls Makeboxes
        """
        expr = self.do_format(evaluation, form)
        result = Expression("MakeBoxes", expr, Symbol(form)).evaluate(evaluation)
        return result

    def is_free(self, form, evaluation) -> bool:
        from mathics.builtin.patterns import item_is_free

        return item_is_free(self, form, evaluation)

    def is_inexact(self) -> bool:
        return self.get_precision() is not None

    def get_precision(self):
        return None

    def get_option_values(self, evaluation, allow_symbols=False, stop_on_error=True):
        options = self
        if options.has_form("List", None):
            options = options.flatten(SymbolList)
            values = options.leaves
        else:
            values = [options]
        option_values = {}
        for option in values:
            symbol_name = option.get_name()
            if allow_symbols and symbol_name:
                options = evaluation.definitions.get_options(symbol_name)
                option_values.update(options)
            else:
                if not option.has_form(("Rule", "RuleDelayed"), 2):
                    if stop_on_error:
                        return None
                    else:
                        continue
                name = option.leaves[0].get_name()
                if not name and type(option.leaves[0]) is String:
                    name = ensure_context(option.leaves[0].get_string_value())
                if not name:
                    if stop_on_error:
                        return None
                    else:
                        continue
                option_values[name] = option.leaves[1]
        return option_values

    def get_rules_list(self):
        from mathics.core.rules import Rule

        list_expr = self.flatten(SymbolList)
        list = []
        if list_expr.has_form("List", None):
            list.extend(list_expr.leaves)
        else:
            list.append(list_expr)
        rules = []
        for item in list:
            if not item.has_form(("Rule", "RuleDelayed"), 2):
                return None
            rule = Rule(item.leaves[0], item.leaves[1])
            rules.append(rule)
        return rules

    def to_sympy(self, **kwargs):
        raise NotImplementedError

    def to_mpmath(self):
        return None

    def round_to_float(self, evaluation=None, permit_complex=False):
        """
        Try to round to python float. Return None if not possible.
        """
        if evaluation is None:
            value = self
        elif isinstance(evaluation, sympy.core.numbers.NaN):
            return None
        else:
            value = Expression(SymbolN, self).evaluate(evaluation)
        if isinstance(value, Number):
            value = value.round()
            return value.get_float_value(permit_complex=permit_complex)

    def __abs__(self) -> "Expression":
        return Expression("Abs", self)

    def __pos__(self):
        return self

    def __neg__(self):
        return Expression("Times", self, -1)

    def __add__(self, other) -> "Expression":
        return Expression("Plus", self, other)

    def __sub__(self, other) -> "Expression":
        return Expression("Plus", self, Expression("Times", other, -1))

    def __mul__(self, other) -> "Expression":
        return Expression("Times", self, other)

    def __truediv__(self, other) -> "Expression":
        return Expression("Divide", self, other)

    def __floordiv__(self, other) -> "Expression":
        return Expression("Floor", Expression("Divide", self, other))

    def __pow__(self, other) -> "Expression":
        return Expression("Power", self, other)


class Monomial(object):
    """
    An object to sort monomials, used in Expression.get_sort_key and
    Symbol.get_sort_key.
    """

    def __init__(self, exps_dict):
        self.exps = exps_dict

    def __lt__(self, other) -> bool:
        return self.__cmp(other) < 0

    def __gt__(self, other) -> bool:
        return self.__cmp(other) > 0

    def __le__(self, other) -> bool:
        return self.__cmp(other) <= 0

    def __ge__(self, other) -> bool:
        return self.__cmp(other) >= 0

    def __eq__(self, other) -> bool:
        return self.__cmp(other) == 0

    def __ne__(self, other) -> bool:
        return self.__cmp(other) != 0

    def __cmp(self, other) -> int:
        self_exps = self.exps.copy()
        other_exps = other.exps.copy()
        for var in self.exps:
            if var in other.exps:
                dec = min(self_exps[var], other_exps[var])
                self_exps[var] -= dec
                if not self_exps[var]:
                    del self_exps[var]
                other_exps[var] -= dec
                if not other_exps[var]:
                    del other_exps[var]
        self_exps = sorted((var, exp) for var, exp in self_exps.items())
        other_exps = sorted((var, exp) for var, exp in other_exps.items())

        index = 0
        self_len = len(self_exps)
        other_len = len(other_exps)
        while True:
            if index >= self_len and index >= other_len:
                return 0
            if index >= self_len:
                return -1  # self < other
            if index >= other_len:
                return 1  # self > other
            self_var, self_exp = self_exps[index]
            other_var, other_exp = other_exps[index]
            if self_var < other_var:
                return -1
            if self_var > other_var:
                return 1
            if self_exp != other_exp:
                if index + 1 == self_len or index + 1 == other_len:
                    # smaller exponents first
                    if self_exp < other_exp:
                        return -1
                    elif self_exp == other_exp:
                        return 0
                    else:
                        return 1
                else:
                    # bigger exponents first
                    if self_exp < other_exp:
                        return 1
                    elif self_exp == other_exp:
                        return 0
                    else:
                        return -1
            index += 1
        return 0


=======
>>>>>>> b51b1154
class Expression(BaseExpression):
    head: "Symbol"
    leaves: typing.List[Any]
    _sequences: Any

    def __new__(cls, head, *leaves, **kwargs) -> "Expression":
        self = super().__new__(cls)
        if isinstance(head, str):
            head = Symbol(head)
        self._head = head
        self._leaves = tuple(from_python(leaf) for leaf in leaves)
        self._sequences = None
        self._format_cache = None
        return self

    @property
    def head(self):
        return self._head

    @head.setter
    def head(self, value):
        raise ValueError("Expression.head is write protected.")

    @property
    def leaves(self):
        return self._leaves

    @leaves.setter
    def leaves(self, value):
        raise ValueError("Expression.leaves is write protected.")

    def equal2(self, rhs: Any) -> Optional[bool]:
        """Mathics two-argument Equal (==)
        returns True if self and rhs are identical.
        """
        if self.sameQ(rhs):
            return True
        # if rhs is an Atom, return None
        elif isinstance(rhs, Atom):
            return None

        # Here we only need to deal with Expressions.
        equal_heads = self._head.equal2(rhs._head)
        if not equal_heads:
            return equal_heads
        # From here, we can assume that both heads are the same
        if self.get_head_name() in ("System`List", "System`Sequence"):
            if len(self._leaves) != len(rhs._leaves):
                return False
            for item1, item2 in zip(self._leaves, rhs._leaves):
                result = item1.equal2(item2)
                if not result:
                    return result
            return True
        elif self.get_head_name() in ("System`DirectedInfinity",):
            return self._leaves[0].equal2(rhs._leaves[0])
        return None

    def slice(self, head, py_slice, evaluation):
        # faster equivalent to: Expression(head, *self.leaves[py_slice])
        return structure(head, self, evaluation).slice(self, py_slice)

    def filter(self, head, cond, evaluation):
        # faster equivalent to: Expression(head, [leaf in self.leaves if cond(leaf)])
        return structure(head, self, evaluation).filter(self, cond)

    def restructure(self, head, leaves, evaluation, structure_cache=None, deps=None):
        # faster equivalent to: Expression(head, *leaves)

        # the caller guarantees that _all_ elements in leaves are either from
        # self.leaves (or its sub trees) or from one of the expression given
        # in the tuple "deps" (or its sub trees).

        # if this method is called repeatedly, and the caller guarantees
        # that no definitions change between subsequent calls, then heads_cache
        # may be passed an initially empty dict to speed up calls.

        if deps is None:
            deps = self
        s = structure(head, deps, evaluation, structure_cache=structure_cache)
        return s(list(leaves))

    def _no_symbol(self, symbol_name):
        # if this return True, it's safe to say that self.leaves or its
        # sub leaves contain no Symbol with symbol_name. if this returns
        # False, such a Symbol might or might not exist.

        cache = self._cache
        if cache is None:
            return False

        symbols = cache.symbols
        if symbols is not None and symbol_name not in symbols:
            return True
        else:
            return False

    def sequences(self):
        cache = self._cache
        if cache:
            seq = cache.sequences
            if seq is not None:
                return seq

        return self._rebuild_cache().sequences

    def _flatten_sequence(self, sequence, evaluation) -> "Expression":
        indices = self.sequences()
        if not indices:
            return self

        leaves = self._leaves

        flattened = []
        extend = flattened.extend

        k = 0
        for i in indices:
            extend(leaves[k:i])
            extend(sequence(leaves[i]))
            k = i + 1
        extend(leaves[k:])

        return self.restructure(self._head, flattened, evaluation)

    def flatten_sequence(self, evaluation):
        def sequence(leaf):
            if leaf.get_head_name() == "System`Sequence":
                return leaf._leaves
            else:
                return [leaf]

        return self._flatten_sequence(sequence, evaluation)

    def flatten_pattern_sequence(self, evaluation):
        def sequence(leaf):
            flattened = leaf.flatten_pattern_sequence(evaluation)
            if leaf.get_head_name() == "System`Sequence" and leaf.pattern_sequence:
                return flattened._leaves
            else:
                return [flattened]

        expr = self._flatten_sequence(sequence, evaluation)
        if hasattr(self, "options"):
            expr.options = self.options
        return expr

    def _rebuild_cache(self):
        cache = self._cache

        if cache is None:
            time = None
        elif cache.symbols is None:
            time = cache.time
        elif cache.sequences is None:
            time = cache.time
        else:
            return cache

        sym = set((self.get_head_name(),))
        seq = []

        for i, leaf in enumerate(self._leaves):
            if isinstance(leaf, Expression):
                leaf_symbols = leaf._rebuild_cache().symbols
                sym.update(leaf_symbols)
                if "System`Sequence" in leaf_symbols:
                    seq.append(i)
            elif isinstance(leaf, Symbol):
                sym.add(leaf.get_name())

        cache = ExpressionCache(time, sym, seq)
        self._cache = cache
        return cache

    def has_changed(self, definitions):
        cache = self._cache

        if cache is None:
            return True

        time = cache.time

        if time is None:
            return True

        if cache.symbols is None:
            cache = self._rebuild_cache()

        return definitions.has_changed(time, cache.symbols)

    def _timestamp_cache(self, evaluation):
        self._cache = ExpressionCache(evaluation.definitions.now, copy=self._cache)

    def copy(self, reevaluate=False) -> "Expression":
        expr = Expression(self._head.copy(reevaluate))
        expr._leaves = tuple(leaf.copy(reevaluate) for leaf in self._leaves)
        if not reevaluate:
            # rebuilding the cache in self speeds up large operations, e.g.
            # First[Timing[Fold[#1+#2&, Range[750]]]]
            expr._cache = self._rebuild_cache()
        expr.options = self.options
        expr.original = self
        expr._sequences = self._sequences
        expr._format_cache = self._format_cache
        return expr

    def do_format(self, evaluation, form):
        if self._format_cache is None:
            self._format_cache = {}

        last_evaluated, expr = self._format_cache.get(form, (None, None))
        if last_evaluated is not None and expr is not None:
            symbolname = expr.get_name()
            if symbolname != "":
                if not evaluation.definitions.has_changed(
                    last_evaluated, (symbolname,)
                ):
                    return expr
        expr = super().do_format(evaluation, form)
        self._format_cache[form] = (evaluation.definitions.now, expr)
        return expr

    def shallow_copy(self) -> "Expression":
        # this is a minimal, shallow copy: head, leaves are shared with
        # the original, only the Expression instance is new.
        expr = Expression(self._head)
        expr._leaves = self._leaves
        # rebuilding the cache in self speeds up large operations, e.g.
        # First[Timing[Fold[#1+#2&, Range[750]]]]
        expr._cache = self._rebuild_cache()
        expr.options = self.options
        # expr.last_evaluated = self.last_evaluated
        return expr

    def set_positions(self, position=None) -> None:
        self.position = position
        self._head.set_positions(ExpressionPointer(self, 0))
        for index, leaf in enumerate(self._leaves):
            leaf.set_positions(ExpressionPointer(self, index + 1))

    def get_head(self):
        return self._head

    def set_head(self, head):
        self._head = head
        self._cache = None

    def get_leaves(self):
        return self._leaves

    def get_mutable_leaves(self):  # shallow, mutable copy of the leaves array
        return list(self._leaves)

    def set_leaf(self, index, value):  # leaves are removed, added or replaced
        leaves = list(self._leaves)
        leaves[index] = value
        self._leaves = tuple(leaves)
        self._cache = None

    def set_reordered_leaves(self, leaves):  # same leaves, but in a different order
        self._leaves = tuple(leaves)
        if self._cache:
            self._cache = self._cache.reordered()

    def get_attributes(self, definitions):
        if self.get_head_name() == "System`Function" and len(self._leaves) > 2:
            res = self._leaves[2]
            if type(res) is Symbol:
                return (str(res),)
            elif res.has_form("List", None):
                return set(str(a) for a in res._leaves)
        return set()

    def get_lookup_name(self) -> bool:
        return self._head.get_lookup_name()

    def has_form(self, heads, *leaf_counts):
        """
        leaf_counts:
            (,):        no leaves allowed
            (None,):    no constraint on number of leaves
            (n, None):  leaf count >= n
            (n1, n2, ...):    leaf count in {n1, n2, ...}
        """

        head_name = self._head.get_name()
        if isinstance(heads, (tuple, list, set)):
            if head_name not in [ensure_context(h) for h in heads]:
                return False
        else:
            if head_name != ensure_context(heads):
                return False
        if not leaf_counts:
            return False
        if leaf_counts and leaf_counts[0] is not None:
            count = len(self._leaves)
            if count not in leaf_counts:
                if (
                    len(leaf_counts) == 2
                    and leaf_counts[1] is None  # noqa
                    and count >= leaf_counts[0]
                ):
                    return True
                else:
                    return False
        return True

    def has_symbol(self, symbol_name) -> bool:
        if self._no_symbol(symbol_name):
            return False
        return self._head.has_symbol(symbol_name) or any(
            leaf.has_symbol(symbol_name) for leaf in self._leaves
        )

    def _as_sympy_function(self, **kwargs) -> sympy.Function:
        sym_args = [leaf.to_sympy(**kwargs) for leaf in self.leaves]

        if None in sym_args:
            return None

        f = sympy.Function(str(sympy_symbol_prefix + self.get_head_name()))
        return f(*sym_args)

    def to_sympy(self, **kwargs):
        from mathics.builtin import mathics_to_sympy

        if "convert_all_global_functions" in kwargs:
            if len(self.leaves) > 0 and kwargs["convert_all_global_functions"]:
                if self.get_head_name().startswith("Global`"):
                    return self._as_sympy_function(**kwargs)

        if "converted_functions" in kwargs:
            functions = kwargs["converted_functions"]
            if len(self._leaves) > 0 and self.get_head_name() in functions:
                sym_args = [leaf.to_sympy() for leaf in self._leaves]
                if None in sym_args:
                    return None
                func = sympy.Function(str(sympy_symbol_prefix + self.get_head_name()))(
                    *sym_args
                )
                return func

        lookup_name = self.get_lookup_name()
        builtin = mathics_to_sympy.get(lookup_name)
        if builtin is not None:
            sympy_expr = builtin.to_sympy(self, **kwargs)
            if sympy_expr is not None:
                return sympy_expr

        return SympyExpression(self)

    def to_python(self, *args, **kwargs):
        """
        Convert the Expression to a Python object:
        List[...]  -> Python list
        DirectedInfinity[1] -> inf
        DirectedInfinity[-1] -> -inf
        True/False -> True/False
        Null       -> None
        Symbol     -> '...'
        String     -> '"..."'
        Function   -> python function
        numbers    -> Python number
        If kwarg n_evaluation is given, apply N first to the expression.
        """
        from mathics.builtin.base import mathics_to_python

        n_evaluation = kwargs.get("n_evaluation")
        head_name = self._head.get_name()
        if n_evaluation is not None:
            if head_name == "System`Function":
                compiled = Expression("System`Compile", *(self._leaves))
                compiled = compiled.evaluate(n_evaluation)
                if compiled.get_head_name() == "System`CompiledFunction":
                    return compiled.leaves[2].cfunc
            value = Expression(SymbolN, self).evaluate(n_evaluation)
            return value.to_python()

        if head_name == "System`DirectedInfinity" and len(self._leaves) == 1:
            direction = self._leaves[0].get_int_value()
            if direction == 1:
                return math.inf
            if direction == -1:
                return -math.inf
        elif head_name == "System`List":
            return [leaf.to_python(*args, **kwargs) for leaf in self._leaves]

        if head_name in mathics_to_python:
            py_obj = mathics_to_python[head_name]
            # Start here
            # if inspect.isfunction(py_obj) or inspect.isbuiltin(py_obj):
            #     args = [leaf.to_python(*args, **kwargs) for leaf in self._leaves]
            #     return ast.Call(
            #         func=py_obj.__name__,
            #         args=args,
            #         keywords=[],
            #         )
            return py_obj
        return self

    def get_sort_key(self, pattern_sort=False):

        if pattern_sort:
            """
            Pattern sort key structure:
            0: 0/2:        Atom / Expression
            1: pattern:    0 / 11-31 for blanks / 1 for empty Alternatives /
                               40 for OptionsPattern
            2: 0/1:        0 for PatternTest
            3: 0/1:        0 for Pattern
            4: 0/1:        1 for Optional
            5: head / 0 for atoms
            6: leaves / 0 for atoms
            7: 0/1:        0 for Condition
            """

            name = self._head.get_name()
            pattern = 0
            if name == "System`Blank":
                pattern = 1
            elif name == "System`BlankSequence":
                pattern = 2
            elif name == "System`BlankNullSequence":
                pattern = 3
            if pattern > 0:
                if self._leaves:
                    pattern += 10
                else:
                    pattern += 20
            if pattern > 0:
                return [
                    2,
                    pattern,
                    1,
                    1,
                    0,
                    self._head.get_sort_key(True),
                    tuple(leaf.get_sort_key(True) for leaf in self._leaves),
                    1,
                ]

            if name == "System`PatternTest":
                if len(self._leaves) != 2:
                    return [3, 0, 0, 0, 0, self._head, self._leaves, 1]
                sub = self._leaves[0].get_sort_key(True)
                sub[2] = 0
                return sub
            elif name == "System`Condition":
                if len(self._leaves) != 2:
                    return [3, 0, 0, 0, 0, self._head, self._leaves, 1]
                sub = self._leaves[0].get_sort_key(True)
                sub[7] = 0
                return sub
            elif name == "System`Pattern":
                if len(self._leaves) != 2:
                    return [3, 0, 0, 0, 0, self._head, self._leaves, 1]
                sub = self._leaves[1].get_sort_key(True)
                sub[3] = 0
                return sub
            elif name == "System`Optional":
                if len(self._leaves) not in (1, 2):
                    return [3, 0, 0, 0, 0, self._head, self._leaves, 1]
                sub = self._leaves[0].get_sort_key(True)
                sub[4] = 1
                return sub
            elif name == "System`Alternatives":
                min_key = [4]
                min = None
                for leaf in self._leaves:
                    key = leaf.get_sort_key(True)
                    if key < min_key:
                        min = leaf
                        min_key = key
                if min is None:
                    # empty alternatives -> very restrictive pattern
                    return [2, 1]
                return min_key
            elif name == "System`Verbatim":
                if len(self._leaves) != 1:
                    return [3, 0, 0, 0, 0, self._head, self._leaves, 1]
                return self._leaves[0].get_sort_key(True)
            elif name == "System`OptionsPattern":
                return [2, 40, 0, 1, 1, 0, self._head, self._leaves, 1]
            else:
                # Append [4] to leaves so that longer expressions have higher
                # precedence
                return [
                    2,
                    0,
                    1,
                    1,
                    0,
                    self._head.get_sort_key(True),
                    tuple(
                        chain(
                            (leaf.get_sort_key(True) for leaf in self._leaves), ([4],)
                        )
                    ),
                    1,
                ]
        else:
            exps = {}
            head = self._head.get_name()
            if head == "System`Times":
                for leaf in self._leaves:
                    name = leaf.get_name()
                    if leaf.has_form("Power", 2):
                        var = leaf._leaves[0].get_name()
                        exp = leaf._leaves[1].round_to_float()
                        if var and exp is not None:
                            exps[var] = exps.get(var, 0) + exp
                    elif name:
                        exps[name] = exps.get(name, 0) + 1
            elif self.has_form("Power", 2):
                var = self._leaves[0].get_name()
                exp = self._leaves[1].round_to_float()
                if var and exp is not None:
                    exps[var] = exps.get(var, 0) + exp
            if exps:
                return [
                    1 if self.is_numeric() else 2,
                    2,
                    Monomial(exps),
                    1,
                    self._head,
                    self._leaves,
                    1,
                ]
            else:
                return [1 if self.is_numeric() else 2, 3, self._head, self._leaves, 1]

    def sameQ(self, other) -> bool:
        """Mathics SameQ"""
        if id(self) == id(other):
            return True
        if self.get_head_name() != other.get_head_name():
            return False
        if not self._head.sameQ(other.get_head()):
            return False
        if len(self._leaves) != len(other.get_leaves()):
            return False
        for leaf, other in zip(self._leaves, other.get_leaves()):
            if not leaf.sameQ(other):
                return False
        return True

    def flatten(
        self, head, pattern_only=False, callback=None, level=None
    ) -> "Expression":
        if level is not None and level <= 0:
            return self
        if self._no_symbol(head.get_name()):
            return self
        sub_level = None if level is None else level - 1
        do_flatten = False
        for leaf in self._leaves:
            if leaf.get_head().sameQ(head) and (
                not pattern_only or leaf.pattern_sequence
            ):
                do_flatten = True
                break
        if do_flatten:
            new_leaves = []
            for leaf in self._leaves:
                if leaf.get_head().sameQ(head) and (
                    not pattern_only or leaf.pattern_sequence
                ):
                    new_leaf = leaf.flatten(
                        head, pattern_only, callback, level=sub_level
                    )
                    if callback is not None:
                        callback(new_leaf._leaves, leaf)
                    new_leaves.extend(new_leaf._leaves)
                else:
                    new_leaves.append(leaf)
            return Expression(self._head, *new_leaves)
        else:
            return self

    def evaluate(self, evaluation) -> typing.Union["Expression", "Symbol"]:
        from mathics.core.evaluation import ReturnInterrupt

        if evaluation.timeout:
            return

        expr = self
        reevaluate = True
        limit = None
        iteration = 1
        names = set()
        definitions = evaluation.definitions

        old_options = evaluation.options
        evaluation.inc_recursion_depth()
        try:
            while reevaluate:
                # changed before last evaluated?
                if not expr.has_changed(definitions):
                    break

                names.add(expr.get_lookup_name())

                if hasattr(expr, "options") and expr.options:
                    evaluation.options = expr.options

                expr, reevaluate = expr.evaluate_next(evaluation)
                if not reevaluate:
                    break

                iteration += 1

                if limit is None:
                    limit = definitions.get_config_value("$IterationLimit")
                    if limit is None:
                        limit = "inf"
                if limit != "inf" and iteration > limit:
                    evaluation.error("$IterationLimit", "itlim", limit)
                    return Symbol("$Aborted")

        # "Return gets discarded only if it was called from within the r.h.s.
        # of a user-defined rule."
        # http://mathematica.stackexchange.com/questions/29353/how-does-return-work
        # Otherwise it propogates up.
        #
        except ReturnInterrupt as ret:
            if names.intersection(definitions.user.keys()):
                return ret.expr
            else:
                raise ret
        finally:
            evaluation.options = old_options
            evaluation.dec_recursion_depth()

        return expr

    def evaluate_next(self, evaluation) -> typing.Tuple["Expression", bool]:
        from mathics.builtin.base import BoxConstruct

        head = self._head.evaluate(evaluation)
        attributes = head.get_attributes(evaluation.definitions)
        leaves = self.get_mutable_leaves()

        def rest_range(indices):
            if "System`HoldAllComplete" not in attributes:
                if self._no_symbol("System`Evaluate"):
                    return
                for index in indices:
                    leaf = leaves[index]
                    if leaf.has_form("Evaluate", 1):
                        leaves[index] = leaf.evaluate(evaluation)

        def eval_range(indices):
            for index in indices:
                leaf = leaves[index]
                if not leaf.has_form("Unevaluated", 1):
                    leaf = leaf.evaluate(evaluation)
                    if leaf:
                        leaves[index] = leaf

        if "System`HoldAll" in attributes or "System`HoldAllComplete" in attributes:
            # eval_range(range(0, 0))
            rest_range(range(len(leaves)))
        elif "System`HoldFirst" in attributes:
            rest_range(range(0, min(1, len(leaves))))
            eval_range(range(1, len(leaves)))
        elif "System`HoldRest" in attributes:
            eval_range(range(0, min(1, len(leaves))))
            rest_range(range(1, len(leaves)))
        else:
            eval_range(range(len(leaves)))
            # rest_range(range(0, 0))

        new = Expression(head)
        new._leaves = tuple(leaves)

        if (
            "System`SequenceHold" not in attributes
            and "System`HoldAllComplete" not in attributes  # noqa
        ):
            new = new.flatten_sequence(evaluation)
            leaves = new._leaves

        for leaf in leaves:
            leaf.unevaluated = False

        if "System`HoldAllComplete" not in attributes:
            dirty_leaves = None

            for index, leaf in enumerate(leaves):
                if leaf.has_form("Unevaluated", 1):
                    if dirty_leaves is None:
                        dirty_leaves = list(leaves)
                    dirty_leaves[index] = leaf._leaves[0]
                    dirty_leaves[index].unevaluated = True

            if dirty_leaves:
                new = Expression(head)
                new._leaves = tuple(dirty_leaves)
                leaves = dirty_leaves

        def flatten_callback(new_leaves, old):
            for leaf in new_leaves:
                leaf.unevaluated = old.unevaluated

        if "System`Flat" in attributes:
            new = new.flatten(new._head, callback=flatten_callback)
        if "System`Orderless" in attributes:
            new.sort()

        new._timestamp_cache(evaluation)

        if "System`Listable" in attributes:
            done, threaded = new.thread(evaluation)
            if done:
                if threaded.sameQ(new):
                    new._timestamp_cache(evaluation)
                    return new, False
                else:
                    return threaded, True

        def rules():
            rules_names = set()
            if "System`HoldAllComplete" not in attributes:
                for leaf in leaves:
                    name = leaf.get_lookup_name()
                    if len(name) > 0:  # only lookup rules if this is a symbol
                        if name not in rules_names:
                            rules_names.add(name)
                            for rule in evaluation.definitions.get_upvalues(name):
                                yield rule
            lookup_name = new.get_lookup_name()
            if lookup_name == new.get_head_name():
                for rule in evaluation.definitions.get_downvalues(lookup_name):
                    yield rule
            else:
                for rule in evaluation.definitions.get_subvalues(lookup_name):
                    yield rule

        for rule in rules():
            result = rule.apply(new, evaluation, fully=False)
            if result is not None:
                if isinstance(result, BoxConstruct):
                    return result, False
                if result.sameQ(new):
                    new._timestamp_cache(evaluation)
                    return new, False
                else:
                    return result, True

        dirty_leaves = None

        # Expression did not change, re-apply Unevaluated
        for index, leaf in enumerate(new._leaves):
            if leaf.unevaluated:
                if dirty_leaves is None:
                    dirty_leaves = list(new._leaves)
                dirty_leaves[index] = Expression("Unevaluated", leaf)

        if dirty_leaves:
            new = Expression(head)
            new._leaves = tuple(dirty_leaves)

        new.unformatted = self.unformatted
        new._timestamp_cache(evaluation)
        return new, False

    def evaluate_leaves(self, evaluation) -> "Expression":
        leaves = [leaf.evaluate(evaluation) for leaf in self._leaves]
        head = self._head.evaluate_leaves(evaluation)
        return Expression(head, *leaves)

    def __str__(self) -> str:
        return "%s[%s]" % (
            self._head,
            ", ".join([leaf.__str__() for leaf in self._leaves]),
        )

    def __repr__(self) -> str:
        return "<Expression: %s>" % self

    def process_style_box(self, options):
        if self.has_form("StyleBox", 1, None):
            rules = self._leaves[1:]
            for rule in rules:
                if rule.has_form("Rule", 2):
                    name = rule._leaves[0].get_name()
                    value = rule._leaves[1]
                    if name == "System`ShowStringCharacters":
                        value = value.is_true()
                        options = options.copy()
                        options["show_string_characters"] = value
                    elif name == "System`ImageSizeMultipliers":
                        if value.has_form("List", 2):
                            m1 = value._leaves[0].round_to_float()
                            m2 = value._leaves[1].round_to_float()
                            if m1 is not None and m2 is not None:
                                options = options.copy()
                                options["image_size_multipliers"] = (m1, m2)
            return True, options
        else:
            return False, options

    def boxes_to_text(self, **options) -> str:
        is_style, options = self.process_style_box(options)
        if is_style:
            return self._leaves[0].boxes_to_text(**options)
        if self.has_form("RowBox", 1) and self._leaves[0].has_form(  # nopep8
            "List", None
        ):
            return "".join(
                [leaf.boxes_to_text(**options) for leaf in self._leaves[0]._leaves]
            )
        elif self.has_form("SuperscriptBox", 2):
            return "^".join([leaf.boxes_to_text(**options) for leaf in self._leaves])
        elif self.has_form("FractionBox", 2):
            return "/".join(
                [" ( " + leaf.boxes_to_text(**options) + " ) " for leaf in self._leaves]
            )
        else:
            raise BoxError(self, "text")

    def boxes_to_mathml(self, **options) -> str:
        is_style, options = self.process_style_box(options)
        if is_style:
            return self._leaves[0].boxes_to_mathml(**options)
        name = self._head.get_name()
        if (
            name == "System`RowBox"
            and len(self._leaves) == 1
            and self._leaves[0].get_head_name() == "System`List"  # nopep8
        ):
            result = []
            inside_row = options.get("inside_row")
            # inside_list = options.get('inside_list')
            options = options.copy()

            def is_list_interior(content):
                if content.has_form("List", None) and all(
                    leaf.get_string_value() == "," for leaf in content._leaves[1::2]
                ):
                    return True
                return False

            is_list_row = False
            if (
                len(self._leaves[0]._leaves) == 3
                and self._leaves[0]._leaves[0].get_string_value() == "{"  # nopep8
                and self._leaves[0]._leaves[2].get_string_value() == "}"
                and self._leaves[0]._leaves[1].has_form("RowBox", 1)
            ):
                content = self._leaves[0]._leaves[1]._leaves[0]
                if is_list_interior(content):
                    is_list_row = True

            if not inside_row and is_list_interior(self._leaves[0]):
                is_list_row = True

            if is_list_row:
                options["inside_list"] = True
            else:
                options["inside_row"] = True

            for leaf in self._leaves[0].get_leaves():
                result.append(leaf.boxes_to_mathml(**options))
            return "<mrow>%s</mrow>" % " ".join(result)
        else:
            options = options.copy()
            options["inside_row"] = True
            if name == "System`SuperscriptBox" and len(self._leaves) == 2:
                return "<msup>%s %s</msup>" % (
                    self._leaves[0].boxes_to_mathml(**options),
                    self._leaves[1].boxes_to_mathml(**options),
                )
            if name == "System`SubscriptBox" and len(self._leaves) == 2:
                return "<msub>%s %s</msub>" % (
                    self._leaves[0].boxes_to_mathml(**options),
                    self._leaves[1].boxes_to_mathml(**options),
                )
            if name == "System`SubsuperscriptBox" and len(self._leaves) == 3:
                return "<msubsup>%s %s %s</msubsup>" % (
                    self._leaves[0].boxes_to_mathml(**options),
                    self._leaves[1].boxes_to_mathml(**options),
                    self._leaves[2].boxes_to_mathml(**options),
                )
            elif name == "System`FractionBox" and len(self._leaves) == 2:
                return "<mfrac>%s %s</mfrac>" % (
                    self._leaves[0].boxes_to_mathml(**options),
                    self._leaves[1].boxes_to_mathml(**options),
                )
            elif name == "System`SqrtBox" and len(self._leaves) == 1:
                return "<msqrt>%s</msqrt>" % (
                    self._leaves[0].boxes_to_mathml(**options)
                )
            elif name == "System`GraphBox":
                return "<mi>%s</mi>" % (self._leaves[0].boxes_to_mathml(**options))
            else:
                raise BoxError(self, "xml")

    def boxes_to_tex(self, **options) -> str:
        def block(tex, only_subsup=False):
            if len(tex) == 1:
                return tex
            else:
                if not only_subsup or "_" in tex or "^" in tex:
                    return "{%s}" % tex
                else:
                    return tex

        is_style, options = self.process_style_box(options)
        if is_style:
            return self._leaves[0].boxes_to_tex(**options)
        name = self._head.get_name()
        if (
            name == "System`RowBox"
            and len(self._leaves) == 1
            and self._leaves[0].get_head_name() == "System`List"  # nopep8
        ):
            return "".join(
                [leaf.boxes_to_tex(**options) for leaf in self._leaves[0].get_leaves()]
            )
        elif name == "System`SuperscriptBox" and len(self._leaves) == 2:
            tex1 = self._leaves[0].boxes_to_tex(**options)
            sup_string = self._leaves[1].get_string_value()
            if sup_string == "\u2032":
                return "%s'" % tex1
            elif sup_string == "\u2032\u2032":
                return "%s''" % tex1
            else:
                return "%s^%s" % (
                    block(tex1, True),
                    block(self._leaves[1].boxes_to_tex(**options)),
                )
        elif name == "System`SubscriptBox" and len(self._leaves) == 2:
            return "%s_%s" % (
                block(self._leaves[0].boxes_to_tex(**options), True),
                block(self._leaves[1].boxes_to_tex(**options)),
            )
        elif name == "System`SubsuperscriptBox" and len(self._leaves) == 3:
            return "%s_%s^%s" % (
                block(self._leaves[0].boxes_to_tex(**options), True),
                block(self._leaves[1].boxes_to_tex(**options)),
                block(self._leaves[2].boxes_to_tex(**options)),
            )
        elif name == "System`FractionBox" and len(self._leaves) == 2:
            return "\\frac{%s}{%s}" % (
                self._leaves[0].boxes_to_tex(**options),
                self._leaves[1].boxes_to_tex(**options),
            )
        elif name == "System`SqrtBox" and len(self._leaves) == 1:
            return "\\sqrt{%s}" % self._leaves[0].boxes_to_tex(**options)
        else:
            raise BoxError(self, "tex")

    def default_format(self, evaluation, form) -> str:
        return "%s[%s]" % (
            self._head.default_format(evaluation, form),
            ", ".join([leaf.default_format(evaluation, form) for leaf in self._leaves]),
        )

    def sort(self, pattern=False):
        "Sort the leaves according to internal ordering."
        leaves = list(self._leaves)
        if pattern:
            leaves.sort(key=lambda e: e.get_sort_key(pattern_sort=True))
        else:
            leaves.sort()
        self.set_reordered_leaves(leaves)

    def filter_leaves(self, head_name):
        # TODO: should use sorting
        head_name = ensure_context(head_name)

        if self._no_symbol(head_name):
            return []
        else:
            return [leaf for leaf in self._leaves if leaf.get_head_name() == head_name]

    def apply_rules(self, rules, evaluation, level=0, options=None):
        """for rule in rules:
        result = rule.apply(self, evaluation, fully=False)
        if result is not None:
            return result"""

        # to be able to access it inside inner function
        new_applied = [False]

        def apply_leaf(leaf):
            new, sub_applied = leaf.apply_rules(rules, evaluation, level + 1, options)
            new_applied[0] = new_applied[0] or sub_applied
            return new

        def descend(expr):
            return Expression(expr._head, *[apply_leaf(leaf) for leaf in expr._leaves])

        if options is None:  # default ReplaceAll mode; replace breadth first
            result, applied = super().apply_rules(rules, evaluation, level, options)
            if applied:
                return result, True
            head, applied = self._head.apply_rules(rules, evaluation, level, options)
            new_applied[0] = applied
            return descend(Expression(head, *self._leaves)), new_applied[0]
        else:  # Replace mode; replace depth first
            expr = descend(self)
            expr, applied = super(Expression, expr).apply_rules(
                rules, evaluation, level, options
            )
            new_applied[0] = new_applied[0] or applied
            if not applied and options["heads"]:
                # heads in Replace are treated at the level of the arguments, i.e. level + 1
                head, applied = expr._head.apply_rules(
                    rules, evaluation, level + 1, options
                )
                new_applied[0] = new_applied[0] or applied
                expr = Expression(head, *expr._leaves)
            return expr, new_applied[0]

    def replace_vars(
        self, vars, options=None, in_scoping=True, in_function=True
    ) -> "Expression":
        from mathics.builtin.scoping import get_scoping_vars

        if not in_scoping:
            if (
                self._head.get_name()
                in ("System`Module", "System`Block", "System`With")
                and len(self._leaves) > 0
            ):  # nopep8

                scoping_vars = set(
                    name for name, new_def in get_scoping_vars(self._leaves[0])
                )
                """for var in new_vars:
                    if var in scoping_vars:
                        del new_vars[var]"""
                vars = {
                    var: value for var, value in vars.items() if var not in scoping_vars
                }

        leaves = self._leaves
        if in_function:
            if (
                self._head.get_name() == "System`Function"
                and len(self._leaves) > 1
                and (
                    self._leaves[0].has_form("List", None) or self._leaves[0].get_name()
                )
            ):
                if self._leaves[0].get_name():
                    func_params = [self._leaves[0].get_name()]
                else:
                    func_params = [leaf.get_name() for leaf in self._leaves[0]._leaves]
                if "" not in func_params:
                    body = self._leaves[1]
                    replacement = {name: Symbol(name + "$") for name in func_params}
                    func_params = [Symbol(name + "$") for name in func_params]
                    body = body.replace_vars(replacement, options, in_scoping)
                    leaves = chain(
                        [Expression(SymbolList, *func_params), body], self._leaves[2:]
                    )

        if not vars:  # might just be a symbol set via Set[] we looked up here
            return self.shallow_copy()

        return Expression(
            self._head.replace_vars(vars, options=options, in_scoping=in_scoping),
            *[
                leaf.replace_vars(vars, options=options, in_scoping=in_scoping)
                for leaf in leaves
            ]
        )

    def replace_slots(self, slots, evaluation):
        if self._head.get_name() == "System`Slot":
            if len(self._leaves) != 1:
                evaluation.message_args("Slot", len(self._leaves), 1)
            else:
                slot = self._leaves[0].get_int_value()
                if slot is None or slot < 0:
                    evaluation.message("Function", "slot", self._leaves[0])
                elif slot > len(slots) - 1:
                    evaluation.message("Function", "slotn", slot)
                else:
                    return slots[int(slot)]
        elif self._head.get_name() == "System`SlotSequence":
            if len(self._leaves) != 1:
                evaluation.message_args("SlotSequence", len(self._leaves), 1)
            else:
                slot = self._leaves[0].get_int_value()
                if slot is None or slot < 1:
                    evaluation.error("Function", "slot", self._leaves[0])
            return Expression(SymbolSequence, *slots[slot:])
        elif self._head.get_name() == "System`Function" and len(self._leaves) == 1:
            # do not replace Slots in nested Functions
            return self
        return Expression(
            self._head.replace_slots(slots, evaluation),
            *[leaf.replace_slots(slots, evaluation) for leaf in self._leaves]
        )

    def thread(self, evaluation, head=None) -> typing.Tuple[bool, "Expression"]:
        if head is None:
            head = Symbol("List")

        items = []
        dim = None
        for leaf in self._leaves:
            if leaf.get_head().sameQ(head):
                if dim is None:
                    dim = len(leaf._leaves)
                    items = [(items + [innerleaf]) for innerleaf in leaf._leaves]
                elif len(leaf._leaves) != dim:
                    evaluation.message("Thread", "tdlen")
                    return True, self
                else:
                    for index in range(dim):
                        items[index].append(leaf._leaves[index])
            else:
                if dim is None:
                    items.append(leaf)
                else:
                    for item in items:
                        item.append(leaf)
        if dim is None:
            return False, self
        else:
            leaves = [Expression(self._head, *item) for item in items]
            return True, Expression(head, *leaves)

    def is_numeric(self, evaluation=None) -> bool:
        if evaluation:
            if "System`NumericFunction" not in evaluation.definitions.get_attributes(
                self._head.get_name()
            ):
                return False
            return all(leaf.is_numeric(evaluation) for leaf in self._leaves)
        else:
            return (
                self._head.get_name()
                in system_symbols(
                    "Sqrt",
                    "Times",
                    "Plus",
                    "Subtract",
                    "Minus",
                    "Power",
                    "Abs",
                    "Divide",
                    "Sin",
                )
                and all(leaf.is_numeric() for leaf in self._leaves)
            )

    def numerify(self, evaluation) -> "Expression":
        _prec = None
        for leaf in self._leaves:
            if leaf.is_inexact():
                leaf_prec = leaf.get_precision()
                if _prec is None or leaf_prec < _prec:
                    _prec = leaf_prec
        if _prec is not None:
            new_leaves = self.get_mutable_leaves()
            for index in range(len(new_leaves)):
                leaf = new_leaves[index]
                # Don't "numerify" numbers: they should be numerified
                # automatically by the processing function,
                # and we don't want to lose exactness in e.g. 1.0+I.
                if not isinstance(leaf, Number):
                    n_expr = Expression(SymbolN, leaf, Integer(dps(_prec)))
                    n_result = n_expr.evaluate(evaluation)
                    if isinstance(n_result, Number):
                        new_leaves[index] = n_result
            return Expression(self._head, *new_leaves)
        else:
            return self

    def get_atoms(self, include_heads=True):
        if include_heads:
            atoms = self._head.get_atoms()
        else:
            atoms = []
        for leaf in self._leaves:
            atoms.extend(leaf.get_atoms())
        return atoms

    def __hash__(self):
        return hash(("Expression", self._head) + tuple(self._leaves))

    def user_hash(self, update):
        update(("%s>%d>" % (self.get_head_name(), len(self._leaves))).encode("utf8"))
        for leaf in self._leaves:
            leaf.user_hash(update)

    def __getnewargs__(self):
        return (self._head, self._leaves)


<<<<<<< HEAD
class Atom(BaseExpression):
    def is_atom(self) -> bool:
        return True

    def equal2(self, rhs: Any) -> Optional[bool]:
        """Mathics two-argument Equal (==)
        returns True if self and rhs are identical.
        """
        if self.sameQ(rhs):
            return True
        if type(rhs) in (Expression, Symbol):
            return None
        return self == rhs

    def has_form(self, heads, *leaf_counts) -> bool:
        if leaf_counts:
            return False
        name = self.get_atom_name()
        if isinstance(heads, tuple):
            return name in heads
        else:
            return heads == name

    def has_symbol(self, symbol_name) -> bool:
        return False

    def get_head(self) -> "Symbol":
        return Symbol(self.get_atom_name())

    def get_atom_name(self) -> str:
        return self.__class__.__name__

    def __repr__(self) -> str:
        return "<%s: %s>" % (self.get_atom_name(), self)

    def replace_vars(self, vars, options=None, in_scoping=True) -> "Atom":
        return self

    def replace_slots(self, slots, evaluation) -> "Atom":
        return self

    def numerify(self, evaluation) -> "Atom":
        return self

    def copy(self, reevaluate=False) -> "Atom":
        result = self.do_copy()
        result.original = self
        return result

    def set_positions(self, position=None) -> None:
        self.position = position

    def get_sort_key(self, pattern_sort=False):
        if pattern_sort:
            return [0, 0, 1, 1, 0, 0, 0, 1]
        else:
            raise NotImplementedError

    def get_atoms(self, include_heads=True) -> typing.List["Atom"]:
        return [self]

    def atom_to_boxes(self, f, evaluation):
        raise NotImplementedError


class Symbol(Atom):
    name: str
    sympy_dummy: Any
    defined_symbols = {}

    def __new__(cls, name, sympy_dummy=None):
        name = ensure_context(name)
        self = cls.defined_symbols.get(name, None)
        if self is None:
            self = super(Symbol, cls).__new__(cls)
            self.name = name
            self.sympy_dummy = sympy_dummy
            cls.defined_symbols[name] = self
        return self

    def __str__(self) -> str:
        return self.name

    def do_copy(self) -> "Symbol":
        return Symbol(self.name)

    def boxes_to_text(self, **options) -> str:
        return str(self.name)

    def atom_to_boxes(self, f, evaluation) -> "String":
        return String(evaluation.definitions.shorten_name(self.name))

    def to_sympy(self, **kwargs):
        from mathics.builtin import mathics_to_sympy

        if self.sympy_dummy is not None:
            return self.sympy_dummy

        builtin = mathics_to_sympy.get(self.name)
        if (
            builtin is None
            or not builtin.sympy_name
            or not builtin.is_constant()  # nopep8
        ):
            return sympy.Symbol(sympy_symbol_prefix + self.name)
        return builtin.to_sympy(self, **kwargs)

    def to_python(self, *args, **kwargs):
        if self == SymbolTrue:
            return True
        if self == SymbolFalse:
            return False
        if self == SymbolNull:
            return None
        n_evaluation = kwargs.get("n_evaluation")
        if n_evaluation is not None:
            value = Expression(SymbolN, self).evaluate(n_evaluation)
            return value.to_python()

        if kwargs.get("python_form", False):
            return self.to_sympy(**kwargs)
        else:
            return self.name

    def default_format(self, evaluation, form) -> str:
        return self.name

    def get_attributes(self, definitions):
        return definitions.get_attributes(self.name)

    def get_name(self) -> str:
        return self.name

# Better use type(s) is Symbol
#    def is_symbol(self) -> bool:
#        return True

    def get_sort_key(self, pattern_sort=False):
        if pattern_sort:
            return super(Symbol, self).get_sort_key(True)
        else:
            return [
                1 if self.is_numeric() else 2,
                2,
                Monomial({self.name: 1}),
                0,
                self.name,
                1,
            ]

    def equal2(self, rhs: Any) -> Optional[bool]:
        """Mathics two-argument Equal (==)"""
        if self.sameQ(rhs):
            return True

        # Booleans are treated like constants, but all other symbols
        # are treated None. We could create a Bool class and
        # define equal2 in that, but for just this doesn't
        # seem to be worth it. If other things come up, this may change.
        if self in (SymbolTrue, SymbolFalse) and rhs in (SymbolTrue, SymbolFalse):
            return self == rhs
        return None

    def sameQ(self, rhs: Any) -> bool:
        """Mathics SameQ"""
        return id(self) == id(rhs) or (type(rhs) is Symbol) and self.name == rhs.name

    def replace_vars(self, vars, options={}, in_scoping=True):
        assert all(fully_qualified_symbol_name(v) for v in vars)
        var = vars.get(self.name, None)
        if var is None:
            return self
        else:
            return var

    def has_symbol(self, symbol_name) -> bool:
        return self.name == ensure_context(symbol_name)

    def evaluate(self, evaluation):
        rules = evaluation.definitions.get_ownvalues(self.name)
        for rule in rules:
            result = rule.apply(self, evaluation, fully=True)
            if result is not None and not result.sameQ(self):
                return result.evaluate(evaluation)
        return self

    def is_true(self) -> bool:
        return self == SymbolTrue

    def is_numeric(self, evaluation=None) -> bool:
        return self.name in system_symbols(
            "Pi", "E", "EulerGamma", "GoldenRatio", "MachinePrecision", "Catalan"
        )

    def __hash__(self):
        return hash(("Symbol", self.name))  # to distinguish from String

    def user_hash(self, update) -> None:
        update(b"System`Symbol>" + self.name.encode("utf8"))

    def __getnewargs__(self):
        return (self.name, self.sympy_dummy)


# Some common Symbols. This list is sorted in alpabetic order.
SymbolAborted = Symbol("$Aborted")
SymbolAssociation = Symbol("Association")
SymbolByteArray = Symbol("ByteArray")
SymbolComplexInfinity = Symbol("ComplexInfinity")
SymbolDirectedInfinity = Symbol("DirectedInfinity")
SymbolFailed = Symbol("$Failed")
SymbolFalse = Symbol("False")
SymbolInfinity = Symbol("Infinity")
SymbolList = Symbol("List")
SymbolMachinePrecision = Symbol("MachinePrecision")
SymbolMakeBoxes = Symbol("MakeBoxes")
SymbolN = Symbol("N")
SymbolNull = Symbol("Null")
SymbolRule = Symbol("Rule")
SymbolSequence = Symbol("Sequence")
SymbolTrue = Symbol("True")
SymbolUndefined = Symbol("Undefined")
SymbolLess = Symbol("Less")
SymbolGreater = Symbol("Greater")


@lru_cache(maxsize=1024)
def from_mpmath(value, prec=None):
    "Converts mpf or mpc to Number."
    if isinstance(value, mpmath.mpf):
        if prec is None:
            return MachineReal(float(value))
        else:
            # HACK: use str here to prevent loss of precision
            return PrecisionReal(sympy.Float(str(value), prec))
    elif isinstance(value, mpmath.mpc):
        if value.imag == 0.0:
            return from_mpmath(value.real, prec)
        real = from_mpmath(value.real, prec)
        imag = from_mpmath(value.imag, prec)
        return Complex(real, imag)
    else:
        raise TypeError(type(value))


class Number(Atom):
    def __str__(self) -> str:
        return str(self.value)

    def is_numeric(self, evaluation=None) -> bool:
        return True


def _ExponentFunction(value):
    n = value.get_int_value()
    if -5 <= n <= 5:
        return SymbolNull
    else:
        return value


def _NumberFormat(man, base, exp, options):
    if exp.get_string_value():
        if options["_Form"] in (
            "System`InputForm",
            "System`OutputForm",
            "System`FullForm",
        ):
            return Expression("RowBox", Expression(SymbolList, man, String("*^"), exp))
        else:
            return Expression(
                "RowBox",
                Expression(
                    "List",
                    man,
                    String(options["NumberMultiplier"]),
                    Expression("SuperscriptBox", base, exp),
                ),
            )
    else:
        return man


_number_form_options = {
    "DigitBlock": [0, 0],
    "ExponentFunction": _ExponentFunction,
    "ExponentStep": 1,
    "NumberFormat": _NumberFormat,
    "NumberPadding": ["", "0"],
    "NumberPoint": ".",
    "NumberSigns": ["-", ""],
    "SignPadding": False,
    "NumberMultiplier": "\u00d7",
}


class Integer(Number):
    value: int

    def __new__(cls, value) -> "Integer":
        n = int(value)
        self = super(Integer, cls).__new__(cls)
        self.value = n
        return self

    @lru_cache()
    def __init__(self, value) -> "Integer":
        super().__init__()

    def boxes_to_text(self, **options) -> str:
        return str(self.value)

    def boxes_to_mathml(self, **options) -> str:
        return self.make_boxes("MathMLForm").boxes_to_mathml(**options)

    def boxes_to_tex(self, **options) -> str:
        return str(self.value)

    def make_boxes(self, form) -> "String":
        return String(str(self.value))

    def atom_to_boxes(self, f, evaluation):
        return self.make_boxes(f.get_name())

    def default_format(self, evaluation, form) -> str:
        return str(self.value)

    def to_sympy(self, **kwargs):
        return sympy.Integer(self.value)

    def to_mpmath(self):
        return mpmath.mpf(self.value)

    def to_python(self, *args, **kwargs):
        return self.value

    def round(self, d=None) -> typing.Union["MachineReal", "PrecisionReal"]:
        if d is None:
            return MachineReal(float(self.value))
        else:
            return PrecisionReal(sympy.Float(self.value, d))

    def get_int_value(self) -> int:
        return self.value

    def sameQ(self, other) -> bool:
        """Mathics SameQ"""
        return type(other) is Integer and self.value == other.value

    def evaluate(self, evaluation):
        evaluation.check_stopped()
        return self

    def get_sort_key(self, pattern_sort=False):
        if pattern_sort:
            return super().get_sort_key(True)
        else:
            return [0, 0, self.value, 0, 1]

    def do_copy(self) -> "Integer":
        return Integer(self.value)

    def __hash__(self):
        return hash(("Integer", self.value))

    def user_hash(self, update):
        update(b"System`Integer>" + str(self.value).encode("utf8"))

    def __getnewargs__(self):
        return (self.value,)

    def __neg__(self) -> "Integer":
        return Integer(-self.value)

    @property
    def is_zero(self) -> bool:
        return self.value == 0


Integer0 = Integer(0)
Integer1 = Integer(1)


class Rational(Number):
    @lru_cache()
    def __new__(cls, numerator, denominator=1) -> "Rational":
        self = super().__new__(cls)
        self.value = sympy.Rational(numerator, denominator)
        return self

    def atom_to_boxes(self, f, evaluation):
        return self.format(evaluation, f.get_name())

    def to_sympy(self, **kwargs):
        return self.value

    def to_mpmath(self):
        return mpmath.mpf(self.value)

    def to_python(self, *args, **kwargs) -> float:
        return float(self.value)

    def round(self, d=None) -> typing.Union["MachineReal", "PrecisionReal"]:
        if d is None:
            return MachineReal(float(self.value))
        else:
            return PrecisionReal(self.value.n(d))

    def sameQ(self, other) -> bool:
        """Mathics SameQ"""
        return type(other) is Rational and self.value == other.value

    def numerator(self) -> "Integer":
        return Integer(self.value.as_numer_denom()[0])

    def denominator(self) -> "Integer":
        return Integer(self.value.as_numer_denom()[1])

    def do_format(self, evaluation, form) -> "Expression":
        assert fully_qualified_symbol_name(form)
        if form == "System`FullForm":
            return Expression(
                Expression("HoldForm", Symbol("Rational")),
                self.numerator(),
                self.denominator(),
            ).do_format(evaluation, form)
        else:
            numerator = self.numerator()
            minus = numerator.value < 0
            if minus:
                numerator = Integer(-numerator.value)
            result = Expression("Divide", numerator, self.denominator())
            if minus:
                result = Expression("Minus", result)
            result = Expression("HoldForm", result)
            return result.do_format(evaluation, form)

    def default_format(self, evaluation, form) -> str:
        return "Rational[%s, %s]" % self.value.as_numer_denom()

    def evaluate(self, evaluation) -> "Rational":
        evaluation.check_stopped()
        return self

    def get_sort_key(self, pattern_sort=False):
        if pattern_sort:
            return super().get_sort_key(True)
        else:
            # HACK: otherwise "Bus error" when comparing 1==1.
            return [0, 0, sympy.Float(self.value), 0, 1]

    def do_copy(self) -> "Rational":
        return Rational(self.value)

    def __hash__(self):
        return hash(("Rational", self.value))

    def user_hash(self, update) -> None:
        update(
            b"System`Rational>" + ("%s>%s" % self.value.as_numer_denom()).encode("utf8")
        )

    def __getnewargs__(self):
        return (self.numerator().get_int_value(), self.denominator().get_int_value())

    def __neg__(self) -> "Rational":
        return Rational(
            -self.numerator().get_int_value(), self.denominator().get_int_value()
        )

    @property
    def is_zero(self) -> bool:
        return (
            self.numerator().is_zero
        )  # (implicit) and not (self.denominator().is_zero)


RationalOneHalf = Rational(1, 2)


class Real(Number):
    def __new__(cls, value, p=None) -> "Real":
        if isinstance(value, str):
            value = str(value)
            if p is None:
                digits = ("".join(re.findall("[0-9]+", value))).lstrip("0")
                if digits == "":  # Handle weird Mathematica zero case
                    p = max(prec(len(value.replace("0.", ""))), machine_precision)
                else:
                    p = prec(len(digits.zfill(dps(machine_precision))))
        elif isinstance(value, sympy.Float):
            if p is None:
                p = value._prec + 1
        elif isinstance(value, (Integer, sympy.Number, mpmath.mpf, float, int)):
            if p is not None and p > machine_precision:
                value = str(value)
        else:
            raise TypeError("Unknown number type: %s (type %s)" % (value, type(value)))

        # return either machine precision or arbitrary precision real
        if p is None or p == machine_precision:
            return MachineReal.__new__(MachineReal, value)
        else:
            return PrecisionReal.__new__(PrecisionReal, value)

    def boxes_to_text(self, **options) -> str:
        return self.make_boxes("System`OutputForm").boxes_to_text(**options)

    def boxes_to_mathml(self, **options) -> str:
        return self.make_boxes("System`MathMLForm").boxes_to_mathml(**options)

    def boxes_to_tex(self, **options) -> str:
        return self.make_boxes("System`TeXForm").boxes_to_tex(**options)

    def atom_to_boxes(self, f, evaluation):
        return self.make_boxes(f.get_name())

    def evaluate(self, evaluation) -> "Real":
        evaluation.check_stopped()
        return self

    def get_sort_key(self, pattern_sort=False):
        if pattern_sort:
            return super().get_sort_key(True)
        return [0, 0, self.value, 0, 1]

    def is_nan(self, d=None) -> bool:
        return isinstance(self.value, sympy.core.numbers.NaN)

    def __eq__(self, other) -> bool:
        if isinstance(other, Real):
            # MMA Docs: "Approximate numbers that differ in their last seven
            # binary digits are considered equal"
            _prec = min_prec(self, other)
            with mpmath.workprec(_prec):
                rel_eps = 0.5 ** (_prec - 7)
                return mpmath.almosteq(
                    self.to_mpmath(), other.to_mpmath(), abs_eps=0, rel_eps=rel_eps
                )
        else:
            return self.get_sort_key() == other.get_sort_key()

    def __ne__(self, other) -> bool:
        # Real is a total order
        return not (self == other)

    def __hash__(self):
        # ignore last 7 binary digits when hashing
        _prec = self.get_precision()
        return hash(("Real", self.to_sympy().n(dps(_prec))))

    def user_hash(self, update):
        # ignore last 7 binary digits when hashing
        _prec = self.get_precision()
        update(b"System`Real>" + str(self.to_sympy().n(dps(_prec))).encode("utf8"))

    def get_atom_name(self) -> str:
        return "Real"


class MachineReal(Real):
    """
    Machine precision real number.

    Stored internally as a python float.
    """

    value: float

    def __new__(cls, value) -> "MachineReal":
        self = Number.__new__(cls)
        self.value = float(value)
        if math.isinf(self.value) or math.isnan(self.value):
            raise OverflowError
        return self

    def to_python(self, *args, **kwargs) -> float:
        return self.value

    def to_sympy(self, *args, **kwargs):
        return sympy.Float(self.value)

    def to_mpmath(self):
        return mpmath.mpf(self.value)

    def round(self, d=None) -> "MachineReal":
        return self

    def sameQ(self, other) -> bool:
        """Mathics SameQ"""
        if type(other) is MachineReal:
            return self.value == other.value
        elif type(other) is PrecisionReal:
            return self.to_sympy() == other.value
        return False

    def is_machine_precision(self) -> bool:
        return True

    def get_precision(self) -> int:
        return machine_precision

    def get_float_value(self, permit_complex=False) -> float:
        return self.value

    def make_boxes(self, form):
        from mathics.builtin.inout import number_form

        _number_form_options["_Form"] = form  # passed to _NumberFormat
        if form in ("System`InputForm", "System`FullForm"):
            n = None
        else:
            n = 6
        return number_form(self, n, None, None, _number_form_options)

    def __getnewargs__(self):
        return (self.value,)

    def do_copy(self) -> "MachineReal":
        return MachineReal(self.value)

    def __neg__(self) -> "MachineReal":
        return MachineReal(-self.value)

    @property
    def is_zero(self) -> bool:
        return self.value == 0.0

    @property
    def is_approx_zero(self) -> bool:
        # In WMA, Chop[10.^(-10)] == 0,
        # so, lets take it.
        res = abs(self.value) <= 1e-10
        return res


class PrecisionReal(Real):
    """
    Arbitrary precision real number.

    Stored internally as a sympy.Float.

    Note: Plays nicely with the mpmath.mpf (float) type.
    """

    value: sympy.Float

    def __new__(cls, value) -> "PrecisionReal":
        self = Number.__new__(cls)
        self.value = sympy.Float(value)
        return self

    def to_python(self, *args, **kwargs):
        return float(self.value)

    def to_sympy(self, *args, **kwargs):
        return self.value

    def to_mpmath(self):
        return mpmath.mpf(self.value)

    def round(self, d=None) -> typing.Union["MachineReal", "PrecisionReal"]:
        if d is None:
            return MachineReal(float(self.value))
        else:
            d = min(dps(self.get_precision()), d)
            return PrecisionReal(self.value.n(d))

    def sameQ(self, other) -> bool:
        """Mathics SameQ"""
        if type(other) is PrecisionReal:
            return self.value == other.value
        elif type(other) is MachineReal:
            return self.value == other.to_sympy()
        return False

    def get_precision(self) -> int:
        return self.value._prec + 1

    def make_boxes(self, form):
        from mathics.builtin.inout import number_form

        _number_form_options["_Form"] = form  # passed to _NumberFormat
        return number_form(
            self, dps(self.get_precision()), None, None, _number_form_options
        )

    def __getnewargs__(self):
        return (self.value,)

    def do_copy(self) -> "PrecisionReal":
        return PrecisionReal(self.value)

    def __neg__(self) -> "PrecisionReal":
        return PrecisionReal(-self.value)

    @property
    def is_zero(self) -> bool:
        return self.value == 0.0


class Complex(Number):
    """
    Complex wraps two real-valued Numbers.
    """

    real: Any
    imag: Any

    def __new__(cls, real, imag):
        self = super().__new__(cls)
        if type(real) is Complex or not isinstance(real, Number):
            raise ValueError("Argument 'real' must be a real number.")
        if type(imag) is Complex or not isinstance(imag, Number):
            raise ValueError("Argument 'imag' must be a real number.")

        if imag.sameQ(Integer0):
            return real

        if type(real) is MachineReal and type(imag) is not MachineReal:
            imag = imag.round()
        if type(imag) is MachineReal and type(real) is not MachineReal:
            real = real.round()

        self.real = real
        self.imag = imag
        return self

    def atom_to_boxes(self, f, evaluation):
        return self.format(evaluation, f.get_name())

    def __str__(self) -> str:
        return str(self.to_sympy())

    def to_sympy(self, **kwargs):
        return self.real.to_sympy() + sympy.I * self.imag.to_sympy()

    def to_python(self, *args, **kwargs):
        return complex(
            self.real.to_python(*args, **kwargs), self.imag.to_python(*args, **kwargs)
        )

    def to_mpmath(self):
        return mpmath.mpc(self.real.to_mpmath(), self.imag.to_mpmath())

    def do_format(self, evaluation, form) -> "Expression":
        if form == "System`FullForm":
            return Expression(
                Expression("HoldForm", Symbol("Complex")), self.real, self.imag
            ).do_format(evaluation, form)

        parts: typing.List[Any] = []
        if self.is_machine_precision() or not self.real.is_zero:
            parts.append(self.real)
        if self.imag.sameQ(Integer(1)):
            parts.append(Symbol("I"))
        else:
            parts.append(Expression("Times", self.imag, Symbol("I")))

        if len(parts) == 1:
            result = parts[0]
        else:
            result = Expression("Plus", *parts)

        return Expression("HoldForm", result).do_format(evaluation, form)

    def default_format(self, evaluation, form) -> str:
        return "Complex[%s, %s]" % (
            self.real.default_format(evaluation, form),
            self.imag.default_format(evaluation, form),
        )

    def get_sort_key(self, pattern_sort=False):
        if pattern_sort:
            return super().get_sort_key(True)
        else:
            return [0, 0, self.real.get_sort_key()[2], self.imag.get_sort_key()[2], 1]

    def sameQ(self, other) -> bool:
        """Mathics SameQ"""
        return (
            type(other) is Complex
            and self.real == other.real
            and self.imag == other.imag
        )

    def evaluate(self, evaluation) -> "Complex":
        evaluation.check_stopped()
        return self

    def round(self, d=None) -> "Complex":
        real = self.real.round(d)
        imag = self.imag.round(d)
        return Complex(real, imag)

    def is_machine_precision(self) -> bool:
        if self.real.is_machine_precision() or self.imag.is_machine_precision():
            return True
        return False

    def get_float_value(self, permit_complex=False) -> typing.Optional[complex]:
        if permit_complex:
            real = self.real.get_float_value()
            imag = self.imag.get_float_value()
            if real is not None and imag is not None:
                return complex(real, imag)
        else:
            return None

    def get_precision(self) -> typing.Optional[int]:
        real_prec = self.real.get_precision()
        imag_prec = self.imag.get_precision()
        if imag_prec is None or real_prec is None:
            return None
        return min(real_prec, imag_prec)

    def do_copy(self) -> "Complex":
        return Complex(self.real.do_copy(), self.imag.do_copy())

    def __hash__(self):
        return hash(("Complex", self.real, self.imag))

    def user_hash(self, update) -> None:
        update(b"System`Complex>")
        update(self.real)
        update(self.imag)

    def __eq__(self, other) -> bool:
        if type(other) is Complex:
            return self.real == other.real and self.imag == other.imag
        else:
            return self.get_sort_key() == other.get_sort_key()

    def __getnewargs__(self):
        return (self.real, self.imag)

    def __neg__(self):
        return Complex(-self.real, -self.imag)

    @property
    def is_zero(self) -> bool:
        return self.real.is_zero and self.imag.is_zero

    @property
    def is_approx_zero(self) -> bool:
        real_zero = (
            self.real.is_approx_zero
            if hasattr(self.real, "is_approx_zero")
            else self.real.is_zero
        )
        imag_zero = (
            self.imag.is_approx_zero
            if hasattr(self.imag, "is_approx_zero")
            else self.imag.is_zero
        )
        return real_zero and imag_zero


def encode_mathml(text: str) -> str:
    text = text.replace("&", "&amp;").replace("<", "&lt;").replace(">", "&gt;")
    text = text.replace('"', "&quot;").replace(" ", "&nbsp;")
    text = text.replace("\n", '<mspace linebreak="newline" />')
    return text


TEX_REPLACE = {
    "{": r"\{",
    "}": r"\}",
    "_": r"\_",
    "$": r"\$",
    "%": r"\%",
    "#": r"\#",
    "&": r"\&",
    "\\": r"\backslash{}",
    "^": r"{}^{\wedge}",
    "~": r"\sim{}",
    "|": r"\vert{}",
}
TEX_TEXT_REPLACE = TEX_REPLACE.copy()
TEX_TEXT_REPLACE.update(
    {
        "<": r"$<$",
        ">": r"$>$",
        "~": r"$\sim$",
        "|": r"$\vert$",
        "\\": r"$\backslash$",
        "^": r"${}^{\wedge}$",
    }
)
TEX_REPLACE_RE = re.compile("([" + "".join([re.escape(c) for c in TEX_REPLACE]) + "])")


def encode_tex(text: str, in_text=False) -> str:
    def replace(match):
        c = match.group(1)
        repl = TEX_TEXT_REPLACE if in_text else TEX_REPLACE
        # return TEX_REPLACE[c]
        return repl.get(c, c)

    text = TEX_REPLACE_RE.sub(replace, text)
    text = text.replace("\n", "\\newline\n")
    return text


extra_operators = set(
    (
        ",",
        "(",
        ")",
        "[",
        "]",
        "{",
        "}",
        "\u301a",
        "\u301b",
        "\u00d7",
        "\u2032",
        "\u2032\u2032",
        " ",
        "\u2062",
        "\u222b",
        "\u2146",
    )
)


class String(Atom):
    value: str

    def __new__(cls, value):
        self = super().__new__(cls)
        self.value = str(value)
        return self

    def __str__(self) -> str:
        return '"%s"' % self.value

    def boxes_to_text(self, show_string_characters=False, **options) -> str:
        value = self.value

        if (
            not show_string_characters
            and value.startswith('"')  # nopep8
            and value.endswith('"')
        ):
            value = value[1:-1]

        return value

    def boxes_to_mathml(self, show_string_characters=False, **options) -> str:
        from mathics.core.parser import is_symbol_name
        from mathics.builtin import builtins_by_module

        operators = set()
        for modname, builtins in builtins_by_module.items():
            for builtin in builtins:
                # name = builtin.get_name()
                operator = builtin.get_operator_display()
                if operator is not None:
                    operators.add(operator)

        text = self.value

        def render(format, string):
            encoded_text = encode_mathml(string)
            return format % encoded_text

        if text.startswith('"') and text.endswith('"'):
            if show_string_characters:
                return render("<ms>%s</ms>", text[1:-1])
            else:
                outtext = ""
                for line in text[1:-1].split("\n"):
                    outtext += render("<mtext>%s</mtext>", line)
                return outtext
        elif text and ("0" <= text[0] <= "9" or text[0] == "."):
            return render("<mn>%s</mn>", text)
        else:
            if text in operators or text in extra_operators:
                if text == "\u2146":
                    return render(
                        '<mo form="prefix" lspace="0.2em" rspace="0">%s</mo>', text
                    )
                if text == "\u2062":
                    return render(
                        '<mo form="prefix" lspace="0" rspace="0.2em">%s</mo>', text
                    )
                return render("<mo>%s</mo>", text)
            elif is_symbol_name(text):
                return render("<mi>%s</mi>", text)
            else:
                outtext = ""
                for line in text.split("\n"):
                    outtext += render("<mtext>%s</mtext>", line)
                return outtext

    def boxes_to_tex(self, show_string_characters=False, **options) -> str:
        from mathics.builtin import builtins_by_module

        operators = set()

        for modname, builtins in builtins_by_module.items():
            for builtin in builtins:
                operator = builtin.get_operator_display()
                if operator is not None:
                    operators.add(operator)

        text = self.value

        def render(format, string, in_text=False):
            return format % encode_tex(string, in_text)

        if text.startswith('"') and text.endswith('"'):
            if show_string_characters:
                return render(r'\text{"%s"}', text[1:-1], in_text=True)
            else:
                return render(r"\text{%s}", text[1:-1], in_text=True)
        elif text and text[0] in "0123456789-.":
            return render("%s", text)
        else:
            # FIXME: this should be done in a better way.
            if text == "\u2032":
                return "'"
            elif text == "\u2032\u2032":
                return "''"
            elif text == "\u2062":
                return " "
            elif text == "\u221e":
                return r"\infty "
            elif text == "\u00d7":
                return r"\times "
            elif text in ("(", "[", "{"):
                return render(r"\left%s", text)
            elif text in (")", "]", "}"):
                return render(r"\right%s", text)
            elif text == "\u301a":
                return r"\left[\left["
            elif text == "\u301b":
                return r"\right]\right]"
            elif text == "," or text == ", ":
                return text
            elif text == "\u222b":
                return r"\int"
            # Tolerate WL or Unicode DifferentialD
            elif text in ("\u2146", "\U0001D451"):
                return r"\, d"
            elif text == "\u2211":
                return r"\sum"
            elif text == "\u220f":
                return r"\prod"
            elif len(text) > 1:
                return render(r"\text{%s}", text, in_text=True)
            else:
                return render("%s", text)

    def atom_to_boxes(self, f, evaluation):
        inner = str(self.value)

        if f.get_name() in system_symbols("InputForm", "FullForm"):
            inner = inner.replace("\\", "\\\\")

        return String('"' + inner + '"')

    def do_copy(self) -> "String":
        return String(self.value)

    def default_format(self, evaluation, form) -> str:
        value = self.value.replace("\\", "\\\\").replace('"', '\\"')
        return '"%s"' % value

    def get_sort_key(self, pattern_sort=False):
        if pattern_sort:
            return super().get_sort_key(True)
        else:
            return [0, 1, self.value, 0, 1]

    def sameQ(self, other) -> bool:
        """Mathics SameQ"""
        return type(other) is String and self.value == other.value

    def get_string_value(self) -> str:
        return self.value

    def to_sympy(self, **kwargs):
        return None

    def to_python(self, *args, **kwargs) -> str:
        if kwargs.get("string_quotes", True):
            return '"%s"' % self.value  # add quotes to distinguish from Symbols
        else:
            return self.value

    def __hash__(self):
        return hash(("String", self.value))

    def user_hash(self, update):
        # hashing a String is the one case where the user gets the untampered
        # hash value of the string's text. this corresponds to MMA behavior.
        update(self.value.encode("utf8"))

    def __getnewargs__(self):
        return (self.value,)


class ByteArrayAtom(Atom):
    value: str

    def __new__(cls, value):
        self = super().__new__(cls)
        if type(value) in (bytes, bytearray):
            self.value = value
        elif type(value) is list:
            self.value = bytearray(list)
        elif type(value) is str:
            self.value = base64.b64decode(value)
        else:
            raise Exception("value does not belongs to a valid type")
        return self

    def __str__(self) -> str:
        return base64.b64encode(self.value).decode("utf8")

    def boxes_to_text(self, **options) -> str:
        return '"' + self.__str__() + '"'

    def boxes_to_mathml(self, **options) -> str:
        return encode_mathml(String('"' + self.__str__() + '"'))

    def boxes_to_tex(self, **options) -> str:
        return encode_tex(String('"' + self.__str__() + '"'))

    def atom_to_boxes(self, f, evaluation):
        res = String('""' + self.__str__() + '""')
        return res

    def do_copy(self) -> "ByteArrayAtom":
        return ByteArrayAtom(self.value)

    def default_format(self, evaluation, form) -> str:
        value = self.value
        return '"' + value.__str__() + '"'

    def get_sort_key(self, pattern_sort=False):
        if pattern_sort:
            return super().get_sort_key(True)
        else:
            return [0, 1, self.value, 0, 1]

    def sameQ(self, other) -> bool:
        """Mathics SameQ"""
        # FIX: check
        if type(other) is ByteArrayAtom:
            return self.value == other.value
        return False

    def get_string_value(self) -> str:
        try:
            return self.value.decode("utf-8")
        except:
            return None

    def to_sympy(self, **kwargs):
        return None

    def to_python(self, *args, **kwargs) -> str:
        return self.value

    def __hash__(self):
        return hash(("ByteArrayAtom", self.value))

    def user_hash(self, update):
        # hashing a String is the one case where the user gets the untampered
        # hash value of the string's text. this corresponds to MMA behavior.
        update(self.value)

    def __getnewargs__(self):
        return (self.value,)


class StringFromPython(String):
    def __new__(cls, value):
        self = super().__new__(cls, value)
        if isinstance(value, sympy.NumberSymbol):
            self.value = "sympy." + str(value)

        # Note that the test is done with math.inf first.
        # This is to use float's ==, which may not strictly be necessary.
        if math.inf == value:
            self.value = "math.inf"
        return self
=======
def _create_expression(self, head, *leaves):
    return Expression(head, *leaves)


BaseExpression.create_expression = _create_expression
>>>>>>> b51b1154


def get_default_value(name, evaluation, k=None, n=None):
    pos = []
    if k is not None:
        pos.append(k)
    if n is not None:
        pos.append(n)
    for pos_len in reversed(list(range(len(pos) + 1))):
        # Try patterns from specific to general
        defaultexpr = Expression(
            "Default", Symbol(name), *[Integer(index) for index in pos[:pos_len]]
        )
        result = evaluation.definitions.get_value(
            name, "System`DefaultValues", defaultexpr, evaluation
        )
        if result is not None:
            if result.sameQ(defaultexpr):
                result = result.evaluate(evaluation)
            return result
    return None


def print_parenthesizes(
    precedence, outer_precedence=None, parenthesize_when_equal=False
) -> bool:
    return outer_precedence is not None and (
        outer_precedence > precedence
        or (outer_precedence == precedence and parenthesize_when_equal)
    )


def _is_neutral_symbol(symbol_name, cache, evaluation):
    # a symbol is neutral if it does not invoke any rules, but is sure to make its Expression stay
    # the way it is (e.g. List[1, 2, 3] will always stay List[1, 2, 3], so long as nobody defines
    # a rule on this).

    if cache:
        r = cache.get(symbol_name)
        if r is not None:
            return r

    definitions = evaluation.definitions

    definition = definitions.get_definition(symbol_name, only_if_exists=True)
    if definition is None:
        r = True
    else:
        r = all(
            len(definition.get_values_list(x)) == 0
            for x in ("up", "sub", "down", "own")
        )

    if cache:
        cache[symbol_name] = r

    return r


def _is_neutral_head(head, cache, evaluation):
    if type(head) is not Symbol:
        return False

    return _is_neutral_symbol(head.get_name(), cache, evaluation)


# Structure helps implementations make the ExpressionCache not invalidate across simple commands
# such as Take[], Most[], etc. without this, constant reevaluation of lists happens, which results
# in quadratic runtimes for command like Fold[#1+#2&, Range[x]].

# A good performance test case for Structure: x = Range[50000]; First[Timing[Partition[x, 15, 1]]]


class Structure(object):
    def __call__(self, leaves):
        # create an Expression with the given list "leaves" as leaves.
        # NOTE: the caller guarantees that "leaves" only contains items that are from "origins".
        raise NotImplementedError

    def filter(self, expr, cond):
        # create an Expression with a subset of "expr".leaves (picked out by the filter "cond").
        # NOTE: the caller guarantees that "expr" is from "origins".
        raise NotImplementedError

    def slice(self, expr, py_slice):
        # create an Expression, using the given slice of "expr".leaves as leaves.
        # NOTE: the caller guarantees that "expr" is from "origins".
        raise NotImplementedError


# UnlinkedStructure produces Expressions that are not linked to "origins" in terms of cache.
# This produces the same thing as doing Expression(head, *leaves).


class UnlinkedStructure(Structure):
    def __init__(self, head):
        self._head = head
        self._cache = None

    def __call__(self, leaves):
        expr = Expression(self._head)
        expr._leaves = tuple(leaves)
        return expr

    def filter(self, expr, cond):
        return self([leaf for leaf in expr._leaves if cond(leaf)])

    def slice(self, expr, py_slice):
        leaves = expr._leaves
        lower, upper, step = py_slice.indices(len(leaves))
        if step != 1:
            raise ValueError("Structure.slice only supports slice steps of 1")
        return self(leaves[lower:upper])


# LinkedStructure produces Expressions that are linked to "origins" in terms of cache. This
# carries over information from the cache of the originating Expressions into the Expressions
# that are newly created.


class LinkedStructure(Structure):
    def __init__(self, head, cache):
        self._head = head
        self._cache = cache

    def __call__(self, leaves):
        expr = Expression(self._head)
        expr._leaves = tuple(leaves)
        expr._cache = self._cache.reordered()
        return expr

    def filter(self, expr, cond):
        return self([leaf for leaf in expr._leaves if cond(leaf)])

    def slice(self, expr, py_slice):
        leaves = expr._leaves
        lower, upper, step = py_slice.indices(len(leaves))
        if step != 1:
            raise ValueError("Structure.slice only supports slice steps of 1")

        new = Expression(self._head)
        new._leaves = tuple(leaves[lower:upper])
        if expr._cache:
            new._cache = expr._cache.sliced(lower, upper)

        return new


def structure(head, origins, evaluation, structure_cache=None):
    # creates a Structure for building Expressions with head "head" and leaves
    # originating (exlusively) from "origins" (leaves are passed into the functions
    # of Structure further down).

    # "origins" may either be an Expression (i.e. all leaves must originate from that
    # expression), a Structure (all leaves passed in this "self" Structure must be
    # manufactured using that Structure), or a list of Expressions (i.e. all leaves
    # must originate from one of the listed Expressions).

    if isinstance(head, (str,)):
        head = Symbol(head)

    if type(origins) is (Expression) or isinstance(origins, Structure):
        cache = origins._cache
        if cache is not None and not _is_neutral_head(
            head, structure_cache, evaluation
        ):
            cache = None
    elif isinstance(origins, (list, tuple)):
        if _is_neutral_head(head, structure_cache, evaluation):
            cache = ExpressionCache.union(origins, evaluation)
        else:
            cache = None
    else:
        raise ValueError("expected Expression, Structure, tuple or list as orig param")

    if cache is None:
        return UnlinkedStructure(head)
    else:
        return LinkedStructure(head, cache)


def atom_list_constructor(evaluation, head, *atom_names):
    # if we encounter an Expression that consists wholly of atoms and those atoms (and the
    # expression's head) have no rules associated with them, we can speed up evaluation.

    # note that you may use a constructor constructed via atom_list_constructor() only as
    # long as the evaluation's Definitions are guaranteed to not change.

    if not _is_neutral_head(head, None, evaluation) or any(
        not atom for atom in atom_names
    ):
        optimize = False
    else:
        full_atom_names = [ensure_context(atom) for atom in atom_names]

        if not all(
            _is_neutral_symbol(atom, None, evaluation) for atom in full_atom_names
        ):
            optimize = False
        else:
            optimize = True

    if optimize:

        def construct(leaves):
            expr = Expression(head)
            expr._leaves = list(leaves)
            sym = set(chain([head.get_name()], full_atom_names))
            expr._cache = ExpressionCache(evaluation.definitions.now, sym, None)
            return expr

    else:

        def construct(leaves):
            expr = Expression(head)
            expr._leaves = list(leaves)
            return expr

    return construct


def string_list(head, leaves, evaluation):
    return atom_list_constructor(evaluation, head, "String")(leaves)<|MERGE_RESOLUTION|>--- conflicted
+++ resolved
@@ -182,467 +182,6 @@
         )
 
 
-<<<<<<< HEAD
-class BaseExpression(KeyComparable):
-    options: Any
-    pattern_sequence: bool
-    unformatted: Any
-    last_evaluated: Any
-
-    def __new__(cls, *args, **kwargs):
-        self = object.__new__(cls)
-        self.options = None
-        self.pattern_sequence = False
-        self.unformatted = self
-        self._cache = None
-        return self
-
-    def clear_cache(self):
-        self._cache = None
-
-    def equal2(self, rhs: Any) -> Optional[bool]:
-        """Mathics two-argument Equal (==)
-        returns True if self and rhs are identical.
-        """
-        if self.sameQ(rhs):
-            return True
-
-        # If the types are the same then we'll use the classes definition of == (or __eq__).
-        # Superclasses which need to specialized this behavior should redefine equal2()
-        #
-        # I would use `is` instead `==` here, to compare classes.
-        if type(self) is type(rhs):
-            return self == rhs
-        return None
-
-    def has_changed(self, definitions):
-        return True
-
-    def sequences(self):
-        return None
-
-    def flatten_sequence(self, evaluation) -> "BaseExpression":
-        return self
-
-    def flatten_pattern_sequence(self, evaluation) -> "BaseExpression":
-        return self
-
-    def get_attributes(self, definitions):
-        return set()
-
-    def evaluate_next(self, evaluation):
-        return self.evaluate(evaluation), False
-
-    def evaluate(self, evaluation) -> "BaseExpression":
-        evaluation.check_stopped()
-        return self
-
-    def get_atoms(self, include_heads=True):
-        return []
-
-    def get_name(self):
-        "Returns symbol's name if Symbol instance"
-
-        return ""
-
-# Better use type(s) is Symbol
-#    def is_symbol(self) -> bool:
-#        return False
-
-    def is_machine_precision(self) -> bool:
-        return False
-
-    def get_lookup_name(self):
-        "Returns symbol name of leftmost head"
-
-        return self.get_name()
-
-    def get_head(self):
-        return None
-
-    def get_head_name(self):
-        return self.get_head().get_name()
-
-    def get_leaves(self):
-        return []
-
-    def get_int_value(self):
-        return None
-
-    def get_float_value(self, permit_complex=False):
-        return None
-
-    def get_string_value(self):
-        return None
-
-    def is_atom(self) -> bool:
-        return False
-
-    def is_true(self) -> bool:
-        return False
-
-    def is_numeric(self, evaluation=None) -> bool:
-        # used by NumericQ and expression ordering
-        return False
-
-    def has_form(self, heads, *leaf_counts):
-        return False
-
-    def flatten(self, head, pattern_only=False, callback=None) -> "BaseExpression":
-        return self
-
-    def __hash__(self):
-        """
-        To allow usage of expression as dictionary keys,
-        as in Expression.get_pre_choices
-        """
-        raise NotImplementedError
-
-    def user_hash(self, update) -> None:
-        # whereas __hash__ is for internal Mathics purposes like using Expressions as dictionary keys and fast
-        # comparison of elements, user_hash is called for Hash[]. user_hash should strive to give stable results
-        # across versions, whereas __hash__ must not. user_hash should try to hash all the data available, whereas
-        # __hash__ might only hash a sample of the data available.
-        raise NotImplementedError
-
-    def sameQ(self, rhs) -> bool:
-        """Mathics SameQ"""
-        return id(self) == id(rhs)
-
-    def get_sequence(self):
-        if self.get_head().get_name() == "System`Sequence":
-            return self.leaves
-        else:
-            return [self]
-
-    def evaluate_leaves(self, evaluation) -> "BaseExpression":
-        return self
-
-    def apply_rules(
-        self, rules, evaluation, level=0, options=None
-    ) -> typing.Tuple["BaseExpression", bool]:
-        if options:
-            l1, l2 = options["levelspec"]
-            if level < l1:
-                return self, False
-            elif l2 is not None and level > l2:
-                return self, False
-
-        for rule in rules:
-            result = rule.apply(self, evaluation, fully=False)
-            if result is not None:
-                return result, True
-        return self, False
-
-    def do_format(self, evaluation, form):
-        """
-        Applies formats associated to the expression and removes
-        superfluous enclosing formats.
-        """
-        formats = system_symbols(
-            "InputForm",
-            "OutputForm",
-            "StandardForm",
-            "FullForm",
-            "TraditionalForm",
-            "TeXForm",
-            "MathMLForm",
-        )
-
-        evaluation.inc_recursion_depth()
-        try:
-            expr = self
-            head = self.get_head_name()
-            leaves = self.get_leaves()
-            include_form = False
-            # If the expression is enclosed by a Format
-            # takes the form from the expression and
-            # removes the format from the expression.
-            if head in formats and len(leaves) == 1:
-                expr = leaves[0]
-                if not (form == "System`OutputForm" and head == "System`StandardForm"):
-                    form = head
-                    include_form = True
-            unformatted = expr
-            # If form is Fullform, return it without changes
-            if form == "System`FullForm":
-                if include_form:
-                    expr = Expression(form, expr)
-                    expr.unformatted = unformatted
-                return expr
-
-            # Repeated and RepeatedNull confuse the formatter,
-            # so we need to hardlink their format rules:
-            if head == "System`Repeated":
-                if len(leaves) == 1:
-                    return Expression(
-                        "System`HoldForm",
-                        Expression(
-                            "System`Postfix",
-                            Expression("System`List", leaves[0]),
-                            "..",
-                            170,
-                        ),
-                    )
-                else:
-                    return Expression("System`HoldForm", expr)
-            elif head == "System`RepeatedNull":
-                if len(leaves) == 1:
-                    return Expression(
-                        "System`HoldForm",
-                        Expression(
-                            "System`Postfix",
-                            Expression("System`List", leaves[0]),
-                            "...",
-                            170,
-                        ),
-                    )
-                else:
-                    return Expression("System`HoldForm", expr)
-
-            # If expr is not an atom, looks for formats in its definition
-            # and apply them.
-            def format_expr(expr):
-                if not (expr.is_atom()) and not (expr.head.is_atom()):
-                    # expr is of the form f[...][...]
-                    return None
-                name = expr.get_lookup_name()
-                formats = evaluation.definitions.get_formats(name, form)
-                for rule in formats:
-                    result = rule.apply(expr, evaluation)
-                    if result is not None and result != expr:
-                        return result.evaluate(evaluation)
-                return None
-
-            formatted = format_expr(expr)
-            if formatted is not None:
-                result = formatted.do_format(evaluation, form)
-                if include_form:
-                    result = Expression(form, result)
-                result.unformatted = unformatted
-                return result
-
-            # If the expression is still enclosed by a Format,
-            # iterate.
-            # If the expression is not atomic or of certain
-            # specific cases, iterate over the leaves.
-            head = expr.get_head_name()
-            if head in formats:
-                expr = expr.do_format(evaluation, form)
-            elif (
-                head != "System`NumberForm"
-                and not expr.is_atom()
-                and head != "System`Graphics"
-                and head != "System`Graphics3D"
-            ):
-                # print("Not inside graphics or numberform, and not is atom")
-                new_leaves = [leaf.do_format(evaluation, form) for leaf in expr.leaves]
-                expr = Expression(expr.head.do_format(evaluation, form), *new_leaves)
-
-            if include_form:
-                expr = Expression(form, expr)
-            expr.unformatted = unformatted
-            return expr
-        finally:
-            evaluation.dec_recursion_depth()
-
-    def format(
-        self, evaluation, form, **kwargs
-    ) -> typing.Union["Expression", "Symbol"]:
-        """
-        Applies formats associated to the expression, and then calls Makeboxes
-        """
-        expr = self.do_format(evaluation, form)
-        result = Expression("MakeBoxes", expr, Symbol(form)).evaluate(evaluation)
-        return result
-
-    def is_free(self, form, evaluation) -> bool:
-        from mathics.builtin.patterns import item_is_free
-
-        return item_is_free(self, form, evaluation)
-
-    def is_inexact(self) -> bool:
-        return self.get_precision() is not None
-
-    def get_precision(self):
-        return None
-
-    def get_option_values(self, evaluation, allow_symbols=False, stop_on_error=True):
-        options = self
-        if options.has_form("List", None):
-            options = options.flatten(SymbolList)
-            values = options.leaves
-        else:
-            values = [options]
-        option_values = {}
-        for option in values:
-            symbol_name = option.get_name()
-            if allow_symbols and symbol_name:
-                options = evaluation.definitions.get_options(symbol_name)
-                option_values.update(options)
-            else:
-                if not option.has_form(("Rule", "RuleDelayed"), 2):
-                    if stop_on_error:
-                        return None
-                    else:
-                        continue
-                name = option.leaves[0].get_name()
-                if not name and type(option.leaves[0]) is String:
-                    name = ensure_context(option.leaves[0].get_string_value())
-                if not name:
-                    if stop_on_error:
-                        return None
-                    else:
-                        continue
-                option_values[name] = option.leaves[1]
-        return option_values
-
-    def get_rules_list(self):
-        from mathics.core.rules import Rule
-
-        list_expr = self.flatten(SymbolList)
-        list = []
-        if list_expr.has_form("List", None):
-            list.extend(list_expr.leaves)
-        else:
-            list.append(list_expr)
-        rules = []
-        for item in list:
-            if not item.has_form(("Rule", "RuleDelayed"), 2):
-                return None
-            rule = Rule(item.leaves[0], item.leaves[1])
-            rules.append(rule)
-        return rules
-
-    def to_sympy(self, **kwargs):
-        raise NotImplementedError
-
-    def to_mpmath(self):
-        return None
-
-    def round_to_float(self, evaluation=None, permit_complex=False):
-        """
-        Try to round to python float. Return None if not possible.
-        """
-        if evaluation is None:
-            value = self
-        elif isinstance(evaluation, sympy.core.numbers.NaN):
-            return None
-        else:
-            value = Expression(SymbolN, self).evaluate(evaluation)
-        if isinstance(value, Number):
-            value = value.round()
-            return value.get_float_value(permit_complex=permit_complex)
-
-    def __abs__(self) -> "Expression":
-        return Expression("Abs", self)
-
-    def __pos__(self):
-        return self
-
-    def __neg__(self):
-        return Expression("Times", self, -1)
-
-    def __add__(self, other) -> "Expression":
-        return Expression("Plus", self, other)
-
-    def __sub__(self, other) -> "Expression":
-        return Expression("Plus", self, Expression("Times", other, -1))
-
-    def __mul__(self, other) -> "Expression":
-        return Expression("Times", self, other)
-
-    def __truediv__(self, other) -> "Expression":
-        return Expression("Divide", self, other)
-
-    def __floordiv__(self, other) -> "Expression":
-        return Expression("Floor", Expression("Divide", self, other))
-
-    def __pow__(self, other) -> "Expression":
-        return Expression("Power", self, other)
-
-
-class Monomial(object):
-    """
-    An object to sort monomials, used in Expression.get_sort_key and
-    Symbol.get_sort_key.
-    """
-
-    def __init__(self, exps_dict):
-        self.exps = exps_dict
-
-    def __lt__(self, other) -> bool:
-        return self.__cmp(other) < 0
-
-    def __gt__(self, other) -> bool:
-        return self.__cmp(other) > 0
-
-    def __le__(self, other) -> bool:
-        return self.__cmp(other) <= 0
-
-    def __ge__(self, other) -> bool:
-        return self.__cmp(other) >= 0
-
-    def __eq__(self, other) -> bool:
-        return self.__cmp(other) == 0
-
-    def __ne__(self, other) -> bool:
-        return self.__cmp(other) != 0
-
-    def __cmp(self, other) -> int:
-        self_exps = self.exps.copy()
-        other_exps = other.exps.copy()
-        for var in self.exps:
-            if var in other.exps:
-                dec = min(self_exps[var], other_exps[var])
-                self_exps[var] -= dec
-                if not self_exps[var]:
-                    del self_exps[var]
-                other_exps[var] -= dec
-                if not other_exps[var]:
-                    del other_exps[var]
-        self_exps = sorted((var, exp) for var, exp in self_exps.items())
-        other_exps = sorted((var, exp) for var, exp in other_exps.items())
-
-        index = 0
-        self_len = len(self_exps)
-        other_len = len(other_exps)
-        while True:
-            if index >= self_len and index >= other_len:
-                return 0
-            if index >= self_len:
-                return -1  # self < other
-            if index >= other_len:
-                return 1  # self > other
-            self_var, self_exp = self_exps[index]
-            other_var, other_exp = other_exps[index]
-            if self_var < other_var:
-                return -1
-            if self_var > other_var:
-                return 1
-            if self_exp != other_exp:
-                if index + 1 == self_len or index + 1 == other_len:
-                    # smaller exponents first
-                    if self_exp < other_exp:
-                        return -1
-                    elif self_exp == other_exp:
-                        return 0
-                    else:
-                        return 1
-                else:
-                    # bigger exponents first
-                    if self_exp < other_exp:
-                        return 1
-                    elif self_exp == other_exp:
-                        return 0
-                    else:
-                        return -1
-            index += 1
-        return 0
-
-
-=======
->>>>>>> b51b1154
 class Expression(BaseExpression):
     head: "Symbol"
     leaves: typing.List[Any]
@@ -1840,1204 +1379,11 @@
         return (self._head, self._leaves)
 
 
-<<<<<<< HEAD
-class Atom(BaseExpression):
-    def is_atom(self) -> bool:
-        return True
-
-    def equal2(self, rhs: Any) -> Optional[bool]:
-        """Mathics two-argument Equal (==)
-        returns True if self and rhs are identical.
-        """
-        if self.sameQ(rhs):
-            return True
-        if type(rhs) in (Expression, Symbol):
-            return None
-        return self == rhs
-
-    def has_form(self, heads, *leaf_counts) -> bool:
-        if leaf_counts:
-            return False
-        name = self.get_atom_name()
-        if isinstance(heads, tuple):
-            return name in heads
-        else:
-            return heads == name
-
-    def has_symbol(self, symbol_name) -> bool:
-        return False
-
-    def get_head(self) -> "Symbol":
-        return Symbol(self.get_atom_name())
-
-    def get_atom_name(self) -> str:
-        return self.__class__.__name__
-
-    def __repr__(self) -> str:
-        return "<%s: %s>" % (self.get_atom_name(), self)
-
-    def replace_vars(self, vars, options=None, in_scoping=True) -> "Atom":
-        return self
-
-    def replace_slots(self, slots, evaluation) -> "Atom":
-        return self
-
-    def numerify(self, evaluation) -> "Atom":
-        return self
-
-    def copy(self, reevaluate=False) -> "Atom":
-        result = self.do_copy()
-        result.original = self
-        return result
-
-    def set_positions(self, position=None) -> None:
-        self.position = position
-
-    def get_sort_key(self, pattern_sort=False):
-        if pattern_sort:
-            return [0, 0, 1, 1, 0, 0, 0, 1]
-        else:
-            raise NotImplementedError
-
-    def get_atoms(self, include_heads=True) -> typing.List["Atom"]:
-        return [self]
-
-    def atom_to_boxes(self, f, evaluation):
-        raise NotImplementedError
-
-
-class Symbol(Atom):
-    name: str
-    sympy_dummy: Any
-    defined_symbols = {}
-
-    def __new__(cls, name, sympy_dummy=None):
-        name = ensure_context(name)
-        self = cls.defined_symbols.get(name, None)
-        if self is None:
-            self = super(Symbol, cls).__new__(cls)
-            self.name = name
-            self.sympy_dummy = sympy_dummy
-            cls.defined_symbols[name] = self
-        return self
-
-    def __str__(self) -> str:
-        return self.name
-
-    def do_copy(self) -> "Symbol":
-        return Symbol(self.name)
-
-    def boxes_to_text(self, **options) -> str:
-        return str(self.name)
-
-    def atom_to_boxes(self, f, evaluation) -> "String":
-        return String(evaluation.definitions.shorten_name(self.name))
-
-    def to_sympy(self, **kwargs):
-        from mathics.builtin import mathics_to_sympy
-
-        if self.sympy_dummy is not None:
-            return self.sympy_dummy
-
-        builtin = mathics_to_sympy.get(self.name)
-        if (
-            builtin is None
-            or not builtin.sympy_name
-            or not builtin.is_constant()  # nopep8
-        ):
-            return sympy.Symbol(sympy_symbol_prefix + self.name)
-        return builtin.to_sympy(self, **kwargs)
-
-    def to_python(self, *args, **kwargs):
-        if self == SymbolTrue:
-            return True
-        if self == SymbolFalse:
-            return False
-        if self == SymbolNull:
-            return None
-        n_evaluation = kwargs.get("n_evaluation")
-        if n_evaluation is not None:
-            value = Expression(SymbolN, self).evaluate(n_evaluation)
-            return value.to_python()
-
-        if kwargs.get("python_form", False):
-            return self.to_sympy(**kwargs)
-        else:
-            return self.name
-
-    def default_format(self, evaluation, form) -> str:
-        return self.name
-
-    def get_attributes(self, definitions):
-        return definitions.get_attributes(self.name)
-
-    def get_name(self) -> str:
-        return self.name
-
-# Better use type(s) is Symbol
-#    def is_symbol(self) -> bool:
-#        return True
-
-    def get_sort_key(self, pattern_sort=False):
-        if pattern_sort:
-            return super(Symbol, self).get_sort_key(True)
-        else:
-            return [
-                1 if self.is_numeric() else 2,
-                2,
-                Monomial({self.name: 1}),
-                0,
-                self.name,
-                1,
-            ]
-
-    def equal2(self, rhs: Any) -> Optional[bool]:
-        """Mathics two-argument Equal (==)"""
-        if self.sameQ(rhs):
-            return True
-
-        # Booleans are treated like constants, but all other symbols
-        # are treated None. We could create a Bool class and
-        # define equal2 in that, but for just this doesn't
-        # seem to be worth it. If other things come up, this may change.
-        if self in (SymbolTrue, SymbolFalse) and rhs in (SymbolTrue, SymbolFalse):
-            return self == rhs
-        return None
-
-    def sameQ(self, rhs: Any) -> bool:
-        """Mathics SameQ"""
-        return id(self) == id(rhs) or (type(rhs) is Symbol) and self.name == rhs.name
-
-    def replace_vars(self, vars, options={}, in_scoping=True):
-        assert all(fully_qualified_symbol_name(v) for v in vars)
-        var = vars.get(self.name, None)
-        if var is None:
-            return self
-        else:
-            return var
-
-    def has_symbol(self, symbol_name) -> bool:
-        return self.name == ensure_context(symbol_name)
-
-    def evaluate(self, evaluation):
-        rules = evaluation.definitions.get_ownvalues(self.name)
-        for rule in rules:
-            result = rule.apply(self, evaluation, fully=True)
-            if result is not None and not result.sameQ(self):
-                return result.evaluate(evaluation)
-        return self
-
-    def is_true(self) -> bool:
-        return self == SymbolTrue
-
-    def is_numeric(self, evaluation=None) -> bool:
-        return self.name in system_symbols(
-            "Pi", "E", "EulerGamma", "GoldenRatio", "MachinePrecision", "Catalan"
-        )
-
-    def __hash__(self):
-        return hash(("Symbol", self.name))  # to distinguish from String
-
-    def user_hash(self, update) -> None:
-        update(b"System`Symbol>" + self.name.encode("utf8"))
-
-    def __getnewargs__(self):
-        return (self.name, self.sympy_dummy)
-
-
-# Some common Symbols. This list is sorted in alpabetic order.
-SymbolAborted = Symbol("$Aborted")
-SymbolAssociation = Symbol("Association")
-SymbolByteArray = Symbol("ByteArray")
-SymbolComplexInfinity = Symbol("ComplexInfinity")
-SymbolDirectedInfinity = Symbol("DirectedInfinity")
-SymbolFailed = Symbol("$Failed")
-SymbolFalse = Symbol("False")
-SymbolInfinity = Symbol("Infinity")
-SymbolList = Symbol("List")
-SymbolMachinePrecision = Symbol("MachinePrecision")
-SymbolMakeBoxes = Symbol("MakeBoxes")
-SymbolN = Symbol("N")
-SymbolNull = Symbol("Null")
-SymbolRule = Symbol("Rule")
-SymbolSequence = Symbol("Sequence")
-SymbolTrue = Symbol("True")
-SymbolUndefined = Symbol("Undefined")
-SymbolLess = Symbol("Less")
-SymbolGreater = Symbol("Greater")
-
-
-@lru_cache(maxsize=1024)
-def from_mpmath(value, prec=None):
-    "Converts mpf or mpc to Number."
-    if isinstance(value, mpmath.mpf):
-        if prec is None:
-            return MachineReal(float(value))
-        else:
-            # HACK: use str here to prevent loss of precision
-            return PrecisionReal(sympy.Float(str(value), prec))
-    elif isinstance(value, mpmath.mpc):
-        if value.imag == 0.0:
-            return from_mpmath(value.real, prec)
-        real = from_mpmath(value.real, prec)
-        imag = from_mpmath(value.imag, prec)
-        return Complex(real, imag)
-    else:
-        raise TypeError(type(value))
-
-
-class Number(Atom):
-    def __str__(self) -> str:
-        return str(self.value)
-
-    def is_numeric(self, evaluation=None) -> bool:
-        return True
-
-
-def _ExponentFunction(value):
-    n = value.get_int_value()
-    if -5 <= n <= 5:
-        return SymbolNull
-    else:
-        return value
-
-
-def _NumberFormat(man, base, exp, options):
-    if exp.get_string_value():
-        if options["_Form"] in (
-            "System`InputForm",
-            "System`OutputForm",
-            "System`FullForm",
-        ):
-            return Expression("RowBox", Expression(SymbolList, man, String("*^"), exp))
-        else:
-            return Expression(
-                "RowBox",
-                Expression(
-                    "List",
-                    man,
-                    String(options["NumberMultiplier"]),
-                    Expression("SuperscriptBox", base, exp),
-                ),
-            )
-    else:
-        return man
-
-
-_number_form_options = {
-    "DigitBlock": [0, 0],
-    "ExponentFunction": _ExponentFunction,
-    "ExponentStep": 1,
-    "NumberFormat": _NumberFormat,
-    "NumberPadding": ["", "0"],
-    "NumberPoint": ".",
-    "NumberSigns": ["-", ""],
-    "SignPadding": False,
-    "NumberMultiplier": "\u00d7",
-}
-
-
-class Integer(Number):
-    value: int
-
-    def __new__(cls, value) -> "Integer":
-        n = int(value)
-        self = super(Integer, cls).__new__(cls)
-        self.value = n
-        return self
-
-    @lru_cache()
-    def __init__(self, value) -> "Integer":
-        super().__init__()
-
-    def boxes_to_text(self, **options) -> str:
-        return str(self.value)
-
-    def boxes_to_mathml(self, **options) -> str:
-        return self.make_boxes("MathMLForm").boxes_to_mathml(**options)
-
-    def boxes_to_tex(self, **options) -> str:
-        return str(self.value)
-
-    def make_boxes(self, form) -> "String":
-        return String(str(self.value))
-
-    def atom_to_boxes(self, f, evaluation):
-        return self.make_boxes(f.get_name())
-
-    def default_format(self, evaluation, form) -> str:
-        return str(self.value)
-
-    def to_sympy(self, **kwargs):
-        return sympy.Integer(self.value)
-
-    def to_mpmath(self):
-        return mpmath.mpf(self.value)
-
-    def to_python(self, *args, **kwargs):
-        return self.value
-
-    def round(self, d=None) -> typing.Union["MachineReal", "PrecisionReal"]:
-        if d is None:
-            return MachineReal(float(self.value))
-        else:
-            return PrecisionReal(sympy.Float(self.value, d))
-
-    def get_int_value(self) -> int:
-        return self.value
-
-    def sameQ(self, other) -> bool:
-        """Mathics SameQ"""
-        return type(other) is Integer and self.value == other.value
-
-    def evaluate(self, evaluation):
-        evaluation.check_stopped()
-        return self
-
-    def get_sort_key(self, pattern_sort=False):
-        if pattern_sort:
-            return super().get_sort_key(True)
-        else:
-            return [0, 0, self.value, 0, 1]
-
-    def do_copy(self) -> "Integer":
-        return Integer(self.value)
-
-    def __hash__(self):
-        return hash(("Integer", self.value))
-
-    def user_hash(self, update):
-        update(b"System`Integer>" + str(self.value).encode("utf8"))
-
-    def __getnewargs__(self):
-        return (self.value,)
-
-    def __neg__(self) -> "Integer":
-        return Integer(-self.value)
-
-    @property
-    def is_zero(self) -> bool:
-        return self.value == 0
-
-
-Integer0 = Integer(0)
-Integer1 = Integer(1)
-
-
-class Rational(Number):
-    @lru_cache()
-    def __new__(cls, numerator, denominator=1) -> "Rational":
-        self = super().__new__(cls)
-        self.value = sympy.Rational(numerator, denominator)
-        return self
-
-    def atom_to_boxes(self, f, evaluation):
-        return self.format(evaluation, f.get_name())
-
-    def to_sympy(self, **kwargs):
-        return self.value
-
-    def to_mpmath(self):
-        return mpmath.mpf(self.value)
-
-    def to_python(self, *args, **kwargs) -> float:
-        return float(self.value)
-
-    def round(self, d=None) -> typing.Union["MachineReal", "PrecisionReal"]:
-        if d is None:
-            return MachineReal(float(self.value))
-        else:
-            return PrecisionReal(self.value.n(d))
-
-    def sameQ(self, other) -> bool:
-        """Mathics SameQ"""
-        return type(other) is Rational and self.value == other.value
-
-    def numerator(self) -> "Integer":
-        return Integer(self.value.as_numer_denom()[0])
-
-    def denominator(self) -> "Integer":
-        return Integer(self.value.as_numer_denom()[1])
-
-    def do_format(self, evaluation, form) -> "Expression":
-        assert fully_qualified_symbol_name(form)
-        if form == "System`FullForm":
-            return Expression(
-                Expression("HoldForm", Symbol("Rational")),
-                self.numerator(),
-                self.denominator(),
-            ).do_format(evaluation, form)
-        else:
-            numerator = self.numerator()
-            minus = numerator.value < 0
-            if minus:
-                numerator = Integer(-numerator.value)
-            result = Expression("Divide", numerator, self.denominator())
-            if minus:
-                result = Expression("Minus", result)
-            result = Expression("HoldForm", result)
-            return result.do_format(evaluation, form)
-
-    def default_format(self, evaluation, form) -> str:
-        return "Rational[%s, %s]" % self.value.as_numer_denom()
-
-    def evaluate(self, evaluation) -> "Rational":
-        evaluation.check_stopped()
-        return self
-
-    def get_sort_key(self, pattern_sort=False):
-        if pattern_sort:
-            return super().get_sort_key(True)
-        else:
-            # HACK: otherwise "Bus error" when comparing 1==1.
-            return [0, 0, sympy.Float(self.value), 0, 1]
-
-    def do_copy(self) -> "Rational":
-        return Rational(self.value)
-
-    def __hash__(self):
-        return hash(("Rational", self.value))
-
-    def user_hash(self, update) -> None:
-        update(
-            b"System`Rational>" + ("%s>%s" % self.value.as_numer_denom()).encode("utf8")
-        )
-
-    def __getnewargs__(self):
-        return (self.numerator().get_int_value(), self.denominator().get_int_value())
-
-    def __neg__(self) -> "Rational":
-        return Rational(
-            -self.numerator().get_int_value(), self.denominator().get_int_value()
-        )
-
-    @property
-    def is_zero(self) -> bool:
-        return (
-            self.numerator().is_zero
-        )  # (implicit) and not (self.denominator().is_zero)
-
-
-RationalOneHalf = Rational(1, 2)
-
-
-class Real(Number):
-    def __new__(cls, value, p=None) -> "Real":
-        if isinstance(value, str):
-            value = str(value)
-            if p is None:
-                digits = ("".join(re.findall("[0-9]+", value))).lstrip("0")
-                if digits == "":  # Handle weird Mathematica zero case
-                    p = max(prec(len(value.replace("0.", ""))), machine_precision)
-                else:
-                    p = prec(len(digits.zfill(dps(machine_precision))))
-        elif isinstance(value, sympy.Float):
-            if p is None:
-                p = value._prec + 1
-        elif isinstance(value, (Integer, sympy.Number, mpmath.mpf, float, int)):
-            if p is not None and p > machine_precision:
-                value = str(value)
-        else:
-            raise TypeError("Unknown number type: %s (type %s)" % (value, type(value)))
-
-        # return either machine precision or arbitrary precision real
-        if p is None or p == machine_precision:
-            return MachineReal.__new__(MachineReal, value)
-        else:
-            return PrecisionReal.__new__(PrecisionReal, value)
-
-    def boxes_to_text(self, **options) -> str:
-        return self.make_boxes("System`OutputForm").boxes_to_text(**options)
-
-    def boxes_to_mathml(self, **options) -> str:
-        return self.make_boxes("System`MathMLForm").boxes_to_mathml(**options)
-
-    def boxes_to_tex(self, **options) -> str:
-        return self.make_boxes("System`TeXForm").boxes_to_tex(**options)
-
-    def atom_to_boxes(self, f, evaluation):
-        return self.make_boxes(f.get_name())
-
-    def evaluate(self, evaluation) -> "Real":
-        evaluation.check_stopped()
-        return self
-
-    def get_sort_key(self, pattern_sort=False):
-        if pattern_sort:
-            return super().get_sort_key(True)
-        return [0, 0, self.value, 0, 1]
-
-    def is_nan(self, d=None) -> bool:
-        return isinstance(self.value, sympy.core.numbers.NaN)
-
-    def __eq__(self, other) -> bool:
-        if isinstance(other, Real):
-            # MMA Docs: "Approximate numbers that differ in their last seven
-            # binary digits are considered equal"
-            _prec = min_prec(self, other)
-            with mpmath.workprec(_prec):
-                rel_eps = 0.5 ** (_prec - 7)
-                return mpmath.almosteq(
-                    self.to_mpmath(), other.to_mpmath(), abs_eps=0, rel_eps=rel_eps
-                )
-        else:
-            return self.get_sort_key() == other.get_sort_key()
-
-    def __ne__(self, other) -> bool:
-        # Real is a total order
-        return not (self == other)
-
-    def __hash__(self):
-        # ignore last 7 binary digits when hashing
-        _prec = self.get_precision()
-        return hash(("Real", self.to_sympy().n(dps(_prec))))
-
-    def user_hash(self, update):
-        # ignore last 7 binary digits when hashing
-        _prec = self.get_precision()
-        update(b"System`Real>" + str(self.to_sympy().n(dps(_prec))).encode("utf8"))
-
-    def get_atom_name(self) -> str:
-        return "Real"
-
-
-class MachineReal(Real):
-    """
-    Machine precision real number.
-
-    Stored internally as a python float.
-    """
-
-    value: float
-
-    def __new__(cls, value) -> "MachineReal":
-        self = Number.__new__(cls)
-        self.value = float(value)
-        if math.isinf(self.value) or math.isnan(self.value):
-            raise OverflowError
-        return self
-
-    def to_python(self, *args, **kwargs) -> float:
-        return self.value
-
-    def to_sympy(self, *args, **kwargs):
-        return sympy.Float(self.value)
-
-    def to_mpmath(self):
-        return mpmath.mpf(self.value)
-
-    def round(self, d=None) -> "MachineReal":
-        return self
-
-    def sameQ(self, other) -> bool:
-        """Mathics SameQ"""
-        if type(other) is MachineReal:
-            return self.value == other.value
-        elif type(other) is PrecisionReal:
-            return self.to_sympy() == other.value
-        return False
-
-    def is_machine_precision(self) -> bool:
-        return True
-
-    def get_precision(self) -> int:
-        return machine_precision
-
-    def get_float_value(self, permit_complex=False) -> float:
-        return self.value
-
-    def make_boxes(self, form):
-        from mathics.builtin.inout import number_form
-
-        _number_form_options["_Form"] = form  # passed to _NumberFormat
-        if form in ("System`InputForm", "System`FullForm"):
-            n = None
-        else:
-            n = 6
-        return number_form(self, n, None, None, _number_form_options)
-
-    def __getnewargs__(self):
-        return (self.value,)
-
-    def do_copy(self) -> "MachineReal":
-        return MachineReal(self.value)
-
-    def __neg__(self) -> "MachineReal":
-        return MachineReal(-self.value)
-
-    @property
-    def is_zero(self) -> bool:
-        return self.value == 0.0
-
-    @property
-    def is_approx_zero(self) -> bool:
-        # In WMA, Chop[10.^(-10)] == 0,
-        # so, lets take it.
-        res = abs(self.value) <= 1e-10
-        return res
-
-
-class PrecisionReal(Real):
-    """
-    Arbitrary precision real number.
-
-    Stored internally as a sympy.Float.
-
-    Note: Plays nicely with the mpmath.mpf (float) type.
-    """
-
-    value: sympy.Float
-
-    def __new__(cls, value) -> "PrecisionReal":
-        self = Number.__new__(cls)
-        self.value = sympy.Float(value)
-        return self
-
-    def to_python(self, *args, **kwargs):
-        return float(self.value)
-
-    def to_sympy(self, *args, **kwargs):
-        return self.value
-
-    def to_mpmath(self):
-        return mpmath.mpf(self.value)
-
-    def round(self, d=None) -> typing.Union["MachineReal", "PrecisionReal"]:
-        if d is None:
-            return MachineReal(float(self.value))
-        else:
-            d = min(dps(self.get_precision()), d)
-            return PrecisionReal(self.value.n(d))
-
-    def sameQ(self, other) -> bool:
-        """Mathics SameQ"""
-        if type(other) is PrecisionReal:
-            return self.value == other.value
-        elif type(other) is MachineReal:
-            return self.value == other.to_sympy()
-        return False
-
-    def get_precision(self) -> int:
-        return self.value._prec + 1
-
-    def make_boxes(self, form):
-        from mathics.builtin.inout import number_form
-
-        _number_form_options["_Form"] = form  # passed to _NumberFormat
-        return number_form(
-            self, dps(self.get_precision()), None, None, _number_form_options
-        )
-
-    def __getnewargs__(self):
-        return (self.value,)
-
-    def do_copy(self) -> "PrecisionReal":
-        return PrecisionReal(self.value)
-
-    def __neg__(self) -> "PrecisionReal":
-        return PrecisionReal(-self.value)
-
-    @property
-    def is_zero(self) -> bool:
-        return self.value == 0.0
-
-
-class Complex(Number):
-    """
-    Complex wraps two real-valued Numbers.
-    """
-
-    real: Any
-    imag: Any
-
-    def __new__(cls, real, imag):
-        self = super().__new__(cls)
-        if type(real) is Complex or not isinstance(real, Number):
-            raise ValueError("Argument 'real' must be a real number.")
-        if type(imag) is Complex or not isinstance(imag, Number):
-            raise ValueError("Argument 'imag' must be a real number.")
-
-        if imag.sameQ(Integer0):
-            return real
-
-        if type(real) is MachineReal and type(imag) is not MachineReal:
-            imag = imag.round()
-        if type(imag) is MachineReal and type(real) is not MachineReal:
-            real = real.round()
-
-        self.real = real
-        self.imag = imag
-        return self
-
-    def atom_to_boxes(self, f, evaluation):
-        return self.format(evaluation, f.get_name())
-
-    def __str__(self) -> str:
-        return str(self.to_sympy())
-
-    def to_sympy(self, **kwargs):
-        return self.real.to_sympy() + sympy.I * self.imag.to_sympy()
-
-    def to_python(self, *args, **kwargs):
-        return complex(
-            self.real.to_python(*args, **kwargs), self.imag.to_python(*args, **kwargs)
-        )
-
-    def to_mpmath(self):
-        return mpmath.mpc(self.real.to_mpmath(), self.imag.to_mpmath())
-
-    def do_format(self, evaluation, form) -> "Expression":
-        if form == "System`FullForm":
-            return Expression(
-                Expression("HoldForm", Symbol("Complex")), self.real, self.imag
-            ).do_format(evaluation, form)
-
-        parts: typing.List[Any] = []
-        if self.is_machine_precision() or not self.real.is_zero:
-            parts.append(self.real)
-        if self.imag.sameQ(Integer(1)):
-            parts.append(Symbol("I"))
-        else:
-            parts.append(Expression("Times", self.imag, Symbol("I")))
-
-        if len(parts) == 1:
-            result = parts[0]
-        else:
-            result = Expression("Plus", *parts)
-
-        return Expression("HoldForm", result).do_format(evaluation, form)
-
-    def default_format(self, evaluation, form) -> str:
-        return "Complex[%s, %s]" % (
-            self.real.default_format(evaluation, form),
-            self.imag.default_format(evaluation, form),
-        )
-
-    def get_sort_key(self, pattern_sort=False):
-        if pattern_sort:
-            return super().get_sort_key(True)
-        else:
-            return [0, 0, self.real.get_sort_key()[2], self.imag.get_sort_key()[2], 1]
-
-    def sameQ(self, other) -> bool:
-        """Mathics SameQ"""
-        return (
-            type(other) is Complex
-            and self.real == other.real
-            and self.imag == other.imag
-        )
-
-    def evaluate(self, evaluation) -> "Complex":
-        evaluation.check_stopped()
-        return self
-
-    def round(self, d=None) -> "Complex":
-        real = self.real.round(d)
-        imag = self.imag.round(d)
-        return Complex(real, imag)
-
-    def is_machine_precision(self) -> bool:
-        if self.real.is_machine_precision() or self.imag.is_machine_precision():
-            return True
-        return False
-
-    def get_float_value(self, permit_complex=False) -> typing.Optional[complex]:
-        if permit_complex:
-            real = self.real.get_float_value()
-            imag = self.imag.get_float_value()
-            if real is not None and imag is not None:
-                return complex(real, imag)
-        else:
-            return None
-
-    def get_precision(self) -> typing.Optional[int]:
-        real_prec = self.real.get_precision()
-        imag_prec = self.imag.get_precision()
-        if imag_prec is None or real_prec is None:
-            return None
-        return min(real_prec, imag_prec)
-
-    def do_copy(self) -> "Complex":
-        return Complex(self.real.do_copy(), self.imag.do_copy())
-
-    def __hash__(self):
-        return hash(("Complex", self.real, self.imag))
-
-    def user_hash(self, update) -> None:
-        update(b"System`Complex>")
-        update(self.real)
-        update(self.imag)
-
-    def __eq__(self, other) -> bool:
-        if type(other) is Complex:
-            return self.real == other.real and self.imag == other.imag
-        else:
-            return self.get_sort_key() == other.get_sort_key()
-
-    def __getnewargs__(self):
-        return (self.real, self.imag)
-
-    def __neg__(self):
-        return Complex(-self.real, -self.imag)
-
-    @property
-    def is_zero(self) -> bool:
-        return self.real.is_zero and self.imag.is_zero
-
-    @property
-    def is_approx_zero(self) -> bool:
-        real_zero = (
-            self.real.is_approx_zero
-            if hasattr(self.real, "is_approx_zero")
-            else self.real.is_zero
-        )
-        imag_zero = (
-            self.imag.is_approx_zero
-            if hasattr(self.imag, "is_approx_zero")
-            else self.imag.is_zero
-        )
-        return real_zero and imag_zero
-
-
-def encode_mathml(text: str) -> str:
-    text = text.replace("&", "&amp;").replace("<", "&lt;").replace(">", "&gt;")
-    text = text.replace('"', "&quot;").replace(" ", "&nbsp;")
-    text = text.replace("\n", '<mspace linebreak="newline" />')
-    return text
-
-
-TEX_REPLACE = {
-    "{": r"\{",
-    "}": r"\}",
-    "_": r"\_",
-    "$": r"\$",
-    "%": r"\%",
-    "#": r"\#",
-    "&": r"\&",
-    "\\": r"\backslash{}",
-    "^": r"{}^{\wedge}",
-    "~": r"\sim{}",
-    "|": r"\vert{}",
-}
-TEX_TEXT_REPLACE = TEX_REPLACE.copy()
-TEX_TEXT_REPLACE.update(
-    {
-        "<": r"$<$",
-        ">": r"$>$",
-        "~": r"$\sim$",
-        "|": r"$\vert$",
-        "\\": r"$\backslash$",
-        "^": r"${}^{\wedge}$",
-    }
-)
-TEX_REPLACE_RE = re.compile("([" + "".join([re.escape(c) for c in TEX_REPLACE]) + "])")
-
-
-def encode_tex(text: str, in_text=False) -> str:
-    def replace(match):
-        c = match.group(1)
-        repl = TEX_TEXT_REPLACE if in_text else TEX_REPLACE
-        # return TEX_REPLACE[c]
-        return repl.get(c, c)
-
-    text = TEX_REPLACE_RE.sub(replace, text)
-    text = text.replace("\n", "\\newline\n")
-    return text
-
-
-extra_operators = set(
-    (
-        ",",
-        "(",
-        ")",
-        "[",
-        "]",
-        "{",
-        "}",
-        "\u301a",
-        "\u301b",
-        "\u00d7",
-        "\u2032",
-        "\u2032\u2032",
-        " ",
-        "\u2062",
-        "\u222b",
-        "\u2146",
-    )
-)
-
-
-class String(Atom):
-    value: str
-
-    def __new__(cls, value):
-        self = super().__new__(cls)
-        self.value = str(value)
-        return self
-
-    def __str__(self) -> str:
-        return '"%s"' % self.value
-
-    def boxes_to_text(self, show_string_characters=False, **options) -> str:
-        value = self.value
-
-        if (
-            not show_string_characters
-            and value.startswith('"')  # nopep8
-            and value.endswith('"')
-        ):
-            value = value[1:-1]
-
-        return value
-
-    def boxes_to_mathml(self, show_string_characters=False, **options) -> str:
-        from mathics.core.parser import is_symbol_name
-        from mathics.builtin import builtins_by_module
-
-        operators = set()
-        for modname, builtins in builtins_by_module.items():
-            for builtin in builtins:
-                # name = builtin.get_name()
-                operator = builtin.get_operator_display()
-                if operator is not None:
-                    operators.add(operator)
-
-        text = self.value
-
-        def render(format, string):
-            encoded_text = encode_mathml(string)
-            return format % encoded_text
-
-        if text.startswith('"') and text.endswith('"'):
-            if show_string_characters:
-                return render("<ms>%s</ms>", text[1:-1])
-            else:
-                outtext = ""
-                for line in text[1:-1].split("\n"):
-                    outtext += render("<mtext>%s</mtext>", line)
-                return outtext
-        elif text and ("0" <= text[0] <= "9" or text[0] == "."):
-            return render("<mn>%s</mn>", text)
-        else:
-            if text in operators or text in extra_operators:
-                if text == "\u2146":
-                    return render(
-                        '<mo form="prefix" lspace="0.2em" rspace="0">%s</mo>', text
-                    )
-                if text == "\u2062":
-                    return render(
-                        '<mo form="prefix" lspace="0" rspace="0.2em">%s</mo>', text
-                    )
-                return render("<mo>%s</mo>", text)
-            elif is_symbol_name(text):
-                return render("<mi>%s</mi>", text)
-            else:
-                outtext = ""
-                for line in text.split("\n"):
-                    outtext += render("<mtext>%s</mtext>", line)
-                return outtext
-
-    def boxes_to_tex(self, show_string_characters=False, **options) -> str:
-        from mathics.builtin import builtins_by_module
-
-        operators = set()
-
-        for modname, builtins in builtins_by_module.items():
-            for builtin in builtins:
-                operator = builtin.get_operator_display()
-                if operator is not None:
-                    operators.add(operator)
-
-        text = self.value
-
-        def render(format, string, in_text=False):
-            return format % encode_tex(string, in_text)
-
-        if text.startswith('"') and text.endswith('"'):
-            if show_string_characters:
-                return render(r'\text{"%s"}', text[1:-1], in_text=True)
-            else:
-                return render(r"\text{%s}", text[1:-1], in_text=True)
-        elif text and text[0] in "0123456789-.":
-            return render("%s", text)
-        else:
-            # FIXME: this should be done in a better way.
-            if text == "\u2032":
-                return "'"
-            elif text == "\u2032\u2032":
-                return "''"
-            elif text == "\u2062":
-                return " "
-            elif text == "\u221e":
-                return r"\infty "
-            elif text == "\u00d7":
-                return r"\times "
-            elif text in ("(", "[", "{"):
-                return render(r"\left%s", text)
-            elif text in (")", "]", "}"):
-                return render(r"\right%s", text)
-            elif text == "\u301a":
-                return r"\left[\left["
-            elif text == "\u301b":
-                return r"\right]\right]"
-            elif text == "," or text == ", ":
-                return text
-            elif text == "\u222b":
-                return r"\int"
-            # Tolerate WL or Unicode DifferentialD
-            elif text in ("\u2146", "\U0001D451"):
-                return r"\, d"
-            elif text == "\u2211":
-                return r"\sum"
-            elif text == "\u220f":
-                return r"\prod"
-            elif len(text) > 1:
-                return render(r"\text{%s}", text, in_text=True)
-            else:
-                return render("%s", text)
-
-    def atom_to_boxes(self, f, evaluation):
-        inner = str(self.value)
-
-        if f.get_name() in system_symbols("InputForm", "FullForm"):
-            inner = inner.replace("\\", "\\\\")
-
-        return String('"' + inner + '"')
-
-    def do_copy(self) -> "String":
-        return String(self.value)
-
-    def default_format(self, evaluation, form) -> str:
-        value = self.value.replace("\\", "\\\\").replace('"', '\\"')
-        return '"%s"' % value
-
-    def get_sort_key(self, pattern_sort=False):
-        if pattern_sort:
-            return super().get_sort_key(True)
-        else:
-            return [0, 1, self.value, 0, 1]
-
-    def sameQ(self, other) -> bool:
-        """Mathics SameQ"""
-        return type(other) is String and self.value == other.value
-
-    def get_string_value(self) -> str:
-        return self.value
-
-    def to_sympy(self, **kwargs):
-        return None
-
-    def to_python(self, *args, **kwargs) -> str:
-        if kwargs.get("string_quotes", True):
-            return '"%s"' % self.value  # add quotes to distinguish from Symbols
-        else:
-            return self.value
-
-    def __hash__(self):
-        return hash(("String", self.value))
-
-    def user_hash(self, update):
-        # hashing a String is the one case where the user gets the untampered
-        # hash value of the string's text. this corresponds to MMA behavior.
-        update(self.value.encode("utf8"))
-
-    def __getnewargs__(self):
-        return (self.value,)
-
-
-class ByteArrayAtom(Atom):
-    value: str
-
-    def __new__(cls, value):
-        self = super().__new__(cls)
-        if type(value) in (bytes, bytearray):
-            self.value = value
-        elif type(value) is list:
-            self.value = bytearray(list)
-        elif type(value) is str:
-            self.value = base64.b64decode(value)
-        else:
-            raise Exception("value does not belongs to a valid type")
-        return self
-
-    def __str__(self) -> str:
-        return base64.b64encode(self.value).decode("utf8")
-
-    def boxes_to_text(self, **options) -> str:
-        return '"' + self.__str__() + '"'
-
-    def boxes_to_mathml(self, **options) -> str:
-        return encode_mathml(String('"' + self.__str__() + '"'))
-
-    def boxes_to_tex(self, **options) -> str:
-        return encode_tex(String('"' + self.__str__() + '"'))
-
-    def atom_to_boxes(self, f, evaluation):
-        res = String('""' + self.__str__() + '""')
-        return res
-
-    def do_copy(self) -> "ByteArrayAtom":
-        return ByteArrayAtom(self.value)
-
-    def default_format(self, evaluation, form) -> str:
-        value = self.value
-        return '"' + value.__str__() + '"'
-
-    def get_sort_key(self, pattern_sort=False):
-        if pattern_sort:
-            return super().get_sort_key(True)
-        else:
-            return [0, 1, self.value, 0, 1]
-
-    def sameQ(self, other) -> bool:
-        """Mathics SameQ"""
-        # FIX: check
-        if type(other) is ByteArrayAtom:
-            return self.value == other.value
-        return False
-
-    def get_string_value(self) -> str:
-        try:
-            return self.value.decode("utf-8")
-        except:
-            return None
-
-    def to_sympy(self, **kwargs):
-        return None
-
-    def to_python(self, *args, **kwargs) -> str:
-        return self.value
-
-    def __hash__(self):
-        return hash(("ByteArrayAtom", self.value))
-
-    def user_hash(self, update):
-        # hashing a String is the one case where the user gets the untampered
-        # hash value of the string's text. this corresponds to MMA behavior.
-        update(self.value)
-
-    def __getnewargs__(self):
-        return (self.value,)
-
-
-class StringFromPython(String):
-    def __new__(cls, value):
-        self = super().__new__(cls, value)
-        if isinstance(value, sympy.NumberSymbol):
-            self.value = "sympy." + str(value)
-
-        # Note that the test is done with math.inf first.
-        # This is to use float's ==, which may not strictly be necessary.
-        if math.inf == value:
-            self.value = "math.inf"
-        return self
-=======
 def _create_expression(self, head, *leaves):
     return Expression(head, *leaves)
 
 
 BaseExpression.create_expression = _create_expression
->>>>>>> b51b1154
 
 
 def get_default_value(name, evaluation, k=None, n=None):
