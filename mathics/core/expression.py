--- conflicted
+++ resolved
@@ -264,6 +264,14 @@
     def _timestamp_cache(self, evaluation):
         self._cache = ExpressionCache(evaluation.definitions.now, copy=self._cache)
 
+    # comment @mmatera: I think that the methods ``boxes_to_`` does not belong
+    # here but to a specialized class for holding ``Box*`` expressions.
+    # Box expressions shouldn't be evaluated, because are a kind of Literal, describing
+    # a way in which certain expression should be shown.
+    # In this PR (#181) I propose a basic implementation of a ``BoxExpression`` class.
+    # ``BoxExpression``  shouldn't implement many of the methods related to ``evaluation``
+    # and rewritting. Also, BoxExpressions must be build just from other ``BoxExpression``,
+    # ``String`` and ``Lists``.
     def boxes_to_text(self, **options) -> str:
         """
         From a Boxed expression, produces a text representation.
@@ -1376,193 +1384,6 @@
         else:
             return False, options
 
-<<<<<<< HEAD
-    # comment @mmatera: I think that the methods ``boxes_to_`` does not belong
-    # here but to a specialized class for holding ``Box*`` expressions.
-    # Box expressions shouldn't be evaluated, because are a kind of Literal, describing
-    # a way in which certain expression should be shown.
-    # In this PR (#181) I propose a basic implementation of a ``BoxExpression`` class.
-    # ``BoxExpression``  shouldn't implement many of the methods related to ``evaluation``
-    # and rewritting. Also, BoxExpressions must be build just from other ``BoxExpression``,
-    # ``String`` and ``Lists``.
-
-    def boxes_to_text(self, **options) -> str:
-        """
-        From a Boxed expression, produces a text representation.
-        """
-        # Idea @mmatera: All the Boxes expressions should be implemented as a different class
-        # which implements these ``boxes_to_*`` methods.
-        is_style, options = self.process_style_box(options)
-        if is_style:
-            return self._elements[0].boxes_to_text(**options)
-        if self.has_form("RowBox", 1) and self._elements[0].has_form(  # nopep8
-            "List", None
-        ):
-            return "".join(
-                [
-                    element.boxes_to_text(**options)
-                    for element in self._elements[0]._elements
-                ]
-            )
-        elif self.has_form("SuperscriptBox", 2):
-            return "^".join(
-                [element.boxes_to_text(**options) for element in self._elements]
-            )
-        elif self.has_form("FractionBox", 2):
-            return "/".join(
-                [
-                    " ( " + element.boxes_to_text(**options) + " ) "
-                    for element in self._elements
-                ]
-            )
-        else:
-            raise BoxError(self, "text")
-
-    def boxes_to_mathml(self, **options) -> str:
-        is_style, options = self.process_style_box(options)
-        if is_style:
-            return self._elements[0].boxes_to_mathml(**options)
-        name = self._head.get_name()
-        if (
-            name == "System`RowBox"
-            and len(self._elements) == 1
-            and self._elements[0].get_head() is SymbolList  # nopep8
-        ):
-            result = []
-            inside_row = options.get("inside_row")
-            # inside_list = options.get('inside_list')
-            options = options.copy()
-
-            def is_list_interior(content):
-                if content.has_form("List", None) and all(
-                    element.get_string_value() == ","
-                    for element in content._elements[1::2]
-                ):
-                    return True
-                return False
-
-            is_list_row = False
-            if (
-                len(self._elements[0]._elements) == 3
-                and self._elements[0]._elements[0].get_string_value() == "{"  # nopep8
-                and self._elements[0]._elements[2].get_string_value() == "}"
-                and self._elements[0]._elements[1].has_form("RowBox", 1)
-            ):
-                content = self._elements[0]._elements[1]._elements[0]
-                if is_list_interior(content):
-                    is_list_row = True
-
-            if not inside_row and is_list_interior(self._elements[0]):
-                is_list_row = True
-
-            if is_list_row:
-                options["inside_list"] = True
-            else:
-                options["inside_row"] = True
-
-            for element in self._elements[0].get_elements():
-                result.append(element.boxes_to_mathml(**options))
-            return "<mrow>%s</mrow>" % " ".join(result)
-        else:
-            options = options.copy()
-            options["inside_row"] = True
-            if name == "System`SuperscriptBox" and len(self._elements) == 2:
-                return "<msup>%s %s</msup>" % (
-                    self._elements[0].boxes_to_mathml(**options),
-                    self._elements[1].boxes_to_mathml(**options),
-                )
-            if name == "System`SubscriptBox" and len(self._elements) == 2:
-                return "<msub>%s %s</msub>" % (
-                    self._elements[0].boxes_to_mathml(**options),
-                    self._elements[1].boxes_to_mathml(**options),
-                )
-            if name == "System`SubsuperscriptBox" and len(self._elements) == 3:
-                return "<msubsup>%s %s %s</msubsup>" % (
-                    self._elements[0].boxes_to_mathml(**options),
-                    self._elements[1].boxes_to_mathml(**options),
-                    self._elements[2].boxes_to_mathml(**options),
-                )
-            elif name == "System`FractionBox" and len(self._elements) == 2:
-                return "<mfrac>%s %s</mfrac>" % (
-                    self._elements[0].boxes_to_mathml(**options),
-                    self._elements[1].boxes_to_mathml(**options),
-                )
-            elif name == "System`SqrtBox" and len(self._elements) == 1:
-                return "<msqrt>%s</msqrt>" % (
-                    self._elements[0].boxes_to_mathml(**options)
-                )
-            # GraphBox never happens...
-            elif name == "System`GraphBox":
-                return "<mi>%s</mi>" % (self._elements[0].boxes_to_mathml(**options))
-            else:
-                raise BoxError(self, "xml")
-
-    def boxes_to_tex(self, **options) -> str:
-        def block(tex, only_subsup=False):
-            if len(tex) == 1:
-                return tex
-            else:
-                if not only_subsup or "_" in tex or "^" in tex:
-                    return "{%s}" % tex
-                else:
-                    return tex
-
-        is_style, options = self.process_style_box(options)
-        if is_style:
-            return self._elements[0].boxes_to_tex(**options)
-        name = self._head.get_name()
-        if (
-            name == "System`RowBox"
-            and len(self._elements) == 1
-            and self._elements[0].get_head_name() == "System`List"  # nopep8
-        ):
-            return "".join(
-                [
-                    element.boxes_to_tex(**options)
-                    for element in self._elements[0].get_elements()
-                ]
-            )
-        elif name == "System`SuperscriptBox" and len(self._elements) == 2:
-            tex1 = self._elements[0].boxes_to_tex(**options)
-            sup_string = self._elements[1].get_string_value()
-            if sup_string == "\u2032":
-                return "%s'" % tex1
-            elif sup_string == "\u2032\u2032":
-                return "%s''" % tex1
-            else:
-                return "%s^%s" % (
-                    block(tex1, True),
-                    block(self._elements[1].boxes_to_tex(**options)),
-                )
-        elif name == "System`SubscriptBox" and len(self._elements) == 2:
-            return "%s_%s" % (
-                block(self._elements[0].boxes_to_tex(**options), True),
-                block(self._elements[1].boxes_to_tex(**options)),
-            )
-        elif name == "System`SubsuperscriptBox" and len(self._elements) == 3:
-            return "%s_%s^%s" % (
-                block(self._elements[0].boxes_to_tex(**options), True),
-                block(self._elements[1].boxes_to_tex(**options)),
-                block(self._elements[2].boxes_to_tex(**options)),
-            )
-        elif name == "System`FractionBox" and len(self._elements) == 2:
-            return "\\frac{%s}{%s}" % (
-                self._elements[0].boxes_to_tex(**options),
-                self._elements[1].boxes_to_tex(**options),
-            )
-        elif name == "System`SqrtBox" and len(self._elements) == 1:
-            return "\\sqrt{%s}" % self._elements[0].boxes_to_tex(**options)
-        else:
-            raise BoxError(self, "tex")
-
-    def default_format(self, evaluation, form) -> str:
-        return "%s[%s]" % (
-            self._head.default_format(evaluation, form),
-            ", ".join(
-                [element.default_format(evaluation, form) for element in self._elements]
-            ),
-        )
-=======
     def sort(self, pattern=False):
         """
         Sort the elements using the Python's list-method sort.
@@ -1575,7 +1396,6 @@
         # It is stupid to sort 0 or 1 elements.
         if len(self._elements) < 2:
             return
->>>>>>> d31e85b9
 
         # There is no in-place sort method on a tuple, because tuples are not
         # mutable. So we turn into a elments into list and use Python's
