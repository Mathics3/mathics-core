# cython: language_level=3
# -*- coding: utf-8 -*-

import sympy
import math

import typing
from typing import Any, Optional
from itertools import chain
from bisect import bisect_left

# from mathics.core.formatter import *
from mathics.core.atoms import from_python, Number, Integer
from mathics.core.symbols import Atom, BaseExpression, Monomial, Symbol, system_symbols
from mathics.core.systemsymbols import (
    SymbolList,
    SymbolN,
    SymbolSequence,
)
from mathics.core.numbers import dps
from mathics.core.convert import sympy_symbol_prefix, SympyExpression


def fully_qualified_symbol_name(name) -> bool:
    return (
        isinstance(name, str)
        and "`" in name
        and not name.startswith("`")
        and not name.endswith("`")
        and "``" not in name
    )


def valid_context_name(ctx, allow_initial_backquote=False) -> bool:
    return (
        isinstance(ctx, str)
        and ctx.endswith("`")
        and "``" not in ctx
        and (allow_initial_backquote or not ctx.startswith("`"))
    )


def ensure_context(name, context="System`") -> str:
    assert isinstance(name, str)
    assert name != ""
    if "`" in name:
        # Symbol has a context mark -> it came from the parser
        assert fully_qualified_symbol_name(name)
        return name
    # Symbol came from Python code doing something like
    # Expression('Plus', ...) -> use System` or more generally
    # context + name
    return context + name


def strip_context(name) -> str:
    if "`" in name:
        return name[name.rindex("`") + 1 :]
    return name


class BoxError(Exception):
    def __init__(self, box, form) -> None:
        super().__init__("Box %s cannot be formatted as %s" % (box, form))
        self.box = box
        self.form = form


class ExpressionPointer(object):
    def __init__(self, parent, position) -> None:
        self.parent = parent
        self.position = position

    def replace(self, new) -> None:
        if self.position == 0:
            self.parent.set_head(new)
        else:
            self.parent.set_leaf(self.position - 1, new)

    def __str__(self) -> str:
        return "%s[[%s]]" % (self.parent, self.position)


# class KeyComparable(object):
#     def get_sort_key(self):
#         raise NotImplementedError

#     def __lt__(self, other) -> bool:
#         return self.get_sort_key() < other.get_sort_key()

#     def __gt__(self, other) -> bool:
#         return self.get_sort_key() > other.get_sort_key()

#     def __le__(self, other) -> bool:
#         return self.get_sort_key() <= other.get_sort_key()

#     def __ge__(self, other) -> bool:
#         return self.get_sort_key() >= other.get_sort_key()

#     def __eq__(self, other) -> bool:
#         return (
#             hasattr(other, "get_sort_key")
#             and self.get_sort_key() == other.get_sort_key()
#         )

#     def __ne__(self, other) -> bool:
#         return (
#             not hasattr(other, "get_sort_key")
#         ) or self.get_sort_key() != other.get_sort_key()


# ExpressionCache keeps track of the following attributes for one Expression instance:

# time: (1) the last time (in terms of Definitions.now) this expression was evaluated
#   or (2) None, if the current expression has not yet been evaluatec (i.e. is new or
#   changed).
# symbols: (1) a set of symbols occuring in this expression's head, its leaves'
#   heads, any of its sub expressions' heads or as Symbol leaves somewhere (maybe deep
#   down) in the expression tree start by this expressions' leaves, or (2) None, if no
#   information on which symbols are contained in this expression is available
# sequences: (1) a list of leaf indices that indicate the position of all Sequence
#   heads that are either in the leaf's head or any of the indicated leaf's sub
#   expressions' heads, or (2) None, if no information is available.


class ExpressionCache:
    def __init__(self, time=None, symbols=None, sequences=None, copy=None):
        if copy is not None:
            time = time or copy.time
            symbols = symbols or copy.symbols
            sequences = sequences or copy.sequences
        self.time = time
        self.symbols = symbols
        self.sequences = sequences

    def copy(self):
        return ExpressionCache(self.time, self.symbols, self.sequences)

    def sliced(self, lower, upper):
        # indicates that the Expression's leaves have been slices with
        # the given indices.

        seq = self.sequences

        if seq:
            a = bisect_left(seq, lower)  # all(val >= i for val in seq[a:])
            b = bisect_left(seq, upper)  # all(val >= j for val in seq[b:])
            new_sequences = tuple(x - lower for x in seq[a:b])
        elif seq is not None:
            new_sequences = tuple()
        else:
            new_sequences = None

        return ExpressionCache(self.time, self.symbols, new_sequences)

    def reordered(self):
        # indicates that the Expression's leaves have been reordered
        # or reduced (i.e. that the leaves have changed, but that
        # no new leaf instances were added).

        sequences = self.sequences

        # note that we keep sequences == [], since they are fine even
        # after having reordered leaves.
        if sequences:
            sequences = None

        return ExpressionCache(None, self.symbols, sequences)

    @staticmethod
    def union(expressions, evaluation):
        definitions = evaluation.definitions

        for expr in expressions:
            if expr.has_changed(definitions):
                return None

        symbols = set.union(*[expr._cache.symbols for expr in expressions])

        return ExpressionCache(
            definitions.now, symbols, None if "System`Sequence" in symbols else tuple()
        )


<<<<<<< HEAD
class BaseExpression(KeyComparable):
    options: Any
    pattern_sequence: bool
    unformatted: Any
    last_evaluated: Any

    def __new__(cls, *args, **kwargs):
        self = object.__new__(cls)
        self.options = None
        self.pattern_sequence = False
        self.unformatted = self
        self._cache = None
        return self

    def clear_cache(self):
        self._cache = None

    def equal2(self, rhs: Any) -> Optional[bool]:
        """Mathics two-argument Equal (==)
        returns True if self and rhs are identical.
        """
        if self.sameQ(rhs):
            return True

        # If the types are the same then we'll use the classes definition of == (or __eq__).
        # Superclasses which need to specialized this behavior should redefine equal2()
        #
        # I would use `is` instead `==` here, to compare classes.
        if type(self) is type(rhs):
            return self == rhs
        return None

    def has_changed(self, definitions):
        return True

    def sequences(self):
        return None

    def flatten_sequence(self, evaluation) -> "BaseExpression":
        return self

    def flatten_pattern_sequence(self, evaluation) -> "BaseExpression":
        return self

    def get_attributes(self, definitions):
        return set()

    def evaluate_next(self, evaluation):
        return self.evaluate(evaluation), False

    def evaluate(self, evaluation) -> "BaseExpression":
        evaluation.check_stopped()
        return self

    def get_atoms(self, include_heads=True):
        return []

    def get_name(self):
        "Returns symbol's name if Symbol instance"

        return ""

    def is_symbol(self) -> bool:
        return False

    def is_machine_precision(self) -> bool:
        return False

    def get_lookup_name(self):
        "Returns symbol name of leftmost head"
        return ""

    def get_head(self):
        return None

    def get_head_name(self):
        return self.get_head().get_name()

    def get_leaves(self):
        return []

    def get_int_value(self):
        return None

    def get_float_value(self, permit_complex=False):
        return None

    def get_string_value(self):
        return None

    def is_atom(self) -> bool:
        return False

    def is_true(self) -> bool:
        return False

    def is_numeric(self, evaluation=None) -> bool:
        # used by NumericQ and expression ordering
        return False

    def has_form(self, heads, *leaf_counts):
        return False

    def flatten(self, head, pattern_only=False, callback=None) -> "BaseExpression":
        return self

    def __hash__(self):
        """
        To allow usage of expression as dictionary keys,
        as in Expression.get_pre_choices
        """
        raise NotImplementedError

    def user_hash(self, update) -> None:
        # whereas __hash__ is for internal Mathics purposes like using Expressions as dictionary keys and fast
        # comparison of elements, user_hash is called for Hash[]. user_hash should strive to give stable results
        # across versions, whereas __hash__ must not. user_hash should try to hash all the data available, whereas
        # __hash__ might only hash a sample of the data available.
        raise NotImplementedError

    def sameQ(self, rhs) -> bool:
        """Mathics SameQ"""
        return id(self) == id(rhs)

    def get_sequence(self):
        if self.get_head().get_name() == "System`Sequence":
            return self.leaves
        else:
            return [self]

    def evaluate_leaves(self, evaluation) -> "BaseExpression":
        return self

    def apply_rules(
        self, rules, evaluation, level=0, options=None
    ) -> typing.Tuple["BaseExpression", bool]:
        if options:
            l1, l2 = options["levelspec"]
            if level < l1:
                return self, False
            elif l2 is not None and level > l2:
                return self, False

        for rule in rules:
            result = rule.apply(self, evaluation, fully=False)
            if result is not None:
                return result, True
        return self, False

    def do_format(self, evaluation, form):
        """
        Applies formats associated to the expression and removes
        superfluous enclosing formats.
        """
        formats = system_symbols(
            "InputForm",
            "OutputForm",
            "StandardForm",
            "FullForm",
            "TraditionalForm",
            "TeXForm",
            "MathMLForm",
        )

        evaluation.inc_recursion_depth()
        try:
            expr = self
            head = self.get_head_name()
            leaves = self.get_leaves()
            include_form = False
            # If the expression is enclosed by a Format
            # takes the form from the expression and
            # removes the format from the expression.
            if head in formats and len(leaves) == 1:
                expr = leaves[0]
                if not (form == "System`OutputForm" and head == "System`StandardForm"):
                    form = head
                    include_form = True
            unformatted = expr
            # If form is Fullform, return it without changes
            if form == "System`FullForm":
                if include_form:
                    expr = Expression(form, expr)
                    expr.unformatted = unformatted
                return expr

            # Repeated and RepeatedNull confuse the formatter,
            # so we need to hardlink their format rules:
            if head == "System`Repeated":
                if len(leaves) == 1:
                    return Expression(
                        "System`HoldForm",
                        Expression(
                            "System`Postfix",
                            Expression("System`List", leaves[0]),
                            "..",
                            170,
                        ),
                    )
                else:
                    return Expression("System`HoldForm", expr)
            elif head == "System`RepeatedNull":
                if len(leaves) == 1:
                    return Expression(
                        "System`HoldForm",
                        Expression(
                            "System`Postfix",
                            Expression("System`List", leaves[0]),
                            "...",
                            170,
                        ),
                    )
                else:
                    return Expression("System`HoldForm", expr)

            # If expr is not an atom, looks for formats in its definition
            # and apply them.
            def format_expr(expr):
                if not (expr.is_atom()) and not (expr.head.is_atom()):
                    # expr is of the form f[...][...]
                    return None
                name = expr.get_lookup_name()
                formats = evaluation.definitions.get_formats(name, form)
                for rule in formats:
                    result = rule.apply(expr, evaluation)
                    if result is not None and result != expr:
                        return result.evaluate(evaluation)
                return None

            formatted = format_expr(expr)
            if formatted is not None:
                result = formatted.do_format(evaluation, form)
                if include_form:
                    result = Expression(form, result)
                result.unformatted = unformatted
                return result

            # If the expression is still enclosed by a Format,
            # iterate.
            # If the expression is not atomic or of certain
            # specific cases, iterate over the leaves.
            head = expr.get_head_name()
            if head in formats:
                expr = expr.do_format(evaluation, form)
            elif (
                head != "System`NumberForm"
                and not expr.is_atom()
                and head != "System`Graphics"
                and head != "System`Graphics3D"
            ):
                # print("Not inside graphics or numberform, and not is atom")
                new_leaves = [leaf.do_format(evaluation, form) for leaf in expr.leaves]
                expr = Expression(expr.head.do_format(evaluation, form), *new_leaves)

            if include_form:
                expr = Expression(form, expr)
            expr.unformatted = unformatted
            return expr
        finally:
            evaluation.dec_recursion_depth()

    def format(
        self, evaluation, form, **kwargs
    ) -> typing.Union["Expression", "Symbol"]:
        """
        Applies formats associated to the expression, and then calls Makeboxes
        """
        expr = self.do_format(evaluation, form)
        result = Expression("MakeBoxes", expr, Symbol(form)).evaluate(evaluation)
        return result

    def is_free(self, form, evaluation) -> bool:
        from mathics.builtin.patterns import item_is_free

        return item_is_free(self, form, evaluation)

    def is_inexact(self) -> bool:
        return self.get_precision() is not None

    def get_precision(self):
        return None

    def get_option_values(self, evaluation, allow_symbols=False, stop_on_error=True):
        options = self
        if options.has_form("List", None):
            options = options.flatten(SymbolList)
            values = options.leaves
        else:
            values = [options]
        option_values = {}
        for option in values:
            symbol_name = option.get_name()
            if allow_symbols and symbol_name:
                options = evaluation.definitions.get_options(symbol_name)
                option_values.update(options)
            else:
                if not option.has_form(("Rule", "RuleDelayed"), 2):
                    if stop_on_error:
                        return None
                    else:
                        continue
                name = option.leaves[0].get_name()
                if not name and isinstance(option.leaves[0], String):
                    name = ensure_context(option.leaves[0].get_string_value())
                if not name:
                    if stop_on_error:
                        return None
                    else:
                        continue
                option_values[name] = option.leaves[1]
        return option_values

    def get_rules_list(self):
        from mathics.core.rules import Rule

        list_expr = self.flatten(SymbolList)
        list = []
        if list_expr.has_form("List", None):
            list.extend(list_expr.leaves)
        else:
            list.append(list_expr)
        rules = []
        for item in list:
            if not item.has_form(("Rule", "RuleDelayed"), 2):
                return None
            rule = Rule(item.leaves[0], item.leaves[1])
            rules.append(rule)
        return rules

    def to_sympy(self, **kwargs):
        raise NotImplementedError

    def to_mpmath(self):
        return None

    def round_to_float(self, evaluation=None, permit_complex=False):
        """
        Try to round to python float. Return None if not possible.
        """
        if evaluation is None:
            value = self
        elif isinstance(evaluation, sympy.core.numbers.NaN):
            return None
        else:
            value = Expression(SymbolN, self).evaluate(evaluation)
        if isinstance(value, Number):
            value = value.round()
            return value.get_float_value(permit_complex=permit_complex)

    def __abs__(self) -> "Expression":
        return Expression("Abs", self)

    def __pos__(self):
        return self

    def __neg__(self):
        return Expression("Times", self, -1)

    def __add__(self, other) -> "Expression":
        return Expression("Plus", self, other)

    def __sub__(self, other) -> "Expression":
        return Expression("Plus", self, Expression("Times", other, -1))

    def __mul__(self, other) -> "Expression":
        return Expression("Times", self, other)

    def __truediv__(self, other) -> "Expression":
        return Expression("Divide", self, other)

    def __floordiv__(self, other) -> "Expression":
        return Expression("Floor", Expression("Divide", self, other))

    def __pow__(self, other) -> "Expression":
        return Expression("Power", self, other)


class Monomial(object):
    """
    An object to sort monomials, used in Expression.get_sort_key and
    Symbol.get_sort_key.
    """

    def __init__(self, exps_dict):
        self.exps = exps_dict

    def __lt__(self, other) -> bool:
        return self.__cmp(other) < 0

    def __gt__(self, other) -> bool:
        return self.__cmp(other) > 0

    def __le__(self, other) -> bool:
        return self.__cmp(other) <= 0

    def __ge__(self, other) -> bool:
        return self.__cmp(other) >= 0

    def __eq__(self, other) -> bool:
        return self.__cmp(other) == 0

    def __ne__(self, other) -> bool:
        return self.__cmp(other) != 0

    def __cmp(self, other) -> int:
        self_exps = self.exps.copy()
        other_exps = other.exps.copy()
        for var in self.exps:
            if var in other.exps:
                dec = min(self_exps[var], other_exps[var])
                self_exps[var] -= dec
                if not self_exps[var]:
                    del self_exps[var]
                other_exps[var] -= dec
                if not other_exps[var]:
                    del other_exps[var]
        self_exps = sorted((var, exp) for var, exp in self_exps.items())
        other_exps = sorted((var, exp) for var, exp in other_exps.items())

        index = 0
        self_len = len(self_exps)
        other_len = len(other_exps)
        while True:
            if index >= self_len and index >= other_len:
                return 0
            if index >= self_len:
                return -1  # self < other
            if index >= other_len:
                return 1  # self > other
            self_var, self_exp = self_exps[index]
            other_var, other_exp = other_exps[index]
            if self_var < other_var:
                return -1
            if self_var > other_var:
                return 1
            if self_exp != other_exp:
                if index + 1 == self_len or index + 1 == other_len:
                    # smaller exponents first
                    if self_exp < other_exp:
                        return -1
                    elif self_exp == other_exp:
                        return 0
                    else:
                        return 1
                else:
                    # bigger exponents first
                    if self_exp < other_exp:
                        return 1
                    elif self_exp == other_exp:
                        return 0
                    else:
                        return -1
            index += 1
        return 0


=======
>>>>>>> b51b1154
class Expression(BaseExpression):
    head: "Symbol"
    leaves: typing.List[Any]
    _sequences: Any

    def __new__(cls, head, *leaves, **kwargs) -> "Expression":
        self = super().__new__(cls)
        if isinstance(head, str):
            head = Symbol(head)
        self._head = head
        self._leaves = tuple(from_python(leaf) for leaf in leaves)
        self._sequences = None
        self._format_cache = None
        return self

    @property
    def head(self):
        return self._head

    @head.setter
    def head(self, value):
        raise ValueError("Expression.head is write protected.")

    @property
    def leaves(self):
        return self._leaves

    @leaves.setter
    def leaves(self, value):
        raise ValueError("Expression.leaves is write protected.")

    def equal2(self, rhs: Any) -> Optional[bool]:
        """Mathics two-argument Equal (==)
        returns True if self and rhs are identical.
        """
        if self.sameQ(rhs):
            return True
        # if rhs is an Atom, return None
        elif isinstance(rhs, Atom):
            return None

        # Here we only need to deal with Expressions.
        equal_heads = self._head.equal2(rhs._head)
        if not equal_heads:
            return equal_heads
        # From here, we can assume that both heads are the same
        if self.get_head_name() in ("System`List", "System`Sequence"):
            if len(self._leaves) != len(rhs._leaves):
                return False
            for item1, item2 in zip(self._leaves, rhs._leaves):
                result = item1.equal2(item2)
                if not result:
                    return result
            return True
        elif self.get_head_name() in ("System`DirectedInfinity",):
            return self._leaves[0].equal2(rhs._leaves[0])
        return None

    def slice(self, head, py_slice, evaluation):
        # faster equivalent to: Expression(head, *self.leaves[py_slice])
        return structure(head, self, evaluation).slice(self, py_slice)

    def filter(self, head, cond, evaluation):
        # faster equivalent to: Expression(head, [leaf in self.leaves if cond(leaf)])
        return structure(head, self, evaluation).filter(self, cond)

    def restructure(self, head, leaves, evaluation, structure_cache=None, deps=None):
        # faster equivalent to: Expression(head, *leaves)

        # the caller guarantees that _all_ elements in leaves are either from
        # self.leaves (or its sub trees) or from one of the expression given
        # in the tuple "deps" (or its sub trees).

        # if this method is called repeatedly, and the caller guarantees
        # that no definitions change between subsequent calls, then heads_cache
        # may be passed an initially empty dict to speed up calls.

        if deps is None:
            deps = self
        s = structure(head, deps, evaluation, structure_cache=structure_cache)
        return s(list(leaves))

    def _no_symbol(self, symbol_name):
        # if this return True, it's safe to say that self.leaves or its
        # sub leaves contain no Symbol with symbol_name. if this returns
        # False, such a Symbol might or might not exist.

        cache = self._cache
        if cache is None:
            return False

        symbols = cache.symbols
        if symbols is not None and symbol_name not in symbols:
            return True
        else:
            return False

    def sequences(self):
        cache = self._cache
        if cache:
            seq = cache.sequences
            if seq is not None:
                return seq

        return self._rebuild_cache().sequences

    def _flatten_sequence(self, sequence, evaluation) -> "Expression":
        indices = self.sequences()
        if not indices:
            return self

        leaves = self._leaves

        flattened = []
        extend = flattened.extend

        k = 0
        for i in indices:
            extend(leaves[k:i])
            extend(sequence(leaves[i]))
            k = i + 1
        extend(leaves[k:])

        return self.restructure(self._head, flattened, evaluation)

    def flatten_sequence(self, evaluation):
        def sequence(leaf):
            if leaf.get_head_name() == "System`Sequence":
                return leaf._leaves
            else:
                return [leaf]

        return self._flatten_sequence(sequence, evaluation)

    def flatten_pattern_sequence(self, evaluation):
        def sequence(leaf):
            flattened = leaf.flatten_pattern_sequence(evaluation)
            if leaf.get_head_name() == "System`Sequence" and leaf.pattern_sequence:
                return flattened._leaves
            else:
                return [flattened]

        expr = self._flatten_sequence(sequence, evaluation)
        if hasattr(self, "options"):
            expr.options = self.options
        return expr

    def _rebuild_cache(self):
        cache = self._cache

        if cache is None:
            time = None
        elif cache.symbols is None:
            time = cache.time
        elif cache.sequences is None:
            time = cache.time
        else:
            return cache

        sym = set((self.get_head_name(),))
        seq = []

        for i, leaf in enumerate(self._leaves):
            if isinstance(leaf, Expression):
                leaf_symbols = leaf._rebuild_cache().symbols
                sym.update(leaf_symbols)
                if "System`Sequence" in leaf_symbols:
                    seq.append(i)
            elif isinstance(leaf, Symbol):
                sym.add(leaf.get_name())

        cache = ExpressionCache(time, sym, seq)
        self._cache = cache
        return cache

    def has_changed(self, definitions):
        cache = self._cache

        if cache is None:
            return True

        time = cache.time

        if time is None:
            return True

        if cache.symbols is None:
            cache = self._rebuild_cache()

        return definitions.has_changed(time, cache.symbols)

    def _timestamp_cache(self, evaluation):
        self._cache = ExpressionCache(evaluation.definitions.now, copy=self._cache)

    def copy(self, reevaluate=False) -> "Expression":
        expr = Expression(self._head.copy(reevaluate))
        expr._leaves = tuple(leaf.copy(reevaluate) for leaf in self._leaves)
        if not reevaluate:
            # rebuilding the cache in self speeds up large operations, e.g.
            # First[Timing[Fold[#1+#2&, Range[750]]]]
            expr._cache = self._rebuild_cache()
        expr.options = self.options
        expr.original = self
        expr._sequences = self._sequences
        expr._format_cache = self._format_cache
        return expr

    def do_format(self, evaluation, form):
        if self._format_cache is None:
            self._format_cache = {}

        last_evaluated, expr = self._format_cache.get(form, (None, None))
        if last_evaluated is not None and expr is not None:
            symbolname = expr.get_name()
            if symbolname != "":
                if not evaluation.definitions.has_changed(
                    last_evaluated, (symbolname,)
                ):
                    return expr
        expr = super().do_format(evaluation, form)
        self._format_cache[form] = (evaluation.definitions.now, expr)
        return expr

    def shallow_copy(self) -> "Expression":
        # this is a minimal, shallow copy: head, leaves are shared with
        # the original, only the Expression instance is new.
        expr = Expression(self._head)
        expr._leaves = self._leaves
        # rebuilding the cache in self speeds up large operations, e.g.
        # First[Timing[Fold[#1+#2&, Range[750]]]]
        expr._cache = self._rebuild_cache()
        expr.options = self.options
        # expr.last_evaluated = self.last_evaluated
        return expr

    def set_positions(self, position=None) -> None:
        self.position = position
        self._head.set_positions(ExpressionPointer(self, 0))
        for index, leaf in enumerate(self._leaves):
            leaf.set_positions(ExpressionPointer(self, index + 1))

    def get_head(self):
        return self._head

    def set_head(self, head):
        self._head = head
        self._cache = None

    def get_leaves(self):
        return self._leaves

    def get_mutable_leaves(self):  # shallow, mutable copy of the leaves array
        return list(self._leaves)

    def set_leaf(self, index, value):  # leaves are removed, added or replaced
        leaves = list(self._leaves)
        leaves[index] = value
        self._leaves = tuple(leaves)
        self._cache = None

    def set_reordered_leaves(self, leaves):  # same leaves, but in a different order
        self._leaves = tuple(leaves)
        if self._cache:
            self._cache = self._cache.reordered()

    def get_attributes(self, definitions):
        if self.get_head_name() == "System`Function" and len(self._leaves) > 2:
            res = self._leaves[2]
            if res.is_symbol():
                return (str(res),)
            elif res.has_form("List", None):
                return set(str(a) for a in res._leaves)
        return set()

    def get_lookup_name(self) -> bool:
        head = self._head
        while type(head) is Expression:
            head = head._head
        if type(head) is Symbol:
            return head.name
        else:
            return ""

    def has_form(self, heads, *leaf_counts):
        """
        leaf_counts:
            (,):        no leaves allowed
            (None,):    no constraint on number of leaves
            (n, None):  leaf count >= n
            (n1, n2, ...):    leaf count in {n1, n2, ...}
        """

        head_name = self._head.get_name()
        if isinstance(heads, (tuple, list, set)):
            if head_name not in [ensure_context(h) for h in heads]:
                return False
        else:
            if head_name != ensure_context(heads):
                return False
        if not leaf_counts:
            return False
        if leaf_counts and leaf_counts[0] is not None:
            count = len(self._leaves)
            if count not in leaf_counts:
                if (
                    len(leaf_counts) == 2
                    and leaf_counts[1] is None  # noqa
                    and count >= leaf_counts[0]
                ):
                    return True
                else:
                    return False
        return True

    def has_symbol(self, symbol_name) -> bool:
        if self._no_symbol(symbol_name):
            return False
        return self._head.has_symbol(symbol_name) or any(
            leaf.has_symbol(symbol_name) for leaf in self._leaves
        )

    def _as_sympy_function(self, **kwargs) -> sympy.Function:
        sym_args = [leaf.to_sympy(**kwargs) for leaf in self.leaves]

        if None in sym_args:
            return None

        f = sympy.Function(str(sympy_symbol_prefix + self.get_head_name()))
        return f(*sym_args)

    def to_sympy(self, **kwargs):
        from mathics.builtin import mathics_to_sympy

        if "convert_all_global_functions" in kwargs:
            if len(self.leaves) > 0 and kwargs["convert_all_global_functions"]:
                if self.get_head_name().startswith("Global`"):
                    return self._as_sympy_function(**kwargs)

        if "converted_functions" in kwargs:
            functions = kwargs["converted_functions"]
            if len(self._leaves) > 0 and self.get_head_name() in functions:
                sym_args = [leaf.to_sympy() for leaf in self._leaves]
                if None in sym_args:
                    return None
                func = sympy.Function(str(sympy_symbol_prefix + self.get_head_name()))(
                    *sym_args
                )
                return func

        lookup_name = self.get_lookup_name()
        builtin = mathics_to_sympy.get(lookup_name)
        if builtin is not None:
            sympy_expr = builtin.to_sympy(self, **kwargs)
            if sympy_expr is not None:
                return sympy_expr

        return SympyExpression(self)

    def to_python(self, *args, **kwargs):
        """
        Convert the Expression to a Python object:
        List[...]  -> Python list
        DirectedInfinity[1] -> inf
        DirectedInfinity[-1] -> -inf
        True/False -> True/False
        Null       -> None
        Symbol     -> '...'
        String     -> '"..."'
        Function   -> python function
        numbers    -> Python number
        If kwarg n_evaluation is given, apply N first to the expression.
        """
        from mathics.builtin.base import mathics_to_python

        n_evaluation = kwargs.get("n_evaluation")
        head_name = self._head.get_name()
        if n_evaluation is not None:
            if head_name == "System`Function":
                compiled = Expression("System`Compile", *(self._leaves))
                compiled = compiled.evaluate(n_evaluation)
                if compiled.get_head_name() == "System`CompiledFunction":
                    return compiled.leaves[2].cfunc
            value = Expression(SymbolN, self).evaluate(n_evaluation)
            return value.to_python()

        if head_name == "System`DirectedInfinity" and len(self._leaves) == 1:
            direction = self._leaves[0].get_int_value()
            if direction == 1:
                return math.inf
            if direction == -1:
                return -math.inf
        elif head_name == "System`List":
            return [leaf.to_python(*args, **kwargs) for leaf in self._leaves]

        if head_name in mathics_to_python:
            py_obj = mathics_to_python[head_name]
            # Start here
            # if inspect.isfunction(py_obj) or inspect.isbuiltin(py_obj):
            #     args = [leaf.to_python(*args, **kwargs) for leaf in self._leaves]
            #     return ast.Call(
            #         func=py_obj.__name__,
            #         args=args,
            #         keywords=[],
            #         )
            return py_obj
        return self

    def get_sort_key(self, pattern_sort=False):

        if pattern_sort:
            """
            Pattern sort key structure:
            0: 0/2:        Atom / Expression
            1: pattern:    0 / 11-31 for blanks / 1 for empty Alternatives /
                               40 for OptionsPattern
            2: 0/1:        0 for PatternTest
            3: 0/1:        0 for Pattern
            4: 0/1:        1 for Optional
            5: head / 0 for atoms
            6: leaves / 0 for atoms
            7: 0/1:        0 for Condition
            """

            name = self._head.get_name()
            pattern = 0
            if name == "System`Blank":
                pattern = 1
            elif name == "System`BlankSequence":
                pattern = 2
            elif name == "System`BlankNullSequence":
                pattern = 3
            if pattern > 0:
                if self._leaves:
                    pattern += 10
                else:
                    pattern += 20
            if pattern > 0:
                return [
                    2,
                    pattern,
                    1,
                    1,
                    0,
                    self._head.get_sort_key(True),
                    tuple(leaf.get_sort_key(True) for leaf in self._leaves),
                    1,
                ]

            if name == "System`PatternTest":
                if len(self._leaves) != 2:
                    return [3, 0, 0, 0, 0, self._head, self._leaves, 1]
                sub = self._leaves[0].get_sort_key(True)
                sub[2] = 0
                return sub
            elif name == "System`Condition":
                if len(self._leaves) != 2:
                    return [3, 0, 0, 0, 0, self._head, self._leaves, 1]
                sub = self._leaves[0].get_sort_key(True)
                sub[7] = 0
                return sub
            elif name == "System`Pattern":
                if len(self._leaves) != 2:
                    return [3, 0, 0, 0, 0, self._head, self._leaves, 1]
                sub = self._leaves[1].get_sort_key(True)
                sub[3] = 0
                return sub
            elif name == "System`Optional":
                if len(self._leaves) not in (1, 2):
                    return [3, 0, 0, 0, 0, self._head, self._leaves, 1]
                sub = self._leaves[0].get_sort_key(True)
                sub[4] = 1
                return sub
            elif name == "System`Alternatives":
                min_key = [4]
                min = None
                for leaf in self._leaves:
                    key = leaf.get_sort_key(True)
                    if key < min_key:
                        min = leaf
                        min_key = key
                if min is None:
                    # empty alternatives -> very restrictive pattern
                    return [2, 1]
                return min_key
            elif name == "System`Verbatim":
                if len(self._leaves) != 1:
                    return [3, 0, 0, 0, 0, self._head, self._leaves, 1]
                return self._leaves[0].get_sort_key(True)
            elif name == "System`OptionsPattern":
                return [2, 40, 0, 1, 1, 0, self._head, self._leaves, 1]
            else:
                # Append [4] to leaves so that longer expressions have higher
                # precedence
                return [
                    2,
                    0,
                    1,
                    1,
                    0,
                    self._head.get_sort_key(True),
                    tuple(
                        chain(
                            (leaf.get_sort_key(True) for leaf in self._leaves), ([4],)
                        )
                    ),
                    1,
                ]
        else:
            exps = {}
            head = self._head.get_name()
            if head == "System`Times":
                for leaf in self._leaves:
                    name = leaf.get_name()
                    if leaf.has_form("Power", 2):
                        var = leaf._leaves[0].get_name()
                        exp = leaf._leaves[1].round_to_float()
                        if var and exp is not None:
                            exps[var] = exps.get(var, 0) + exp
                    elif name:
                        exps[name] = exps.get(name, 0) + 1
            elif self.has_form("Power", 2):
                var = self._leaves[0].get_name()
                exp = self._leaves[1].round_to_float()
                if var and exp is not None:
                    exps[var] = exps.get(var, 0) + exp
            if exps:
                return [
                    1 if self.is_numeric() else 2,
                    2,
                    Monomial(exps),
                    1,
                    self._head,
                    self._leaves,
                    1,
                ]
            else:
                return [1 if self.is_numeric() else 2, 3, self._head, self._leaves, 1]

    def sameQ(self, other) -> bool:
        """Mathics SameQ"""
        if id(self) == id(other):
            return True
        if self.get_head_name() != other.get_head_name():
            return False
        if not self._head.sameQ(other.get_head()):
            return False
        if len(self._leaves) != len(other.get_leaves()):
            return False
        for leaf, other in zip(self._leaves, other.get_leaves()):
            if not leaf.sameQ(other):
                return False
        return True

    def flatten(
        self, head, pattern_only=False, callback=None, level=None
    ) -> "Expression":
        if level is not None and level <= 0:
            return self
        if self._no_symbol(head.get_name()):
            return self
        sub_level = None if level is None else level - 1
        do_flatten = False
        for leaf in self._leaves:
            if leaf.get_head().sameQ(head) and (
                not pattern_only or leaf.pattern_sequence
            ):
                do_flatten = True
                break
        if do_flatten:
            new_leaves = []
            for leaf in self._leaves:
                if leaf.get_head().sameQ(head) and (
                    not pattern_only or leaf.pattern_sequence
                ):
                    new_leaf = leaf.flatten(
                        head, pattern_only, callback, level=sub_level
                    )
                    if callback is not None:
                        callback(new_leaf._leaves, leaf)
                    new_leaves.extend(new_leaf._leaves)
                else:
                    new_leaves.append(leaf)
            return Expression(self._head, *new_leaves)
        else:
            return self

    def evaluate(self, evaluation) -> typing.Union["Expression", "Symbol"]:
        from mathics.core.evaluation import ReturnInterrupt

        if evaluation.timeout:
            return

        expr = self
        reevaluate = True
        limit = None
        iteration = 1
        names = set()
        definitions = evaluation.definitions

        old_options = evaluation.options
        evaluation.inc_recursion_depth()
        try:
            while reevaluate:
                # changed before last evaluated?
                if not expr.has_changed(definitions):
                    break

                names.add(expr.get_lookup_name())

                if hasattr(expr, "options") and expr.options:
                    evaluation.options = expr.options

                expr, reevaluate = expr.evaluate_next(evaluation)
                if not reevaluate:
                    break

                iteration += 1

                if limit is None:
                    limit = definitions.get_config_value("$IterationLimit")
                    if limit is None:
                        limit = "inf"
                if limit != "inf" and iteration > limit:
                    evaluation.error("$IterationLimit", "itlim", limit)
                    return Symbol("$Aborted")

        # "Return gets discarded only if it was called from within the r.h.s.
        # of a user-defined rule."
        # http://mathematica.stackexchange.com/questions/29353/how-does-return-work
        # Otherwise it propogates up.
        #
        except ReturnInterrupt as ret:
            if names.intersection(definitions.user.keys()):
                return ret.expr
            else:
                raise ret
        finally:
            evaluation.options = old_options
            evaluation.dec_recursion_depth()

        return expr

    def evaluate_next(self, evaluation) -> typing.Tuple["Expression", bool]:
        from mathics.builtin.base import BoxConstruct

        head = self._head.evaluate(evaluation)
        attributes = head.get_attributes(evaluation.definitions)
        leaves = self.get_mutable_leaves()

        def rest_range(indices):
            if "System`HoldAllComplete" not in attributes:
                if self._no_symbol("System`Evaluate"):
                    return
                for index in indices:
                    leaf = leaves[index]
                    if leaf.has_form("Evaluate", 1):
                        leaves[index] = leaf.evaluate(evaluation)

        def eval_range(indices):
            for index in indices:
                leaf = leaves[index]
                if not leaf.has_form("Unevaluated", 1):
                    leaf = leaf.evaluate(evaluation)
                    if leaf:
                        leaves[index] = leaf

        if "System`HoldAll" in attributes or "System`HoldAllComplete" in attributes:
            # eval_range(range(0, 0))
            rest_range(range(len(leaves)))
        elif "System`HoldFirst" in attributes:
            rest_range(range(0, min(1, len(leaves))))
            eval_range(range(1, len(leaves)))
        elif "System`HoldRest" in attributes:
            eval_range(range(0, min(1, len(leaves))))
            rest_range(range(1, len(leaves)))
        else:
            eval_range(range(len(leaves)))
            # rest_range(range(0, 0))

        new = Expression(head)
        new._leaves = tuple(leaves)

        if (
            "System`SequenceHold" not in attributes
            and "System`HoldAllComplete" not in attributes  # noqa
        ):
            new = new.flatten_sequence(evaluation)
            leaves = new._leaves

        for leaf in leaves:
            leaf.unevaluated = False

        if "System`HoldAllComplete" not in attributes:
            dirty_leaves = None

            for index, leaf in enumerate(leaves):
                if leaf.has_form("Unevaluated", 1):
                    if dirty_leaves is None:
                        dirty_leaves = list(leaves)
                    dirty_leaves[index] = leaf._leaves[0]
                    dirty_leaves[index].unevaluated = True

            if dirty_leaves:
                new = Expression(head)
                new._leaves = tuple(dirty_leaves)
                leaves = dirty_leaves

        def flatten_callback(new_leaves, old):
            for leaf in new_leaves:
                leaf.unevaluated = old.unevaluated

        if "System`Flat" in attributes:
            new = new.flatten(new._head, callback=flatten_callback)
        if "System`Orderless" in attributes:
            new.sort()

        new._timestamp_cache(evaluation)

        if "System`Listable" in attributes:
            done, threaded = new.thread(evaluation)
            if done:
                if threaded.sameQ(new):
                    new._timestamp_cache(evaluation)
                    return new, False
                else:
                    return threaded, True

        def rules():
            rules_names = set()
            if "System`HoldAllComplete" not in attributes:
                for leaf in leaves:
                    name = leaf.get_lookup_name()
                    if len(name) > 0:  # only lookup rules if this is a symbol
                        if name not in rules_names:
                            rules_names.add(name)
                            for rule in evaluation.definitions.get_upvalues(name):
                                yield rule
            lookup_name = new.get_lookup_name()
            if lookup_name == new.get_head_name():
                for rule in evaluation.definitions.get_downvalues(lookup_name):
                    yield rule
            else:
                for rule in evaluation.definitions.get_subvalues(lookup_name):
                    yield rule

        for rule in rules():
            result = rule.apply(new, evaluation, fully=False)
            if result is not None:
                if isinstance(result, BoxConstruct):
                    return result, False
                if result.sameQ(new):
                    new._timestamp_cache(evaluation)
                    return new, False
                else:
                    return result, True

        dirty_leaves = None

        # Expression did not change, re-apply Unevaluated
        for index, leaf in enumerate(new._leaves):
            if leaf.unevaluated:
                if dirty_leaves is None:
                    dirty_leaves = list(new._leaves)
                dirty_leaves[index] = Expression("Unevaluated", leaf)

        if dirty_leaves:
            new = Expression(head)
            new._leaves = tuple(dirty_leaves)

        new.unformatted = self.unformatted
        new._timestamp_cache(evaluation)
        return new, False

    def evaluate_leaves(self, evaluation) -> "Expression":
        leaves = [leaf.evaluate(evaluation) for leaf in self._leaves]
        head = self._head.evaluate_leaves(evaluation)
        return Expression(head, *leaves)

    def __str__(self) -> str:
        return "%s[%s]" % (
            self._head,
            ", ".join([leaf.__str__() for leaf in self._leaves]),
        )

    def __repr__(self) -> str:
        return "<Expression: %s>" % self

    def process_style_box(self, options):
        if self.has_form("StyleBox", 1, None):
            rules = self._leaves[1:]
            for rule in rules:
                if rule.has_form("Rule", 2):
                    name = rule._leaves[0].get_name()
                    value = rule._leaves[1]
                    if name == "System`ShowStringCharacters":
                        value = value.is_true()
                        options = options.copy()
                        options["show_string_characters"] = value
                    elif name == "System`ImageSizeMultipliers":
                        if value.has_form("List", 2):
                            m1 = value._leaves[0].round_to_float()
                            m2 = value._leaves[1].round_to_float()
                            if m1 is not None and m2 is not None:
                                options = options.copy()
                                options["image_size_multipliers"] = (m1, m2)
            return True, options
        else:
            return False, options

    def boxes_to_text(self, **options) -> str:
        is_style, options = self.process_style_box(options)
        if is_style:
            return self._leaves[0].boxes_to_text(**options)
        if self.has_form("RowBox", 1) and self._leaves[0].has_form(  # nopep8
            "List", None
        ):
            return "".join(
                [leaf.boxes_to_text(**options) for leaf in self._leaves[0]._leaves]
            )
        elif self.has_form("SuperscriptBox", 2):
            return "^".join([leaf.boxes_to_text(**options) for leaf in self._leaves])
        elif self.has_form("FractionBox", 2):
            return "/".join(
                [" ( " + leaf.boxes_to_text(**options) + " ) " for leaf in self._leaves]
            )
        else:
            raise BoxError(self, "text")

    def boxes_to_mathml(self, **options) -> str:
        is_style, options = self.process_style_box(options)
        if is_style:
            return self._leaves[0].boxes_to_mathml(**options)
        name = self._head.get_name()
        if (
            name == "System`RowBox"
            and len(self._leaves) == 1
            and self._leaves[0].get_head_name() == "System`List"  # nopep8
        ):
            result = []
            inside_row = options.get("inside_row")
            # inside_list = options.get('inside_list')
            options = options.copy()

            def is_list_interior(content):
                if content.has_form("List", None) and all(
                    leaf.get_string_value() == "," for leaf in content._leaves[1::2]
                ):
                    return True
                return False

            is_list_row = False
            if (
                len(self._leaves[0]._leaves) == 3
                and self._leaves[0]._leaves[0].get_string_value() == "{"  # nopep8
                and self._leaves[0]._leaves[2].get_string_value() == "}"
                and self._leaves[0]._leaves[1].has_form("RowBox", 1)
            ):
                content = self._leaves[0]._leaves[1]._leaves[0]
                if is_list_interior(content):
                    is_list_row = True

            if not inside_row and is_list_interior(self._leaves[0]):
                is_list_row = True

            if is_list_row:
                options["inside_list"] = True
            else:
                options["inside_row"] = True

            for leaf in self._leaves[0].get_leaves():
                result.append(leaf.boxes_to_mathml(**options))
            return "<mrow>%s</mrow>" % " ".join(result)
        else:
            options = options.copy()
            options["inside_row"] = True
            if name == "System`SuperscriptBox" and len(self._leaves) == 2:
                return "<msup>%s %s</msup>" % (
                    self._leaves[0].boxes_to_mathml(**options),
                    self._leaves[1].boxes_to_mathml(**options),
                )
            if name == "System`SubscriptBox" and len(self._leaves) == 2:
                return "<msub>%s %s</msub>" % (
                    self._leaves[0].boxes_to_mathml(**options),
                    self._leaves[1].boxes_to_mathml(**options),
                )
            if name == "System`SubsuperscriptBox" and len(self._leaves) == 3:
                return "<msubsup>%s %s %s</msubsup>" % (
                    self._leaves[0].boxes_to_mathml(**options),
                    self._leaves[1].boxes_to_mathml(**options),
                    self._leaves[2].boxes_to_mathml(**options),
                )
            elif name == "System`FractionBox" and len(self._leaves) == 2:
                return "<mfrac>%s %s</mfrac>" % (
                    self._leaves[0].boxes_to_mathml(**options),
                    self._leaves[1].boxes_to_mathml(**options),
                )
            elif name == "System`SqrtBox" and len(self._leaves) == 1:
                return "<msqrt>%s</msqrt>" % (
                    self._leaves[0].boxes_to_mathml(**options)
                )
            elif name == "System`GraphBox":
                return "<mi>%s</mi>" % (self._leaves[0].boxes_to_mathml(**options))
            else:
                raise BoxError(self, "xml")

    def boxes_to_tex(self, **options) -> str:
        def block(tex, only_subsup=False):
            if len(tex) == 1:
                return tex
            else:
                if not only_subsup or "_" in tex or "^" in tex:
                    return "{%s}" % tex
                else:
                    return tex

        is_style, options = self.process_style_box(options)
        if is_style:
            return self._leaves[0].boxes_to_tex(**options)
        name = self._head.get_name()
        if (
            name == "System`RowBox"
            and len(self._leaves) == 1
            and self._leaves[0].get_head_name() == "System`List"  # nopep8
        ):
            return "".join(
                [leaf.boxes_to_tex(**options) for leaf in self._leaves[0].get_leaves()]
            )
        elif name == "System`SuperscriptBox" and len(self._leaves) == 2:
            tex1 = self._leaves[0].boxes_to_tex(**options)
            sup_string = self._leaves[1].get_string_value()
            if sup_string == "\u2032":
                return "%s'" % tex1
            elif sup_string == "\u2032\u2032":
                return "%s''" % tex1
            else:
                return "%s^%s" % (
                    block(tex1, True),
                    block(self._leaves[1].boxes_to_tex(**options)),
                )
        elif name == "System`SubscriptBox" and len(self._leaves) == 2:
            return "%s_%s" % (
                block(self._leaves[0].boxes_to_tex(**options), True),
                block(self._leaves[1].boxes_to_tex(**options)),
            )
        elif name == "System`SubsuperscriptBox" and len(self._leaves) == 3:
            return "%s_%s^%s" % (
                block(self._leaves[0].boxes_to_tex(**options), True),
                block(self._leaves[1].boxes_to_tex(**options)),
                block(self._leaves[2].boxes_to_tex(**options)),
            )
        elif name == "System`FractionBox" and len(self._leaves) == 2:
            return "\\frac{%s}{%s}" % (
                self._leaves[0].boxes_to_tex(**options),
                self._leaves[1].boxes_to_tex(**options),
            )
        elif name == "System`SqrtBox" and len(self._leaves) == 1:
            return "\\sqrt{%s}" % self._leaves[0].boxes_to_tex(**options)
        else:
            raise BoxError(self, "tex")

    def default_format(self, evaluation, form) -> str:
        return "%s[%s]" % (
            self._head.default_format(evaluation, form),
            ", ".join([leaf.default_format(evaluation, form) for leaf in self._leaves]),
        )

    def sort(self, pattern=False):
        "Sort the leaves according to internal ordering."
        leaves = list(self._leaves)
        if pattern:
            leaves.sort(key=lambda e: e.get_sort_key(pattern_sort=True))
        else:
            leaves.sort()
        self.set_reordered_leaves(leaves)

    def filter_leaves(self, head_name):
        # TODO: should use sorting
        head_name = ensure_context(head_name)

        if self._no_symbol(head_name):
            return []
        else:
            return [leaf for leaf in self._leaves if leaf.get_head_name() == head_name]

    def apply_rules(self, rules, evaluation, level=0, options=None):
        """for rule in rules:
        result = rule.apply(self, evaluation, fully=False)
        if result is not None:
            return result"""

        # to be able to access it inside inner function
        new_applied = [False]

        def apply_leaf(leaf):
            new, sub_applied = leaf.apply_rules(rules, evaluation, level + 1, options)
            new_applied[0] = new_applied[0] or sub_applied
            return new

        def descend(expr):
            return Expression(expr._head, *[apply_leaf(leaf) for leaf in expr._leaves])

        if options is None:  # default ReplaceAll mode; replace breadth first
            result, applied = super().apply_rules(rules, evaluation, level, options)
            if applied:
                return result, True
            head, applied = self._head.apply_rules(rules, evaluation, level, options)
            new_applied[0] = applied
            return descend(Expression(head, *self._leaves)), new_applied[0]
        else:  # Replace mode; replace depth first
            expr = descend(self)
            expr, applied = super(Expression, expr).apply_rules(
                rules, evaluation, level, options
            )
            new_applied[0] = new_applied[0] or applied
            if not applied and options["heads"]:
                # heads in Replace are treated at the level of the arguments, i.e. level + 1
                head, applied = expr._head.apply_rules(
                    rules, evaluation, level + 1, options
                )
                new_applied[0] = new_applied[0] or applied
                expr = Expression(head, *expr._leaves)
            return expr, new_applied[0]

    def replace_vars(
        self, vars, options=None, in_scoping=True, in_function=True
    ) -> "Expression":
        from mathics.builtin.scoping import get_scoping_vars

        if not in_scoping:
            if (
                self._head.get_name()
                in ("System`Module", "System`Block", "System`With")
                and len(self._leaves) > 0
            ):  # nopep8

                scoping_vars = set(
                    name for name, new_def in get_scoping_vars(self._leaves[0])
                )
                """for var in new_vars:
                    if var in scoping_vars:
                        del new_vars[var]"""
                vars = {
                    var: value for var, value in vars.items() if var not in scoping_vars
                }

        leaves = self._leaves
        if in_function:
            if (
                self._head.get_name() == "System`Function"
                and len(self._leaves) > 1
                and (
                    self._leaves[0].has_form("List", None) or self._leaves[0].get_name()
                )
            ):
                if self._leaves[0].get_name():
                    func_params = [self._leaves[0].get_name()]
                else:
                    func_params = [leaf.get_name() for leaf in self._leaves[0]._leaves]
                if "" not in func_params:
                    body = self._leaves[1]
                    replacement = {name: Symbol(name + "$") for name in func_params}
                    func_params = [Symbol(name + "$") for name in func_params]
                    body = body.replace_vars(replacement, options, in_scoping)
                    leaves = chain(
                        [Expression(SymbolList, *func_params), body], self._leaves[2:]
                    )

        if not vars:  # might just be a symbol set via Set[] we looked up here
            return self.shallow_copy()

        return Expression(
            self._head.replace_vars(vars, options=options, in_scoping=in_scoping),
            *[
                leaf.replace_vars(vars, options=options, in_scoping=in_scoping)
                for leaf in leaves
            ]
        )

    def replace_slots(self, slots, evaluation):
        if self._head.get_name() == "System`Slot":
            if len(self._leaves) != 1:
                evaluation.message_args("Slot", len(self._leaves), 1)
            else:
                slot = self._leaves[0].get_int_value()
                if slot is None or slot < 0:
                    evaluation.message("Function", "slot", self._leaves[0])
                elif slot > len(slots) - 1:
                    evaluation.message("Function", "slotn", slot)
                else:
                    return slots[int(slot)]
        elif self._head.get_name() == "System`SlotSequence":
            if len(self._leaves) != 1:
                evaluation.message_args("SlotSequence", len(self._leaves), 1)
            else:
                slot = self._leaves[0].get_int_value()
                if slot is None or slot < 1:
                    evaluation.error("Function", "slot", self._leaves[0])
            return Expression(SymbolSequence, *slots[slot:])
        elif self._head.get_name() == "System`Function" and len(self._leaves) == 1:
            # do not replace Slots in nested Functions
            return self
        return Expression(
            self._head.replace_slots(slots, evaluation),
            *[leaf.replace_slots(slots, evaluation) for leaf in self._leaves]
        )

    def thread(self, evaluation, head=None) -> typing.Tuple[bool, "Expression"]:
        if head is None:
            head = Symbol("List")

        items = []
        dim = None
        for leaf in self._leaves:
            if leaf.get_head().sameQ(head):
                if dim is None:
                    dim = len(leaf._leaves)
                    items = [(items + [innerleaf]) for innerleaf in leaf._leaves]
                elif len(leaf._leaves) != dim:
                    evaluation.message("Thread", "tdlen")
                    return True, self
                else:
                    for index in range(dim):
                        items[index].append(leaf._leaves[index])
            else:
                if dim is None:
                    items.append(leaf)
                else:
                    for item in items:
                        item.append(leaf)
        if dim is None:
            return False, self
        else:
            leaves = [Expression(self._head, *item) for item in items]
            return True, Expression(head, *leaves)

    def is_numeric(self, evaluation=None) -> bool:
        if evaluation:
            if "System`NumericFunction" not in evaluation.definitions.get_attributes(
                self._head.get_name()
            ):
                return False
            return all(leaf.is_numeric(evaluation) for leaf in self._leaves)
        else:
            return (
                self._head.get_name()
                in system_symbols(
                    "Sqrt",
                    "Times",
                    "Plus",
                    "Subtract",
                    "Minus",
                    "Power",
                    "Abs",
                    "Divide",
                    "Sin",
                )
                and all(leaf.is_numeric() for leaf in self._leaves)
            )

    def numerify(self, evaluation) -> "Expression":
        _prec = None
        for leaf in self._leaves:
            if leaf.is_inexact():
                leaf_prec = leaf.get_precision()
                if _prec is None or leaf_prec < _prec:
                    _prec = leaf_prec
        if _prec is not None:
            new_leaves = self.get_mutable_leaves()
            for index in range(len(new_leaves)):
                leaf = new_leaves[index]
                # Don't "numerify" numbers: they should be numerified
                # automatically by the processing function,
                # and we don't want to lose exactness in e.g. 1.0+I.
                if not isinstance(leaf, Number):
                    n_expr = Expression(SymbolN, leaf, Integer(dps(_prec)))
                    n_result = n_expr.evaluate(evaluation)
                    if isinstance(n_result, Number):
                        new_leaves[index] = n_result
            return Expression(self._head, *new_leaves)
        else:
            return self

    def get_atoms(self, include_heads=True):
        if include_heads:
            atoms = self._head.get_atoms()
        else:
            atoms = []
        for leaf in self._leaves:
            atoms.extend(leaf.get_atoms())
        return atoms

    def __hash__(self):
        return hash(("Expression", self._head) + tuple(self._leaves))

    def user_hash(self, update):
        update(("%s>%d>" % (self.get_head_name(), len(self._leaves))).encode("utf8"))
        for leaf in self._leaves:
            leaf.user_hash(update)

    def __getnewargs__(self):
        return (self._head, self._leaves)


<<<<<<< HEAD
class Atom(BaseExpression):
    def is_atom(self) -> bool:
        return True

    def equal2(self, rhs: Any) -> Optional[bool]:
        """Mathics two-argument Equal (==)
        returns True if self and rhs are identical.
        """
        if self.sameQ(rhs):
            return True
        if isinstance(rhs, Symbol) or not isinstance(rhs, Atom):
            return None
        return self == rhs

    def has_form(self, heads, *leaf_counts) -> bool:
        if leaf_counts:
            return False
        name = self.get_atom_name()
        if isinstance(heads, tuple):
            return name in heads
        else:
            return heads == name

    def has_symbol(self, symbol_name) -> bool:
        return False

    def get_head(self) -> "Symbol":
        return Symbol(self.get_atom_name())

    def get_atom_name(self) -> str:
        return self.__class__.__name__

    def __repr__(self) -> str:
        return "<%s: %s>" % (self.get_atom_name(), self)

    def replace_vars(self, vars, options=None, in_scoping=True) -> "Atom":
        return self

    def replace_slots(self, slots, evaluation) -> "Atom":
        return self

    def numerify(self, evaluation) -> "Atom":
        return self

    def copy(self, reevaluate=False) -> "Atom":
        result = self.do_copy()
        result.original = self
        return result

    def set_positions(self, position=None) -> None:
        self.position = position

    def get_sort_key(self, pattern_sort=False):
        if pattern_sort:
            return [0, 0, 1, 1, 0, 0, 0, 1]
        else:
            raise NotImplementedError

    def get_atoms(self, include_heads=True) -> typing.List["Atom"]:
        return [self]

    def atom_to_boxes(self, f, evaluation):
        raise NotImplementedError


class Symbol(Atom):
    name: str
    sympy_dummy: Any
    defined_symbols = {}

    def __new__(cls, name, sympy_dummy=None):
        name = ensure_context(name)
        self = cls.defined_symbols.get(name, None)
        if self is None:
            self = super(Symbol, cls).__new__(cls)
            self.name = name
            self.sympy_dummy = sympy_dummy
            # cls.defined_symbols[name] = self
        return self

    def __str__(self) -> str:
        return self.name

    def do_copy(self) -> "Symbol":
        return Symbol(self.name)

    def boxes_to_text(self, **options) -> str:
        return str(self.name)

    def atom_to_boxes(self, f, evaluation) -> "String":
        return String(evaluation.definitions.shorten_name(self.name))

    def to_sympy(self, **kwargs):
        from mathics.builtin import mathics_to_sympy

        if self.sympy_dummy is not None:
            return self.sympy_dummy

        builtin = mathics_to_sympy.get(self.name)
        if (
            builtin is None
            or not builtin.sympy_name
            or not builtin.is_constant()  # nopep8
        ):
            return sympy.Symbol(sympy_symbol_prefix + self.name)
        return builtin.to_sympy(self, **kwargs)

    def to_python(self, *args, **kwargs):
        if self == SymbolTrue:
            return True
        if self == SymbolFalse:
            return False
        if self == SymbolNull:
            return None
        n_evaluation = kwargs.get("n_evaluation")
        if n_evaluation is not None:
            value = Expression(SymbolN, self).evaluate(n_evaluation)
            return value.to_python()

        if kwargs.get("python_form", False):
            return self.to_sympy(**kwargs)
        else:
            return self.name

    def default_format(self, evaluation, form) -> str:
        return self.name

    def get_attributes(self, definitions):
        return definitions.get_attributes(self.name)

    def get_name(self) -> str:
        return self.name

    def get_lookup_name(self):
        return self.name

    def is_symbol(self) -> bool:
        return True

    def get_sort_key(self, pattern_sort=False):
        if pattern_sort:
            return super(Symbol, self).get_sort_key(True)
        else:
            return [
                1 if self.is_numeric() else 2,
                2,
                Monomial({self.name: 1}),
                0,
                self.name,
                1,
            ]

    def equal2(self, rhs: Any) -> Optional[bool]:
        """Mathics two-argument Equal (==)"""
        if self.sameQ(rhs):
            return True

        # Booleans are treated like constants, but all other symbols
        # are treated None. We could create a Bool class and
        # define equal2 in that, but for just this doesn't
        # seem to be worth it. If other things come up, this may change.
        if self in (SymbolTrue, SymbolFalse) and rhs in (SymbolTrue, SymbolFalse):
            return self == rhs
        return None

    def sameQ(self, rhs: Any) -> bool:
        """Mathics SameQ"""
        return id(self) == id(rhs) or isinstance(rhs, Symbol) and self.name == rhs.name

    def replace_vars(self, vars, options={}, in_scoping=True):
        assert all(fully_qualified_symbol_name(v) for v in vars)
        var = vars.get(self.name, None)
        if var is None:
            return self
        else:
            return var

    def has_symbol(self, symbol_name) -> bool:
        return self.name == ensure_context(symbol_name)

    def evaluate(self, evaluation):
        rules = evaluation.definitions.get_ownvalues(self.name)
        for rule in rules:
            result = rule.apply(self, evaluation, fully=True)
            if result is not None and not result.sameQ(self):
                return result.evaluate(evaluation)
        return self

    def is_true(self) -> bool:
        return self == SymbolTrue

    def is_numeric(self, evaluation=None) -> bool:
        return self.name in system_symbols(
            "Pi", "E", "EulerGamma", "GoldenRatio", "MachinePrecision", "Catalan"
        )

    def __hash__(self):
        return hash(("Symbol", self.name))  # to distinguish from String

    def user_hash(self, update) -> None:
        update(b"System`Symbol>" + self.name.encode("utf8"))

    def __getnewargs__(self):
        return (self.name, self.sympy_dummy)


# Some common Symbols. This list is sorted in alpabetic order.
SymbolAborted = Symbol("$Aborted")
SymbolAssociation = Symbol("Association")
SymbolByteArray = Symbol("ByteArray")
SymbolComplexInfinity = Symbol("ComplexInfinity")
SymbolDirectedInfinity = Symbol("DirectedInfinity")
SymbolFailed = Symbol("$Failed")
SymbolFalse = Symbol("False")
SymbolInfinity = Symbol("Infinity")
SymbolList = Symbol("List")
SymbolMachinePrecision = Symbol("MachinePrecision")
SymbolMakeBoxes = Symbol("MakeBoxes")
SymbolN = Symbol("N")
SymbolNull = Symbol("Null")
SymbolRule = Symbol("Rule")
SymbolSequence = Symbol("Sequence")
SymbolTrue = Symbol("True")
SymbolUndefined = Symbol("Undefined")
SymbolLess = Symbol("Less")
SymbolGreater = Symbol("Greater")


@lru_cache(maxsize=1024)
def from_mpmath(value, prec=None):
    "Converts mpf or mpc to Number."
    if isinstance(value, mpmath.mpf):
        if prec is None:
            return MachineReal(float(value))
        else:
            # HACK: use str here to prevent loss of precision
            return PrecisionReal(sympy.Float(str(value), prec))
    elif isinstance(value, mpmath.mpc):
        if value.imag == 0.0:
            return from_mpmath(value.real, prec)
        real = from_mpmath(value.real, prec)
        imag = from_mpmath(value.imag, prec)
        return Complex(real, imag)
    else:
        raise TypeError(type(value))


class Number(Atom):
    def __str__(self) -> str:
        return str(self.value)

    def is_numeric(self, evaluation=None) -> bool:
        return True


def _ExponentFunction(value):
    n = value.get_int_value()
    if -5 <= n <= 5:
        return SymbolNull
    else:
        return value
=======
def _create_expression(self, head, *leaves):
    return Expression(head, *leaves)
>>>>>>> b51b1154


BaseExpression.create_expression = _create_expression


def get_default_value(name, evaluation, k=None, n=None):
    pos = []
    if k is not None:
        pos.append(k)
    if n is not None:
        pos.append(n)
    for pos_len in reversed(list(range(len(pos) + 1))):
        # Try patterns from specific to general
        defaultexpr = Expression(
            "Default", Symbol(name), *[Integer(index) for index in pos[:pos_len]]
        )
        result = evaluation.definitions.get_value(
            name, "System`DefaultValues", defaultexpr, evaluation
        )
        if result is not None:
            if result.sameQ(defaultexpr):
                result = result.evaluate(evaluation)
            return result
    return None


def print_parenthesizes(
    precedence, outer_precedence=None, parenthesize_when_equal=False
) -> bool:
    return outer_precedence is not None and (
        outer_precedence > precedence
        or (outer_precedence == precedence and parenthesize_when_equal)
    )


def _is_neutral_symbol(symbol_name, cache, evaluation):
    # a symbol is neutral if it does not invoke any rules, but is sure to make its Expression stay
    # the way it is (e.g. List[1, 2, 3] will always stay List[1, 2, 3], so long as nobody defines
    # a rule on this).

    if cache:
        r = cache.get(symbol_name)
        if r is not None:
            return r

    definitions = evaluation.definitions

    definition = definitions.get_definition(symbol_name, only_if_exists=True)
    if definition is None:
        r = True
    else:
        r = all(
            len(definition.get_values_list(x)) == 0
            for x in ("up", "sub", "down", "own")
        )

    if cache:
        cache[symbol_name] = r

    return r


def _is_neutral_head(head, cache, evaluation):
    if not isinstance(head, Symbol):
        return False

    return _is_neutral_symbol(head.get_name(), cache, evaluation)


# Structure helps implementations make the ExpressionCache not invalidate across simple commands
# such as Take[], Most[], etc. without this, constant reevaluation of lists happens, which results
# in quadratic runtimes for command like Fold[#1+#2&, Range[x]].

# A good performance test case for Structure: x = Range[50000]; First[Timing[Partition[x, 15, 1]]]


class Structure(object):
    def __call__(self, leaves):
        # create an Expression with the given list "leaves" as leaves.
        # NOTE: the caller guarantees that "leaves" only contains items that are from "origins".
        raise NotImplementedError

    def filter(self, expr, cond):
        # create an Expression with a subset of "expr".leaves (picked out by the filter "cond").
        # NOTE: the caller guarantees that "expr" is from "origins".
        raise NotImplementedError

    def slice(self, expr, py_slice):
        # create an Expression, using the given slice of "expr".leaves as leaves.
        # NOTE: the caller guarantees that "expr" is from "origins".
        raise NotImplementedError


# UnlinkedStructure produces Expressions that are not linked to "origins" in terms of cache.
# This produces the same thing as doing Expression(head, *leaves).


class UnlinkedStructure(Structure):
    def __init__(self, head):
        self._head = head
        self._cache = None

    def __call__(self, leaves):
        expr = Expression(self._head)
        expr._leaves = tuple(leaves)
        return expr

    def filter(self, expr, cond):
        return self([leaf for leaf in expr._leaves if cond(leaf)])

    def slice(self, expr, py_slice):
        leaves = expr._leaves
        lower, upper, step = py_slice.indices(len(leaves))
        if step != 1:
            raise ValueError("Structure.slice only supports slice steps of 1")
        return self(leaves[lower:upper])


# LinkedStructure produces Expressions that are linked to "origins" in terms of cache. This
# carries over information from the cache of the originating Expressions into the Expressions
# that are newly created.


class LinkedStructure(Structure):
    def __init__(self, head, cache):
        self._head = head
        self._cache = cache

    def __call__(self, leaves):
        expr = Expression(self._head)
        expr._leaves = tuple(leaves)
        expr._cache = self._cache.reordered()
        return expr

    def filter(self, expr, cond):
        return self([leaf for leaf in expr._leaves if cond(leaf)])

    def slice(self, expr, py_slice):
        leaves = expr._leaves
        lower, upper, step = py_slice.indices(len(leaves))
        if step != 1:
            raise ValueError("Structure.slice only supports slice steps of 1")

        new = Expression(self._head)
        new._leaves = tuple(leaves[lower:upper])
        if expr._cache:
            new._cache = expr._cache.sliced(lower, upper)

        return new


def structure(head, origins, evaluation, structure_cache=None):
    # creates a Structure for building Expressions with head "head" and leaves
    # originating (exlusively) from "origins" (leaves are passed into the functions
    # of Structure further down).

    # "origins" may either be an Expression (i.e. all leaves must originate from that
    # expression), a Structure (all leaves passed in this "self" Structure must be
    # manufactured using that Structure), or a list of Expressions (i.e. all leaves
    # must originate from one of the listed Expressions).

    if isinstance(head, (str,)):
        head = Symbol(head)

    if isinstance(origins, (Expression, Structure)):
        cache = origins._cache
        if cache is not None and not _is_neutral_head(
            head, structure_cache, evaluation
        ):
            cache = None
    elif isinstance(origins, (list, tuple)):
        if _is_neutral_head(head, structure_cache, evaluation):
            cache = ExpressionCache.union(origins, evaluation)
        else:
            cache = None
    else:
        raise ValueError("expected Expression, Structure, tuple or list as orig param")

    if cache is None:
        return UnlinkedStructure(head)
    else:
        return LinkedStructure(head, cache)


def atom_list_constructor(evaluation, head, *atom_names):
    # if we encounter an Expression that consists wholly of atoms and those atoms (and the
    # expression's head) have no rules associated with them, we can speed up evaluation.

    # note that you may use a constructor constructed via atom_list_constructor() only as
    # long as the evaluation's Definitions are guaranteed to not change.

    if not _is_neutral_head(head, None, evaluation) or any(
        not atom for atom in atom_names
    ):
        optimize = False
    else:
        full_atom_names = [ensure_context(atom) for atom in atom_names]

        if not all(
            _is_neutral_symbol(atom, None, evaluation) for atom in full_atom_names
        ):
            optimize = False
        else:
            optimize = True

    if optimize:

        def construct(leaves):
            expr = Expression(head)
            expr._leaves = list(leaves)
            sym = set(chain([head.get_name()], full_atom_names))
            expr._cache = ExpressionCache(evaluation.definitions.now, sym, None)
            return expr

    else:

        def construct(leaves):
            expr = Expression(head)
            expr._leaves = list(leaves)
            return expr

    return construct


def string_list(head, leaves, evaluation):
    return atom_list_constructor(evaluation, head, "String")(leaves)<|MERGE_RESOLUTION|>--- conflicted
+++ resolved
@@ -182,465 +182,6 @@
         )
 
 
-<<<<<<< HEAD
-class BaseExpression(KeyComparable):
-    options: Any
-    pattern_sequence: bool
-    unformatted: Any
-    last_evaluated: Any
-
-    def __new__(cls, *args, **kwargs):
-        self = object.__new__(cls)
-        self.options = None
-        self.pattern_sequence = False
-        self.unformatted = self
-        self._cache = None
-        return self
-
-    def clear_cache(self):
-        self._cache = None
-
-    def equal2(self, rhs: Any) -> Optional[bool]:
-        """Mathics two-argument Equal (==)
-        returns True if self and rhs are identical.
-        """
-        if self.sameQ(rhs):
-            return True
-
-        # If the types are the same then we'll use the classes definition of == (or __eq__).
-        # Superclasses which need to specialized this behavior should redefine equal2()
-        #
-        # I would use `is` instead `==` here, to compare classes.
-        if type(self) is type(rhs):
-            return self == rhs
-        return None
-
-    def has_changed(self, definitions):
-        return True
-
-    def sequences(self):
-        return None
-
-    def flatten_sequence(self, evaluation) -> "BaseExpression":
-        return self
-
-    def flatten_pattern_sequence(self, evaluation) -> "BaseExpression":
-        return self
-
-    def get_attributes(self, definitions):
-        return set()
-
-    def evaluate_next(self, evaluation):
-        return self.evaluate(evaluation), False
-
-    def evaluate(self, evaluation) -> "BaseExpression":
-        evaluation.check_stopped()
-        return self
-
-    def get_atoms(self, include_heads=True):
-        return []
-
-    def get_name(self):
-        "Returns symbol's name if Symbol instance"
-
-        return ""
-
-    def is_symbol(self) -> bool:
-        return False
-
-    def is_machine_precision(self) -> bool:
-        return False
-
-    def get_lookup_name(self):
-        "Returns symbol name of leftmost head"
-        return ""
-
-    def get_head(self):
-        return None
-
-    def get_head_name(self):
-        return self.get_head().get_name()
-
-    def get_leaves(self):
-        return []
-
-    def get_int_value(self):
-        return None
-
-    def get_float_value(self, permit_complex=False):
-        return None
-
-    def get_string_value(self):
-        return None
-
-    def is_atom(self) -> bool:
-        return False
-
-    def is_true(self) -> bool:
-        return False
-
-    def is_numeric(self, evaluation=None) -> bool:
-        # used by NumericQ and expression ordering
-        return False
-
-    def has_form(self, heads, *leaf_counts):
-        return False
-
-    def flatten(self, head, pattern_only=False, callback=None) -> "BaseExpression":
-        return self
-
-    def __hash__(self):
-        """
-        To allow usage of expression as dictionary keys,
-        as in Expression.get_pre_choices
-        """
-        raise NotImplementedError
-
-    def user_hash(self, update) -> None:
-        # whereas __hash__ is for internal Mathics purposes like using Expressions as dictionary keys and fast
-        # comparison of elements, user_hash is called for Hash[]. user_hash should strive to give stable results
-        # across versions, whereas __hash__ must not. user_hash should try to hash all the data available, whereas
-        # __hash__ might only hash a sample of the data available.
-        raise NotImplementedError
-
-    def sameQ(self, rhs) -> bool:
-        """Mathics SameQ"""
-        return id(self) == id(rhs)
-
-    def get_sequence(self):
-        if self.get_head().get_name() == "System`Sequence":
-            return self.leaves
-        else:
-            return [self]
-
-    def evaluate_leaves(self, evaluation) -> "BaseExpression":
-        return self
-
-    def apply_rules(
-        self, rules, evaluation, level=0, options=None
-    ) -> typing.Tuple["BaseExpression", bool]:
-        if options:
-            l1, l2 = options["levelspec"]
-            if level < l1:
-                return self, False
-            elif l2 is not None and level > l2:
-                return self, False
-
-        for rule in rules:
-            result = rule.apply(self, evaluation, fully=False)
-            if result is not None:
-                return result, True
-        return self, False
-
-    def do_format(self, evaluation, form):
-        """
-        Applies formats associated to the expression and removes
-        superfluous enclosing formats.
-        """
-        formats = system_symbols(
-            "InputForm",
-            "OutputForm",
-            "StandardForm",
-            "FullForm",
-            "TraditionalForm",
-            "TeXForm",
-            "MathMLForm",
-        )
-
-        evaluation.inc_recursion_depth()
-        try:
-            expr = self
-            head = self.get_head_name()
-            leaves = self.get_leaves()
-            include_form = False
-            # If the expression is enclosed by a Format
-            # takes the form from the expression and
-            # removes the format from the expression.
-            if head in formats and len(leaves) == 1:
-                expr = leaves[0]
-                if not (form == "System`OutputForm" and head == "System`StandardForm"):
-                    form = head
-                    include_form = True
-            unformatted = expr
-            # If form is Fullform, return it without changes
-            if form == "System`FullForm":
-                if include_form:
-                    expr = Expression(form, expr)
-                    expr.unformatted = unformatted
-                return expr
-
-            # Repeated and RepeatedNull confuse the formatter,
-            # so we need to hardlink their format rules:
-            if head == "System`Repeated":
-                if len(leaves) == 1:
-                    return Expression(
-                        "System`HoldForm",
-                        Expression(
-                            "System`Postfix",
-                            Expression("System`List", leaves[0]),
-                            "..",
-                            170,
-                        ),
-                    )
-                else:
-                    return Expression("System`HoldForm", expr)
-            elif head == "System`RepeatedNull":
-                if len(leaves) == 1:
-                    return Expression(
-                        "System`HoldForm",
-                        Expression(
-                            "System`Postfix",
-                            Expression("System`List", leaves[0]),
-                            "...",
-                            170,
-                        ),
-                    )
-                else:
-                    return Expression("System`HoldForm", expr)
-
-            # If expr is not an atom, looks for formats in its definition
-            # and apply them.
-            def format_expr(expr):
-                if not (expr.is_atom()) and not (expr.head.is_atom()):
-                    # expr is of the form f[...][...]
-                    return None
-                name = expr.get_lookup_name()
-                formats = evaluation.definitions.get_formats(name, form)
-                for rule in formats:
-                    result = rule.apply(expr, evaluation)
-                    if result is not None and result != expr:
-                        return result.evaluate(evaluation)
-                return None
-
-            formatted = format_expr(expr)
-            if formatted is not None:
-                result = formatted.do_format(evaluation, form)
-                if include_form:
-                    result = Expression(form, result)
-                result.unformatted = unformatted
-                return result
-
-            # If the expression is still enclosed by a Format,
-            # iterate.
-            # If the expression is not atomic or of certain
-            # specific cases, iterate over the leaves.
-            head = expr.get_head_name()
-            if head in formats:
-                expr = expr.do_format(evaluation, form)
-            elif (
-                head != "System`NumberForm"
-                and not expr.is_atom()
-                and head != "System`Graphics"
-                and head != "System`Graphics3D"
-            ):
-                # print("Not inside graphics or numberform, and not is atom")
-                new_leaves = [leaf.do_format(evaluation, form) for leaf in expr.leaves]
-                expr = Expression(expr.head.do_format(evaluation, form), *new_leaves)
-
-            if include_form:
-                expr = Expression(form, expr)
-            expr.unformatted = unformatted
-            return expr
-        finally:
-            evaluation.dec_recursion_depth()
-
-    def format(
-        self, evaluation, form, **kwargs
-    ) -> typing.Union["Expression", "Symbol"]:
-        """
-        Applies formats associated to the expression, and then calls Makeboxes
-        """
-        expr = self.do_format(evaluation, form)
-        result = Expression("MakeBoxes", expr, Symbol(form)).evaluate(evaluation)
-        return result
-
-    def is_free(self, form, evaluation) -> bool:
-        from mathics.builtin.patterns import item_is_free
-
-        return item_is_free(self, form, evaluation)
-
-    def is_inexact(self) -> bool:
-        return self.get_precision() is not None
-
-    def get_precision(self):
-        return None
-
-    def get_option_values(self, evaluation, allow_symbols=False, stop_on_error=True):
-        options = self
-        if options.has_form("List", None):
-            options = options.flatten(SymbolList)
-            values = options.leaves
-        else:
-            values = [options]
-        option_values = {}
-        for option in values:
-            symbol_name = option.get_name()
-            if allow_symbols and symbol_name:
-                options = evaluation.definitions.get_options(symbol_name)
-                option_values.update(options)
-            else:
-                if not option.has_form(("Rule", "RuleDelayed"), 2):
-                    if stop_on_error:
-                        return None
-                    else:
-                        continue
-                name = option.leaves[0].get_name()
-                if not name and isinstance(option.leaves[0], String):
-                    name = ensure_context(option.leaves[0].get_string_value())
-                if not name:
-                    if stop_on_error:
-                        return None
-                    else:
-                        continue
-                option_values[name] = option.leaves[1]
-        return option_values
-
-    def get_rules_list(self):
-        from mathics.core.rules import Rule
-
-        list_expr = self.flatten(SymbolList)
-        list = []
-        if list_expr.has_form("List", None):
-            list.extend(list_expr.leaves)
-        else:
-            list.append(list_expr)
-        rules = []
-        for item in list:
-            if not item.has_form(("Rule", "RuleDelayed"), 2):
-                return None
-            rule = Rule(item.leaves[0], item.leaves[1])
-            rules.append(rule)
-        return rules
-
-    def to_sympy(self, **kwargs):
-        raise NotImplementedError
-
-    def to_mpmath(self):
-        return None
-
-    def round_to_float(self, evaluation=None, permit_complex=False):
-        """
-        Try to round to python float. Return None if not possible.
-        """
-        if evaluation is None:
-            value = self
-        elif isinstance(evaluation, sympy.core.numbers.NaN):
-            return None
-        else:
-            value = Expression(SymbolN, self).evaluate(evaluation)
-        if isinstance(value, Number):
-            value = value.round()
-            return value.get_float_value(permit_complex=permit_complex)
-
-    def __abs__(self) -> "Expression":
-        return Expression("Abs", self)
-
-    def __pos__(self):
-        return self
-
-    def __neg__(self):
-        return Expression("Times", self, -1)
-
-    def __add__(self, other) -> "Expression":
-        return Expression("Plus", self, other)
-
-    def __sub__(self, other) -> "Expression":
-        return Expression("Plus", self, Expression("Times", other, -1))
-
-    def __mul__(self, other) -> "Expression":
-        return Expression("Times", self, other)
-
-    def __truediv__(self, other) -> "Expression":
-        return Expression("Divide", self, other)
-
-    def __floordiv__(self, other) -> "Expression":
-        return Expression("Floor", Expression("Divide", self, other))
-
-    def __pow__(self, other) -> "Expression":
-        return Expression("Power", self, other)
-
-
-class Monomial(object):
-    """
-    An object to sort monomials, used in Expression.get_sort_key and
-    Symbol.get_sort_key.
-    """
-
-    def __init__(self, exps_dict):
-        self.exps = exps_dict
-
-    def __lt__(self, other) -> bool:
-        return self.__cmp(other) < 0
-
-    def __gt__(self, other) -> bool:
-        return self.__cmp(other) > 0
-
-    def __le__(self, other) -> bool:
-        return self.__cmp(other) <= 0
-
-    def __ge__(self, other) -> bool:
-        return self.__cmp(other) >= 0
-
-    def __eq__(self, other) -> bool:
-        return self.__cmp(other) == 0
-
-    def __ne__(self, other) -> bool:
-        return self.__cmp(other) != 0
-
-    def __cmp(self, other) -> int:
-        self_exps = self.exps.copy()
-        other_exps = other.exps.copy()
-        for var in self.exps:
-            if var in other.exps:
-                dec = min(self_exps[var], other_exps[var])
-                self_exps[var] -= dec
-                if not self_exps[var]:
-                    del self_exps[var]
-                other_exps[var] -= dec
-                if not other_exps[var]:
-                    del other_exps[var]
-        self_exps = sorted((var, exp) for var, exp in self_exps.items())
-        other_exps = sorted((var, exp) for var, exp in other_exps.items())
-
-        index = 0
-        self_len = len(self_exps)
-        other_len = len(other_exps)
-        while True:
-            if index >= self_len and index >= other_len:
-                return 0
-            if index >= self_len:
-                return -1  # self < other
-            if index >= other_len:
-                return 1  # self > other
-            self_var, self_exp = self_exps[index]
-            other_var, other_exp = other_exps[index]
-            if self_var < other_var:
-                return -1
-            if self_var > other_var:
-                return 1
-            if self_exp != other_exp:
-                if index + 1 == self_len or index + 1 == other_len:
-                    # smaller exponents first
-                    if self_exp < other_exp:
-                        return -1
-                    elif self_exp == other_exp:
-                        return 0
-                    else:
-                        return 1
-                else:
-                    # bigger exponents first
-                    if self_exp < other_exp:
-                        return 1
-                    elif self_exp == other_exp:
-                        return 0
-                    else:
-                        return -1
-            index += 1
-        return 0
-
-
-=======
->>>>>>> b51b1154
 class Expression(BaseExpression):
     head: "Symbol"
     leaves: typing.List[Any]
@@ -1844,272 +1385,8 @@
         return (self._head, self._leaves)
 
 
-<<<<<<< HEAD
-class Atom(BaseExpression):
-    def is_atom(self) -> bool:
-        return True
-
-    def equal2(self, rhs: Any) -> Optional[bool]:
-        """Mathics two-argument Equal (==)
-        returns True if self and rhs are identical.
-        """
-        if self.sameQ(rhs):
-            return True
-        if isinstance(rhs, Symbol) or not isinstance(rhs, Atom):
-            return None
-        return self == rhs
-
-    def has_form(self, heads, *leaf_counts) -> bool:
-        if leaf_counts:
-            return False
-        name = self.get_atom_name()
-        if isinstance(heads, tuple):
-            return name in heads
-        else:
-            return heads == name
-
-    def has_symbol(self, symbol_name) -> bool:
-        return False
-
-    def get_head(self) -> "Symbol":
-        return Symbol(self.get_atom_name())
-
-    def get_atom_name(self) -> str:
-        return self.__class__.__name__
-
-    def __repr__(self) -> str:
-        return "<%s: %s>" % (self.get_atom_name(), self)
-
-    def replace_vars(self, vars, options=None, in_scoping=True) -> "Atom":
-        return self
-
-    def replace_slots(self, slots, evaluation) -> "Atom":
-        return self
-
-    def numerify(self, evaluation) -> "Atom":
-        return self
-
-    def copy(self, reevaluate=False) -> "Atom":
-        result = self.do_copy()
-        result.original = self
-        return result
-
-    def set_positions(self, position=None) -> None:
-        self.position = position
-
-    def get_sort_key(self, pattern_sort=False):
-        if pattern_sort:
-            return [0, 0, 1, 1, 0, 0, 0, 1]
-        else:
-            raise NotImplementedError
-
-    def get_atoms(self, include_heads=True) -> typing.List["Atom"]:
-        return [self]
-
-    def atom_to_boxes(self, f, evaluation):
-        raise NotImplementedError
-
-
-class Symbol(Atom):
-    name: str
-    sympy_dummy: Any
-    defined_symbols = {}
-
-    def __new__(cls, name, sympy_dummy=None):
-        name = ensure_context(name)
-        self = cls.defined_symbols.get(name, None)
-        if self is None:
-            self = super(Symbol, cls).__new__(cls)
-            self.name = name
-            self.sympy_dummy = sympy_dummy
-            # cls.defined_symbols[name] = self
-        return self
-
-    def __str__(self) -> str:
-        return self.name
-
-    def do_copy(self) -> "Symbol":
-        return Symbol(self.name)
-
-    def boxes_to_text(self, **options) -> str:
-        return str(self.name)
-
-    def atom_to_boxes(self, f, evaluation) -> "String":
-        return String(evaluation.definitions.shorten_name(self.name))
-
-    def to_sympy(self, **kwargs):
-        from mathics.builtin import mathics_to_sympy
-
-        if self.sympy_dummy is not None:
-            return self.sympy_dummy
-
-        builtin = mathics_to_sympy.get(self.name)
-        if (
-            builtin is None
-            or not builtin.sympy_name
-            or not builtin.is_constant()  # nopep8
-        ):
-            return sympy.Symbol(sympy_symbol_prefix + self.name)
-        return builtin.to_sympy(self, **kwargs)
-
-    def to_python(self, *args, **kwargs):
-        if self == SymbolTrue:
-            return True
-        if self == SymbolFalse:
-            return False
-        if self == SymbolNull:
-            return None
-        n_evaluation = kwargs.get("n_evaluation")
-        if n_evaluation is not None:
-            value = Expression(SymbolN, self).evaluate(n_evaluation)
-            return value.to_python()
-
-        if kwargs.get("python_form", False):
-            return self.to_sympy(**kwargs)
-        else:
-            return self.name
-
-    def default_format(self, evaluation, form) -> str:
-        return self.name
-
-    def get_attributes(self, definitions):
-        return definitions.get_attributes(self.name)
-
-    def get_name(self) -> str:
-        return self.name
-
-    def get_lookup_name(self):
-        return self.name
-
-    def is_symbol(self) -> bool:
-        return True
-
-    def get_sort_key(self, pattern_sort=False):
-        if pattern_sort:
-            return super(Symbol, self).get_sort_key(True)
-        else:
-            return [
-                1 if self.is_numeric() else 2,
-                2,
-                Monomial({self.name: 1}),
-                0,
-                self.name,
-                1,
-            ]
-
-    def equal2(self, rhs: Any) -> Optional[bool]:
-        """Mathics two-argument Equal (==)"""
-        if self.sameQ(rhs):
-            return True
-
-        # Booleans are treated like constants, but all other symbols
-        # are treated None. We could create a Bool class and
-        # define equal2 in that, but for just this doesn't
-        # seem to be worth it. If other things come up, this may change.
-        if self in (SymbolTrue, SymbolFalse) and rhs in (SymbolTrue, SymbolFalse):
-            return self == rhs
-        return None
-
-    def sameQ(self, rhs: Any) -> bool:
-        """Mathics SameQ"""
-        return id(self) == id(rhs) or isinstance(rhs, Symbol) and self.name == rhs.name
-
-    def replace_vars(self, vars, options={}, in_scoping=True):
-        assert all(fully_qualified_symbol_name(v) for v in vars)
-        var = vars.get(self.name, None)
-        if var is None:
-            return self
-        else:
-            return var
-
-    def has_symbol(self, symbol_name) -> bool:
-        return self.name == ensure_context(symbol_name)
-
-    def evaluate(self, evaluation):
-        rules = evaluation.definitions.get_ownvalues(self.name)
-        for rule in rules:
-            result = rule.apply(self, evaluation, fully=True)
-            if result is not None and not result.sameQ(self):
-                return result.evaluate(evaluation)
-        return self
-
-    def is_true(self) -> bool:
-        return self == SymbolTrue
-
-    def is_numeric(self, evaluation=None) -> bool:
-        return self.name in system_symbols(
-            "Pi", "E", "EulerGamma", "GoldenRatio", "MachinePrecision", "Catalan"
-        )
-
-    def __hash__(self):
-        return hash(("Symbol", self.name))  # to distinguish from String
-
-    def user_hash(self, update) -> None:
-        update(b"System`Symbol>" + self.name.encode("utf8"))
-
-    def __getnewargs__(self):
-        return (self.name, self.sympy_dummy)
-
-
-# Some common Symbols. This list is sorted in alpabetic order.
-SymbolAborted = Symbol("$Aborted")
-SymbolAssociation = Symbol("Association")
-SymbolByteArray = Symbol("ByteArray")
-SymbolComplexInfinity = Symbol("ComplexInfinity")
-SymbolDirectedInfinity = Symbol("DirectedInfinity")
-SymbolFailed = Symbol("$Failed")
-SymbolFalse = Symbol("False")
-SymbolInfinity = Symbol("Infinity")
-SymbolList = Symbol("List")
-SymbolMachinePrecision = Symbol("MachinePrecision")
-SymbolMakeBoxes = Symbol("MakeBoxes")
-SymbolN = Symbol("N")
-SymbolNull = Symbol("Null")
-SymbolRule = Symbol("Rule")
-SymbolSequence = Symbol("Sequence")
-SymbolTrue = Symbol("True")
-SymbolUndefined = Symbol("Undefined")
-SymbolLess = Symbol("Less")
-SymbolGreater = Symbol("Greater")
-
-
-@lru_cache(maxsize=1024)
-def from_mpmath(value, prec=None):
-    "Converts mpf or mpc to Number."
-    if isinstance(value, mpmath.mpf):
-        if prec is None:
-            return MachineReal(float(value))
-        else:
-            # HACK: use str here to prevent loss of precision
-            return PrecisionReal(sympy.Float(str(value), prec))
-    elif isinstance(value, mpmath.mpc):
-        if value.imag == 0.0:
-            return from_mpmath(value.real, prec)
-        real = from_mpmath(value.real, prec)
-        imag = from_mpmath(value.imag, prec)
-        return Complex(real, imag)
-    else:
-        raise TypeError(type(value))
-
-
-class Number(Atom):
-    def __str__(self) -> str:
-        return str(self.value)
-
-    def is_numeric(self, evaluation=None) -> bool:
-        return True
-
-
-def _ExponentFunction(value):
-    n = value.get_int_value()
-    if -5 <= n <= 5:
-        return SymbolNull
-    else:
-        return value
-=======
 def _create_expression(self, head, *leaves):
     return Expression(head, *leaves)
->>>>>>> b51b1154
 
 
 BaseExpression.create_expression = _create_expression
