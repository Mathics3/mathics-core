--- conflicted
+++ resolved
@@ -199,15 +199,9 @@
     ):
         self.options = None
         self.pattern_sequence = False
-<<<<<<< HEAD
-        # if isinstance(head, str):
-        #     # We should fix or convert to to_expression all nonSymbol uses.
-        #     head = Symbol(head)
-=======
         assert isinstance(head, BaseElement)
         assert isinstance(elements, tuple)
         assert all(isinstance(e, BaseElement) for e in elements)
->>>>>>> e4fc3377
 
         self._head = head
 
@@ -217,14 +211,6 @@
         #          from trepan.api import debug; debug()
         #     assert isinstance(element, BaseElement)
 
-<<<<<<< HEAD
-        # self._elements, self.elements_properties = convert_expression_elements(
-        #     elements, from_python
-        # )
-        # assert isinstance(self._elements, tuple)
-        self._elements = elements
-        self.elements_properties = elements_properties
-=======
         # Note: After we make a pass over all Expression() calls, these lines will get removed
         # and replaced with the two commented-out lines below them:
 
@@ -249,7 +235,6 @@
         #    self.elements_properties = elements_properties
         # else:
         #    self._build_elements_properties()
->>>>>>> e4fc3377
 
         self._sequences = None
         self._cache = None
