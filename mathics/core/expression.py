--- conflicted
+++ resolved
@@ -213,25 +213,16 @@
 
         element_properties = kwargs.pop("element_properties", None)
         if element_properties is not None:
-<<<<<<< HEAD
             self._elements = tuple(
                 e if isinstance(e, BaseElement) else from_python(e) for e in elements
             )
-=======
-            self._elements = elements
->>>>>>> cf2fee14
             for field in ("_elements_fully_evaluated", "_is_flat", "_is_sorted"):
                 setattr(self, field, element_properties.get(field, False))
         else:
             # The self.elements setter method sets the elements collection properties.
-<<<<<<< HEAD
             self.elements = (
                 e if isinstance(e, BaseElement) else from_python(e) for e in elements
             )
-=======
-            self.elements = elements
->>>>>>> cf2fee14
-
         self._sequences = None
         self._cache = None
         # comment @mmatera: this cache should be useful in BoxConstruct, but not
@@ -1204,11 +1195,7 @@
                     "_elements_fully_evaluated": self._elements_fully_evaluated,
                 }
             )
-<<<<<<< HEAD
             elements = new.elements
-=======
-            elements = self.elements
->>>>>>> cf2fee14
         else:
             elements = self.get_mutable_elements()
             eval_elements()
