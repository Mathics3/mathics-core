# -*- coding: utf-8 -*-
# cython: language_level=3

import sympy
import mpmath

from math import log, ceil
import string

import typing

<<<<<<< HEAD
from mathics.core.systemsymbols import (
    SymbolDirectedInfinity,
=======
from mathics.core.symbols import (
>>>>>>> 54833261
    SymbolMinPrecision,
    SymbolMaxPrecision,
    SymbolMachinePrecision,
)

C = log(10, 2)  # ~ 3.3219280948873626


# Number of bits of machine precision
machine_precision = 53


machine_epsilon = 2 ** (1 - machine_precision)


def reconstruct_digits(bits) -> int:
    """
    Number of digits needed to reconstruct a number with given bits of precision.

    >>> reconstruct_digits(53)
    17
    """
    return int(ceil(bits / C) + 1)


class PrecisionValueError(Exception):
    pass


class SpecialValueError(Exception):
    def __init__(self, name) -> None:
        self.name = name


def _get_float_inf(value, evaluation) -> typing.Optional[float]:
    value = value.evaluate(evaluation)
    if value.has_form(SymbolDirectedInfinity, 1):
        if value.leaves[0].get_int_value() == 1:
            return float("inf")
        elif value.leaves[0].get_int_value() == -1:
            return float("-inf")
        else:
            return None
    return value.round_to_float(evaluation)


def get_precision(value, evaluation) -> typing.Optional[int]:
    if value is SymbolMachinePrecision:
        return None
    else:
        from mathics.core.atoms import MachineReal

        dmin = _get_float_inf(SymbolMinPrecision, evaluation)
        dmax = _get_float_inf(SymbolMaxPrecision, evaluation)
        d = value.round_to_float(evaluation)
        assert dmin is not None and dmax is not None
        if d is None:
            evaluation.message("N", "precbd", value)
        elif d < dmin:
            dmin = int(dmin)
            evaluation.message("N", "precsm", value, MachineReal(dmin))
            return dmin
        elif d > dmax:
            dmax = int(dmax)
            evaluation.message("N", "preclg", value, MachineReal(dmax))
            return dmax
        else:
            return d
        raise PrecisionValueError()


def get_type(value) -> typing.Optional[str]:
    if isinstance(value, sympy.Integer):
        return "z"
    elif isinstance(value, sympy.Rational):
        return "q"
    elif isinstance(value, sympy.Float) or isinstance(value, mpmath.mpf):
        return "f"
    elif (
        isinstance(value, sympy.Expr) and value.is_number and not value.is_real
    ) or isinstance(value, mpmath.mpc):
        return "c"
    else:
        return None


def sameQ(v1, v2) -> bool:
    """Mathics SameQ"""
    return get_type(v1) == get_type(v2) and v1 == v2


def dps(prec) -> int:
    return max(1, int(round(int(prec) / C - 1)))


def prec(dps) -> int:
    return max(1, int(round((int(dps) + 1) * C)))


def min_prec(*args):
    result = None
    for arg in args:
        prec = arg.get_precision()
        if result is None or (prec is not None and prec < result):
            result = prec
    return result


def pickle_mp(value):
    return (get_type(value), str(value))


def unpickle_mp(value):
    type, value = value
    if type == "z":
        return sympy.Integer(value)
    elif type == "q":
        return sympy.Rational(value)
    elif type == "f":
        return sympy.Float(value)
    else:
        return value


# algorithm based on
# http://stackoverflow.com/questions/5110177/how-to-convert-floating-point-number-to-base-3-in-python       # nopep8


def convert_base(x, base, precision=10) -> str:
    sign = -1 if x < 0 else 1
    x *= sign

    length_of_int = 0 if x == 0 else int(log(x, base))
    iexps = list(range(length_of_int, -1, -1))
    digits = string.digits + string.ascii_lowercase

    if base > len(digits):
        raise ValueError

    def convert(x, base, exponents):
        out = []
        for e in exponents:
            d = int(x / (base ** e))
            x -= d * (base ** e)
            out.append(digits[d])
            if x == 0 and e < 0:
                break
        return out

    int_part = convert(int(x), base, iexps)
    if sign == -1:
        int_part.insert(0, "-")

    if isinstance(x, (float, sympy.Float)):
        fexps = list(range(-1, -int(precision + 1), -1))
        real_part = convert(x - int(x), base, fexps)

        return "%s.%s" % ("".join(int_part), "".join(real_part))
    elif isinstance(x, int):
        return "".join(int_part)
    else:
        raise TypeError(x)


def convert_int_to_digit_list(x, base) -> typing.List[int]:
    if x == 0:
        return [0]

    x = abs(x)

    length_of_int = int(log(x, base)) + 1
    iexps = list(range(length_of_int, -1, -1))

    def convert(x, base, exponents):
        out = []
        for e in exponents:
            d = int(x // (base ** e))
            x -= d * (base ** e)
            if out or d != 0:  # drop any leading zeroes
                out.append(d)
            if x == 0 and e < 0:
                break
        return out

    return convert(x, base, iexps)<|MERGE_RESOLUTION|>--- conflicted
+++ resolved
@@ -9,12 +9,9 @@
 
 import typing
 
-<<<<<<< HEAD
+
 from mathics.core.systemsymbols import (
     SymbolDirectedInfinity,
-=======
-from mathics.core.symbols import (
->>>>>>> 54833261
     SymbolMinPrecision,
     SymbolMaxPrecision,
     SymbolMachinePrecision,
