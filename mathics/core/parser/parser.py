--- conflicted
+++ resolved
@@ -898,7 +898,6 @@
         box2 = self.parse_box(q + 1)
         return Node("FractionBox", box1, box2)
 
-<<<<<<< HEAD
     def b_FormBox(self, box1, token: Token, p: int) -> Optional[Node]:
         q = misc_ops["FormBox"]
         if q < p:
@@ -914,9 +913,6 @@
         return Node("FormBox", box2, box1)
 
     def b_OverscriptBox(self, box1, token: Token, p: int) -> Optional[Node]:
-=======
-    def b_OverscriptBox(self, box1, token, p):
->>>>>>> 6fad0481
         q = misc_ops["OverscriptBox"]
         if q < p:
             return None
