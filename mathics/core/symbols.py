--- conflicted
+++ resolved
@@ -571,18 +571,12 @@
         return self is rhs
 
     def to_python(self, *args, **kwargs):
-<<<<<<< HEAD
         # TODO: If we could neglect the parameters,
         # a cleaner implementation would be
         # to_python_dict = {"System`True": True,
         #                   "System`False": False,
         #                   "System`None": None}
         # return to_python_dict.get(self.name, self)
-=======
-        # TODO: consider to return self.value if available.
-        # For general symbols, one possibility would be to
-        # return a sympy symbol, also stored in value.
->>>>>>> edb05825
 
         if self is SymbolTrue:
             return True
