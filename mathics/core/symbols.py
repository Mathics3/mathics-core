--- conflicted
+++ resolved
@@ -82,10 +82,7 @@
 
 class KeyComparable(object):
     """
-<<<<<<< HEAD
-    In certain cases, (Base)Expressions needs to be sorted to
-    an standard form. This class implements the basic ordering rules.
-=======
+
     Some Mathics/WL Symbols have an "OrderLess" attribute
     which is used in the evaluation process to arrange items in a list.
 
@@ -100,7 +97,6 @@
 
     Each class should provide a `get_sort_key()` method which
     is the primative from which all other comparsions are based on.
->>>>>>> e897cf1e
     """
 
     def get_sort_key(self):
@@ -189,18 +185,6 @@
     def get_attributes(self, definitions):
         return nothing
 
-<<<<<<< HEAD
-    def evaluate_next(self, evaluation) -> ("BaseExpression", bool):
-        """
-        represents one step in the evaluation. Returns the result of the evaluation step and
-        a flag.
-        If the flag is `True`, then the evaluation didn't reach a fixed point.
-        If the flag is `False`, the evaluation reached the fixed point.
-        Notice that this method is only called inside  `Expression.evaluate`.
-        """
-        # By default, this delegates to self.evaluate (to avoid duplication?)
-        # Overloaded in ``Expression``.
-=======
     def rewrite_apply_eval_step(self, evaluation) -> typing.Tuple["Expression", bool]:
         """
         Performs a since rewrite/apply/eval step used in
@@ -209,7 +193,6 @@
         Here we specialize evaluation so that any results returned
         do not need further evaluation.
         """
->>>>>>> e897cf1e
         return self.evaluate(evaluation), False
 
     def evaluate(self, evaluation) -> "BaseExpression":
@@ -714,12 +697,6 @@
 
 class Atom(BaseExpression):
     """
-<<<<<<< HEAD
-    Atomic expressions are those that do not have `Part`s:
-    `Number`s, `String`s, `Symbol`s or `Image`.
-    """
-
-=======
     Atoms are the leaves (in the common tree sense, not the Mathics
     ``_leaves`` sense) and Heads of an Expression or S-Expression.
 
@@ -738,7 +715,6 @@
     # evaluate() and rewrite_apply_eval() routine since
     # rewrite rules generally (or universally) are not relevant here.
 
->>>>>>> e897cf1e
     _head_name = ""
     _symbol_head = None
     class_head_name = ""
