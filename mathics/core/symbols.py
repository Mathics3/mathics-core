--- conflicted
+++ resolved
@@ -12,11 +12,6 @@
 sympy_symbol_prefix = "_Mathics_User_"
 sympy_slot_prefix = "_Mathics_Slot_"
 
-<<<<<<< HEAD
-# system_symbols('A', 'B', ...) -> ['System`A', 'System`B', ...]
-def system_symbols(*symbols) -> typing.List[str]:
-    return tuple(ensure_context(s) for s in symbols)
-=======
 
 # system_symbols('A', 'B', ...) -> [Symbol('System`A'), Symbol('System`B'), ...]
 def system_symbols(*symbols) -> typing.FrozenSet[str]:
@@ -27,7 +22,6 @@
     In 2021, we benchmarked frozenset versus list, tuple, and set and frozenset was the fastest.
     """
     return frozenset(Symbol(s) for s in symbols)
->>>>>>> bf7806e5
 
 
 # system_symbols_dict({'SomeSymbol': ...}) -> {Symbol('System`SomeSymbol'): ...}
@@ -758,13 +752,6 @@
 
     def sameQ(self, rhs: Any) -> bool:
         """Mathics SameQ"""
-<<<<<<< HEAD
-        # If Symbols where singlentons, it should be
-        # enough to compare ids...
-        return isinstance(rhs, Symbol) and (
-            id(rhs) == id(self) or self.name == rhs.name
-        )
-=======
         return self is rhs
 
     def __eq__(self, other) -> bool:
@@ -772,7 +759,6 @@
 
     def __ne__(self, other) -> bool:
         return self is not other
->>>>>>> bf7806e5
 
     def replace_vars(self, vars, options={}, in_scoping=True):
         assert all(fully_qualified_symbol_name(v) for v in vars)
@@ -794,13 +780,10 @@
         return self
 
     def is_true(self) -> bool:
-        return self == Symbol("True")
+        return self is SymbolTrue
 
     def is_numeric(self, evaluation=None) -> bool:
-<<<<<<< HEAD
-        return self.name in predefined_numeric_constants
-        # return any([self.sameQ(s) for s in predefined_numeric_constants])
-        # unrecheable
+        return self in system_numeric_constants
         """
         if evaluation:
             qexpr = Expression(SymbolNumericQ, self)
@@ -812,9 +795,6 @@
                     return True
         return False
         """
-=======
-        return self in system_numeric_constants
->>>>>>> bf7806e5
 
     def __hash__(self):
         return hash(("Symbol", self.name))  # to distinguish from String
@@ -839,21 +819,6 @@
 SymbolMinPrecision = Symbol("$MinPrecision")
 SymbolN = Symbol("System`N")
 SymbolNull = Symbol("System`Null")
-<<<<<<< HEAD
-SymbolTrue = Symbol("System`True")
-
-
-arithmetic_head_symbols = system_symbols(
-    "Sqrt",
-    "Times",
-    "Plus",
-    "Subtract",
-    "Minus",
-    "Power",
-    "Abs",
-    "Divide",
-    "Sin",
-=======
 SymbolNumberForm = Symbol("System`NumberForm")
 SymbolPostfix = Symbol("System`Postfix")
 SymbolRepeated = Symbol("System`Repeated")
@@ -887,5 +852,4 @@
 # Used to check if a symbol is `Numeric` without evaluation.
 system_numeric_constants = system_symbols(
     "Pi", "E", "EulerGamma", "GoldenRatio", "MachinePrecision", "Catalan"
->>>>>>> bf7806e5
 )