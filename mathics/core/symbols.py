--- conflicted
+++ resolved
@@ -232,12 +232,6 @@
         return BASIC_ATOM_PATTERN_SORT_KEY
 
     def get_sort_key(self, pattern_sort=False) -> tuple:
-<<<<<<< HEAD
-        assert not pattern_sort
-        if pattern_sort:
-            return BASIC_ATOM_PATTERN_SORT_KEY
-        raise NotImplementedError
-=======
         """get_sort_key is used in Expression evaluation in two different ways.
 
         In the first way, when pattern_sort=False, it is be used to
@@ -256,7 +250,6 @@
             return self.pattern_precedence
         else:
             return self.element_order
->>>>>>> 157e5765
 
     def has_form(
         self, heads: Union[Sequence[str], str], *element_counts: Optional[int]
@@ -546,23 +539,6 @@
         """
         return self.name.split("`")[-1] if short else self.name
 
-<<<<<<< HEAD
-    def get_sort_key(self, pattern_sort=False) -> tuple:
-        if pattern_sort:
-            return super(Symbol, self).get_sort_key(True)
-        else:
-            return (
-                (
-                    BASIC_NUMERIC_EXPRESSION_SORT_KEY
-                    if self.is_numeric()
-                    else BASIC_EXPRESSION_SORT_KEY
-                ),
-                Monomial({self.name: 1}),
-                0,
-                self.name,
-                1,
-            )
-=======
     @property
     def element_order(self) -> tuple:
         """
@@ -588,7 +564,6 @@
         which pattern to select when several match.
         """
         return super(Symbol, self).pattern_precedence
->>>>>>> 157e5765
 
     def replace_vars(self, vars, options={}, in_scoping=True):
         assert all(fully_qualified_symbol_name(v) for v in vars)
