# cython: language_level=3
# -*- coding: utf-8 -*-

import sympy
import time
import typing
from typing import Any, Optional

from mathics.core.element import (
    BaseElement,
    ensure_context,
    fully_qualified_symbol_name,
)

# I put this constants here instead of inside `mathics.core.convert`
# to avoid a circular reference. Maybe they should be in its own module.

sympy_symbol_prefix = "_Mathics_User_"
sympy_slot_prefix = "_Mathics_Slot_"


class NumericOperators:
    """
    This is a mixin class for Element-like objects that might have numeric values.
    It adds or "mixes in" numeric functions for these objects like round_to_float().

    It also adds methods to the class to facilite building
    ``Expression``s in the Mathics Python code using Python syntax.

    So for example, instead of writing in Python:

        Expression("Abs", -8)
        Expression("Plus", 1, 2)

    you can instead have:
        abs(Integer(-8))
        Integer(1) + Integer(2)
    """

    def __abs__(self) -> BaseElement:
        return self.create_expression("Abs", self)

    def __pos__(self):
        return self

    def __neg__(self):
        return self.create_expression("Times", self, -1)

    def __add__(self, other) -> BaseElement:
        return self.create_expression("Plus", self, other)

    def __sub__(self, other) -> BaseElement:
        return self.create_expression(
            "Plus", self, self.create_expression("Times", other, -1)
        )

    def __mul__(self, other) -> BaseElement:
        return self.create_expression("Times", self, other)

    def __truediv__(self, other) -> BaseElement:
        return self.create_expression("Divide", self, other)

    def __floordiv__(self, other) -> BaseElement:
        return self.create_expression(
            "Floor", self.create_expression("Divide", self, other)
        )

    def __pow__(self, other) -> BaseElement:
        return self.create_expression("Power", self, other)

    def round_to_float(self, evaluation=None, permit_complex=False) -> Optional[float]:
        """
        Round to a Python float. Return None if rounding is not possible.
        This can happen if self or evaluation is NaN.
        """
        value = (
            self
            if evaluation is None
            else self.create_expression(SymbolN, self).evaluate(evaluation)
        )
        if hasattr(value, "round") and hasattr(value, "get_float_value"):
            value = value.round()
            return value.get_float_value(permit_complex=permit_complex)
        return None


# system_symbols('A', 'B', ...) -> [Symbol('System`A'), Symbol('System`B'), ...]
def system_symbols(*symbols) -> typing.FrozenSet[str]:
    """
    Return a frozenset of symbols from a list of names (strings).
    We will use this in testing membership, so an immutable object is fine.

    In 2021, we benchmarked frozenset versus list, tuple, and set and frozenset was the fastest.
    """
    return frozenset(Symbol(s) for s in symbols)


# system_symbols_dict({'SomeSymbol': ...}) -> {Symbol('System`SomeSymbol'): ...}
def system_symbols_dict(d):
    return {Symbol(k): v for k, v in d.items()}


def valid_context_name(ctx, allow_initial_backquote=False) -> bool:
    return (
        isinstance(ctx, str)
        and ctx.endswith("`")
        and "``" not in ctx
        and (allow_initial_backquote or not ctx.startswith("`"))
    )


def strip_context(name) -> str:
    if "`" in name:
        return name[name.rindex("`") + 1 :]
    return name


class Monomial(object):
    """
    An object to sort monomials, used in Expression.get_sort_key and
    Symbol.get_sort_key.
    """

    def __init__(self, exps_dict):
        self.exps = exps_dict

    def __lt__(self, other) -> bool:
        return self.__cmp(other) < 0

    def __gt__(self, other) -> bool:
        return self.__cmp(other) > 0

    def __le__(self, other) -> bool:
        return self.__cmp(other) <= 0

    def __ge__(self, other) -> bool:
        return self.__cmp(other) >= 0

    def __eq__(self, other) -> bool:
        return self.__cmp(other) == 0

    def __ne__(self, other) -> bool:
        return self.__cmp(other) != 0

    def __cmp(self, other) -> int:
        self_exps = self.exps.copy()
        other_exps = other.exps.copy()
        for var in self.exps:
            if var in other.exps:
                dec = min(self_exps[var], other_exps[var])
                self_exps[var] -= dec
                if not self_exps[var]:
                    del self_exps[var]
                other_exps[var] -= dec
                if not other_exps[var]:
                    del other_exps[var]
        self_exps = sorted((var, exp) for var, exp in self_exps.items())
        other_exps = sorted((var, exp) for var, exp in other_exps.items())

        index = 0
        self_len = len(self_exps)
        other_len = len(other_exps)
        while True:
            if index >= self_len and index >= other_len:
                return 0
            if index >= self_len:
                return -1  # self < other
            if index >= other_len:
                return 1  # self > other
            self_var, self_exp = self_exps[index]
            other_var, other_exp = other_exps[index]
            if self_var < other_var:
                return -1
            if self_var > other_var:
                return 1
            if self_exp != other_exp:
                if index + 1 == self_len or index + 1 == other_len:
                    # smaller exponents first
                    if self_exp < other_exp:
                        return -1
                    elif self_exp == other_exp:
                        return 0
                    else:
                        return 1
                else:
                    # bigger exponents first
                    if self_exp < other_exp:
                        return 1
                    elif self_exp == other_exp:
                        return 0
                    else:
                        return -1
            index += 1
        return 0


class Atom(BaseElement):
    """
    Atoms are the leaves (in the common tree sense, not the Mathics
    ``_elements`` sense) and Heads of an Expression or M-Expression.

    In other words, they are the units of an expression that we cannot
    dig down deeper structurally.  Various object primitives i.e.
    ``ByteArray``, `CompiledCode`` or ``Image`` are atoms.

    Of note is the fact that the Mathics ``Part[]`` function of an
    Atom object does not exist.

    Atom is not a directly-mentioned WL entity, although conceptually
    it very much seems to exist.
    """

    _head_name = ""
    _symbol_head = None
    class_head_name = ""

    def __repr__(self) -> str:
        return "<%s: %s>" % (self.get_atom_name(), self)

    def atom_to_boxes(self, f, evaluation):
        """Produces a Box expression that represents
        how the expression should be formatted."""
        raise NotImplementedError

    def copy(self, reevaluate=False) -> "Atom":
        result = self.do_copy()
        result.original = self
        return result

    def equal2(self, rhs: Any) -> Optional[bool]:
        """Mathics two-argument Equal (==)
        returns True if self and rhs are identical.
        """
        if self.sameQ(rhs):
            return True
        if isinstance(rhs, Symbol) or not isinstance(rhs, Atom):
            return None
        return self == rhs

    def evaluate(self, evaluation) -> BaseElement:
        """Returns the value of the expression.

        The value of an Atom is itself.
        """
        return self

    # comment @mmatera: This just makes sense if the Expression has elements...
    # rocky: It is currently getting called when on Atoms; so more work
    # is needed to remove this, probably by fixing the callers.
    def evaluate_elements(self, evaluation) -> "Atom":
        """
        Create a new expression by evaluating the head and elements of self.
        """
        return self

    def flatten(self, head, pattern_only=False, callback=None) -> "Atom":
        return self

    def flatten_sequence(self, evaluation) -> "Atom":
        return self

    def flatten_pattern_sequence(self, evaluation) -> "Atom":
        return self

    def get_atom_name(self) -> str:
        return self.__class__.__name__

    def get_atoms(self, include_heads=True) -> typing.List["Atom"]:
        return [self]

    # We seem to need this because the caller doesn't distinguish something with elements
    # from a single atom.
    def get_elements(self):
        return []

    # Compatibility with old code. Deprecated, but remove after a little bit.
    get_leaves = get_elements

    def get_head(self) -> "Symbol":
        return Symbol(self.class_head_name)

    def get_head_name(self) -> "str":
        return self.class_head_name  # System`" + self.__class__.__name__

    def get_sort_key(self, pattern_sort=False):
        if pattern_sort:
            return [0, 0, 1, 1, 0, 0, 0, 1]
        else:
            raise NotImplementedError

    def has_form(self, heads, *element_counts) -> bool:
        if element_counts:
            return False
        name = self.get_atom_name()
        if isinstance(heads, tuple):
            return name in heads
        else:
            return heads == name

    def has_symbol(self, symbol_name) -> bool:
        return False

    def is_uncertain_final_definitions(self, definitions) -> bool:
        """
        Used in Expression.do_format() to determine if we may need to
        (re)evaluate an expression.

        Most Atoms, e.g. Numbers and Strings, do not need
        evaluation or reevaluation. However some kinds of Atoms like
        Symbols sometimes do. The Symbol class or any other class like
        this then needs to override this method.

        """
        return False

    def numerify(self, evaluation) -> "Atom":
        return self

    def replace_vars(self, vars, options=None, in_scoping=True) -> "Atom":
        return self

    def replace_slots(self, slots, evaluation) -> "Atom":
        return self


class Symbol(Atom, NumericOperators):
    """
    Note: Symbol is right now used in a couple of ways which in the
    future may be separated.

    A Symbol is a kind of Atom that acts as a symbolic variable or
    symbolic constant.

    All Symbols have a name that can be converted to string form.

    Inside a session, a Symbol can be associated with a ``Definition``
    that determines its evaluation value.

    We also have Symbols which are immutable or constant; here the
    definitions are fixed. The predefined Symbols ``True``, ``False``,
    and ``Null`` are like this.

    Also there are situations where the Symbol acts like Python's
    intern() built-in function or Lisp's Symbol without its modifyable
    property list.  Here, the only attribute we care about is the name
    which is unique across all mentions and uses, and therefore
    needs it only to be stored as a single object in the system.

    Note that the mathics.core.parser.Symbol works exactly this way.

    This aspect may or may not be true for the Symbolic Variable use case too.
    """

    name: str
    sympy_dummy: Any
    defined_symbols = {}
    class_head_name = "System`Symbol"

    # __new__ instead of __init__ is used here because we want
    # to return the same object for a given "name" value.
    def __new__(cls, name, sympy_dummy=None):
        """
        Allocate an object ensuring that for a given `name` we get back the same object.
        """
        name = ensure_context(name)
        self = cls.defined_symbols.get(name, None)
        if self is None:
            self = super(Symbol, cls).__new__(cls)
            self.name = name
            self.sympy_dummy = sympy_dummy
            cls.defined_symbols[name] = self
        return self

    def __eq__(self, other) -> bool:
        return self is other

    def __getnewargs__(self):
        return (self.name, self.sympy_dummy)

    def __hash__(self):
        return hash(("Symbol", self.name))  # to distinguish from String

    def __ne__(self, other) -> bool:
        return self is not other

    def __str__(self) -> str:
        return self.name

    def atom_to_boxes(self, f, evaluation) -> "String":
        from mathics.core.atoms import String

        return String(evaluation.definitions.shorten_name(self.name))

    def boxes_to_text(self, **options) -> str:
        return str(self.name)

    def default_format(self, evaluation, form) -> str:
        return self.name

    def do_copy(self) -> "Symbol":
        return Symbol(self.name)

    def equal2(self, rhs: Any) -> Optional[bool]:
        """Mathics two-argument Equal (==)"""

        if self is rhs:
            return True

        # Booleans are treated like constants, but all other symbols
        # are treated None. We could create a Bool class and
        # define equal2 in that, but for just this doesn't
        # seem to be worth it. If other things come up, this may change.
        if self in (SymbolTrue, SymbolFalse) and rhs in (SymbolTrue, SymbolFalse):
            return self == rhs
        return None

    def evaluate(self, evaluation):
        """
        Evaluates the symbol by applying the rules (ownvalues) in its definition,
        recursively.
        """
        if evaluation.definitions.trace_evaluation:
            if evaluation.definitions.timing_trace_evaluation:
                evaluation.print_out(time.time() - evaluation.start_time)
            evaluation.print_out(
                "  " * evaluation.recursion_depth + "  Evaluating: %s" % self
            )

        rules = evaluation.definitions.get_ownvalues(self.name)
        for rule in rules:
            result = rule.apply(self, evaluation, fully=True)
            if result is not None and not result.sameQ(self):
                if evaluation.definitions.trace_evaluation:
                    evaluation.print_out(
                        "  " * evaluation.recursion_depth + "  -> %s" % result
                    )
                return result.evaluate(evaluation)
        return self

    def get_head(self) -> "Symbol":
        return Symbol("Symbol")

    def get_head_name(self):
        return "System`Symbol"

    def has_symbol(self, symbol_name) -> bool:
        return self.name == ensure_context(symbol_name)

<<<<<<< HEAD
=======
    def is_uncertain_final_definitions(self, definitions) -> bool:
        """
        Used in Expression.do_format() to determine if we need to
        (re)evaluate an expression.

        Here, we have to be pessimistic and return True. For example,
        in:

           Context[]

        this routine will get called where "self" is $System`Context. We
        can't stop here, but must continue evaluation to get the function's value,
        such as "Global`".
        """
        return True

>>>>>>> 2f43ceaa
    def is_numeric(self, evaluation=None) -> bool:
        """
        Returns True if the symbol is tagged as a numeric constant.
        """
        if evaluation:
            symbol_definition = evaluation.definitions.get_definition(self.name)
            if symbol_definition is None:
                return False
            return symbol_definition.is_numeric
        return False

    def is_uncertain_final_definitions(self, definitions) -> bool:
        """
        Used in Expression.do_format() to determine if we need to
        (re)evaluate an expression.

        Here, we have to be pessimistic and return True. For example,
        in:

           Context[]

        this routine will get called where "self" is $System`Context. We
        can't stop here, but must continue evaluation to get the function's value,
        such as "Global`".
        """
        return True

    def get_attributes(self, definitions):
        return definitions.get_attributes(self.name)

    def get_name(self) -> str:
        return self.name

    def get_sort_key(self, pattern_sort=False):
        if pattern_sort:
            return super(Symbol, self).get_sort_key(True)
        else:
            return [
                1 if self.is_numeric() else 2,
                2,
                Monomial({self.name: 1}),
                0,
                self.name,
                1,
            ]

    def is_true(self) -> bool:
        return self is SymbolTrue

    def user_hash(self, update) -> None:
        update(b"System`Symbol>" + self.name.encode("utf8"))

    def replace_vars(self, vars, options={}, in_scoping=True):
        assert all(fully_qualified_symbol_name(v) for v in vars)
        var = vars.get(self.name, None)
        if var is None:
            return self
        else:
            return var

    def sameQ(self, rhs: Any) -> bool:
        """Mathics SameQ"""
        return self is rhs

    def to_python(self, *args, **kwargs):
        if self is SymbolTrue:
            return True
        if self is SymbolFalse:
            return False
        if self is SymbolNull:
            return None
        n_evaluation = kwargs.get("n_evaluation")
        if n_evaluation is not None:
            value = self.create_expression(SymbolN, self).evaluate(n_evaluation)
            return value.to_python()

        if kwargs.get("python_form", False):
            return self.to_sympy(**kwargs)
        else:
            return self.name

    def to_sympy(self, **kwargs):
        from mathics.builtin import mathics_to_sympy

        if self.sympy_dummy is not None:
            return self.sympy_dummy

        builtin = mathics_to_sympy.get(self.name)
        if (
            builtin is None
            or not builtin.sympy_name
            or not builtin.is_constant()  # nopep8
        ):
            return sympy.Symbol(sympy_symbol_prefix + self.name)
        return builtin.to_sympy(self, **kwargs)


class PredefinedSymbol(Symbol):
    """
    A Predefined Symbol of the Mathics system.

    A Symbol which is defined because it is used somewhere in the
    Mathics system as a built-in name, Attribute, Property, option
    or a Symbolic Constant.

    In contrast to Symbol where the name might not have been added to
    a list of known Symbol names or where the name might get deleted,
    this never occurs here.
    """

    def is_uncertain_final_definitions(self, definitions) -> bool:
        """
        Used in Expression.do_format() to determine if we need to
        (re)evaluate an expression.


        We know that we won't need to reevaluate because these
        kinds of Symbols have already been created, and can't get
        removed.
        """
        return False


# Symbols used in this module.

SymbolFalse = PredefinedSymbol("System`False")
SymbolGraphics = PredefinedSymbol("System`Graphics")
SymbolGraphics3D = PredefinedSymbol("System`Graphics3D")
SymbolHoldForm = PredefinedSymbol("System`HoldForm")
SymbolList = PredefinedSymbol("System`List")
SymbolMachinePrecision = PredefinedSymbol("MachinePrecision")
SymbolMakeBoxes = PredefinedSymbol("System`MakeBoxes")
SymbolMaxPrecision = PredefinedSymbol("$MaxPrecision")
SymbolMinPrecision = PredefinedSymbol("$MinPrecision")
SymbolN = PredefinedSymbol("System`N")
SymbolNull = PredefinedSymbol("System`Null")
SymbolNumberForm = PredefinedSymbol("System`NumberForm")
SymbolPostfix = PredefinedSymbol("System`Postfix")
SymbolRepeated = PredefinedSymbol("System`Repeated")
SymbolRepeatedNull = PredefinedSymbol("System`RepeatedNull")
SymbolSequence = PredefinedSymbol("System`Sequence")
SymbolTrue = PredefinedSymbol("System`True")


# The available formats.

format_symbols = system_symbols(
    "InputForm",
    "OutputForm",
    "StandardForm",
    "FullForm",
    "TraditionalForm",
    "TeXForm",
    "MathMLForm",
)


SymbolInputForm = PredefinedSymbol("InputForm")
SymbolOutputForm = PredefinedSymbol("OutputForm")
SymbolStandardForm = PredefinedSymbol("StandardForm")
SymbolFullForm = PredefinedSymbol("FullForm")
SymbolTraditionalForm = PredefinedSymbol("TraditionalForm")
SymbolTeXForm = PredefinedSymbol("TeXForm")
SymbolMathMLForm = PredefinedSymbol("MathMLForm")<|MERGE_RESOLUTION|>--- conflicted
+++ resolved
@@ -446,25 +446,6 @@
     def has_symbol(self, symbol_name) -> bool:
         return self.name == ensure_context(symbol_name)
 
-<<<<<<< HEAD
-=======
-    def is_uncertain_final_definitions(self, definitions) -> bool:
-        """
-        Used in Expression.do_format() to determine if we need to
-        (re)evaluate an expression.
-
-        Here, we have to be pessimistic and return True. For example,
-        in:
-
-           Context[]
-
-        this routine will get called where "self" is $System`Context. We
-        can't stop here, but must continue evaluation to get the function's value,
-        such as "Global`".
-        """
-        return True
-
->>>>>>> 2f43ceaa
     def is_numeric(self, evaluation=None) -> bool:
         """
         Returns True if the symbol is tagged as a numeric constant.
