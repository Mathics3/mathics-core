--- conflicted
+++ resolved
@@ -12,11 +12,7 @@
 sympy_symbol_prefix = "_Mathics_User_"
 sympy_slot_prefix = "_Mathics_Slot_"
 
-
 # system_symbols('A', 'B', ...) -> [Symbol('System`A'), Symbol('System`B'), ...]
-<<<<<<< HEAD
-def system_symbols(*symbols) -> typing.List[str]:
-=======
 def system_symbols(*symbols) -> typing.FrozenSet[str]:
     """
     Return a frozenset of symbols from a list of names (strings).
@@ -24,7 +20,6 @@
 
     In 2021, we benchmarked frozenset versus list, tuple, and set and frozenset was the fastest.
     """
->>>>>>> 54833261
     return frozenset(Symbol(s) for s in symbols)
 
 
@@ -809,11 +804,8 @@
 SymbolPostfix = Symbol("System`Postfix")
 SymbolRepeated = Symbol("System`Repeated")
 SymbolRepeatedNull = Symbol("System`RepeatedNull")
-<<<<<<< HEAD
 SymbolRule = Symbol("Rule")
 SymbolRuleDelayed = Symbol("RuleDelayed")
-=======
->>>>>>> 54833261
 SymbolSequence = Symbol("System`Sequence")
 SymbolTrue = Symbol("System`True")
 
