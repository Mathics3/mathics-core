--- conflicted
+++ resolved
@@ -765,22 +765,12 @@
         return self.name == ensure_context(symbol_name)
 
     def evaluate(self, evaluation):
-<<<<<<< HEAD
-        name = self.name
-        defcache = evaluation.definitions.definitions_cache
-        if name in defcache:
-            rules = defcache[name].ownvalues
-        else:
-            rules = evaluation.definitions.get_ownvalues(name)
-
-        if evaluation.definitions.show_steps:
-=======
         if evaluation.definitions.trace_evaluation:
->>>>>>> 2b4e3459
             evaluation.print_out(
                 "  " * evaluation.recursion_depth + "  Evaluating: %s" % self
             )
 
+        rules = evaluation.definitions.get_ownvalues(self.name)
         for rule in rules:
             result = rule.apply(self, evaluation, fully=True)
             if result is not None and not result.sameQ(self):
