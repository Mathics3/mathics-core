--- conflicted
+++ resolved
@@ -570,7 +570,6 @@
         """Mathics SameQ"""
         return self is rhs
 
-<<<<<<< HEAD
     def to_python(self, *args, **kwargs):
         # TODO: If we could neglect the parameters,
         # a cleaner implementation would be
@@ -579,9 +578,6 @@
         #                   "System`None": None}
         # return to_python_dict.get(self.name, self)
 
-=======
-    def to_python(self, *args, python_form: bool = False, **kwargs):
->>>>>>> 4302237f
         if self is SymbolTrue:
             return True
         if self is SymbolFalse:
@@ -595,7 +591,6 @@
         n_evaluation = kwargs.get("n_evaluation")
         if n_evaluation is not None:
             import warnings
-<<<<<<< HEAD
             from mathics.core.evaluators import eval_N
 
             warnings.warn(
@@ -605,30 +600,7 @@
             if value is not self:
                 return value.to_python()
 
-        if kwargs.get("python_form", False):
-            return self.to_sympy(**kwargs)
-        else:
-            return self
-=======
-
-            warnings.warn(
-                "use instead ``eval_N(obj, evaluation).to_python()``",
-                DeprecationWarning,
-            )
-
-            from mathics.core.evaluators import eval_N
-
-            value = eval_N(self, n_evaluation)
-            if value is not self:
-                return value.to_python()
-
-        # For general symbols, the default behaviour is
-        # to return a 'str'. The reason seems to be
-        # that native (builtin) Python types
-        # are better for being used as keys in
-        # dictionaries.
-        return self.name
->>>>>>> 4302237f
+        return self
 
     def to_sympy(self, **kwargs):
         from mathics.builtin import mathics_to_sympy
