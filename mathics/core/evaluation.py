# -*- coding: utf-8 -*-

import os
import sys
import time
from abc import ABC
from typing import Any, Callable, Dict, List, Optional, Tuple, Union, overload

from mathics_scanner.errors import SyntaxError

from mathics import settings
from mathics.core.atoms import Integer, String
from mathics.core.convert.python import from_python
from mathics.core.element import BaseElement, KeyComparable, ensure_context
from mathics.core.interrupt import (
    AbortInterrupt,
    BreakInterrupt,
    ContinueInterrupt,
    ReturnInterrupt,
    TimeoutInterrupt,
    WLThrowInterrupt,
)
from mathics.core.symbols import Symbol, SymbolNull
from mathics.core.systemsymbols import (
    SymbolAborted,
    SymbolBreak,
    SymbolContinue,
    SymbolFullForm,
    SymbolHold,
    SymbolIn,
    SymbolMathMLForm,
    SymbolMessageName,
    SymbolOut,
    SymbolOutputForm,
    SymbolOverflow,
    SymbolStandardForm,
    SymbolStringForm,
    SymbolTeXForm,
    SymbolThrow,
)

FORMATS = [
    "StandardForm",
    "FullForm",
    "TraditionalForm",
    "OutputForm",
    "InputForm",
    "TeXForm",
    "MathMLForm",
    "MatrixForm",
    "TableForm",
]

SymbolPre = Symbol("System`$Pre")
SymbolPrePrint = Symbol("System`$PrePrint")
SymbolPost = Symbol("System`$Post")

# MAX_RECURSION_DEPTH gives the maximum value allowed for $RecursionLimit. it's usually set to its
# default settings.DEFAULT_MAX_RECURSION_DEPTH.

MAX_RECURSION_DEPTH = max(
    settings.DEFAULT_MAX_RECURSION_DEPTH,
    int(os.getenv("MATHICS_MAX_RECURSION_DEPTH", settings.DEFAULT_MAX_RECURSION_DEPTH)),
)


def python_recursion_depth(n) -> int:
    # convert Mathics3 recursion depth to Python recursion depth. this estimates how many Python calls
    # we need at worst to process one Mathics3 recursion.
    return 200 + 30 * n


def python_stack_size(n) -> int:  # n is a Mathics3 recursion depth
    # python_stack_frame_size is the (maximum) number of bytes Python needs for one call on the stack.
    python_stack_frame_size = 512  # value estimated experimentally
    return python_recursion_depth(n) * python_stack_frame_size


def set_python_recursion_limit(n) -> None:
    "Sets the required python recursion limit given $RecursionLimit value"
    python_depth = python_recursion_depth(n)
    sys.setrecursionlimit(python_depth)
    if sys.getrecursionlimit() != python_depth:
        raise OverflowError


class _Out(KeyComparable):
    def __init__(self) -> None:
        self.is_message = False
        self.is_print = False
        self.text = ""

    def get_sort_key(self):
        return (self.is_message, self.is_print, self.text)

    def get_data(self) -> Dict[str, Any]:
        raise NotImplementedError


class Evaluation:
    """An Evaluation object contains everyting about the evaluation
    environment, such as evaluation definitions, exception and
    formatting information, and a grab bag of other things.

    It is a rather fat object.
    """

    def __init__(
        self, definitions=None, output=None, format="text", catch_interrupt=True
    ) -> None:
        from mathics.core.definitions import Definitions

        if definitions is None:
            definitions = Definitions()
<<<<<<< HEAD
        self.current_expression: Optional[BaseElement] = None
=======

        self.SymbolNull = SymbolNull

        # Used in ``mathics.builtin.numbers.constants.get_constant`` and
        # ``mathics.builtin.numeric.N``.
        self._preferred_n_method: List[str] = []

        self.catch_interrupt = catch_interrupt
>>>>>>> b416870d
        self.definitions: Definitions = definitions
        self.exc_result: Optional[Symbol] = self.SymbolNull
        self.format = format
        self.is_boxing = False

        # status of last evaluate
        self.last_eval = None

        self.listeners: Dict[str, List[Callable]] = {}
        self.options: Optional[Dict[str, Any]] = None
        self.out: List[_Out] = []
        self.output = output if output else Output()
        self.predetermined_out = None
        self.quiet_all = False
        self.recursion_depth = 0

        # Interrupt handlers may need access to the shell
        # that invoked the evaluation.
        self.shell = None

        self.stopped = False
        self.timeout = False
        self.timeout_queue: List[Tuple[float, float]] = []

        # A place for Trace and friends to store information about the
        # last evaluation
        self.trace_info: Optional[Any] = None

    def parse(self, query, src_name: str = ""):
        "Parse a single expression and print the messages."
        from mathics.core.parser import MathicsSingleLineFeeder

        return self.parse_feeder(MathicsSingleLineFeeder(query, src_name))

    def parse_evaluate(self, query, timeout=None):
        expr = self.parse(query)
        if expr is not None:
            return self.evaluate(expr, timeout)

    def parse_feeder(self, feeder):
        return self.parse_feeder_returning_code_and_messages(feeder)[0]

    def parse_feeder_returning_code(self, feeder) -> tuple:
        """
        Parse a single expression from feeder, print the messages it produces and
        return the result and the source code for this.
        """
        return self.parse_feeder_returning_code_and_messages(feeder)[:2]

    def parse_feeder_returning_code_and_messages(self, feeder) -> tuple:
        """
        Parse a single expression from feeder, print the messages it produces and
        return the result, the source code for this and evaluated
        messages created in evaluation.

        If there was a SyntaxError, the source code returned is "" and the result is None.
        """
        from mathics.core.parser.util import parse_returning_code

        try:
            result, source_code = parse_returning_code(self.definitions, feeder)
        except SyntaxError:
            result = None
            source_code = ""

        if result is None:
            self.recursion_depth = 0
            self.stopped = False
        messages = feeder.send_messages(self)
        return result, source_code, messages

    def evaluate(self, query, timeout=None, format=None):
        """
        Evaluate a Mathics3 expression and return the result of evaluation.

        On return self.exc_result will contain status of various
        exception type of result like $Aborted, Overflow, Break, or Continue.
        If none of the above applies self.exc_result is Null
        """
        from mathics.core.convert.expression import to_expression
        from mathics.core.expression import Expression
        from mathics.core.rules import Rule

        self.start_time = time.time()
        self.recursion_depth = 0
        self.timeout = False
        self.stopped = False
        self.exc_result = self.SymbolNull
        self.last_eval = None
        if format is None:
            format = self.format

        output_forms = self.definitions.outputforms

        line_no = self.definitions.get_line_no()
        line_no += 1
        self.definitions.set_line_no(line_no)

        history_length = self.definitions.get_history_length()

        result = None

        def check_io_hook(hook):
            return len(self.definitions.get_ownvalues(hook)) > 0

        def evaluate():
            if history_length > 0:
                self.definitions.add_rule(
                    "In", Rule(to_expression("In", line_no), query)
                )
            if check_io_hook("System`$Pre"):
                self.last_eval = Expression(SymbolPre, query).evaluate(self)
            else:
                self.last_eval = query.evaluate(self)

            if check_io_hook("System`$Post"):
                self.last_eval = Expression(SymbolPost, self.last_eval).evaluate(self)
            if history_length > 0:
                if self.predetermined_out is not None:
                    out_result = self.predetermined_out
                    self.predetermined_out = None
                else:
                    out_result = self.last_eval

                stored_result = self.get_stored_result(out_result, output_forms)
                self.definitions.add_rule(
                    "Out", Rule(Expression(SymbolOut, Integer(line_no)), stored_result)
                )
            if self.last_eval != self.SymbolNull:
                if check_io_hook("System`$PrePrint"):
                    self.last_eval = Expression(
                        SymbolPrePrint, self.last_eval
                    ).evaluate(self)
                return self.format_output(self.last_eval, format)
            else:
                self.exec_result = self.SymbolNull
                return None

        try:
            try:
                result = evaluate()
            except KeyboardInterrupt:
                if self.catch_interrupt:
                    self.exc_result = SymbolAborted
                else:
                    raise
            except ValueError as exc:
                text = str(exc)
                if (
                    text == "mpz.pow outrageous exponent"
                    or text == "mpq.pow outrageous exp num"  # noqa
                ):
                    self.message("General", "ovfl")
                    self.exc_result = Expression(SymbolOverflow)
                else:
                    raise
            except WLThrowInterrupt as ti:
                msg_expr = (
                    Expression(SymbolThrow, ti.value, ti.tag)
                    if ti.tag
                    else Expression(SymbolThrow, ti.value)
                )
                self.message("Throw", "nocatch", msg_expr)
                self.exc_result = Expression(SymbolHold, msg_expr)

            except BreakInterrupt:
                self.message("Break", "nofdw")
                self.exc_result = Expression(SymbolHold, Expression(SymbolBreak))
            except ContinueInterrupt:
                self.message("Continue", "nofdw")
                self.exc_result = Expression(SymbolHold, Expression(SymbolContinue))
            except TimeoutInterrupt:
                self.stopped = False

                # Due to interrupt handling, we might have already
                # handled a timeout.
                if not self.timeout:
                    self.timeout = True
                    self.message("General", "timeout")

                # Clear shell interrupt if that exists.
                self.exc_result = SymbolAborted
            except AbortInterrupt:  # , error:
                self.exc_result = SymbolAborted
            except ReturnInterrupt as ret:
                self.exc_result = ret.expr

                # Clear shell interrupt if that exists.
                if (
                    hasattr(self.shell, "is_inside_interrupt")
                    and self.shell.is_inside_interrupt
                ):
                    self.shell.is_inside_interrupt = False
                    raise

            if self.exc_result is not None:
                self.recursion_depth = 0
                if self.exc_result != self.SymbolNull:
                    result = self.format_output(self.exc_result, format)

            form = None
            if self.last_eval:
                head = self.last_eval.get_head()
                if head in output_forms:
                    form = self.definitions.shorten_name(head.name)

            result = Result(self.out, result, line_no, self.last_eval, form)
            self.out = []
        finally:
            self.stop()

        history_length = self.definitions.get_history_length()

        line = line_no - history_length
        while line > 0:
            unset_in = self.definitions.unset("In", Expression(SymbolIn, Integer(line)))
            unset_out = self.definitions.unset(
                "Out", Expression(SymbolOut, Integer(line))
            )
            if not (unset_in or unset_out):
                break
            line -= 1
        return result

    def get_stored_result(self, eval_result, output_forms):
        """Return `eval_result` stripped of any format, e.g. FullForm, MathML, TeX
        that it might have been wrapped in.
        """
        if eval_result is None:
            return None
        head = eval_result.get_head()
        if head in output_forms:
            return eval_result.elements[0]

        return eval_result

    def stop(self) -> None:
        self.stopped = True

    @overload
    def format_output(self, expr: BaseElement, format: Optional[dict] = None) -> dict:
        ...

    @overload
    def format_output(
        self, expr: BaseElement, format: Optional[str] = None
    ) -> Union[BaseElement, str, None]:
        ...

    def format_output(self, expr, format=None):
        """
        This function takes an expression `expr` and
        a format `format`. If `format` is None, then returns `expr`. Otherwise,
        produce an str with the proper format.

        Notice that this function can be overwritten by the front-ends, so it should not be
        used in Builtin classes where it is expected a front-end independent result.
        """
        from mathics.eval.makeboxes import format_element

        if format is None:
            format = self.format

        if isinstance(format, dict):
            return dict((k, self.format_output(expr, f)) for k, f in format.items())

        from mathics.core.expression import BoxError, Expression

        if format == "text":
            result = format_element(expr, self, SymbolOutputForm)
        elif format == "xml":
            result = format_element(
                Expression(SymbolStandardForm, expr), self, SymbolMathMLForm
            )
        elif format == "latex":
            result = format_element(
                Expression(SymbolStandardForm, expr), self, SymbolTeXForm
            )
        elif format == "unformatted":
            self.exc_result = None
            return expr
        else:
            raise ValueError

        if result is None:
            return None

        try:
            # With the new implementation, if result is not a ``BoxExpression``
            # then we should raise a BoxError here.
            boxes = result.boxes_to_text(evaluation=self)
        except BoxError:
            self.message(
                "General", "notboxes", Expression(SymbolFullForm, result).evaluate(self)
            )
            boxes = None
        return boxes

    def set_quiet_messages(self, messages) -> None:
        from mathics.core.list import ListExpression

        value = ListExpression(*messages)
        self.definitions.set_ownvalue("Internal`$QuietMessages", value)

    def get_quiet_messages(self):
        from mathics.core.expression import Expression

        value = self.definitions.get_ownvalues("Internal`$QuietMessages")
        if value:
            try:
                value = value[0].replace
            except AttributeError:
                return []
        if not isinstance(value, Expression):
            return []
        return value.elements

    def message(self, symbol_name: str, tag: str, *msgs) -> Optional["Message"]:
        """
        Format message given its components, ``symbol_name``, ``tag``

        """
        from mathics.core.expression import Expression

        # Allow evaluation.message('MyBuiltin', ...) (assume
        # System`MyBuiltin)
        symbol = ensure_context(symbol_name)
        quiet_messages = set(self.get_quiet_messages())

        pattern = Expression(SymbolMessageName, Symbol(symbol), String(tag))

        if pattern in quiet_messages or self.quiet_all:
            return None

        # Shorten the symbol's name according to the current context
        # settings. This makes sure we print the context, if it would
        # be necessary to find the symbol that this message is
        # attached to.
        symbol_shortname = self.definitions.shorten_name(symbol)

        if settings.DEBUG_PRINT:
            print(f"MESSAGE: {symbol_shortname}::{tag} ({msgs})")

        try:
            text: BaseElement = self.definitions.get_value(
                symbol, "System`Messages", pattern, self
            )
        except ValueError:
            pattern = Expression(SymbolMessageName, Symbol("General"), String(tag))
            try:
                text = self.definitions.get_value(
                    "System`General", "System`Messages", pattern, self
                )
            except ValueError:
                text = String(f"Message {symbol_shortname}::{tag} not found.")

        formatted_text = self.format_output(
            Expression(SymbolStringForm, text, *(from_python(arg) for arg in msgs)),
            "text",
        )

        message = Message(symbol_shortname, tag, str(formatted_text))
        self.out.append(message)
        self.output.out(self.out[-1])
        return message

    def print_out(self, text) -> None:
        from mathics.core.convert.python import from_python

        if self.definitions.trace_evaluation:
            self.definitions.trace_evaluation = False
            text = self.format_output(from_python(text), "text")
            self.is_boxing = False
            self.definitions.trace_evaluation = True
        else:
            text = self.format_output(from_python(text), "text")

        self.out.append(Print(text))
        self.output.out(self.out[-1])
        if settings.DEBUG_PRINT:
            print("OUT: " + text)

    def error(self, symbol, tag, *msgs) -> None:
        # Temporarily reset the recursion limit, to allow the message being
        # formatted
        self.recursion_depth, depth = 0, self.recursion_depth
        try:
            self.message(symbol, tag, *msgs)
        finally:
            self.recursion_depth = depth
        raise AbortInterrupt

    def error_args(self, symbol, given, *needed) -> None:
        self.message_args(symbol, given, *needed)
        raise AbortInterrupt

    def message_args(self, symbol, given, *needed) -> None:
        from mathics.core.symbols import Symbol

        if len(needed) == 1:
            if given > 1 and needed[0] > 1:
                self.message(symbol, "argrx", Symbol(symbol), given, *needed)
            elif given == 1:
                self.message(symbol, "argr", Symbol(symbol), *needed)
            elif needed[0] == 1:
                self.message(symbol, "argx", Symbol(symbol), given)
        elif len(needed) == 2:
            if given == 1:
                self.message(symbol, "argtu", Symbol(symbol), *needed)
            else:
                self.message(symbol, "argt", Symbol(symbol), *needed)
        else:
            raise NotImplementedError

    def check_stopped(self) -> None:
        if self.stopped:
            raise TimeoutInterrupt

    def inc_recursion_depth(self) -> None:
        self.check_stopped()
        limit = self.definitions.get_config_value(
            "$RecursionLimit", MAX_RECURSION_DEPTH
        )
        if limit is not None:
            limit = max(limit, 20)
            self.recursion_depth += 1
            if self.recursion_depth > limit:
                self.error("$RecursionLimit", "reclim", limit)

    def dec_recursion_depth(self) -> None:
        self.recursion_depth -= 1

    def add_listener(self, tag: str, listener: Callable) -> None:
        existing = self.listeners.get(tag)
        if existing is None:
            existing = self.listeners[tag] = []
        existing.insert(0, listener)

    def remove_listener(self, tag: str, listener: Callable) -> None:
        self.listeners.get(tag, []).remove(listener)

    def publish(self, tag: str, *args, **kwargs) -> None:
        listeners = self.listeners.get(tag, [])
        for listener in listeners:
            if listener(*args, **kwargs):
                break


# TODO: rethink what we want/need here
class Message(_Out):
    def __init__(self, symbol: Union[Symbol, str], tag: str, text: str) -> None:
        """
        A Mathics3 message of some sort. ``symbol`` can either
        be a symbol or a string.

        ``symbol``: classifies which predefined or variable this comes
        from? If there is none use a string.

        ``tag``: a short slug string that indicates the kind of message

        In Django we need to use a string for symbol, since we need
        something that is JSON serializable and a Mathics3 Symbol is
        not like this.
        """
        super(Message, self).__init__()
        self.is_message = True  # Why do we need this?
        self.symbol = symbol
        self.tag = tag
        self.text = text

    def __str__(self) -> str:
        return f"{self.symbol}::{self.tag}: {self.text}"

    def __eq__(self, other) -> bool:
        return self.is_message == other.is_message and self.text == other.text

    def get_data(self):
        return {
            "message": True,
            "symbol": self.symbol,
            "tag": self.tag,
            "prefix": f"{self.symbol}::{self.tag}",
            "text": self.text,
        }


class Print(_Out):
    def __init__(self, text) -> None:
        super(Print, self).__init__()
        self.is_print = True
        self.text = text

    def __str__(self) -> str:
        return self.text

    def __eq__(self, other) -> bool:
        return self.is_message == other.is_message and self.text == other.text

    def get_data(self):
        return {
            "message": False,
            "text": self.text,
        }


class Output(ABC):
    """
    Base class for Mathics output history.
    This needs to be subclassed.
    """

    def max_stored_size(self, output_settings) -> int:
        """
        Return the largeet number of history items allowed.
        """
        return output_settings.MAX_STORED_SIZE

    def out(self, out):
        pass

    def clear(self, wait):
        raise NotImplementedError

    def display(self, data, metadata):
        raise NotImplementedError


OutputLines = List[str]


class Result:
    """
    A structure containing the result of an evaluation.

    In particular, there are the following fields:

    result: the actual result produced.

    out: a list of additional output strings. These are warning or
         error messages. See "form" for exactly what they are.

    form: is the *format* of the result which tags the kind of result .
          Think of this as something like a mime/type. Some formats:

      * SyntaxErrors
      * SVG images
      * PNG images
      * text
      * MathML
      * None - defaults to text

    In the future "form" will be renamed "format" or something like this.
    """

    def __init__(
        self, out: List[_Out], result, line_no: int, last_eval=None, form=None
    ) -> None:
        self.out = out
        self.result = result
        self.line_no = line_no
        self.last_eval = last_eval
        self.form = form

    # FIXME: consider using a named tuple
    def get_data(self) -> dict:
        return {
            "out": [out.get_data() for out in self.out],
            "result": self.result,
            "line": self.line_no,
            "form": self.form,
        }<|MERGE_RESOLUTION|>--- conflicted
+++ resolved
@@ -112,10 +112,7 @@
 
         if definitions is None:
             definitions = Definitions()
-<<<<<<< HEAD
         self.current_expression: Optional[BaseElement] = None
-=======
-
         self.SymbolNull = SymbolNull
 
         # Used in ``mathics.builtin.numbers.constants.get_constant`` and
@@ -123,7 +120,6 @@
         self._preferred_n_method: List[str] = []
 
         self.catch_interrupt = catch_interrupt
->>>>>>> b416870d
         self.definitions: Definitions = definitions
         self.exc_result: Optional[Symbol] = self.SymbolNull
         self.format = format
