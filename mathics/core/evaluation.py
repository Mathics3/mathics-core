# -*- coding: utf-8 -*-

import os
import sys
import time
from abc import ABC
from typing import Any, Callable, Dict, List, Optional, Tuple, Union, overload

from mathics_scanner import TranslateError

from mathics import settings
from mathics.core.atoms import Integer, String
from mathics.core.convert.python import from_python
from mathics.core.element import BaseElement, KeyComparable, ensure_context
from mathics.core.interrupt import (
    AbortInterrupt,
    BreakInterrupt,
    ContinueInterrupt,
    ReturnInterrupt,
    TimeoutInterrupt,
    WLThrowInterrupt,
)
from mathics.core.symbols import Symbol, SymbolNull
from mathics.core.systemsymbols import (
    SymbolAborted,
    SymbolBreak,
    SymbolContinue,
    SymbolFullForm,
    SymbolHold,
    SymbolIn,
    SymbolMathMLForm,
    SymbolMessageName,
    SymbolOut,
    SymbolOutputForm,
    SymbolOverflow,
    SymbolStandardForm,
    SymbolStringForm,
    SymbolTeXForm,
    SymbolThrow,
)

FORMATS = [
    "StandardForm",
    "FullForm",
    "TraditionalForm",
    "OutputForm",
    "InputForm",
    "TeXForm",
    "MathMLForm",
    "MatrixForm",
    "TableForm",
]

SymbolPre = Symbol("System`$Pre")
SymbolPrePrint = Symbol("System`$PrePrint")
SymbolPost = Symbol("System`$Post")

# MAX_RECURSION_DEPTH gives the maximum value allowed for $RecursionLimit. it's usually set to its
# default settings.DEFAULT_MAX_RECURSION_DEPTH.

MAX_RECURSION_DEPTH = max(
    settings.DEFAULT_MAX_RECURSION_DEPTH,
    int(os.getenv("MATHICS_MAX_RECURSION_DEPTH", settings.DEFAULT_MAX_RECURSION_DEPTH)),
)


def python_recursion_depth(n) -> int:
    # convert Mathics3 recursion depth to Python recursion depth. this estimates how many Python calls
    # we need at worst to process one Mathics3 recursion.
    return 200 + 30 * n


def python_stack_size(n) -> int:  # n is a Mathics3 recursion depth
    # python_stack_frame_size is the (maximum) number of bytes Python needs for one call on the stack.
    python_stack_frame_size = 512  # value estimated experimentally
    return python_recursion_depth(n) * python_stack_frame_size


def set_python_recursion_limit(n) -> None:
    "Sets the required python recursion limit given $RecursionLimit value"
    python_depth = python_recursion_depth(n)
    sys.setrecursionlimit(python_depth)
    if sys.getrecursionlimit() != python_depth:
        raise OverflowError


class _Out(KeyComparable):
    def __init__(self) -> None:
        self.is_message = False
        self.is_print = False
        self.text = ""

    def get_sort_key(self):
        return (self.is_message, self.is_print, self.text)

    def get_data(self) -> Dict[str, Any]:
        raise NotImplementedError


class Evaluation:
    def __init__(
        self, definitions=None, output=None, format="text", catch_interrupt=True
    ) -> None:
        from mathics.core.definitions import Definitions

        if definitions is None:
            definitions = Definitions()
        self.definitions: Definitions = definitions
        self.recursion_depth = 0
        self.timeout = False
        self.timeout_queue: List[Tuple[float, float]] = []
        self.stopped = False
        self.out: List[_Out] = []
        self.output = output if output else Output()
        self.listeners: Dict[str, List[Callable]] = {}
        self.options: Optional[Dict[str, Any]] = None
        self.predetermined_out = None

        self.quiet_all = False
        self.format = format
        self.catch_interrupt = catch_interrupt
        self.SymbolNull = SymbolNull

        # status of last evaluate
        self.exc_result: Optional[Symbol] = self.SymbolNull
        self.last_eval = None
        # Used in ``mathics.builtin.numbers.constants.get_constant`` and
        # ``mathics.builtin.numeric.N``.
        self._preferred_n_method: List[str] = []

        self.is_boxing = False

    def parse(self, query, src_name: str = ""):
        "Parse a single expression and print the messages."
        from mathics.core.parser import MathicsSingleLineFeeder

        return self.parse_feeder(MathicsSingleLineFeeder(query, src_name))

    def parse_evaluate(self, query, timeout=None):
        expr = self.parse(query)
        if expr is not None:
            return self.evaluate(expr, timeout)

    def parse_feeder(self, feeder):
        return self.parse_feeder_returning_code_and_messages(feeder)[0]

    def parse_feeder_returning_code(self, feeder) -> tuple:
        """
        Parse a single expression from feeder, print the messages it produces and
        return the result and the source code for this.
        """
        return self.parse_feeder_returning_code_and_messages(feeder)[:2]

    def parse_feeder_returning_code_and_messages(self, feeder) -> tuple:
        """
        Parse a single expression from feeder, print the messages it produces and
        return the result, the source code for this and evaluated
        messages created in evaluation.
        """
        from mathics.core.parser.util import parse_returning_code

        try:
            result, source_code = parse_returning_code(self.definitions, feeder)
        except TranslateError:
            self.recursion_depth = 0
            self.stopped = False
            source_code = ""
            result = None
        messages = feeder.send_messages(self)
        return result, source_code, messages

    def evaluate(self, query, timeout=None, format=None):
        """
        Evaluate a Mathics3 expression and return the result of evaluation.

        On return self.exc_result will contain status of various
        exception type of result like $Aborted, Overflow, Break, or Continue.
        If none of the above applies self.exc_result is Null
        """
        from mathics.core.convert.expression import to_expression
        from mathics.core.expression import Expression
        from mathics.core.rules import Rule

        self.start_time = time.time()
        self.recursion_depth = 0
        self.timeout = False
        self.stopped = False
        self.exc_result = self.SymbolNull
        self.last_eval = None
        if format is None:
            format = self.format

        output_forms = self.definitions.outputforms

        line_no = self.definitions.get_line_no()
        line_no += 1
        self.definitions.set_line_no(line_no)

        history_length = self.definitions.get_history_length()

        result = None

        def check_io_hook(hook):
            return len(self.definitions.get_ownvalues(hook)) > 0

        def evaluate():
            if history_length > 0:
                self.definitions.add_rule(
                    "In", Rule(to_expression("In", line_no), query)
                )
            if check_io_hook("System`$Pre"):
                self.last_eval = Expression(SymbolPre, query).evaluate(self)
            else:
                self.last_eval = query.evaluate(self)

            if check_io_hook("System`$Post"):
                self.last_eval = Expression(SymbolPost, self.last_eval).evaluate(self)
            if history_length > 0:
                if self.predetermined_out is not None:
                    out_result = self.predetermined_out
                    self.predetermined_out = None
                else:
                    out_result = self.last_eval

                stored_result = self.get_stored_result(out_result, output_forms)
                self.definitions.add_rule(
                    "Out", Rule(Expression(SymbolOut, Integer(line_no)), stored_result)
                )
            if self.last_eval != self.SymbolNull:
                if check_io_hook("System`$PrePrint"):
                    self.last_eval = Expression(
                        SymbolPrePrint, self.last_eval
                    ).evaluate(self)
                return self.format_output(self.last_eval, format)
            else:
                self.exec_result = self.SymbolNull
                return None

        try:
            try:
                result = evaluate()
            except KeyboardInterrupt:
                if self.catch_interrupt:
                    self.exc_result = SymbolAborted
                else:
                    raise
            except ValueError as exc:
                text = str(exc)
                if (
                    text == "mpz.pow outrageous exponent"
                    or text == "mpq.pow outrageous exp num"  # noqa
                ):
                    self.message("General", "ovfl")
                    self.exc_result = Expression(SymbolOverflow)
                else:
                    raise
            except WLThrowInterrupt as ti:
                msg_expr = (
                    Expression(SymbolThrow, ti.value, ti.tag)
                    if ti.tag
                    else Expression(SymbolThrow, ti.value)
                )
                self.message("Throw", "nocatch", msg_expr)
                self.exc_result = Expression(SymbolHold, msg_expr)

            except BreakInterrupt:
                self.message("Break", "nofdw")
                self.exc_result = Expression(SymbolHold, Expression(SymbolBreak))
            except ContinueInterrupt:
                self.message("Continue", "nofdw")
                self.exc_result = Expression(SymbolHold, Expression(SymbolContinue))
            except TimeoutInterrupt:
                self.stopped = False
                self.timeout = True
                self.message("General", "timeout")
                self.exc_result = SymbolAborted
            except AbortInterrupt:  # , error:
                self.exc_result = SymbolAborted
            except ReturnInterrupt as ret:
                self.exc_result = ret.expr

            if self.exc_result is not None:
                self.recursion_depth = 0
                if self.exc_result != self.SymbolNull:
                    result = self.format_output(self.exc_result, format)

            form = None
            if self.last_eval:
                head = self.last_eval.get_head()
                if head in output_forms:
                    form = self.definitions.shorten_name(head.name)

            result = Result(self.out, result, line_no, self.last_eval, form)
            self.out = []
        finally:
            self.stop()

        history_length = self.definitions.get_history_length()

        line = line_no - history_length
        while line > 0:
            unset_in = self.definitions.unset("In", Expression(SymbolIn, Integer(line)))
            unset_out = self.definitions.unset(
                "Out", Expression(SymbolOut, Integer(line))
            )
            if not (unset_in or unset_out):
                break
            line -= 1
        return result

    def get_stored_result(self, eval_result, output_forms):
        """Return `eval_result` stripped of any format, e.g. FullForm, MathML, TeX
        that it might have been wrapped in.
        """
        head = eval_result.get_head()
        if head in output_forms:
            return eval_result.elements[0]

        return eval_result

    def stop(self) -> None:
        self.stopped = True

    @overload
    def format_output(self, expr: BaseElement, format: Optional[dict] = None) -> dict:
        ...

    @overload
    def format_output(
        self, expr: BaseElement, format: Optional[str] = None
    ) -> Union[BaseElement, str, None]:
        ...

    def format_output(self, expr, format=None):
        """
        This function takes an expression `expr` and
        a format `format`. If `format` is None, then returns `expr`. Otherwise,
        produce an str with the proper format.

        Notice that this function can be overwritten by the front-ends, so it should not be
        used in Builtin classes where it is expected a front-end independent result.
        """
        from mathics.eval.makeboxes import format_element

        if format is None:
            format = self.format

        if isinstance(format, dict):
            return dict((k, self.format_output(expr, f)) for k, f in format.items())

        from mathics.core.expression import BoxError, Expression

        if format == "text":
            result = format_element(expr, self, SymbolOutputForm)
        elif format == "xml":
            result = format_element(
                Expression(SymbolStandardForm, expr), self, SymbolMathMLForm
            )
        elif format == "latex":
            result = format_element(
                Expression(SymbolStandardForm, expr), self, SymbolTeXForm
            )
        elif format == "unformatted":
            self.exc_result = None
            return expr
        else:
            raise ValueError

        if result is None:
            return None

        try:
            # With the new implementation, if result is not a ``BoxExpression``
            # then we should raise a BoxError here.
            boxes = result.boxes_to_text(evaluation=self)
        except BoxError:
            self.message(
                "General", "notboxes", Expression(SymbolFullForm, result).evaluate(self)
            )
            boxes = None
        return boxes

    def set_quiet_messages(self, messages) -> None:
        from mathics.core.list import ListExpression

        value = ListExpression(*messages)
        self.definitions.set_ownvalue("Internal`$QuietMessages", value)

    def get_quiet_messages(self):
        from mathics.core.expression import Expression

<<<<<<< HEAD
        try:
            value = self.definitions.get_ownvalue("Internal`$QuietMessages")
        except ValueError:
            return []

=======
        value = self.definitions.get_ownvalues("Internal`$QuietMessages")
        if value:
            try:
                value = value[0].replace
            except AttributeError:
                return []
>>>>>>> c86c0381
        if not isinstance(value, Expression):
            return []
        return value.elements

    def message(self, symbol_name: str, tag: str, *msgs) -> Optional["Message"]:
        """
        Format message given its components, ``symbol_name``, ``tag``

        """
        from mathics.core.expression import Expression

        # Allow evaluation.message('MyBuiltin', ...) (assume
        # System`MyBuiltin)
        symbol = ensure_context(symbol_name)
        quiet_messages = set(self.get_quiet_messages())

        pattern = Expression(SymbolMessageName, Symbol(symbol), String(tag))

        if pattern in quiet_messages or self.quiet_all:
            return None

        # Shorten the symbol's name according to the current context
        # settings. This makes sure we print the context, if it would
        # be necessary to find the symbol that this message is
        # attached to.
        symbol_shortname = self.definitions.shorten_name(symbol)

        if settings.DEBUG_PRINT:
            print(f"MESSAGE: {symbol_shortname}::{tag} ({msgs})")

        try:
            text: BaseElement = self.definitions.get_value(
                symbol, "System`Messages", pattern, self
            )
        except ValueError:
            pattern = Expression(SymbolMessageName, Symbol("General"), String(tag))
            try:
                text = self.definitions.get_value(
                    "System`General", "System`Messages", pattern, self
                )
            except ValueError:
                text = String(f"Message {symbol_shortname}::{tag} not found.")

        formatted_text = self.format_output(
            Expression(SymbolStringForm, text, *(from_python(arg) for arg in msgs)),
            "text",
        )

        message = Message(symbol_shortname, tag, str(formatted_text))
        self.out.append(message)
        self.output.out(self.out[-1])
        return message

    def print_out(self, text) -> None:
        from mathics.core.convert.python import from_python

        if self.definitions.trace_evaluation:
            self.definitions.trace_evaluation = False
            text = self.format_output(from_python(text), "text")
            self.is_boxing = False
            self.definitions.trace_evaluation = True
        else:
            text = self.format_output(from_python(text), "text")

        self.out.append(Print(text))
        self.output.out(self.out[-1])
        if settings.DEBUG_PRINT:
            print("OUT: " + text)

    def error(self, symbol, tag, *msgs) -> None:
        # Temporarily reset the recursion limit, to allow the message being
        # formatted
        self.recursion_depth, depth = 0, self.recursion_depth
        try:
            self.message(symbol, tag, *msgs)
        finally:
            self.recursion_depth = depth
        raise AbortInterrupt

    def error_args(self, symbol, given, *needed) -> None:
        self.message_args(symbol, given, *needed)
        raise AbortInterrupt

    def message_args(self, symbol, given, *needed) -> None:
        from mathics.core.symbols import Symbol

        if len(needed) == 1:
            if given > 1 and needed[0] > 1:
                self.message(symbol, "argrx", Symbol(symbol), given, *needed)
            elif given == 1:
                self.message(symbol, "argr", Symbol(symbol), *needed)
            elif needed[0] == 1:
                self.message(symbol, "argx", Symbol(symbol), given)
        elif len(needed) == 2:
            if given == 1:
                self.message(symbol, "argtu", Symbol(symbol), *needed)
            else:
                self.message(symbol, "argt", Symbol(symbol), *needed)
        else:
            raise NotImplementedError

    def check_stopped(self) -> None:
        if self.stopped:
            raise TimeoutInterrupt

    def inc_recursion_depth(self) -> None:
        self.check_stopped()
        limit = self.definitions.get_config_value(
            "$RecursionLimit", MAX_RECURSION_DEPTH
        )
        if limit is not None:
            limit = max(limit, 20)
            self.recursion_depth += 1
            if self.recursion_depth > limit:
                self.error("$RecursionLimit", "reclim", limit)

    def dec_recursion_depth(self) -> None:
        self.recursion_depth -= 1

    def add_listener(self, tag: str, listener: Callable) -> None:
        existing = self.listeners.get(tag)
        if existing is None:
            existing = self.listeners[tag] = []
        existing.insert(0, listener)

    def remove_listener(self, tag: str, listener: Callable) -> None:
        self.listeners.get(tag, []).remove(listener)

    def publish(self, tag: str, *args, **kwargs) -> None:
        listeners = self.listeners.get(tag, [])
        for listener in listeners:
            if listener(*args, **kwargs):
                break


# TODO: rethink what we want/need here
class Message(_Out):
    def __init__(self, symbol: Union[Symbol, str], tag: str, text: str) -> None:
        """
        A Mathics3 message of some sort. symbol_or_string can either be a symbol or a
        string.

        Symbol: classifies which predefined or variable this comes from? If there is none
                use a string.
        tag: a short slug string that indicates the kind of message

        In Django we need to use a string for symbol, since we need
        something that is JSON serializable and a Mathics3 Symbol is not
        like this.
        """
        super(Message, self).__init__()
        self.is_message = True  # Why do we need this?
        self.symbol = symbol
        self.tag = tag
        self.text = text

    def __str__(self) -> str:
        return f"{self.symbol}::{self.tag}: {self.text}"

    def __eq__(self, other) -> bool:
        return self.is_message == other.is_message and self.text == other.text

    def get_data(self):
        return {
            "message": True,
            "symbol": self.symbol,
            "tag": self.tag,
            "prefix": f"{self.symbol}::{self.tag}",
            "text": self.text,
        }


class Print(_Out):
    def __init__(self, text) -> None:
        super(Print, self).__init__()
        self.is_print = True
        self.text = text

    def __str__(self) -> str:
        return self.text

    def __eq__(self, other) -> bool:
        return self.is_message == other.is_message and self.text == other.text

    def get_data(self):
        return {
            "message": False,
            "text": self.text,
        }


class Output(ABC):
    """
    Base class for Mathics output history.
    This needs to be subclassed.
    """

    def max_stored_size(self, output_settings) -> int:
        """
        Return the largeet number of history items allowed.
        """
        return output_settings.MAX_STORED_SIZE

    def out(self, out):
        pass

    def clear(self, wait):
        raise NotImplementedError

    def display(self, data, metadata):
        raise NotImplementedError


OutputLines = List[str]


class Result:
    """
    A structure containing the result of an evaluation.

    In particular, there are the following fields:

    result: the actual result produced.
    out: a list of additional output strings. These are warning or error messages. See "form"
         for exactly what they are.
    form: is the *format* of the result which tags the kind of result .
          Think of this as something like a mime/type. Some formats:

      * SyntaxErrors
      * SVG images
      * PNG images
      * text
      * MathML
      * None - defaults to text

    In the future "form" will be renamed "format" or something like this.
    """

    def __init__(
        self, out: List[_Out], result, line_no: int, last_eval=None, form=None
    ) -> None:
        self.out = out
        self.result = result
        self.line_no = line_no
        self.last_eval = last_eval
        self.form = form

    # FIXME: consider using a named tuple
    def get_data(self) -> dict:
        return {
            "out": [out.get_data() for out in self.out],
            "result": self.result,
            "line": self.line_no,
            "form": self.form,
        }<|MERGE_RESOLUTION|>--- conflicted
+++ resolved
@@ -389,20 +389,13 @@
     def get_quiet_messages(self):
         from mathics.core.expression import Expression
 
-<<<<<<< HEAD
-        try:
-            value = self.definitions.get_ownvalue("Internal`$QuietMessages")
-        except ValueError:
-            return []
-
-=======
+
         value = self.definitions.get_ownvalues("Internal`$QuietMessages")
         if value:
             try:
                 value = value[0].replace
             except AttributeError:
                 return []
->>>>>>> c86c0381
         if not isinstance(value, Expression):
             return []
         return value.elements
