--- conflicted
+++ resolved
@@ -99,22 +99,10 @@
     @property
     def pattern_precedence(self) -> tuple:
         """
-<<<<<<< HEAD
-        if pattern_sort:
-            return super().get_sort_key(True)
-        else:
-            return (
-                BASIC_ATOM_NUMBER_SORT_KEY,
-                self.value,
-                0,
-                1,
-            )
-=======
         Return a precedence value, a tuple, which is used in selecting
         which pattern to select when several match.
         """
         return super().pattern_precedence
->>>>>>> 157e5765
 
     @property
     def is_literal(self) -> bool:
@@ -697,18 +685,6 @@
         value = self.value
         return '"' + value.__str__() + '"'
 
-<<<<<<< HEAD
-    def get_sort_key(self, pattern_sort=False) -> tuple:
-        if pattern_sort:
-            return super().get_sort_key(True)
-        else:
-            return (
-                BASIC_ATOM_STRING_OR_BYTEARRAY_SORT_KEY,
-                self.value,
-                0,
-                1,
-            )
-=======
     @property
     def element_order(self) -> tuple:
         """
@@ -729,7 +705,6 @@
         which pattern to select when several match.
         """
         return super().pattern_precedence
->>>>>>> 157e5765
 
     @property
     def is_literal(self) -> bool:
@@ -875,17 +850,6 @@
         Return a tuple value that is used in ordering elements
         of an expression. The tuple is ultimately compared lexicographically.
         """
-<<<<<<< HEAD
-        if pattern_sort:
-            return super().get_sort_key(True)
-        else:
-            return (
-                BASIC_ATOM_NUMBER_SORT_KEY,
-                self.real.get_sort_key(False)[1],
-                self.imag.get_sort_key(False)[1],
-                1,
-            )
-=======
         return (
             BASIC_ATOM_NUMBER_SORT_KEY,
             self.real.element_order[1],
@@ -900,7 +864,6 @@
         which pattern to select when several match.
         """
         return super().pattern_precedence
->>>>>>> 157e5765
 
     def sameQ(self, rhs) -> bool:
         """Mathics SameQ"""
@@ -1042,19 +1005,6 @@
     def default_format(self, evaluation, form) -> str:
         return "Rational[%s, %s]" % self.value.as_numer_denom()
 
-<<<<<<< HEAD
-    def get_sort_key(self, pattern_sort=False) -> tuple:
-        if pattern_sort:
-            return super().get_sort_key(True)
-        else:
-            # HACK: otherwise "Bus error" when comparing 1==1.
-            return (
-                BASIC_ATOM_NUMBER_SORT_KEY,
-                sympy.Float(self.value),
-                0,
-                1,
-            )
-=======
     @property
     def element_order(self) -> tuple:
         """
@@ -1076,7 +1026,6 @@
         which pattern to select when several match.
         """
         return super().pattern_precedence
->>>>>>> 157e5765
 
     def do_copy(self) -> "Rational":
         return Rational(self.value)
@@ -1149,18 +1098,6 @@
         value = self.value.replace("\\", "\\\\").replace('"', '\\"')
         return '"%s"' % value
 
-<<<<<<< HEAD
-    def get_sort_key(self, pattern_sort=False) -> tuple:
-        if pattern_sort:
-            return super().get_sort_key(True)
-        else:
-            return (
-                BASIC_ATOM_STRING_OR_BYTEARRAY_SORT_KEY,
-                self.value,
-                0,
-                1,
-            )
-=======
     @property
     def element_order(self) -> tuple:
         """
@@ -1181,7 +1118,6 @@
         which pattern to select when several match.
         """
         return super().pattern_precedence
->>>>>>> 157e5765
 
     def get_string_value(self) -> str:
         return self.value
