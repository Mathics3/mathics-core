--- conflicted
+++ resolved
@@ -942,10 +942,7 @@
 
 
 RationalOneHalf = Rational(1, 2)
-<<<<<<< HEAD
-=======
 RationalMinusOneHalf = Rational(-1, 2)
->>>>>>> 586e5bb1
 MATHICS3_COMPLEX_I = Complex(Integer0, Integer1)
 MATHICS3_COMPLEX_I_NEG = Complex(Integer0, IntegerM1)
 
