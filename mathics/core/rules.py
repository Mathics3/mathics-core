# -*- coding: utf-8 -*-
"""Rules are a core part of the way Mathematica and Mathics3 execute a
program.

Expressions which are transformed by rewrite rules (AKA transformation
rules) are handed by the `Rule` class.

There are also rules for how to match, assign function parameter
arguments, and then apply a Python "evaluation" function to a Mathics3 Expression.
These kinds of rules are handled by objects in the `FunctionApplyRule` class.

This module contains the classes for these two types of rules.

In a `FunctionApplyRule` rule, the match status of a rule depends on the evaluation return.

For example, suppose that we try to apply rule `F[x_]->x^2` to the expression `F[2]`. The pattern part of the rule,`F[x_]` matches
the expression, `Blank[x]` (or `x_`) is replaced by `2`, giving the substitution expression `2^2`. Evaluation then stops
looking for other rules to be applied over `F[2]`.

On the other hand, suppose that we define a `FunctionApplyRule` that associates `F[x_]` with the function:

.. code-block:: python

    class MyFunction(Builtin):
        ...
        def eval_f(self, x, evaluation) -> Optional[Expression]:
            "F[x_]"   # pattern part of FunctionApplyRule
            if x>3:
                return Expression(SymbolPower, x, Integer2)
            return None

Then, if we apply the rule to `F[2]`, the function is evaluated returning `None`. Then, in the evaluation loop, we get the same
effect as if the pattern didn't match with the expression. The loop continues then with the next rule associated with `F`.

Why do things this way?

Sometimes, the cost of deciding if the rule match is similar to the cost of evaluating the function. Suppose for example a rule

   F[x_/;(G[x]>0)]:=G[x]

with G[x] a computationally expensive function. To decide if G[x] is larger than 0, we need to evaluate it,
and once we have evaluated it, just need to return its value.

Also, this allows us to handle several rules in the same function, without relying on our very slow pattern-matching routines.
In particular, this is used for for some critical low-level tasks like building lists in iterators, processing arithmetic expressions,
plotting functions, or evaluating derivatives and integrals.

"""


from abc import ABC
from inspect import signature
from itertools import chain
from typing import Callable, Optional

from mathics.core.element import BaseElement, KeyComparable
from mathics.core.evaluation import Evaluation
from mathics.core.expression import Expression
from mathics.core.pattern import BasePattern, StopGenerator
from mathics.core.symbols import SymbolTrue, strip_context


def _python_function_arguments(f):
    return signature(f).parameters.keys()


def function_arguments(f):
    return _python_function_arguments(f)


class StopGenerator_BaseRule(StopGenerator):
    """
    Signals that there are no more rules to check for pattern matching
    """

    pass


class BaseRule(KeyComparable, ABC):
    """This is the base class from which the FunctionApplyRule and
    Rule classes are derived from.

    Rules are part of the rewriting system of Mathics3. See
    https://en.wikipedia.org/wiki/Rewriting

    This class is not complete in of itself; subclasses must adapt or
    fill in what is needed. In particular either ``apply_rule()`` or
    ``apply_function()`` need to be implemented.

    Note: we want Rules to be serializable so that we can dump and
    restore Rules in order to make startup time faster.
    """

    def __init__(
        self,
        pattern: BaseElement,
        system: bool = False,
        evaluation: Optional[Evaluation] = None,
        attributes: Optional[int] = None,
    ) -> None:
        self.location: Optional[Callable] = None
        self.pattern = BasePattern.create(
            pattern, attributes=attributes, evaluation=evaluation
        )
        self.system = system

    def apply(
        self,
        expression: BaseElement,
        evaluation: Evaluation,
        fully: bool = True,
        return_list: bool = False,
        max_list: Optional[int] = None,
    ):
        result_list = []
        # count = 0

        if return_list and max_list is not None and max_list <= 0:
            return []

        def yield_match(vars, rest):
            if rest is None:
                rest = ([], [])
            if 0 < len(rest[0]) + len(rest[1]) == len(expression.get_elements()):
                # continue
                return
            options = {}
            for name, value in list(vars.items()):
                if name.startswith("_option_"):
                    options[name[len("_option_") :]] = value
                    del vars[name]
            apply_fn = (
                self.apply_function
                if isinstance(self, FunctionApplyRule)
                else self.apply_rule
            )
            new_expression = apply_fn(expression, vars, options, evaluation)
            if new_expression is None:
                new_expression = expression
            if rest[0] or rest[1]:
                result = Expression(
                    expression.get_head(),
                    *list(chain(rest[0], [new_expression], rest[1])),
                )
            else:
                result = new_expression

            if isinstance(result, Expression):
                if result.elements_properties is None:
                    result._build_elements_properties()
                # Flatten out sequences (important for Rule itself!)
                result = result.flatten_pattern_sequence(evaluation)
            if return_list:
                result_list.append(result)
                # count += 1
                if max_list is not None and len(result_list) >= max_list:
                    # return result_list
                    raise StopGenerator_BaseRule(result_list)
            else:
                raise StopGenerator_BaseRule(result)

                # only first possibility counts

        try:
            self.pattern.match(
                expression,
                pattern_context={
                    "yield_func": yield_match,
                    "vars_dict": {},
                    "evaluation": evaluation,
                    "fully": fully,
                },
            )
        except StopGenerator_BaseRule as exc:
            # FIXME: figure where these values are not getting set or updated properly.
            # For now we have to take a pessimistic view
            expr = exc.value
            # FIXME: expr is sometimes a list - why the changing types
            if hasattr(expr, "_elements_fully_evaluated"):
                expr._elements_fully_evaluated = False
                expr._is_flat = False  # I think this is fully updated
                expr._is_ordered = False
            if (
                hasattr(expression, "location")
                and hasattr(expr, "location")
                and expression.location is not None
            ):
                expr.location = expression.location
            return expr

        if return_list:
            return result_list
        else:
            return None

    def apply_rule(
        self, expression: BaseElement, vars: dict, options: dict, evaluation: Evaluation
    ):
        raise NotImplementedError

    def apply_function(
        self, expression: BaseElement, vars: dict, options: dict, evaluation: Evaluation
    ):
        raise NotImplementedError

    def get_replace_value(self) -> BaseElement:
        raise ValueError

    def get_sort_key(self, pattern_sort=True) -> tuple:
        # FIXME: check if this makes sense:
        return tuple((self.system, self.pattern.get_sort_key(pattern_sort)))


# FIXME: the class name would be better called RewriteRule.
class Rule(BaseRule):
    """There are two kinds of Rules.  This kind of is a rewrite rule
    and transforms an Expression into another Expression based on the
    pattern and a replacement term and doesn't involve function
    application.

    In contrast to FunctionApplyRule[], rule application cannot force
    a reevaluation of the expression when the rewrite/apply/eval step
    finishes.

    Here is an example of a Rule::

        F[x_] -> x^2   (* The same thing as: Rule[x_, x^2] *)

    ``F[x_]`` is a pattern and ``x^2`` is the replacement term. When
    applied to the expression ``G[F[1.], F[a]]`` the result is
    ``G[1.^2, a^2]``

    Note: we want Rules to be serializable so that we can dump and
    restore Rules in order to make startup time faster.

    """

    def __init__(
        self,
        pattern: BaseElement,
        replace: BaseElement,
        system=False,
        evaluation: Optional[Evaluation] = None,
        attributes: Optional[int] = None,
    ) -> None:
        super(Rule, self).__init__(
            pattern, system=system, evaluation=evaluation, attributes=attributes
        )
        self.replace = replace

    def apply_rule(
        self, expression: BaseElement, vars: dict, options: dict, evaluation: Evaluation
    ):
        new = self.replace.replace_vars(vars)
        new.options = options

        while new.has_form("System`Condition", 2):
            new, cond = new.get_elements()
<<<<<<< HEAD
            cond = cond.evaluate(evaluation)
=======
            if isinstance(cond, Expression):
                cond = cond.evaluate(evaluation)
>>>>>>> ee33002b
            if cond is not SymbolTrue:
                return None

        # If options is a non-empty dict, we need to ensure
        # reevaluation of the whole expression, since 'new' will
        # usually contain one or more matching OptionValue[symbol_]
        # patterns that need to get replaced with the options'
        # values. This is achieved through Expression.evaluate(),
        # which then triggers OptionValue.apply, which in turn
        # consults evaluation.options to return an option value.

        # In order to get there, we copy 'new' using
        # copy(reevaluate=True), as this will ensure that the whole
        # thing will get reevaluated.

        # If the expression contains OptionValue[] patterns, but
        # options is empty here, we don't need to act, as the
        # expression won't change in that case. the Expression.options
        # would be None anyway, so OptionValue.apply would just return
        # the unchanged expression (which is what we have already).

        if options:
            new = new.copy(reevaluate=True)

        return new

    def get_replace_value(self) -> BaseElement:
        """return the replace value"""
        return self.replace

    def __repr__(self) -> str:
        return "<Rule: %s -> %s>" % (self.pattern, self.replace)


class FunctionApplyRule(BaseRule):
    """
    A FunctionApplyRule is a rule that has a replacement term that
    is associated a Python function rather than a Mathics Expression
    as happens in a transformation Rule.

    Each time the Pattern part of the Rule matches an Expression, the
    matching subexpression is replaced by the expression returned
    by application of that function to the remaining terms.

    Parameters for the function are bound to parameters matched by the pattern.

    Here is an example taken from the symbol ``System`Plus``.
    It has has associated a FunctionApplyRule::

        Plus[items___] -> mathics.builtin.arithfns.basic.Plus.apply

    The pattern ``items___`` matches a list of Expressions.

    When applied to the expression ``F[a+a]`` the method
    ``mathics.builtin.arithfns.basic.Plus.apply`` is called
    binding the parameter  ``items`` to the value ``Sequence[a,a]``.

    The return value of this function is ``Times[2, a]`` (or more compactly: ``2*a``).
    When replaced in the original expression, the result is: ``F[2*a]``.

    In contrast to (transformation) Rules, FunctionApplyRules can
    change the state of definitions in the the system.

    For example, the rule::

        SetAttributes[a_,b_] -> mathics.builtin.attributes.SetAttributes.apply

    when applied to the expression ``SetAttributes[F,  NumericFunction]``

    sets the attribute ``NumericFunction`` in the  definition of the symbol
    ``F`` and returns Null (``SymbolNull``).

    This will cause `Expression.evaluate() to perform an additional
    ``rewrite_apply_eval()`` step.

    """

    def __init__(
        self,
        name: str,
        pattern: Expression,
        function: Callable,
        check_options: Optional[Callable],
        system: bool = False,
        evaluation: Optional[Evaluation] = None,
        attributes: Optional[int] = None,
    ) -> None:
        super(FunctionApplyRule, self).__init__(
            pattern, system=system, attributes=attributes, evaluation=evaluation
        )
        self.name = name
        self.location = self.function = function
        self.check_options = check_options

    # If you update this, you must also update traced_apply_function
    # (that's in the same file TraceBuiltins is)
    def apply_function(
        self, expression: BaseElement, vars: dict, options: dict, evaluation: Evaluation
    ):
        if options and self.check_options:
            if not self.check_options(options, evaluation):
                return None
        # The Python function implementing this builtin expects
        # argument names corresponding to the symbol names without
        # context marks.
        vars_noctx = dict(((strip_context(s), vars[s]) for s in vars))
        if options:
            return self.function(evaluation=evaluation, options=options, **vars_noctx)
        else:
            return self.function(evaluation=evaluation, **vars_noctx)

    def __repr__(self) -> str:
        # Cython doesn't allow f-string below and reports:
        #  Cannot convert Unicode string to 'str' implicitly. This is not portable and requires explicit encoding.
        return "<FunctionApplyRule: %s -> %s>" % (self.pattern, self.function)

    def __getstate__(self):
        odict = self.__dict__.copy()
        return odict

    def __setstate__(self, dict):
        self.__dict__.update(dict)  # update attributes<|MERGE_RESOLUTION|>--- conflicted
+++ resolved
@@ -256,12 +256,8 @@
 
         while new.has_form("System`Condition", 2):
             new, cond = new.get_elements()
-<<<<<<< HEAD
-            cond = cond.evaluate(evaluation)
-=======
             if isinstance(cond, Expression):
                 cond = cond.evaluate(evaluation)
->>>>>>> ee33002b
             if cond is not SymbolTrue:
                 return None
 
