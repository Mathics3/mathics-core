--- conflicted
+++ resolved
@@ -39,7 +39,6 @@
 
     """
 
-<<<<<<< HEAD
     def __init__(
         self,
         pattern: Expression,
@@ -47,10 +46,6 @@
         evaluation: Optional[Evaluation] = None,
     ) -> None:
         self.pattern = Pattern.create(pattern, evaluation=evaluation)
-=======
-    def __init__(self, pattern: BaseElement, system: bool = False) -> None:
-        self.pattern = Pattern.create(pattern)
->>>>>>> 7414caec
         self.system = system
 
     def apply(
@@ -151,7 +146,6 @@
     """
 
     def __init__(
-<<<<<<< HEAD
         self,
         pattern: Expression,
         replace: Expression,
@@ -159,11 +153,6 @@
         evaluation: Optional[Evaluation] = None,
     ) -> None:
         super(Rule, self).__init__(pattern, system=system, evaluation=evaluation)
-=======
-        self, pattern: BaseElement, replace: BaseElement, system: bool = False
-    ) -> None:
-        super(Rule, self).__init__(pattern, system=system)
->>>>>>> 7414caec
         self.replace = replace
 
     def do_replace(
@@ -234,7 +223,6 @@
     def __init__(
         self,
         name: str,
-<<<<<<< HEAD
         pattern: Expression,
         function: Callable,
         check_options: Callable,
@@ -242,14 +230,6 @@
         evaluation: Optional[Evaluation] = None,
     ) -> None:
         super(BuiltinRule, self).__init__(pattern, system=system, evaluation=evaluation)
-=======
-        pattern: BaseElement,
-        function: Callable,
-        check_options: Callable,
-        system: bool = False,
-    ) -> None:
-        super(BuiltinRule, self).__init__(pattern, system=system)
->>>>>>> 7414caec
         self.name = name
         self.function = function
         self.check_options = check_options
