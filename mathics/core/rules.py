# -*- coding: utf-8 -*-
"""Rules are a core part of the way Mathematica and Mathics3 execute a
program.

Expressions which are transformed by rewrite rules (AKA transformation
rules) are handed by the `Rule` class.

There are also rules for how to match, assign function parameter
arguments, and then apply a Python "evaluation" function to a Mathics3 Expression.
These kinds of rules are handled by objects in the `FunctionApplyRule` class.

This module contains the classes for these two types of rules.

In a `FunctionApplyRule` rule, the match status of a rule depends on the evaluation return.

For example, suppose that we try to apply rule `F[x_]->x^2` to the expression `F[2]`. The pattern part of the rule,`F[x_]` matches
the expression, `Blank[x]` (or `x_`) is replaced by `2`, giving the substitution expression `2^2`. Evaluation then stops
looking for other rules to be applied over `F[2]`.

On the other hand, suppose that we define a `FunctionApplyRule` that associates `F[x_]` with the function:

.. code-block:: python

    class MyFunction(Builtin):
        ...
        def eval_f(self, x, evaluation) -> Optional[Expression]:
            "F[x_]"   # pattern part of FunctionApplyRule
            if x>3:
                return Expression(SymbolPower, x, Integer2)
            return None

Then, if we apply the rule to `F[2]`, the function is evaluated returning `None`. Then, in the evaluation loop, we get the same
effect as if the pattern didn't match with the expression. The loop continues then with the next rule associated with `F`.

Why do things this way?

Sometimes, the cost of deciding if the rule match is similar to the cost of evaluating the function. Suppose for example a rule

   F[x_/;(G[x]>0)]:=G[x]

with G[x] a computationally expensive function. To decide if G[x] is larger than 0, we need to evaluate it,
and once we have evaluated it, just need to return its value.

Also, this allows us to handle several rules in the same function, without relying on our very slow pattern-matching routines.
In particular, this is used for for some critical low-level tasks like building lists in iterators, processing arithmetic expressions,
plotting functions, or evaluating derivatives and integrals.

"""


from abc import ABC
from inspect import signature
from itertools import chain
from typing import Callable, Optional

from mathics.core.element import BaseElement, KeyComparable
from mathics.core.evaluation import Evaluation
from mathics.core.expression import Expression
from mathics.core.pattern import BasePattern, StopGenerator
from mathics.core.symbols import SymbolTrue, strip_context


def _python_function_arguments(f):
    return signature(f).parameters.keys()


def function_arguments(f):
    return _python_function_arguments(f)


class StopGenerator_BaseRule(StopGenerator):
    """
    Signals that there are no more rules to check for pattern matching
    """

    pass


class RuleApplicationFailed(Exception):
    """
    Exception raised when a condition fails
    in the RHS, indicating that the match have failed.
    """

    pass


class BaseRule(KeyComparable, ABC):
    """This is the base class from which the FunctionApplyRule and
    Rule classes are derived from.

    Rules are part of the rewriting system of Mathics3. See
    https://en.wikipedia.org/wiki/Rewriting

    This class is not complete in of itself; subclasses must adapt or
    fill in what is needed. In particular either ``apply_rule()`` or
    ``apply_function()`` need to be implemented.

    Note: we want Rules to be serializable so that we can dump and
    restore Rules in order to make startup time faster.
    """

    def __init__(
        self,
        pattern: BaseElement,
        system: bool = False,
        evaluation: Optional[Evaluation] = None,
        attributes: Optional[int] = None,
    ) -> None:
        self.location: Optional[Callable] = None
        self.pattern = BasePattern.create(
            pattern, attributes=attributes, evaluation=evaluation
        )
        self.system = system

    def apply(
        self,
        expression: BaseElement,
        evaluation: Evaluation,
        fully: bool = True,
        return_list: bool = False,
        max_list: Optional[int] = None,
    ):
        result_list = []
        # count = 0

        if return_list and max_list is not None and max_list <= 0:
            return []

        def yield_match(vars, rest):
            if rest is None:
                rest = ([], [])
            if 0 < len(rest[0]) + len(rest[1]) == len(expression.get_elements()):
                # continue
                return
            options = {}
            for name, value in list(vars.items()):
                if name.startswith("_option_"):
                    options[name[len("_option_") :]] = value
                    del vars[name]
            apply_fn = (
                self.apply_function
                if isinstance(self, FunctionApplyRule)
                else self.apply_rule
            )
            try:
                new_expression = apply_fn(expression, vars, options, evaluation)
            except RuleApplicationFailed:
                return None
            if rest[0] or rest[1]:
                result = Expression(
                    expression.get_head(),
                    *list(chain(rest[0], [new_expression], rest[1])),
                )
            else:
                result = new_expression

            if isinstance(result, Expression):
                if result.elements_properties is None:
                    result._build_elements_properties()
                # Flatten out sequences (important for Rule itself!)
                result = result.flatten_pattern_sequence(evaluation)
            if return_list:
                result_list.append(result)
                # count += 1
                if max_list is not None and len(result_list) >= max_list:
                    # return result_list
                    raise StopGenerator_BaseRule(result_list)
            else:
                raise StopGenerator_BaseRule(result)

                # only first possibility counts

        try:
            self.pattern.match(
                expression,
                pattern_context={
                    "yield_func": yield_match,
                    "vars_dict": {},
                    "evaluation": evaluation,
                    "fully": fully,
                },
            )
        except StopGenerator_BaseRule as exc:
            # FIXME: figure where these values are not getting set or updated properly.
            # For now we have to take a pessimistic view
            expr = exc.value
            # FIXME: expr is sometimes a list - why the changing types
            if hasattr(expr, "_elements_fully_evaluated"):
                expr._elements_fully_evaluated = False
                expr._is_flat = False  # I think this is fully updated
                expr._is_ordered = False
            if (
                hasattr(expression, "location")
                and hasattr(expr, "location")
                and expression.location is not None
            ):
                expr.location = expression.location
            return expr

        if return_list:
            return result_list
        else:
            return None

    def apply_rule(
        self, expression: BaseElement, vars: dict, options: dict, evaluation: Evaluation
    ):
        raise NotImplementedError

    def apply_function(
        self, expression: BaseElement, vars: dict, options: dict, evaluation: Evaluation
    ):
        raise NotImplementedError

    def get_replace_value(self) -> BaseElement:
        raise ValueError

    def get_sort_key(self, pattern_sort=True) -> tuple:
        # FIXME: check if this makes sense:
        return tuple((self.system, self.pattern.get_sort_key(pattern_sort)))


# FIXME: the class name would be better called RewriteRule.
class Rule(BaseRule):
    """There are two kinds of Rules.  This kind of is a rewrite rule
    and transforms an Expression into another Expression based on the
    pattern and a replacement term and doesn't involve function
    application.

    In contrast to FunctionApplyRule[], rule application cannot force
    a reevaluation of the expression when the rewrite/apply/eval step
    finishes.

    Here is an example of a Rule::

        F[x_] -> x^2   (* The same thing as: Rule[x_, x^2] *)

    ``F[x_]`` is a pattern and ``x^2`` is the replacement term. When
    applied to the expression ``G[F[1.], F[a]]`` the result is
    ``G[1.^2, a^2]``

    Note: we want Rules to be serializable so that we can dump and
    restore Rules in order to make startup time faster.

    """

    def __init__(
        self,
        pattern: BaseElement,
        replace: BaseElement,
        system=False,
        evaluation: Optional[Evaluation] = None,
        attributes: Optional[int] = None,
    ) -> None:
        super(Rule, self).__init__(
            pattern, system=system, evaluation=evaluation, attributes=attributes
        )
        self.replace = replace

    def apply_rule(
        self, expression: BaseElement, vars: dict, options: dict, evaluation: Evaluation
    ):
        new = self.replace.replace_vars(vars)
        new.options = options

        while new.has_form("System`Condition", 2):
            new, cond = new.get_elements()
            if isinstance(cond, Expression):
                cond = cond.evaluate(evaluation)
            if cond is not SymbolTrue:
                raise RuleApplicationFailed()

        # If options is a non-empty dict, we need to ensure
        # reevaluation of the whole expression, since 'new' will
        # usually contain one or more matching OptionValue[symbol_]
        # patterns that need to get replaced with the options'
        # values. This is achieved through Expression.evaluate(),
        # which then triggers OptionValue.apply, which in turn
        # consults evaluation.options to return an option value.

        # In order to get there, we copy 'new' using
        # copy(reevaluate=True), as this will ensure that the whole
        # thing will get reevaluated.

        # If the expression contains OptionValue[] patterns, but
        # options is empty here, we don't need to act, as the
        # expression won't change in that case. the Expression.options
        # would be None anyway, so OptionValue.apply would just return
        # the unchanged expression (which is what we have already).

        if options:
            new = new.copy(reevaluate=True)

        return new

    def get_replace_value(self) -> BaseElement:
        """return the replace value"""
        return self.replace

    def __repr__(self) -> str:
        return "<Rule: %s -> %s>" % (self.pattern, self.replace)

    def get_sort_key(self, pattern_sort=True) -> tuple:
        # FIXME: check if this makes sense:
        if not pattern_sort:
            return tuple((self.system, self.pattern.get_sort_key(False)))

        sort_key = list(self.pattern.get_sort_key(True))
        if self.replace.has_form("System`Condition", 2):
            sort_key[-1] = 0
        return tuple((self.system, tuple(sort_key)))


class FunctionApplyRule(BaseRule):
    """
    A FunctionApplyRule is a rule that has a replacement term that
    is associated a Python function rather than a Mathics Expression
    as happens in a transformation Rule.

    Each time the Pattern part of the Rule matches an Expression, the
    matching subexpression is replaced by the expression returned
    by application of that function to the remaining terms.

    Parameters for the function are bound to parameters matched by the pattern.

    Here is an example taken from the symbol ``System`Plus``.
    It has has associated a FunctionApplyRule::

        Plus[items___] -> mathics.builtin.arithfns.basic.Plus.apply

    The pattern ``items___`` matches a list of Expressions.

    When applied to the expression ``F[a+a]`` the method
    ``mathics.builtin.arithfns.basic.Plus.apply`` is called
    binding the parameter  ``items`` to the value ``Sequence[a,a]``.

    The return value of this function is ``Times[2, a]`` (or more compactly: ``2*a``).
    When replaced in the original expression, the result is: ``F[2*a]``.

    In contrast to (transformation) Rules, FunctionApplyRules can
    change the state of definitions in the the system.

    For example, the rule::

        SetAttributes[a_,b_] -> mathics.builtin.attributes.SetAttributes.apply

    when applied to the expression ``SetAttributes[F,  NumericFunction]``

    sets the attribute ``NumericFunction`` in the  definition of the symbol
    ``F`` and returns Null (``SymbolNull``).

    This will cause `Expression.evaluate() to perform an additional
    ``rewrite_apply_eval()`` step.

    """

    def __init__(
        self,
        name: str,
        pattern: Expression,
        function: Callable,
        check_options: Optional[Callable],
        system: bool = False,
        evaluation: Optional[Evaluation] = None,
        attributes: Optional[int] = None,
    ) -> None:
        super(FunctionApplyRule, self).__init__(
            pattern, system=system, attributes=attributes, evaluation=evaluation
        )
        self.name = name
        self.location = self.function = function
        self.check_options = check_options

    # If you update this, you must also update traced_apply_function
    # (that's in the same file TraceBuiltins is)
    def apply_function(
        self, expression: BaseElement, vars: dict, options: dict, evaluation: Evaluation
    ):
        if options and self.check_options:
            if not self.check_options(options, evaluation):
                return None
        # The Python function implementing this builtin expects
        # argument names corresponding to the symbol names without
        # context marks.
        prev_expression = evaluation.current_expression
        evaluation.current_expression = expression
        vars_noctx = dict(((strip_context(s), vars[s]) for s in vars))
        if options:
<<<<<<< HEAD
            result = self.function(evaluation=evaluation, options=options, **vars_noctx)
        else:
            result = self.function(evaluation=evaluation, **vars_noctx)
        evaluation.current_expression = prev_expression
        return result
=======
            return (
                self.function(evaluation=evaluation, options=options, **vars_noctx)
                or expression
            )
        else:
            return self.function(evaluation=evaluation, **vars_noctx) or expression
>>>>>>> 04540031

    def __repr__(self) -> str:
        # Cython doesn't allow f-string below and reports:
        #  Cannot convert Unicode string to 'str' implicitly. This is not portable and requires explicit encoding.
        return "<FunctionApplyRule: %s -> %s>" % (self.pattern, self.function)

    def __getstate__(self):
        odict = self.__dict__.copy()
        return odict

    def __setstate__(self, dict):
        self.__dict__.update(dict)  # update attributes<|MERGE_RESOLUTION|>--- conflicted
+++ resolved
@@ -387,20 +387,11 @@
         evaluation.current_expression = expression
         vars_noctx = dict(((strip_context(s), vars[s]) for s in vars))
         if options:
-<<<<<<< HEAD
             result = self.function(evaluation=evaluation, options=options, **vars_noctx)
         else:
             result = self.function(evaluation=evaluation, **vars_noctx)
         evaluation.current_expression = prev_expression
         return result
-=======
-            return (
-                self.function(evaluation=evaluation, options=options, **vars_noctx)
-                or expression
-            )
-        else:
-            return self.function(evaluation=evaluation, **vars_noctx) or expression
->>>>>>> 04540031
 
     def __repr__(self) -> str:
         # Cython doesn't allow f-string below and reports:
