--- conflicted
+++ resolved
@@ -6,23 +6,14 @@
 from functools import reduce
 from typing import Optional, Tuple
 
-<<<<<<< HEAD
-from mathics.core.atoms import Atom
-from mathics.core.attributes import A_PROTECTED
-=======
 from mathics.algorithm.parts import walk_parts
 from mathics.core.atoms import Atom, Integer
 from mathics.core.attributes import A_LOCKED, A_PROTECTED, attribute_string_to_number
->>>>>>> e74438c5
 from mathics.core.element import BaseElement
 from mathics.core.expression import Expression
 from mathics.core.list import ListExpression
 from mathics.core.pattern import Pattern
 from mathics.core.rules import Rule
-<<<<<<< HEAD
-from mathics.core.symbols import Symbol
-
-=======
 from mathics.core.symbols import (
     Symbol,
     SymbolFalse,
@@ -33,7 +24,6 @@
     SymbolTrue,
     valid_context_name,
 )
->>>>>>> e74438c5
 from mathics.core.systemsymbols import (
     SymbolAnd,
     SymbolBlank,
