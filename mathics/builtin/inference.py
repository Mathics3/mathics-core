--- conflicted
+++ resolved
@@ -3,12 +3,8 @@
 from mathics.version import __version__  # noqa used in loading to check consistency.
 
 from mathics.core.expression import Expression
-<<<<<<< HEAD
-from mathics.core.symbols import Symbol
-from mathics.core.systemsymbols import (
-=======
 from mathics.core.symbols import (
->>>>>>> 0a776006
+    Symbol,
     SymbolTrue,
     SymbolFalse,
 )
