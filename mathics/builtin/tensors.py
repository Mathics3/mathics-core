# -*- coding: utf-8 -*-

"""
Tensors

In mathematics, a tensor is an algebraic object that describes a (multilinear) relationship between sets of algebraic objects related to a vector space. Objects that tensors may map between include vectors and scalars, and even other tensors.

There are many types of tensors, including scalars and vectors (which are the simplest tensors), dual vectors, multilinear maps between vector spaces, and even some operations such as the dot product. Tensors are defined independent of any basis, although they are often referred to by their components in a basis related to a particular coordinate system.

Mathics represents tensors of vectors and matrices as lists; tensors of any rank can be handled.
"""


from mathics.builtin.base import Builtin, BinaryOperator
from mathics.core.expression import Expression
from mathics.core.atoms import (
    Integer,
    String,
)
from mathics.core.symbols import (
    Atom,
    SymbolFalse,
    SymbolTrue,
)
from mathics.core.rules import Pattern

from mathics.algorithm.parts import get_part

from mathics.core.attributes import flat, one_identity, protected


def get_default_distance(p):
    if all(q.is_numeric() for q in p):
        return "SquaredEuclideanDistance"
    elif all(q.get_head_name() == "System`List" for q in p):
        dimensions = [get_dimensions(q) for q in p]
        if len(dimensions) < 1:
            return None
        d0 = dimensions[0]
        if not all(d == d0 for d in dimensions[1:]):
            return None
        if len(dimensions[0]) == 1:  # vectors?

            def is_boolean(x):
                return x.get_head_name() == "System`Symbol" and x in (
                    SymbolTrue,
                    SymbolFalse,
                )

            if all(all(is_boolean(e) for e in q.leaves) for q in p):
                return "JaccardDissimilarity"
        return "SquaredEuclideanDistance"
    elif all(isinstance(q, String) for q in p):
        return "EditDistance"
    else:
        from mathics.builtin.colors.color_directives import expression_to_color

        if all(expression_to_color(q) is not None for q in p):
            return "ColorDistance"

        return None


def get_dimensions(expr, head=None):
    if isinstance(expr, Atom):
        return []
    else:
        if head is not None and not expr.head.sameQ(head):
            return []
        sub_dim = None
        sub = []
        for leaf in expr.leaves:
            sub = get_dimensions(leaf, expr.head)
            if sub_dim is None:
                sub_dim = sub
            else:
                if sub_dim != sub:
                    sub = []
                    break
        return [len(expr.leaves)] + sub


class ArrayDepth(Builtin):
    """
    <dl>
    <dt>'ArrayDepth[$a$]'
        <dd>returns the depth of the non-ragged array $a$, defined as
        'Length[Dimensions[$a$]]'.
    </dl>

    >> ArrayDepth[{{a,b},{c,d}}]
     = 2
    >> ArrayDepth[x]
     = 0
    """

    rules = {
        "ArrayDepth[list_]": "Length[Dimensions[list]]",
    }

    summary_text = "the rank of a tensor"


class ArrayQ(Builtin):
    """
    <dl>
      <dt>'ArrayQ[$expr$]'
      <dd>tests whether $expr$ is a full array.

      <dt>'ArrayQ[$expr$, $pattern$]'
      <dd>also tests whether the array depth of $expr$ matches $pattern$.

      <dt>'ArrayQ[$expr$, $pattern$, $test$]'</dt>
      <dd>furthermore tests whether $test$ yields 'True' for all elements of $expr$.
        'ArrayQ[$expr$]' is equivalent to 'ArrayQ[$expr$, _, True&]'.
    </dl>

    >> ArrayQ[a]
     = False
    >> ArrayQ[{a}]
     = True
    >> ArrayQ[{{{a}},{{b,c}}}]
     = False
    >> ArrayQ[{{a, b}, {c, d}}, 2, SymbolQ]
     = True
    """

    rules = {
        "ArrayQ[expr_]": "ArrayQ[expr, _, True&]",
        "ArrayQ[expr_, pattern_]": "ArrayQ[expr, pattern, True&]",
    }

    summary_text = "tests whether an object is a tensor of a given rank"

    def apply(self, expr, pattern, test, evaluation):
        "ArrayQ[expr_, pattern_, test_]"

        pattern = Pattern.create(pattern)

        dims = [len(expr.get_elements())]  # to ensure an atom is not an array

        def check(level, expr):
            if not expr.has_form("List", None):
                test_expr = Expression(test, expr)
                if test_expr.evaluate(evaluation) != SymbolTrue:
                    return False
                level_dim = None
            else:
                level_dim = len(expr.leaves)

            if len(dims) > level:
                if dims[level] != level_dim:
                    return False
            else:
                dims.append(level_dim)
            if level_dim is not None:
                for leaf in expr.leaves:
                    if not check(level + 1, leaf):
                        return False
            return True

        if not check(0, expr):
            return SymbolFalse

        depth = len(dims) - 1  # None doesn't count
        if not pattern.does_match(Integer(depth), evaluation):
            return SymbolFalse
        return SymbolTrue


<<<<<<< HEAD
class DiagonalMatrix(Builtin):
    """
    <dl>
      <dt>'DiagonalMatrix[$list$]'
      <dd>gives a matrix with the values in $list$ on its diagonal and zeroes elsewhere.
    </dl>

    >> DiagonalMatrix[{1, 2, 3}]
     = {{1, 0, 0}, {0, 2, 0}, {0, 0, 3}}
    >> MatrixForm[%]
     = 1   0   0
     .
     . 0   2   0
     .
     . 0   0   3

    #> DiagonalMatrix[a + b]
     = DiagonalMatrix[a + b]
    """

    summary_text = (
        "gives a matrix with the values in $list$ on its diagonal and zeroes elsewhere"
    )

    def apply(self, list, evaluation):
        "DiagonalMatrix[list_List]"

        result = []
        n = len(list.leaves)
        for index, item in enumerate(list.leaves):
            row = [Integer0] * n
            row[index] = item
            result.append(Expression("List", *row))
        return Expression("List", *result)


=======
>>>>>>> 6b07500b
class Dimensions(Builtin):
    """
    <dl>
    <dt>'Dimensions[$expr$]'
        <dd>returns a list of the dimensions of the expression $expr$.
    </dl>

    A vector of length 3:
    >> Dimensions[{a, b, c}]
     = {3}

    A 3x2 matrix:
    >> Dimensions[{{a, b}, {c, d}, {e, f}}]
     = {3, 2}

    Ragged arrays are not taken into account:
    >> Dimensions[{{a, b}, {b, c}, {c, d, e}}]
     = {3}

    The expression can have any head:
    >> Dimensions[f[f[a, b, c]]]
     = {1, 3}

    #> Dimensions[{}]
     = {0}
    #> Dimensions[{{}}]
     = {1, 0}
    """

    summary_text = "the dimensions of a tensor"

    def apply(self, expr, evaluation):
        "Dimensions[expr_]"

        return Expression("List", *[Integer(dim) for dim in get_dimensions(expr)])


class Dot(BinaryOperator):
    """
    <dl>
    <dt>'Dot[$x$, $y$]'
    <dt>'$x$ . $y$'
        <dd>computes the vector dot product or matrix product $x$ . $y$.
    </dl>

    Scalar product of vectors:
    >> {a, b, c} . {x, y, z}
     = a x + b y + c z
    Product of matrices and vectors:
    >> {{a, b}, {c, d}} . {x, y}
     = {a x + b y, c x + d y}
    Matrix product:
    >> {{a, b}, {c, d}} . {{r, s}, {t, u}}
     = {{a r + b t, a s + b u}, {c r + d t, c s + d u}}
    >> a . b
     = a . b
    """

    operator = "."
    precedence = 490
    attributes = flat | one_identity | protected

    rules = {
        "Dot[a_List, b_List]": "Inner[Times, a, b, Plus]",
    }

    summary_text = "dot product"


<<<<<<< HEAD
class IdentityMatrix(Builtin):
    """
    <dl>
    <dt>'IdentityMatrix[$n$]'
        <dd>gives the identity matrix with $n$ rows and columns.
    </dl>

    >> IdentityMatrix[3]
     = {{1, 0, 0}, {0, 1, 0}, {0, 0, 1}}
    """

    summary_text = "gives the identity matrix with $n$ rows and columns"
    rules = {
        "IdentityMatrix[n_Integer]": "DiagonalMatrix[Table[1, {n}]]",
    }


=======
>>>>>>> 6b07500b
class Inner(Builtin):
    """
    <dl>
    <dt>'Inner[$f$, $x$, $y$, $g$]'
        <dd>computes a generalised inner product of $x$ and $y$, using
        a multiplication function $f$ and an addition function $g$.
    </dl>

    >> Inner[f, {a, b}, {x, y}, g]
     = g[f[a, x], f[b, y]]

    'Inner' can be used to compute a dot product:
    >> Inner[Times, {a, b}, {c, d}, Plus] == {a, b} . {c, d}
     = True

    The inner product of two boolean matrices:
    >> Inner[And, {{False, False}, {False, True}}, {{True, False}, {True, True}}, Or]
     = {{False, False}, {True, True}}

    Inner works with tensors of any depth:
    >> Inner[f, {{{a, b}}, {{c, d}}}, {{1}, {2}}, g]
     = {{{g[f[a, 1], f[b, 2]]}}, {{g[f[c, 1], f[d, 2]]}}}


    ## Issue #670
    #> A = {{ b ^ ( -1 / 2), 0}, {a * b ^ ( -1 / 2 ), b ^ ( 1 / 2 )}}
     = {{1 / Sqrt[b], 0}, {a / Sqrt[b], Sqrt[b]}}
    #> A . Inverse[A]
     = {{1, 0}, {0, 1}}
    #> A
     = {{1 / Sqrt[b], 0}, {a / Sqrt[b], Sqrt[b]}}
    """

    messages = {
        "incom": (
            "Length `1` of dimension `2` in `3` is incommensurate with "
            "length `4` of dimension 1 in `5."
        ),
    }

    rules = {
        "Inner[f_, list1_, list2_]": "Inner[f, list1, list2, Plus]",
    }

    summary_text = "generalized inner product"

    def apply(self, f, list1, list2, g, evaluation):
        "Inner[f_, list1_, list2_, g_]"

        m = get_dimensions(list1)
        n = get_dimensions(list2)

        if not m or not n:
            evaluation.message("Inner", "normal")
            return
        if list1.get_head() != list2.get_head():
            evaluation.message("Inner", "heads", list1.get_head(), list2.get_head())
            return
        if m[-1] != n[0]:
            evaluation.message("Inner", "incom", m[-1], len(m), list1, n[0], list2)
            return

        head = list1.get_head()
        inner_dim = n[0]

        def rec(i_cur, j_cur, i_rest, j_rest):
            evaluation.check_stopped()
            if i_rest:
                leaves = []
                for i in range(1, i_rest[0] + 1):
                    leaves.append(rec(i_cur + [i], j_cur, i_rest[1:], j_rest))
                return Expression(head, *leaves)
            elif j_rest:
                leaves = []
                for j in range(1, j_rest[0] + 1):
                    leaves.append(rec(i_cur, j_cur + [j], i_rest, j_rest[1:]))
                return Expression(head, *leaves)
            else:

                def summand(i):
                    part1 = get_part(list1, i_cur + [i])
                    part2 = get_part(list2, [i] + j_cur)
                    return Expression(f, part1, part2)

                part = Expression(g, *[summand(i) for i in range(1, inner_dim + 1)])
                # cur_expr.leaves.append(part)
                return part

        return rec([], [], m[:-1], n[1:])


class Outer(Builtin):
    """
    <dl>
    <dt>'Outer[$f$, $x$, $y$]'
        <dd>computes a generalised outer product of $x$ and $y$, using
        the function $f$ in place of multiplication.
    </dl>

    >> Outer[f, {a, b}, {1, 2, 3}]
     = {{f[a, 1], f[a, 2], f[a, 3]}, {f[b, 1], f[b, 2], f[b, 3]}}

    Outer product of two matrices:
    >> Outer[Times, {{a, b}, {c, d}}, {{1, 2}, {3, 4}}]
     = {{{{a, 2 a}, {3 a, 4 a}}, {{b, 2 b}, {3 b, 4 b}}}, {{{c, 2 c}, {3 c, 4 c}}, {{d, 2 d}, {3 d, 4 d}}}}

    'Outer' of multiple lists:
    >> Outer[f, {a, b}, {x, y, z}, {1, 2}]
     = {{{f[a, x, 1], f[a, x, 2]}, {f[a, y, 1], f[a, y, 2]}, {f[a, z, 1], f[a, z, 2]}}, {{f[b, x, 1], f[b, x, 2]}, {f[b, y, 1], f[b, y, 2]}, {f[b, z, 1], f[b, z, 2]}}}

    Arrays can be ragged:
    >> Outer[Times, {{1, 2}}, {{a, b}, {c, d, e}}]
     = {{{{a, b}, {c, d, e}}, {{2 a, 2 b}, {2 c, 2 d, 2 e}}}}

    Word combinations:
    >> Outer[StringJoin, {"", "re", "un"}, {"cover", "draw", "wind"}, {"", "ing", "s"}] // InputForm
     = {{{"cover", "covering", "covers"}, {"draw", "drawing", "draws"}, {"wind", "winding", "winds"}}, {{"recover", "recovering", "recovers"}, {"redraw", "redrawing", "redraws"}, {"rewind", "rewinding", "rewinds"}}, {{"uncover", "uncovering", "uncovers"}, {"undraw", "undrawing", "undraws"}, {"unwind", "unwinding", "unwinds"}}}

    Compositions of trigonometric functions:
    >> trigs = Outer[Composition, {Sin, Cos, Tan}, {ArcSin, ArcCos, ArcTan}]
     = {{Composition[Sin, ArcSin], Composition[Sin, ArcCos], Composition[Sin, ArcTan]}, {Composition[Cos, ArcSin], Composition[Cos, ArcCos], Composition[Cos, ArcTan]}, {Composition[Tan, ArcSin], Composition[Tan, ArcCos], Composition[Tan, ArcTan]}}
    Evaluate at 0:
    >> Map[#[0] &, trigs, {2}]
     = {{0, 1, 0}, {1, 0, 1}, {0, ComplexInfinity, 0}}
    """

    summary_text = "generalized outer product"

    def apply(self, f, lists, evaluation):
        "Outer[f_, lists__]"

        lists = lists.get_sequence()
        head = None
        for list in lists:
            if isinstance(list, Atom):
                evaluation.message("Outer", "normal")
                return
            if head is None:
                head = list.head
            elif not list.head.sameQ(head):
                evaluation.message("Outer", "heads", head, list.head)
                return

        def rec(item, rest_lists, current):
            evaluation.check_stopped()
            if isinstance(item, Atom) or not item.head.sameQ(head):
                if rest_lists:
                    return rec(rest_lists[0], rest_lists[1:], current + [item])
                else:
                    return Expression(f, *(current + [item]))
            else:
                leaves = []
                for leaf in item.leaves:
                    leaves.append(rec(leaf, rest_lists, current))
                return Expression(head, *leaves)

        return rec(lists[0], lists[1:], [])


class RotationTransform(Builtin):
    """
    <dl>
      <dt>'RotationTransform[$phi$]'
      <dd>gives a rotation by $phi$.

      <dt>'RotationTransform[$phi$, $p$]'
      <dd>gives a rotation by $phi$ around the point $p$.
    </dl>
    """

    summary_text = "gives a rotation by $phi$..."
    rules = {
        "RotationTransform[phi_]": "TransformationFunction[{{Cos[phi], -Sin[phi], 0}, {Sin[phi], Cos[phi], 0}, {0, 0, 1}}]",
        "RotationTransform[phi_, p_]": "TranslationTransform[p] . RotationTransform[phi] . TranslationTransform[-p]",
    }


class ScalingTransform(Builtin):
    """
    <dl>
      <dt>'ScalingTransform[$v$]'
      <dd>gives a scaling transform of $v$. $v$ may be a scalar or a vector.

      <dt>'ScalingTransform[$phi$, $p$]'
      <dd>gives a scaling transform of $v$ that is centered at the point $p$.
    </dl>
    """

    summary_text = (
        "gives a scaling transform of $v$. $v$ may be a scalar or a vector..."
    )
    rules = {
        "ScalingTransform[v_]": "TransformationFunction[DiagonalMatrix[Join[v, {1}]]]",
        "ScalingTransform[v_, p_]": "TranslationTransform[p] . ScalingTransform[v] . TranslationTransform[-p]",
    }


class ShearingTransform(Builtin):
    """
    <dl>
    <dt>'ShearingTransform[$phi$, {1, 0}, {0, 1}]'
        <dd>gives a horizontal shear by the angle $phi$.
    <dt>'ShearingTransform[$phi$, {0, 1}, {1, 0}]'
        <dd>gives a vertical shear by the angle $phi$.
    <dt>'ShearingTransform[$phi$, $u$, $u$, $p$]'
        <dd>gives a shear centered at the point $p$.
    </dl>
    """

    summary_text = "gives a horizontal shear by the angle $phi$..."
    rules = {
        "ShearingTransform[phi_, {1, 0}, {0, 1}]": "TransformationFunction[{{1, Tan[phi], 0}, {0, 1, 0}, {0, 0, 1}}]",
        "ShearingTransform[phi_, {0, 1}, {1, 0}]": "TransformationFunction[{{1, 0, 0}, {Tan[phi], 1, 0}, {0, 0, 1}}]",
        "ShearingTransform[phi_, u_, v_, p_]": "TranslationTransform[p] . ShearingTransform[phi, u, v] . TranslationTransform[-p]",
    }


class TransformationFunction(Builtin):
    """
    <dl>
      <dt>'TransformationFunction[$m$]'
      <dd>represents a transformation.
    </dl>

    >> RotationTransform[Pi].TranslationTransform[{1, -1}]
     = TransformationFunction[{{-1, 0, -1}, {0, -1, 1}, {0, 0, 1}}]

    >> TranslationTransform[{1, -1}].RotationTransform[Pi]
     = TransformationFunction[{{-1, 0, 1}, {0, -1, -1}, {0, 0, 1}}]
    """

    summary_text = "represents a transformation"
    rules = {
        "Dot[TransformationFunction[a_], TransformationFunction[b_]]": "TransformationFunction[a . b]",
        "TransformationFunction[m_][v_]": "Take[m . Join[v, {1}], Length[v]]",
    }


class TranslationTransform(Builtin):
    """
    <dl>
      <dt>'TranslationTransform[$v$]'
      <dd>gives the translation by the vector $v$.
    </dl>

    >> TranslationTransform[{1, 2}]
     = TransformationFunction[{{1, 0, 1}, {0, 1, 2}, {0, 0, 1}}]
    """

    summary_text = "gives the translation by the vector $v$"
    rules = {
        "TranslationTransform[v_]": "TransformationFunction[IdentityMatrix[Length[v] + 1] + "
        "(Join[ConstantArray[0, Length[v]], {#}]& /@ Join[v, {0}])]",
    }


class Transpose(Builtin):
    """
    <dl>
      <dt>'Tranpose[$m$]'
      <dd>transposes rows and columns in the matrix $m$.
    </dl>

    >> Transpose[{{1, 2, 3}, {4, 5, 6}}]
     = {{1, 4}, {2, 5}, {3, 6}}
    >> MatrixForm[%]
     = 1   4
     .
     . 2   5
     .
     . 3   6

    #> Transpose[x]
     = Transpose[x]
    """

    summary_text = "transpose to rearrange indices in any way"

    def apply(self, m, evaluation):
        "Transpose[m_?MatrixQ]"

        result = []
        for row_index, row in enumerate(m.leaves):
            for col_index, item in enumerate(row.leaves):
                if row_index == 0:
                    result.append([item])
                else:
                    result[col_index].append(item)
        return Expression("List", *[Expression("List", *row) for row in result])


class VectorQ(Builtin):
    """
    <dl>
      <dt>'VectorQ[$v$]'
      <dd>returns 'True' if $v$ is a list of elements which are not themselves lists.

      <dt>'VectorQ[$v$, $f$]'
      <dd>returns 'True' if $v$ is a vector and '$f$[$x$]' returns 'True' for each element $x$ of $v$.
    </dl>

    >> VectorQ[{a, b, c}]
     = True
    """

    rules = {
        "VectorQ[expr_]": "ArrayQ[expr, 1]",
        "VectorQ[expr_, test_]": "ArrayQ[expr, 1, test]",
    }

    summary_text = "tests whether an object is a vector"<|MERGE_RESOLUTION|>--- conflicted
+++ resolved
@@ -168,45 +168,6 @@
         return SymbolTrue
 
 
-<<<<<<< HEAD
-class DiagonalMatrix(Builtin):
-    """
-    <dl>
-      <dt>'DiagonalMatrix[$list$]'
-      <dd>gives a matrix with the values in $list$ on its diagonal and zeroes elsewhere.
-    </dl>
-
-    >> DiagonalMatrix[{1, 2, 3}]
-     = {{1, 0, 0}, {0, 2, 0}, {0, 0, 3}}
-    >> MatrixForm[%]
-     = 1   0   0
-     .
-     . 0   2   0
-     .
-     . 0   0   3
-
-    #> DiagonalMatrix[a + b]
-     = DiagonalMatrix[a + b]
-    """
-
-    summary_text = (
-        "gives a matrix with the values in $list$ on its diagonal and zeroes elsewhere"
-    )
-
-    def apply(self, list, evaluation):
-        "DiagonalMatrix[list_List]"
-
-        result = []
-        n = len(list.leaves)
-        for index, item in enumerate(list.leaves):
-            row = [Integer0] * n
-            row[index] = item
-            result.append(Expression("List", *row))
-        return Expression("List", *result)
-
-
-=======
->>>>>>> 6b07500b
 class Dimensions(Builtin):
     """
     <dl>
@@ -276,26 +237,6 @@
     summary_text = "dot product"
 
 
-<<<<<<< HEAD
-class IdentityMatrix(Builtin):
-    """
-    <dl>
-    <dt>'IdentityMatrix[$n$]'
-        <dd>gives the identity matrix with $n$ rows and columns.
-    </dl>
-
-    >> IdentityMatrix[3]
-     = {{1, 0, 0}, {0, 1, 0}, {0, 0, 1}}
-    """
-
-    summary_text = "gives the identity matrix with $n$ rows and columns"
-    rules = {
-        "IdentityMatrix[n_Integer]": "DiagonalMatrix[Table[1, {n}]]",
-    }
-
-
-=======
->>>>>>> 6b07500b
 class Inner(Builtin):
     """
     <dl>
