--- conflicted
+++ resolved
@@ -198,11 +198,7 @@
         if ls.has_form(SymbolRule, 2):
             if ls.leaves[0] is SymbolHeads:
                 heads = ls.leaves[1].is_true()
-<<<<<<< HEAD
-                ls = Expression(SymbolList, 1)
-=======
-                ls = Expression("List", Integer1)
->>>>>>> d17384af
+                ls = Expression(SymbolList, Integer1)
             else:
                 return evaluation.message("Position", "level", ls)
         else:
