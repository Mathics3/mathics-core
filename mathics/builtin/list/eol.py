--- conflicted
+++ resolved
@@ -391,10 +391,7 @@
             if isinstance(elements[0], ListExpression)
             else [positions]
         )
-<<<<<<< HEAD
-=======
         # Sort the positions in ascending order
->>>>>>> 7aacc205
         positions.sort()
         newexpr = expr
         for position in positions[::-1]:
