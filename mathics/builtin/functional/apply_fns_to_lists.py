--- conflicted
+++ resolved
@@ -180,11 +180,7 @@
     >> MapAt[f, {a, b, c}, 2]
      = {a, f[b], c}
 
-<<<<<<< HEAD
-    Above, we specified a simple integer value 2. In general, the expression can an arbitrary vector.
-=======
     Above, we specified a simple integer value 2. In general, the expression can be an arbitrary vector.
->>>>>>> 3f1fb460
 
     Using 'MapAt' with 'Function[0]', we can zero a value or values in a vector:
 
