--- conflicted
+++ resolved
@@ -542,11 +542,7 @@
     <dl>
       <dt>'$expr$ >> $filename$'
       <dd>write $expr$ to a file.
-<<<<<<< HEAD
-    <dt>'Put'[$expr_1$, $expr_2$, ..., $filename$]
-=======
-    <dt>'Put'[$expr1$, $expr2$, ..., $filename$]
->>>>>>> 377ca286
+    <dt>'Put'[$expr_1$, $expr_2$, ..., "$filename$"]
       <dd>write a sequence of expressions to a file.
     </dl>
 
@@ -652,11 +648,7 @@
       <dt>'$expr$ >>> $filename$'
       <dd>append $expr$ to a file.
 
-<<<<<<< HEAD
       <dt>'PutAppend'[$expr_1$, $expr_2$, ..., "$filename$"]
-=======
-      <dt>'PutAppend'[$expr1$, $expr2$, ..., "$filename$"]
->>>>>>> 377ca286
       <dd>write a sequence of expressions to a file.
     </dl>
 
@@ -1556,11 +1548,7 @@
     <url>:WMA link:https://reference.wolfram.com/language/ref/Write.html</url>
 
     <dl>
-<<<<<<< HEAD
       <dt>'Write'[$channel$, $expr_1$, $expr_2$, ...]
-=======
-      <dt>'Write'[$channel$, $expr1$, $expr2$, ...]
->>>>>>> 377ca286
       <dd>writes the expressions to the output channel followed by a newline.
     </dl>
 
@@ -1611,11 +1599,7 @@
     https://reference.wolfram.com/language/ref/WriteString.html</url>
 
     <dl>
-<<<<<<< HEAD
       <dt>'WriteString'[$stream$, $str_1$, $str_2$, ... ]
-=======
-      <dt>'WriteString'[$stream$, $str1, $str2$, ... ]
->>>>>>> 377ca286
       <dd>writes the strings to the output stream.
     </dl>
 
