# -*- coding: utf-8 -*-

"""
File and Stream Operations
"""

import io
import os.path as osp
import tempfile
from io import BytesIO

# We use the below import for access to variables that may change
# at runtime.
import mathics.eval.files_io.files as io_files
from mathics.core.atoms import Integer, String, SymbolString
from mathics.core.attributes import A_PROTECTED, A_READ_PROTECTED
from mathics.core.builtin import (
    BinaryOperator,
    Builtin,
    MessageException,
    Predefined,
    PrefixOperator,
)
from mathics.core.convert.expression import to_expression, to_mathics_list
from mathics.core.convert.python import from_python
from mathics.core.evaluation import Evaluation
from mathics.core.expression import BoxError, Expression
from mathics.core.list import ListExpression
from mathics.core.streams import Stream, path_search, stream_manager
from mathics.core.symbols import Symbol, SymbolFullForm, SymbolNull, SymbolTrue
from mathics.core.systemsymbols import (
    SymbolEndOfFile,
    SymbolExpression,
    SymbolFailed,
    SymbolHold,
    SymbolHoldExpression,
    SymbolInputForm,
    SymbolInputStream,
    SymbolOutputForm,
    SymbolOutputStream,
)
from mathics.eval.directories import TMP_DIR
from mathics.eval.files_io.files import eval_Get, eval_Read
from mathics.eval.files_io.read import (
    MathicsOpen,
    channel_to_stream,
    close_stream,
    read_name_and_stream,
)
from mathics.eval.makeboxes import do_format, format_element


class Input_(Predefined):
    """
    <url>:WMA link:https://reference.wolfram.com/language/ref/$Input.html</url>

    <dl>
      <dt>'$Input'
      <dd>is the name of the stream from which input is currently being read.
    </dl>

    >> $Input
     = #<--#
    """

    attributes = A_PROTECTED | A_READ_PROTECTED
    name = "$Input"
    summary_text = "the name of the current input stream"

    def evaluate(self, evaluation: Evaluation) -> String:
        return String(io_files.INPUT_VAR)


class _OpenAction(Builtin):
    # BinaryFormat: 'False',
    # CharacterEncoding :> Automatic,
    # DOSTextFormat :> True,
    # FormatType -> InputForm,
    # NumberMarks :> $NumberMarks,
    # PageHeight -> 22, PageWidth -> 78,
    # TotalHeight -> Infinity,
    # TotalWidth -> Infinity

    options = {
        "BinaryFormat": "False",
        "CharacterEncoding": "$CharacterEncoding",
    }

    messages = {
        "argx": "OpenRead called with 0 arguments; 1 argument is expected.",
        "fstr": (
            "File specification `1` is not a string of " "one or more characters."
        ),
    }

    mode = "r"  # A default; this is changed in subclassing.

    def eval_empty(self, evaluation: Evaluation, options: dict):
        "%(name)s[OptionsPattern[]]"

        if isinstance(self, (OpenWrite, OpenAppend)):
            # We use delete=False because we write to the name *after*
            # tfms.close() is done. In other words we are using
            # NamedTempararyFile to get a unique name and ensure that
            # no one else uses it.
            # In Close[] we will explicitly remove the name from the
            # filesystem.
            tmpf = tempfile.NamedTemporaryFile(dir=TMP_DIR, delete=False)
            path = String(tmpf.name)
            tmpf.close()
            return self.eval_path(path, evaluation, options)
        else:
            evaluation.message("OpenRead", "argx")
            return

    def eval_path(self, path, evaluation: Evaluation, options: dict):
        "%(name)s[path_?NotOptionQ, OptionsPattern[]]"

        # Options
        # BinaryFormat
        mode = self.mode
        if options["System`BinaryFormat"] is SymbolTrue:
            if not self.mode.endswith("b"):
                mode += "b"

        if not (isinstance(path, String) and len(path.to_python()) > 2):
            evaluation.message(self.__class__.__name__, "fstr", path)
            return

        path_string = path.get_string_value()

        tmp, is_temporary_file = path_search(path_string)
        if tmp is None:
            if mode in ["r", "rb"]:
                evaluation.message("General", "noopen", path)
                return
        else:
            path_string = tmp

        try:
            encoding = self.get_option(options, "CharacterEncoding", evaluation)
            if not isinstance(encoding, String):
                return

            opener = MathicsOpen(
                path_string,
                mode=mode,
                encoding=encoding.value,
                is_temporary_file=is_temporary_file,
            )
            opener.__enter__(is_temporary_file=is_temporary_file)
            n = opener.n
        except IOError:
            evaluation.message("General", "noopen", path)
            return
        except MessageException as e:
            e.message(evaluation)
            return

        return Expression(Symbol(self.stream_type), path, Integer(n))


class Character(Builtin):
    """
    <url>:WMA link:
    https://reference.wolfram.com/language/ref/Character.html</url>

    <dl>
      <dt>'Character'
      <dd>is a data type for 'Read'.
    </dl>
    """

    summary_text = "single character, returned as a one‐character string"


class Close(Builtin):
    """
    <url>:WMA link:https://reference.wolfram.com/language/ref/Close.html</url>

    <dl>
      <dt>'Close[$stream$]'
      <dd>closes an input or output stream.
    </dl>

    >> Close[StringToStream["123abc"]]
     = String

    >> file=Close[OpenWrite[]]
     = ...

    Closing a file doesn't delete it from the filesystem
    >> DeleteFile[file];

    #> Clear[file]
    """

    summary_text = "close a stream"
    messages = {
        "closex": "`1`.",
    }

    def eval(self, channel, evaluation: Evaluation):
        "Close[channel_]"

        n = name = None
        if channel.has_form(("InputStream", "OutputStream"), 2):
            [name, n] = channel.elements
            py_n = n.get_int_value()
            stream = stream_manager.lookup_stream(py_n)
        else:
            stream = None

        if stream is None or stream.io is None or stream.io.closed:
            evaluation.message("General", "openx", channel)
            return

        close_stream(stream, n.value)
        return name


class EndOfFile(Builtin):
    """
    <url>:WMA link:
    https://reference.wolfram.com/language/ref/EndOfFile.html</url>

    <dl>
      <dt>'EndOfFile'
      <dd>is returned by 'Read' when the end of an input stream is reached.
    </dl>
    """

    summary_text = "end of the file"


class Expression_(Builtin):
    """
    <url>:WMA link:https://reference.wolfram.com/language/ref/Expression.html</url>

    <dl>
      <dt>'Expression'
      <dd>is a data type for 'Read'.
    </dl>

    For information about underlying data structure Expression (a kind of \
    M-expression) that is central in evaluation, see: \
    <url>
    :AST, M-Expression, General List same thing:
    https://mathics-development-guide.readthedocs.io/en/latest/extending/code-overview/ast.html</url>.
    """

    name = "Expression"
    summary_text = "WL expression"


class FilePrint(Builtin):
    """
    <url>:WMA link:https://reference.wolfram.com/language/ref/FilePrint.html</url>

    <dl>
      <dt>'FilePrint[$file$]'
      <dd>prints the raw contents of $file$.
    </dl>

    """

    messages = {
        "fstr": (
            "File specification `1` is not a string of " "one or more characters."
        ),
    }

    options = {
        "CharacterEncoding": "$CharacterEncoding",
        "RecordSeparators": '{"\r\n", "\n", "\r"}',
        "WordSeparators": '{" ", "\t"}',
    }
    summary_text = "display the contents of a file"

    def eval(self, path, evaluation: Evaluation, options: dict):
        "FilePrint[path_, OptionsPattern[FilePrint]]"
        pypath = path.to_python()
        if not (
            isinstance(pypath, str)
            and pypath[0] == pypath[-1] == '"'
            and len(pypath) > 2
        ):
            evaluation.message("FilePrint", "fstr", path)
            return
        pypath, _ = path_search(pypath[1:-1])

        # Options
        record_separators = options["System`RecordSeparators"].to_python()
        assert isinstance(record_separators, list)
        assert all(
            isinstance(s, str) and s[0] == s[-1] == '"' for s in record_separators
        )
        record_separators = [s[1:-1] for s in record_separators]

        if pypath is None:
            evaluation.message("General", "noopen", path)
            return

        if not osp.isfile(pypath):
            return SymbolFailed

        try:
            with MathicsOpen(pypath, "r") as f:
                result = f.read()
        except IOError:
            evaluation.message("General", "noopen", path)
            return
        except MessageException as e:
            e.message(evaluation)
            return

        result = [result]
        for sep in record_separators:
            result = [item for res in result for item in res.split(sep)]

        if result[-1] == "":
            result = result[:-1]

        for res in result:
            evaluation.print_out(String(res))

        return SymbolNull


class Get(PrefixOperator):
    r"""
    <url>:WMA link:https://reference.wolfram.com/language/ref/Get.html</url>

    <dl>
      <dt>'<<$name$'
      <dd>reads a file and evaluates each expression, returning only the last one.

      <dt>'Get[$name$, Trace->True]'
      <dd>Runs Get tracing each line before it is evaluated.

     'Settings`$TraceGet' can be also used to trace lines on all 'Get[]' calls.
    </dl>


    S> filename = $TemporaryDirectory <> "/example_file";
    S> Put[x + y, filename]
    S> Get[filename]
     = x + y

    S> filename = $TemporaryDirectory <> "/example_file";
    S> Put[x + y, 2x^2 + 4z!, Cos[x] + I Sin[x], filename]
    S> Get[filename]
     = Cos[x] + I Sin[x]
    S> DeleteFile[filename]

    ## TODO: Requires EndPackage implemented
    ## 'Get' can also load packages:
    ## >> << "VectorAnalysis`"
    """

    operator = "<<"
    options = {
        "Trace": "False",
    }
    summary_text = "read in a file and evaluate commands in it"

    def eval(self, path: String, evaluation: Evaluation, options: dict):
        "Get[path_String, OptionsPattern[Get]]"

        # Make sure to pick up copy from module each time instead of using
        # use "from ... import DEFAULT_TRACE_FN" which will not pick
        # up run-time changes made to the module function.
        trace_fn = io_files.DEFAULT_TRACE_FN

        trace_get = evaluation.parse("Settings`$TraceGet")
        if (
            options["System`Trace"].to_python()
            or trace_get.evaluate(evaluation) is SymbolTrue
        ):
            trace_fn = io_files.GET_PRINT_FN

        # perform the actual evaluation
        return eval_Get(path.value, evaluation, trace_fn)


class InputFileName_(Predefined):
    """
    <url>
    :WMA link:
    https://reference.wolfram.com/language/ref/$InputFileName.html</url>

    <dl>
      <dt>'$InputFileName'
      <dd>is the name of the file from which input is currently being read.
    </dl>

    While in interactive mode, '$InputFileName' is "".
    X> $InputFileName
    """

    summary_text = (
        "the full absolute path to the file from which input is currently being sought"
    )
    name = "$InputFileName"

    def evaluate(self, evaluation):
        return String(evaluation.definitions.get_inputfile())


class InputStream(Builtin):
    """
    <url>:WMA link:https://reference.wolfram.com/language/ref/InputStream.html</url>

    <dl>
      <dt>'InputStream[$name$, $n$]'
      <dd>represents an input stream for functions such as 'Read' or 'Find'.
    </dl>

    'StringToStream' opens an input stream:

    >> stream = StringToStream["Mathics is cool!"]
     = ...
    >> Close[stream]
     = String
    """

    messages = {
        "intpm": "Positive machine-sized integer expected at position 2 of `1`",
    }
    summary_text = "an input stream"


class Number_(Builtin):
    """
    <url>:WMA link:https://reference.wolfram.com/language/ref/Number.html</url>

    <dl>
    <dt>'Number'
      <dd>is a data type for 'Read'.
    </dl>
    """

    name = "Number"
    summary_text = "exact or approximate number in Fortran‐like notation"


class OpenRead(_OpenAction):
    """
    <url>
    :WMA link:
    https://reference.wolfram.com/language/ref/OpenRead.html</url>

    <dl>
      <dt>'OpenRead["file"]'
      <dd>opens a file and returns an 'InputStream'.
    </dl>

    >> OpenRead["ExampleData/EinsteinSzilLetter.txt", CharacterEncoding->"UTF8"]
     = InputStream[...]

    The stream must be closed after using it to release the resource:
    >> Close[%];

    S> Close[OpenRead["https://raw.githubusercontent.com/Mathics3/mathics-core/master/README.rst"]];
    """

    summary_text = "open a file for reading"
    mode = "r"
    stream_type = "InputStream"


class OpenWrite(_OpenAction):
    """
    <url>:WMA link:https://reference.wolfram.com/language/ref/OpenWrite.html</url>

    <dl>
      <dt>'OpenWrite["file"]'
      <dd>opens a file and returns an OutputStream.
    </dl>

    >> OpenWrite[]
     = OutputStream[...]
    >> DeleteFile[Close[%]];
    """

    summary_text = (
        "send an output stream to a file, wiping out the previous contents of the file"
    )
    mode = "w"
    stream_type = "OutputStream"


class OpenAppend(_OpenAction):
    """
    <url>:WMA link:https://reference.wolfram.com/language/ref/OpenAppend.html</url>

    <dl>
    <dt>'OpenAppend["file"]'
      <dd>opens a file and returns an OutputStream to which writes are appended.
    </dl>

    >> OpenAppend[]
     = OutputStream[...]
    >> DeleteFile[Close[%]];

    """

    mode = "a"
    stream_type = "OutputStream"
    summary_text = (
        "open an output stream to a file, appending to what was already in the file"
    )


class Put(BinaryOperator):
    """
    <url>:WMA link:https://reference.wolfram.com/language/ref/Put.html</url>

    <dl>
      <dt>'$expr$ >> $filename$'
      <dd>write $expr$ to a file.
    <dt>'Put[$expr1$, $expr2$, ..., $filename$]'
      <dd>write a sequence of expressions to a file.
    </dl>

    ## Note a lot of these tests are:
    ## * a bit fragile, somewhat
    ## * somewhat OS dependent,
    ## * can leave crap in the filesystem
    ## * put in a pytest
    ##
    ## For these reasons this should be done a a pure test
    ## rather than intermingled with the doc system.

    S> Put[40!, fortyfactorial]
     : fortyfactorial is not string, InputStream[], or OutputStream[]
     = 815915283247897734345611269596115894272000000000 >> fortyfactorial
    ## FIXME: final line should be
    ## = Put[815915283247897734345611269596115894272000000000, fortyfactorial]

    S> filename = $TemporaryDirectory <> "/fortyfactorial";
    S> Put[40!, filename]
    S> FilePrint[filename]
     | 815915283247897734345611269596115894272000000000
    S> Get[filename]
     = 815915283247897734345611269596115894272000000000
    S> DeleteFile[filename]

    S> filename = $TemporaryDirectory <> "/fiftyfactorial";
    S> Put[10!, 20!, 30!, filename]
    S> FilePrint[filename]
     | 3628800
     | 2432902008176640000
     | 265252859812191058636308480000000

    S> DeleteFile[filename]
     =

    S> filename = $TemporaryDirectory <> "/example_file";
    S> Put[x + y, 2x^2 + 4z!, Cos[x] + I Sin[x], filename]
    S> FilePrint[filename]
     | x + y
     | 2*x^2 + 4*z!
     | Cos[x] + I*Sin[x]
    S> DeleteFile[filename]
    """

    operator = ">>"
    summary_text = "write an expression to a file"

    def eval(self, exprs, filename, evaluation):
        "Put[exprs___, filename_String]"
        instream = to_expression("OpenWrite", filename).evaluate(evaluation)
        if len(instream.elements) == 2:
            name, n = instream.elements
        else:
            return  # opening failed
        result = self.eval_input(exprs, name, n, evaluation)
        instream_number = instream.elements[1].value
        py_instream = stream_manager.lookup_stream(instream_number)

        close_stream(py_instream, instream_number)
        return result

    def eval_input(self, exprs, name, n, evaluation):
        "Put[exprs___, OutputStream[name_, n_]]"
        stream = stream_manager.lookup_stream(n.get_int_value())

        if stream is None or stream.io.closed:
            evaluation.message("Put", "openx", to_expression("OutputSteam", name, n))
            return

        # In Mathics-server, evaluation.format_output is modified.
        # Let's avoid to use it if we want a front-end independent result.
        # Eventually, we are going to replace this by a `MakeBoxes` call.
        def do_format_output(expr, evaluation):
            try:
                boxed_expr = format_element(expr, evaluation, SymbolInputForm)
            except BoxError:
                boxed_expr = format_element(expr, evaluation, SymbolFullForm)

            return boxed_expr.boxes_to_text()

        text = [do_format_output(expr, evaluation) for expr in exprs.get_sequence()]
        text = "\n".join(text) + "\n"
        text.encode("utf-8")

        stream.io.write(text)

        return SymbolNull

    def eval_default(self, exprs, filename, evaluation):
        "Put[exprs___, filename_]"
        expr = to_expression("Put", exprs, filename)
        evaluation.message("Put", "stream", filename)
        return expr


class PutAppend(BinaryOperator):
    """
    <url>
    :WMA link:
    https://reference.wolfram.com/language/ref/PutAppend.html</url>

    <dl>
      <dt>'$expr$ >>> $filename$'
      <dd>append $expr$ to a file.

      <dt>'PutAppend[$expr1$, $expr2$, ..., $"filename"$]'
      <dd>write a sequence of expressions to a file.
    </dl>

    >> Put[50!, "factorials"]
    >> FilePrint["factorials"]
     | 30414093201713378043612608166064768844377641568960512000000000000

    >> PutAppend[10!, 20!, 30!, "factorials"]
    >> FilePrint["factorials"]
     | 30414093201713378043612608166064768844377641568960512000000000000
     | 3628800
     | 2432902008176640000
     | 265252859812191058636308480000000

    >> 60! >>> "factorials"
    >> FilePrint["factorials"]
     | 30414093201713378043612608166064768844377641568960512000000000000
     | 3628800
     | 2432902008176640000
     | 265252859812191058636308480000000
     | 8320987112741390144276341183223364380754172606361245952449277696409600000000000000

    >> "string" >>> factorials
    >> FilePrint["factorials"]
     | 30414093201713378043612608166064768844377641568960512000000000000
     | 3628800
     | 2432902008176640000
     | 265252859812191058636308480000000
     | 8320987112741390144276341183223364380754172606361245952449277696409600000000000000
     | "string"
    >> DeleteFile["factorials"];
    """

    operator = ">>>"
    summary_text = "append an expression to a file"

    def eval(self, exprs, filename, evaluation):
        "PutAppend[exprs___, filename_String]"
        instream = to_expression("OpenAppend", filename).evaluate(evaluation)
        if len(instream.elements) == 2:
            name, n = instream.elements
        else:
            return  # opening failed
        result = self.eval_input(exprs, name, n, evaluation)
        to_expression("Close", instream).evaluate(evaluation)
        return result

    def eval_input(self, exprs, name, n, evaluation):
        "PutAppend[exprs___, OutputStream[name_, n_]]"
        stream = stream_manager.lookup_stream(n.get_int_value())

        if stream is None or stream.io.closed:
            evaluation.message("Put", "openx", to_expression("OutputSteam", name, n))
            return

        text = [
            str(do_format(e, evaluation, SymbolOutputForm).__str__())
            for e in exprs.get_sequence()
        ]
        text = "\n".join(text) + "\n"
        text.encode("ascii")

        stream.io.write(text)

        return SymbolNull

    def eval_default(self, exprs, filename, evaluation):
        "PutAppend[exprs___, filename_]"
        expr = to_expression("PutAppend", exprs, filename)
        evaluation.message("PutAppend", "stream", filename)
        return expr


def validate_read_type(name: str, typ, evaluation: Evaluation):
    """
    Validate a Read option type, and give a message if
    the type is invalid. For Expession[Hold]
    """
    if hasattr(typ, "head") and typ.head == SymbolHold:
        if not hasattr(typ, "elements"):
            evaluation.message(name, "readf", typ)
            return None

        if typ.elements[0] != SymbolExpression:
            evaluation.message(name, "readf", typ.elements[0])
            return None

        return SymbolHoldExpression
    return typ


class Read(Builtin):
    """
    <url>:WMA link:https://reference.wolfram.com/language/ref/Read.html</url>

    <dl>
      <dt>'Read[$stream$]'
      <dd>reads the input stream and returns one expression.

      <dt>'Read[$stream$, $type$]'
      <dd>reads the input stream and returns an object of the given type.

      <dt>'Read[$stream$, $type$]'
      <dd>reads the input stream and returns an object of the given type.

      <dt>'Read[$stream$, Hold[Expression]]'
      <dd>reads the input stream for an Expression and puts it inside 'Hold'.

    </dl>

    $type$ is one of:
    <ul>
      <li>Byte
      <li>Character
      <li>Expression
      <li>HoldExpression
      <li>Number
      <li>Real
      <li>Record
      <li>String
      <li>Word
    </ul>


    ## Reading Strings
    >> stream = StringToStream["abc123"];
    >> Read[stream, String]
     = abc123
    >> Read[stream, String]
     = EndOfFile
    #> Close[stream];

    ## Reading Words
    >> stream = StringToStream["abc 123"];
    >> Read[stream, Word]
     = abc
    >> Read[stream, Word]
     = 123
    >> Read[stream, Word]
     = EndOfFile
    #> Close[stream];
    ## Number
    >> stream = StringToStream["123, 4"];
    >> Read[stream, Number]
     = 123
    >> Read[stream, Number]
     = 4
    >> Read[stream, Number]
     = EndOfFile
    #> Close[stream];


    ## HoldExpression:
    >> stream = StringToStream["2+2\\n2+3"];

    'Read' with a 'Hold[Expression]' returns the expression it reads unevaluated so it can be later inspected and evaluated:

    >> Read[stream, Hold[Expression]]
     = Hold[2 + 2]

    >> Read[stream, Expression]
     = 5
    #> Close[stream];

    Reading a comment however will return the empty list:
    >> stream = StringToStream["(* ::Package:: *)"];

    >> Read[stream, Hold[Expression]]
     = {}

    #> Close[stream];

    ## Multiple types
    >> stream = StringToStream["123 abc"];
    >> Read[stream, {Number, Word}]
     = {123, abc}
    >> Read[stream, {Number, Word}]
     = EndOfFile
    #> Close[stream];

    Multiple lines:
    >> stream = StringToStream["\\"Tengo una\\nvaca lechera.\\""]; Read[stream]
     = Tengo una
     . vaca lechera.

    """

    messages = {
        "openx": "`1` is not open.",
        "noopen": "Cannot open `1`.",
        "readf": "`1` is not a valid format specification.",
        "readn": "Invalid real number found when reading from `1`.",
        "readt": "Invalid input found when reading `1` from `2`.",
        "intnm": (
            "Non-negative machine-sized integer expected at " "position 3 in `1`."
        ),
    }

    rules = {
        "Read[stream_]": "Read[stream, Expression]",
    }

    options = {
        "NullRecords": "False",
        "NullWords": "False",
        "RecordSeparators": '{"\r\n", "\n", "\r"}',
        "TokenWords": "{}",
        "WordSeparators": '{" ", "\t"}',
    }
    summary_text = "read an object of the specified type from a stream"

    def eval(self, stream, types, evaluation: Evaluation, options: dict):
        "Read[stream_, types_, OptionsPattern[Read]]"

        # FIXME: we don't handle SocketObjects yet?
        if isinstance(stream, Expression) and stream.head is SymbolInputStream:
            is_valid_stream = True
        else:
            is_valid_stream = isinstance(stream, (String, InputStream))

        if not is_valid_stream:
            evaluation.message("Read", "stream", stream)
            return

        name, n, stream = read_name_and_stream(stream, evaluation)

        if name is None:
            return
        elif name == SymbolFailed:
            return SymbolFailed

        # FIXME: DRY better with ReadList[].
        # Validate types parameter and store the
        # result into tuple checked_types.
        if isinstance(types, ListExpression):
            checked_types = []  # will be converted to tuple at the end
            for typ in types:
                new_type = validate_read_type("Read", typ, evaluation)
                if new_type is None:
                    return
                checked_types.append(new_type)
            check_types = tuple(checked_types)
        else:
            new_type = validate_read_type("Read", types, evaluation)
            if new_type is None:
                return
            checked_types = (new_type,)

<<<<<<< HEAD
    def eval_nostream(self, arg1, arg2, evaluation):
        "%(name)s[arg1_, arg2_]"
        evaluation.message("General", "stream", arg1)
        return
=======
        return eval_Read(name, n, checked_types, stream, evaluation, options)
>>>>>>> 52c75358


class ReadList(Read):
    """
    <url>
    :WMA link:
    https://reference.wolfram.com/language/ref/ReadList.html</url>

    <dl>
      <dt>'ReadList["$file$"]'
      <dd>Reads all the expressions until the end of file.

      <dt>'ReadList["$file$", $type$]'
      <dd>Reads objects of a specified type until the end of file.

      <dt>'ReadList["$file$", {$type1$, $type2$, ...}]'
      <dd>Reads a sequence of specified types until the end of file.
    </dl>

    To read all the numbers in a file and return a list of them:
    >> ReadList["ExampleData/numbers.txt", Number]
     = {11.1, 22.2, 33.3, 44.4, 55.5, 66.6}

    (Use <url>:'FilePrint[]':
    /doc/reference-of-built-in-symbols/inputoutput-files-and-filesystem/file-and-stream-operations/fileprint/</url>\
    to get the raw data for the examples above and below.)

    This does the same, but groups the numbers in to a pairs:
    >> ReadList["ExampleData/numbers.txt", {Number, Number}]
     = {{11.1, 22.2}, {33.3, 44.4}, {55.5, 66.6}}

    Now let us read and put blocks of 3 numbers in its own list:
    >> ReadList["ExampleData/numbers.txt", Table[Number, {3}]]
     = {{11.1, 22.2, 33.3}, {44.4, 55.5, 66.6}}

    ## 'ReadList' can handle number using Fortan-like "E" notation:
    ## >> ReadList["ExampleData/bignum.txt", Number]
    ## == {{0.000045, 78000, 250, -8.9}}

    Like <url>:'Read[]':
    /doc/reference-of-built-in-symbols/inputoutput-files-and-filesystem/file-and-stream-operations/read/</url>, \
      'ReadList' handles types of objects other than numbers.
    We can read a list of characters in a file putting each character as an item in a list:

    >> ReadList["ExampleData/strings.txt", Character]
     = ...

    And now, here are the integer codes corresponding to each of the bytes in the file:
    >> ReadList["ExampleData/strings.txt", Byte]
     = {72, 101, 114, 101, 32, 105, 115, 32, 116, 101, 120, 116, 46, 10, 65, 110, 100, 32, 109, 111, 114, 101, 32, 116, 101, 120, 116, 46, 10}

    But the data can also be read by "words":

    >> ReadList["ExampleData/strings.txt", Word]
     = {Here, is, text., And, more, text.}

    The above uses the default value which is space of some sort., However you can \
    set your own value:

    >> ReadList["ExampleData/strings.txt", Word, WordSeparators -> {"e", "."}]
     = {H, r,  is t, xt, And mor,  t, xt}

    See <url>
    :WordSeparators:
    https://reference.wolfram.com/language/ref/WordSeprators.html</url> \
    for more information.

    Reading by records uses the separators found in
    >> ReadList["ExampleData/strings.txt", Record]
     = {Here is text., And more text.}

    See <url>
    :RecordSeparators:
    https://reference.wolfram.com/language/ref/RecordSeprators.html</url> \
    works analgously for records as 'WordSeparators' does for words.

    To allow both periods and newlines as record separators:

    >> ReadList["ExampleData/sentences.txt", Record, RecordSeparators -> {".", "\\n"}]
    = {Here is text,  And more, And a second line}

    See also <url>
    :Reading Textual Data:
      https://reference.wolfram.com/language/tutorial/FilesStreamsAndExternalOperations.html#3333</url>.
    """

    # TODO
    """
    #> ReadList[StringToStream["a 1 b 2"], {Word, Number}, -1]
     : Non-negative machine-sized integer expected at position 3 in ReadList[InputStream[String, ...], {Word, Number}, -1].
     = ReadList[InputStream[String, ...], {Word, Number}, -1]
    """

    # TODO: Expression type
    """
    #> ReadList[StringToStream["123 45 x y"], Expression]
     = {5535 x y}
    """

    # TODO: Accept newlines in input
    """
    >> ReadList[StringToStream["123\nabc"]]
     = {123, abc}
    >> InputForm[%]
     = {123, abc}
    """
    messages = {"opstl": "Value of option `1` should be a string or a list of strings."}
    options = {
        "NullRecords": "False",
        "NullWords": "False",
        "RecordSeparators": '{"\r\n", "\n", "\r"}',
        "TokenWords": "{}",
        "WordSeparators": '{" ", "\t"}',
    }
    rules = {
        "ReadList[stream_]": "ReadList[stream, Expression]",
    }
    summary_text = "read a sequence of elements from a file, and put them in a WL list"

    def eval(self, file, types, evaluation: Evaluation, options: dict):
        "ReadList[file_, types_, OptionsPattern[ReadList]]"

        # Options
        # TODO: Implement extra options
        # py_options = parse_read_options(options)
        # null_records = py_options['NullRecords']
        # null_words = py_options['NullWords']
        # record_separators = py_options['RecordSeparators']
        # token_words = py_options['TokenWords']
        # word_separators = py_options['WordSeparators']

        result = []
        name, n, stream = read_name_and_stream(file, evaluation)

        # FIXME: DRY better with Read[].
        # Validate types parameter and store the
        # result into tuple checked_types.
        if isinstance(types, ListExpression):
            checked_types = []  # will be converted to tuple at the end
            for typ in types:
                new_type = validate_read_type("ReadList", typ, evaluation)
                if new_type is None:
                    return
                checked_types.append(new_type)
            check_types = tuple(checked_types)
        else:
            new_type = validate_read_type("ReadList", types, evaluation)
            if new_type is None:
                return
            checked_types = (new_type,)

        if name is None:
            return
        elif name == SymbolFailed:
            return SymbolFailed

        while True:
            tmp = eval_Read(name, n, checked_types, stream, evaluation, options)

            if tmp is None:
                return

            if tmp is SymbolFailed:
                return

            if tmp is SymbolEndOfFile:
                break
            result.append(tmp)
        return from_python(result)

    def eval_n(self, file, types, n: Integer, evaluation: Evaluation, options: dict):
        "ReadList[file_, types_, n_Integer, OptionsPattern[ReadList]]"

        # Options
        # TODO: Implement extra options
        # py_options = parse_read_options(options)
        # null_records = py_options['NullRecords']
        # null_words = py_options['NullWords']
        # record_separators = py_options['RecordSeparators']
        # token_words = py_options['TokenWords']
        # word_separators = py_options['WordSeparators']

        py_n = n.get_int_value()
        if py_n < 0:
            evaluation.message(
                "ReadList", "intnm", to_expression("ReadList", file, types, m)
            )
            return

        result = []
        for i in range(py_n):
            tmp = super(ReadList, self).eval(file, types, evaluation, options)

            if tmp is SymbolFailed:
                return

            if tmp.to_python() == "EndOfFile":
                break
            result.append(tmp)
        return from_python(result)


class StreamPosition(Builtin):
    """
    <url>
    :WMA link:
    https://reference.wolfram.com/language/ref/StreamPosition.html</url>

    <dl>
      <dt>'StreamPosition[$stream$]'
      <dd>returns the current position in a stream as an integer.
    </dl>

    >> stream = StringToStream["Mathics is cool!"]
     = ...

    >> Read[stream, Word]
     = Mathics

    >> StreamPosition[stream]
     = 7
    """

    summary_text = "find the position of the current point in an open stream"

    def eval_input(self, name, n, evaluation):
        "StreamPosition[InputStream[name_, n_]]"
        stream = stream_manager.lookup_stream(n.get_int_value())

        if stream is None or stream.io is None or stream.io.closed:
            evaluation.message("General", "openx", name)
            return

        return Integer(stream.io.tell())

    def eval_output(self, name, n, evaluation):
        "StreamPosition[OutputStream[name_, n_]]"
        self.input_apply(name, n, evaluation)

    def eval_default(self, stream, evaluation):
        "StreamPosition[stream_]"
        evaluation.message("General", "stream", stream)
        return


class SetStreamPosition(Builtin):
    """
    <url>
    :WMA link:
    https://reference.wolfram.com/language/ref/SetStreamPosition.html</url>

    <dl>
    <dt>'SetStreamPosition[$stream$, $n$]'
      <dd>sets the current position in a stream.
    </dl>

    >> stream = StringToStream["Mathics is cool!"]
     = ...

    >> SetStreamPosition[stream, 8]
     = 8

    >> Read[stream, Word]
     = is

    >> SetStreamPosition[stream, Infinity]
     = 16
    """

    # TODO: Seeks beyond stream should return stmrng message
    """
    #> SetStreamPosition[stream, 40]
     = ERROR_MESSAGE_HERE
    """
    messages = {
        "int": "Integer expected at position 2 in `1`.",
        "stmrng": (
            "Cannot set the current point in stream `1` to position `2`. The "
            "requested position exceeds the number of characters in the file"
        ),
        "seek": "Invalid I/O Seek.",
    }
    summary_text = "set the position of the current point in an open stream"

    def eval_input(self, name, n, m, evaluation):
        "SetStreamPosition[InputStream[name_, n_], m_]"
        stream = stream_manager.lookup_stream(n.get_int_value())

        if stream is None or stream.io is None or stream.io.closed:
            evaluation.message("General", "openx", name)
            return

        if not stream.io.seekable:
            raise NotImplementedError

        seekpos = m.to_python()
        if not (isinstance(seekpos, int) or seekpos == float("inf")):
            evaluation.message(
                "SetStreamPosition", "stmrng", to_expression("InputStream", name, n), m
            )
            return

        try:
            if seekpos == float("inf"):
                stream.io.seek(0, 2)
            else:
                if seekpos < 0:
                    stream.io.seek(seekpos, 2)
                else:
                    stream.io.seek(seekpos)
        except IOError:
            evaluation.message("SetStreamPosition", "seek")

        return Integer(stream.io.tell())

    def eval_output(self, name, n, m, evaluation):
        "SetStreamPosition[OutputStream[name_, n_], m_]"
        return self.eval_input(name, n, m, evaluation)

    def eval_default(self, stream, evaluation):
        "SetStreamPosition[stream_]"
        evaluation.message("General", "stream", stream)
        return


class Skip(Read):
    """
    <url>
    :WMA link:
    https://reference.wolfram.com/language/ref/Skip.html</url>

    <dl>
      <dt>'Skip[$stream$, $type$]'
      <dd>skips ahead in an input steream by one object of the specified $type$.

      <dt>'Skip[$stream$, $type$, $n$]'
      <dd>skips ahead in an input steream by $n$ objects of the specified $type$.
    </dl>

    >> stream = StringToStream["a b c d"];
    >> Read[stream, Word]
     = a
    >> Skip[stream, Word]
    >> Read[stream, Word]
     = c
    #> Close[stream];

    >> stream = StringToStream["a b c d"];
    >> Read[stream, Word]
     = a
    >> Skip[stream, Word, 2]
    >> Read[stream, Word]
     = d
    >> Skip[stream, Word]
     = EndOfFile
    #> Close[stream];
    """

    messages = {
        "intm": "Non-negative machine-sized integer expected at position 3 in `1`",
    }

    options = {
        "AnchoredSearch": "False",
        "IgnoreCase": "False",
        "WordSearch": "False",
        "RecordSeparators": '{"\r\n", "\n", "\r"}',
        "WordSeparators": '{" ", "\t"}',
    }

    rules = {
        "Skip[InputStream[name_, n_], types_]": "Skip[InputStream[name, n], types, 1]",
    }
    summary_text = "skip over an object of the specified type in an input stream"

    def eval(self, name, n, typ, m, evaluation: Evaluation, options: dict):
        "Skip[InputStream[name_, n_], typ_, m_, OptionsPattern[Skip]]"

        stream = to_expression("InputStream", name, n)

        # Options
        # TODO Implement extra options
        # py_options = parse_read_options(options)
        # null_records = py_options['NullRecords']
        # null_words = py_options['NullWords']
        # record_separators = py_options['RecordSeparators']
        # token_words = py_options['TokenWords']
        # word_separators = py_options['WordSeparators']

        py_m = m.to_python()
        if not (isinstance(py_m, int) and py_m > 0):
            evaluation.message(
                "Skip",
                "intm",
                to_expression("Skip", to_expression("InputStream", name, n), typ, m),
            )
            return
        for i in range(py_m):
            result = super(Skip, self).eval(stream, typ, evaluation, options)
            if result is SymbolEndOfFile:
                return result
        return SymbolNull


class Find(Read):
    """
    <url>:WMA link:https://reference.wolfram.com/language/ref/Find.html</url>

    <dl>
      <dt>'Find[$stream$, $text$]'
      <dd>find the first line in $stream$ that contains $text$.
    </dl>

    >> stream = OpenRead["ExampleData/EinsteinSzilLetter.txt", CharacterEncoding->"UTF8"];
    >> Find[stream, "uranium"]
     = in manuscript, leads me to expect that the element uranium may be turned into
    >> Find[stream, "uranium"]
     = become possible to set up a nuclear chain reaction in a large mass of uranium,
    #> Close[stream]
     = ...

    >> stream = OpenRead["ExampleData/EinsteinSzilLetter.txt", CharacterEncoding->"UTF8"];
    >> Find[stream, {"energy", "power"} ]
     = a new and important source of energy in the immediate future. Certain aspects
    >> Find[stream, {"energy", "power"} ]
     = by which vast amounts of power and large quantities of new radium-like
    #> Close[stream]
     = ...
    """

    rules = {}

    options = {
        "AnchoredSearch": "False",
        "IgnoreCase": "False",
        "WordSearch": "False",
        "RecordSeparators": '{"\r\n", "\n", "\r"}',
        "WordSeparators": '{" ", "\t"}',
    }
    summary_text = "find the next occurrence of a string"

    def eval(self, name, n, text, evaluation: Evaluation, options: dict):
        "Find[InputStream[name_, n_], text_, OptionsPattern[Find]]"

        # Options
        # TODO Implement extra options
        # py_options = parse_read_options(options)
        # anchored_search = py_options['AnchoredSearch']
        # ignore_case = py_options['IgnoreCase']
        # word_search = py_options['WordSearch']
        # record_separators = py_options['RecordSeparators']
        # word_separators = py_options['WordSeparators']

        py_text = text.to_python()

        stream = to_expression("InputStream", name, n)

        if not isinstance(py_text, list):
            py_text = [py_text]

        if not all(isinstance(t, str) and t[0] == t[-1] == '"' for t in py_text):
            evaluation.message("Find", "unknown", to_expression("Find", stream, text))
            return

        py_text = [t[1:-1] for t in py_text]

        while True:
            tmp = super(Find, self).eval(stream, Symbol("Record"), evaluation, options)
            py_tmp = tmp.to_python()[1:-1]

            if py_tmp == "System`EndOfFile":
                evaluation.message(
                    "Find", "notfound", to_expression("Find", stream, text)
                )
                return SymbolFailed

            for t in py_text:
                if py_tmp.find(t) != -1:
                    return from_python(py_tmp)


class OutputStream(Builtin):
    """
    <url>
    :WMA link:
    https://reference.wolfram.com/language/ref/OutputStream.html</url>

    <dl>
      <dt>'OutputStream[$name$, $n$]'
      <dd>represents an output stream.
    </dl>

    By default, the list of Streams normally 'OutputStream' entries for 'stderr' and 'stdout'
    >> Streams[]
     = ...
    """

    summary_text = "an output stream"


class StringToStream(Builtin):
    """
    <url>
    :WMA link:
    https://reference.wolfram.com/language/ref/StringToStream.html</url>

    <dl>
      <dt>'StringToStream[$string$]'
      <dd>converts a $string$ to an open input stream.
    </dl>

    >> strm = StringToStream["abc 123"]
     = InputStream[String, ...]

    The stream must be closed after using it, to release the resource:
    >> Close[strm];
    """

    summary_text = "open an input stream for reading from a string"

    def eval(self, string, evaluation):
        "StringToStream[string_]"
        pystring = string.to_python()[1:-1]
        fp = io.StringIO(str(pystring))

        name_symbol = SymbolString
        stream = stream_manager.add(pystring, io=fp)
        return to_expression("InputStream", name_symbol, Integer(stream.n))


class Streams(Builtin):
    """
    <url>:WMA link:https://reference.wolfram.com/language/ref/Streams.html</url>

    <dl>
      <dt>'Streams[]'
      <dd>returns a list of all open streams.
    </dl>

    >> Streams[]
     = ...

    >> Streams["stdout"]
     = ...
    """

    summary_text = "list currently open streams"

    def eval(self, evaluation):
        "Streams[]"
        return self.eval_name(None, evaluation)

    def eval_name(self, name, evaluation):
        "Streams[name_String]"
        result = []
        for stream in stream_manager.STREAMS.values():
            if stream is None or stream.io.closed:
                continue
            if isinstance(stream.io, io.StringIO):
                head = SymbolInputStream
                _name = SymbolString
            else:
                mode = stream.mode
                if mode in ["r", "rb"]:
                    head = SymbolInputStream
                elif mode in ["w", "a", "wb", "ab"]:
                    head = SymbolOutputStream
                else:
                    raise ValueError("Unknown mode {0}".format(mode))
                _name = String(stream.name)
            expr = Expression(head, _name, Integer(stream.n))
            if name is None or _name == name:
                result.append(expr)
        return to_mathics_list(*result)


class Record(Builtin):
    """
    <url>:WMA link:https://reference.wolfram.com/language/ref/Record.html</url>

    <dl>
      <dt>'Record'
      <dd>is a data type for 'Read'.
    </dl>
    """

    summary_text = "sequence of characters delimited by record separators"


class Word(Builtin):
    """
    <url>:WMA link:https://reference.wolfram.com/language/ref/Word.html</url>

    <dl>
      <dt>'Word'
      <dd>is a data type for 'Read'.
    </dl>
    """

    summary_text = "sequence of characters delimited by word separators"


class Write(Builtin):
    """
    <url>:WMA link:https://reference.wolfram.com/language/ref/Write.html</url>

    <dl>
      <dt>'Write[$channel$, $expr1$, $expr2$, ...]'
      <dd>writes the expressions to the output channel followed by a newline.
    </dl>

    >> stream = OpenWrite[]
     = ...
    >> Write[stream, 10 x + 15 y ^ 2]
    >> Write[stream, 3 Sin[z]]
    The stream must be closed in order to use the file again:
    >> Close[stream];
    >> stream = OpenRead[%];
    >> ReadList[stream]
     = {10 x + 15 y ^ 2, 3 Sin[z]}
    >> DeleteFile[Close[stream]];
    """

    summary_text = "write a sequence of expressions to a stream, ending the output with a newline (line feed)"

    def eval(self, channel, expr, evaluation):
        "Write[channel_, expr___]"

        stream = None
        if isinstance(channel, String):
            stream = {"stdout": 1, "stderr": 2}.get(channel.value, None)

        if stream is None:
            strm = channel_to_stream(channel, "w")
            if strm is None:
                return
            stream = stream_manager.lookup_stream(strm.elements[1].get_int_value())

        if stream is None or stream.io is None or stream.io.closed:
            evaluation.message("General", "openx", channel)
            return SymbolNull

        expr = expr.get_sequence()
        expr = to_expression("Row", to_mathics_list(*expr))

        evaluation.format = "text"
        text = evaluation.format_output(expr)
        stream.io.write(str(text) + "\n")
        return SymbolNull


class WriteString(Builtin):
    """
    <url>
    :WMA link:
    https://reference.wolfram.com/language/ref/WriteString.html</url>

    <dl>
      <dt>'WriteString[$stream$, $str1, $str2$, ... ]'
      <dd>writes the strings to the output stream.
    </dl>

    >> stream = OpenWrite[];
    >> WriteString[stream, "This is a test 1"]
    >> WriteString[stream, "This is also a test 2"]
    >> pathname = Close[stream];
    >> FilePrint[%]
     | This is a test 1This is also a test 2

    >> DeleteFile[pathname];
    >> stream = OpenWrite[];
    >> WriteString[stream, "This is a test 1", "This is also a test 2"]
    >> pathname = Close[stream]
     = ...
    >> FilePrint[%]
     | This is a test 1This is also a test 2

    >> DeleteFile[pathname];


    If stream is the string "stdout" or "stderr", writes to the system standard output/ standard error channel:
    >> WriteString["stdout", "Hola"]
    """

    summary_text = "write a sequence of strings to a stream, with no extra newlines"
    messages = {
        "strml": ("`1` is not a string, stream, or list of strings and streams."),
        "writex": "`1`.",
        "noimp": ("List of strings and streams not implemented yet: `1`"),
    }

    def eval(self, channel, expr, evaluation: Evaluation):
        """WriteString[channel_, expr___]"""
        if isinstance(channel, String):
            if channel.value == "stdout":
                stream = stream_manager.lookup_stream(1)
            elif channel.value == "stderr":
                stream = stream_manager.lookup_stream(2)
        elif isinstance(channel, Stream):
            stream = channel
        elif isinstance(channel, ListExpression):
            evaluation.message("WriteString", "noimp", channel)
            return
        elif isinstance(channel, Expression) and channel.head == SymbolOutputStream:
            stream_expr = channel_to_stream(channel, "w")
            if stream_expr is None:
                return
            stream = stream_manager.lookup_stream(
                stream_expr.elements[1].get_int_value()
            )
        else:
            evaluation.message("WriteString", "strml", channel)
            return

        if stream is None or stream.io is None or stream.io.closed:
            return None

        exprs = []
        for expri in expr.get_sequence():
            result = format_element(expri, evaluation, SymbolOutputForm)
            try:
                result = result.boxes_to_text(evaluation=evaluation)
            except BoxError:
                evaluation.message(
                    "General",
                    "notboxes",
                    to_expression("FullForm", result).evaluate(evaluation),
                )
                return
            exprs.append(result)
        line = "".join(exprs)
        if type(stream) is BytesIO:
            line = line.encode("utf8")
        stream.io.write(line)
        try:
            stream.io.flush()
        except IOError as err:
            evaluation.message("WriteString", "writex", err.strerror)
        return SymbolNull<|MERGE_RESOLUTION|>--- conflicted
+++ resolved
@@ -875,14 +875,7 @@
                 return
             checked_types = (new_type,)
 
-<<<<<<< HEAD
-    def eval_nostream(self, arg1, arg2, evaluation):
-        "%(name)s[arg1_, arg2_]"
-        evaluation.message("General", "stream", arg1)
-        return
-=======
         return eval_Read(name, n, checked_types, stream, evaluation, options)
->>>>>>> 52c75358
 
 
 class ReadList(Read):
