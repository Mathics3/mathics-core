# -*- coding: utf-8 -*-
# cython: language_level=3

"""
File and Stream Operations
"""

import io
import math
import mpmath
import os
import struct
import sympy
import tempfile

from io import BytesIO
import os.path as osp
from itertools import chain


from mathics_scanner import TranslateError
from mathics.core.parser import MathicsFileLineFeeder, parse
from mathics.core.read import (
    channel_to_stream,
    MathicsOpen,
    read_get_separators,
    read_name_and_stream_from_channel,
    read_from_stream,
    READ_TYPES,
    SymbolEndOfFile,
)


from mathics.core.expression import BoxError, Expression
from mathics.core.atoms import (
    Complex,
    Integer,
    MachineReal,
    Real,
    String,
    from_mpmath,
    from_python,
)
from mathics.core.symbols import Symbol, SymbolNull, SymbolTrue, SymbolList
from mathics.core.systemsymbols import (
    SymbolDirectedInfinity,
    SymbolFailed,
    SymbolHold,
    SymbolHoldExpression,
    SymbolIndeterminate,
    SymbolInputStream,
    SymbolOutputStream,
)

from mathics.core.number import dps
from mathics.core.streams import (
    path_search,
    stream_manager,
)
import mathics
from mathics.builtin.base import Builtin, Predefined, BinaryOperator, PrefixOperator
from mathics.builtin.base import MessageException

INITIAL_DIR = os.getcwd()
DIRECTORY_STACK = [INITIAL_DIR]

INPUT_VAR = ""
INPUTFILE_VAR = ""

TMP_DIR = tempfile.gettempdir()
SymbolPath = Symbol("$Path")

### FIXME: All of this is related to Read[]
### it can be moved somewhere else.


class Input(Predefined):
    """
    <dl>
    <dt>'$Input'
      <dd>is the name of the stream from which input is currently being read.
    </dl>

    >> $Input
     = #<--#
    """

    attributes = ("Protected", "ReadProtected")
    name = "$Input"

    def evaluate(self, evaluation):
        global INPUT_VAR
        return String(INPUT_VAR)


class InputFileName(Predefined):
    """
    <dl>
    <dt>'$InputFileName'
      <dd>is the name of the file from which input is currently being read.
    </dl>

    While in interactive mode, '$InputFileName' is "".
    X> $InputFileName
    """

    name = "$InputFileName"

    def evaluate(self, evaluation):
        global INPUTFILE_VAR
        return String(INPUTFILE_VAR)


class EndOfFile(Builtin):
    """
    <dl>
    <dt>'EndOfFile'
      <dd>is returned by 'Read' when the end of an input stream is reached.
    </dl>
    """


# TODO: Improve docs for these Read[] arguments.
class Byte(Builtin):
    """
    <dl>
    <dt>'Byte'
      <dd>is a data type for 'Read'.
    </dl>
    """


class Character(Builtin):
    """
    <dl>
    <dt>'Character'
      <dd>is a data type for 'Read'.
    </dl>
    """


class Expression_(Builtin):
    """
    <dl>
    <dt>'Expression'
      <dd>is a data type for 'Read'.
    </dl>
    """

    name = "Expression"


class Number_(Builtin):
    """
    <dl>
    <dt>'Number'
      <dd>is a data type for 'Read'.
    </dl>
    """

    name = "Number"


class Record(Builtin):
    """
    <dl>
    <dt>'Record'
      <dd>is a data type for 'Read'.
    </dl>
    """


class Word(Builtin):
    """
    <dl>
    <dt>'Word'
      <dd>is a data type for 'Read'.
    </dl>
    """


class Read(Builtin):
    """
    <dl>
      <dt>'Read[$stream$]'
      <dd>reads the input stream and returns one expression.

      <dt>'Read[$stream$, $type$]'
      <dd>reads the input stream and returns an object of the given type.

      <dt>'Read[$stream$, $type$]'
      <dd>reads the input stream and returns an object of the given type.

      <dt>'Read[$stream$, Hold[Expression]]'
      <dd>reads the input stream for an Expression and puts it inside 'Hold'.

    </dl>
    $type$ is one of:
    <ul>
      <li>Byte
      <li>Character
      <li>Expression
      <li>HoldExpression
      <li>Number
      <li>Real
      <li>Record
      <li>String
      <li>Word
    </ul>

    ## Malformed InputString
    #> Read[InputStream[String], {Word, Number}]
     = Read[InputStream[String], {Word, Number}]

    ## Correctly formed InputString but not open
    #> Read[InputStream[String, -1], {Word, Number}]
     : InputStream[String, -1] is not open.
     = Read[InputStream[String, -1], {Word, Number}]

    ## Reading Strings
    >> stream = StringToStream["abc123"];
    >> Read[stream, String]
     = abc123
    #> Read[stream, String]
     = EndOfFile
    #> Close[stream];

    ## Reading Words
    >> stream = StringToStream["abc 123"];
    >> Read[stream, Word]
     = abc
    >> Read[stream, Word]
     = 123
    #> Read[stream, Word]
     = EndOfFile
    #> Close[stream];
    #> stream = StringToStream[""];
    #> Read[stream, Word]
     = EndOfFile
    #> Read[stream, Word]
     = EndOfFile
    #> Close[stream];

    ## Number
    >> stream = StringToStream["123, 4"];
    >> Read[stream, Number]
     = 123
    >> Read[stream, Number]
     = 4
    #> Read[stream, Number]
     = EndOfFile
    #> Close[stream];
    #> stream = StringToStream["123xyz 321"];
    #> Read[stream, Number]
     = 123
    #> Quiet[Read[stream, Number]]
     = $Failed

    ## Real
    #> stream = StringToStream["123, 4abc"];
    #> Read[stream, Real]
     = 123.
    #> Read[stream, Real]
     = 4.
    #> Quiet[Read[stream, Number]]
     = $Failed

    #> Close[stream];
    #> stream = StringToStream["1.523E-19"]; Read[stream, Real]
     = 1.523*^-19
    #> Close[stream];
    #> stream = StringToStream["-1.523e19"]; Read[stream, Real]
     = -1.523*^19
    #> Close[stream];
    #> stream = StringToStream["3*^10"]; Read[stream, Real]
     = 3.*^10
    #> Close[stream];
    #> stream = StringToStream["3.*^10"]; Read[stream, Real]
     = 3.*^10
    #> Close[stream];

    ## Expression
    #> stream = StringToStream["x + y Sin[z]"]; Read[stream, Expression]
     = x + y Sin[z]
    #> Close[stream];
    ## #> stream = Quiet[StringToStream["Sin[1 123"]; Read[stream, Expression]]
    ##  = $Failed

    ## HoldExpression:
    >> stream = StringToStream["2+2\\n2+3"];

    'Read' with a 'Hold[Expression]' returns the expression it reads unevaluated so it can be later inspected and evaluated:

    >> Read[stream, Hold[Expression]]
     = Hold[2 + 2]

    >> Read[stream, Expression]
     = 5
    >> Close[stream];

    Reading a comment however will return the empy list:
    >> stream = StringToStream["(* ::Package:: *)"];

    >> Read[stream, Hold[Expression]]
     = {}

    >> Close[stream];

    ## Multiple types
    >> stream = StringToStream["123 abc"];
    >> Read[stream, {Number, Word}]
     = {123, abc}
    #> Read[stream, {Number, Word}]
     = EndOfFile
    #> Close[stream];

    #> stream = StringToStream["123 abc"];
    #> Quiet[Read[stream, {Word, Number}]]
     = $Failed
    #> Close[stream];

    #> stream = StringToStream["123 123"];  Read[stream, {Real, Number}]
     = {123., 123}
    #> Close[stream];

    #> Quiet[Read[stream, {Real}]]
     = Read[InputStream[String, ...], {Real}]

    Multiple lines:
    >> stream = StringToStream["\\"Tengo una\\nvaca lechera.\\""]; Read[stream]
     = Tengo una
     . vaca lechera.

    """

    messages = {
        "openx": "`1` is not open.",
        "readf": "`1` is not a valid format specification.",
        "readn": "Invalid real number found when reading from `1`.",
        "readt": "Invalid input found when reading `1` from `2`.",
        "intnm": (
            "Non-negative machine-sized integer expected at " "position 3 in `1`."
        ),
    }

    rules = {
        "Read[stream_]": "Read[stream, Expression]",
    }

    options = {
        "NullRecords": "False",
        "NullWords": "False",
        "RecordSeparators": '{"\r\n", "\n", "\r"}',
        "TokenWords": "{}",
        "WordSeparators": '{" ", "\t"}',
    }

    attributes = "Protected"

    def check_options(self, options):
        # Options
        # TODO Proper error messages

        result = {}
        keys = list(options.keys())

        # AnchoredSearch
        if "System`AnchoredSearch" in keys:
            anchored_search = options["System`AnchoredSearch"].to_python()
            assert anchored_search in [True, False]
            result["AnchoredSearch"] = anchored_search

        # IgnoreCase
        if "System`IgnoreCase" in keys:
            ignore_case = options["System`IgnoreCase"].to_python()
            assert ignore_case in [True, False]
            result["IgnoreCase"] = ignore_case

        # WordSearch
        if "System`WordSearch" in keys:
            word_search = options["System`WordSearch"].to_python()
            assert word_search in [True, False]
            result["WordSearch"] = word_search

        # RecordSeparators
        if "System`RecordSeparators" in keys:
            record_separators = options["System`RecordSeparators"].to_python()
            assert isinstance(record_separators, list)
            assert all(
                isinstance(s, str) and s[0] == s[-1] == '"' for s in record_separators
            )
            record_separators = [s[1:-1] for s in record_separators]
            result["RecordSeparators"] = record_separators

        # WordSeparators
        if "System`WordSeparators" in keys:
            word_separators = options["System`WordSeparators"].to_python()
            assert isinstance(word_separators, list)
            assert all(
                isinstance(s, str) and s[0] == s[-1] == '"' for s in word_separators
            )
            word_separators = [s[1:-1] for s in word_separators]
            result["WordSeparators"] = word_separators

        # NullRecords
        if "System`NullRecords" in keys:
            null_records = options["System`NullRecords"].to_python()
            assert null_records in [True, False]
            result["NullRecords"] = null_records

        # NullWords
        if "System`NullWords" in keys:
            null_words = options["System`NullWords"].to_python()
            assert null_words in [True, False]
            result["NullWords"] = null_words

        # TokenWords
        if "System`TokenWords" in keys:
            token_words = options["System`TokenWords"].to_python()
            assert token_words == []
            result["TokenWords"] = token_words

        return result

    def apply(self, channel, types, evaluation, options):
        "Read[channel_, types_, OptionsPattern[Read]]"

        name, n, stream = read_name_and_stream_from_channel(channel, evaluation)
        if name is None:
            return

        # Wrap types in a list (if it isn't already one)
        if types.has_form(SymbolList, None):
            types = types._leaves
        else:
            types = (types,)

        # TODO: look for a better implementation handling "Hold[Expression]".
        #
        types = (
            SymbolHoldExpression
            if (
                typ.get_head_name() == "System`Hold"
                and typ.leaves[0].get_name() == "System`Expression"
            )
            else typ
            for typ in types
        )
        types = Expression(SymbolList, *types)

        for typ in types.leaves:
            if typ not in READ_TYPES:
                evaluation.message("Read", "readf", typ)
                return SymbolFailed

        record_separators, word_separators = read_get_separators(options)

        name = name.to_python()

        result = []

        read_word = read_from_stream(stream, word_separators, evaluation.message)
        read_record = read_from_stream(stream, record_separators, evaluation.message)
        read_number = read_from_stream(
            stream,
            word_separators + record_separators,
            evaluation.message,
            ["+", "-", "."] + [str(i) for i in range(10)],
        )
        read_real = read_from_stream(
            stream,
            word_separators + record_separators,
            evaluation.message,
            ["+", "-", ".", "e", "E", "^", "*"] + [str(i) for i in range(10)],
        )

        from mathics.core.expression import BaseExpression
        from mathics_scanner.errors import IncompleteSyntaxError, InvalidSyntaxError
        from mathics.core.parser import MathicsMultiLineFeeder, parse

        for typ in types.leaves:
            try:
                if typ is Symbol("Byte"):
                    tmp = stream.io.read(1)
                    if tmp == "":
                        raise EOFError
                    result.append(ord(tmp))
                elif typ is Symbol("Character"):
                    tmp = stream.io.read(1)
                    if tmp == "":
                        raise EOFError
                    result.append(tmp)
<<<<<<< HEAD
                elif typ is Symbol("Expression") or typ == Symbol("HoldExpression"):
=======
                elif typ is Symbol("Expression") or typ is Symbol("HoldExpression"):
>>>>>>> 2b4e3459
                    tmp = next(read_record)
                    while True:
                        try:
                            feeder = MathicsMultiLineFeeder(tmp)
                            expr = parse(evaluation.definitions, feeder)
                            break
                        except (IncompleteSyntaxError, InvalidSyntaxError):
                            try:
                                nextline = next(read_record)
                                tmp = tmp + "\n" + nextline
                            except EOFError:
                                expr = SymbolEndOfFile
                                break
                        except Exception as e:
                            print(e)

                    if expr is SymbolEndOfFile:
                        evaluation.message(
                            "Read", "readt", tmp, Expression(SymbolInputStream, name, n)
                        )
                        return SymbolFailed
                    elif isinstance(expr, BaseExpression):
<<<<<<< HEAD
                        if typ is SymbolHoldExpression:
                            expr = Expression(SymbolHold, expr)
=======
                        if typ is Symbol("HoldExpression"):
                            expr = Expression("Hold", expr)
>>>>>>> 2b4e3459
                        result.append(expr)
                    # else:
                    #  TODO: Supposedly we can't get here
                    # what code should we put here?

                elif typ is Symbol("Number"):
                    tmp = next(read_number)
                    try:
                        tmp = int(tmp)
                    except ValueError:
                        try:
                            tmp = float(tmp)
                        except ValueError:
                            evaluation.message(
                                "Read", "readn", Expression(SymbolInputStream, name, n)
                            )
                            return SymbolFailed
                    result.append(tmp)

                elif typ is Symbol("Real"):
                    tmp = next(read_real)
                    tmp = tmp.replace("*^", "E")
                    try:
                        tmp = float(tmp)
                    except ValueError:
                        evaluation.message(
                            "Read", "readn", Expression(SymbolInputStream, name, n)
                        )
                        return SymbolFailed
                    result.append(tmp)
                elif typ is Symbol("Record"):
                    result.append(next(read_record))
                elif typ is Symbol("String"):
                    tmp = stream.io.readline()
                    if len(tmp) == 0:
                        raise EOFError
                    result.append(tmp.rstrip("\n"))
                elif typ is Symbol("Word"):
                    result.append(next(read_word))

            except EOFError:
                return SymbolEndOfFile
            except UnicodeDecodeError:
                evaluation.message("General", "ucdec")

        if isinstance(result, Symbol):
            return result
        if len(result) == 1:
            return from_python(*result)

        return from_python(result)

    def apply_nostream(self, arg1, arg2, evaluation):
        "Read[arg1_, arg2_]"
        evaluation.message("General", "stream", arg1)
        return


class Write(Builtin):
    """
    <dl>
    <dt>'Write[$channel$, $expr1$, $expr2$, ...]'
      <dd>writes the expressions to the output channel followed by a newline.
    </dl>

    >> stream = OpenWrite[]
     = ...
    >> Write[stream, 10 x + 15 y ^ 2]
    >> Write[stream, 3 Sin[z]]
    >> Close[stream]
     = ...
    >> stream = OpenRead[%];
    >> ReadList[stream]
     = {10 x + 15 y ^ 2, 3 Sin[z]}
    #> Close[stream];
    """

    attributes = "Protected"

    def apply(self, channel, expr, evaluation):
        "Write[channel_, expr___]"

        strm = channel_to_stream(channel)

        if strm is None:
            return

        n = strm.leaves[1].get_int_value()
        stream = stream_manager.lookup_stream(n)

        if stream is None or stream.io is None or stream.io.closed:
            evaluation.message("General", "openx", channel)
            return SymbolNull

        expr = expr.get_sequence()
        expr = Expression("Row", Expression(SymbolList, *expr))

        evaluation.format = "text"
        text = evaluation.format_output(expr)
        stream.io.write(str(text) + "\n")
        return SymbolNull


class _BinaryFormat(object):
    """
    Container for BinaryRead readers and BinaryWrite writers
    """

    @staticmethod
    def _IEEE_real(real):
        if math.isnan(real):
            return Symbol("Indeterminate")
        elif math.isinf(real):
            return Expression(SymbolDirectedInfinity, Integer((-1) ** (real < 0)))
        else:
            return Real(real)

    @staticmethod
    def _IEEE_cmplx(real, imag):
        if math.isnan(real) or math.isnan(imag):
            return Symbol("Indeterminate")
        elif math.isinf(real) or math.isinf(imag):
            if math.isinf(real) and math.isinf(imag):
                return Symbol("Indeterminate")
            return Expression(
                "DirectedInfinity",
                Expression(
                    "Complex",
                    (-1) ** (real < 0) if math.isinf(real) else 0,
                    (-1) ** (imag < 0) if math.isinf(imag) else 0,
                ),
            )
        else:
            return Complex(MachineReal(real), MachineReal(imag))

    @classmethod
    def get_readers(cls):
        readers = {}
        for funcname in dir(cls):
            if funcname.startswith("_") and funcname.endswith("_reader"):
                readers[funcname[1:-7]] = getattr(cls, funcname)
        return readers

    @classmethod
    def get_writers(cls):
        writers = {}
        for funcname in dir(cls):
            if funcname.startswith("_") and funcname.endswith("_writer"):
                writers[funcname[1:-7]] = getattr(cls, funcname)
        return writers

    # Reader Functions

    @staticmethod
    def _Byte_reader(s):
        "8-bit unsigned integer"
        return Integer(*struct.unpack("B", s.read(1)))

    @staticmethod
    def _Character8_reader(s):
        "8-bit character"
        return String(struct.unpack("c", s.read(1))[0].decode("ascii"))

    @staticmethod
    def _Character16_reader(s):
        "16-bit character"
        return String(chr(*struct.unpack("H", s.read(2))))

    @staticmethod
    def _Complex64_reader(s):
        "IEEE single-precision complex number"
        return _BinaryFormat._IEEE_cmplx(*struct.unpack("ff", s.read(8)))

    @staticmethod
    def _Complex128_reader(s):
        "IEEE double-precision complex number"
        return _BinaryFormat._IEEE_cmplx(*struct.unpack("dd", s.read(16)))

    def _Complex256_reader(self, s):
        "IEEE quad-precision complex number"
        return Complex(self._Real128_reader(s), self._Real128_reader(s))

    @staticmethod
    def _Integer8_reader(s):
        "8-bit signed integer"
        return Integer(*struct.unpack("b", s.read(1)))

    @staticmethod
    def _Integer16_reader(s):
        "16-bit signed integer"
        return Integer(*struct.unpack("h", s.read(2)))

    @staticmethod
    def _Integer24_reader(s):
        "24-bit signed integer"
        b = s.read(3)
        return Integer(struct.unpack("<i", b"\x00" + b)[0] >> 8)

    @staticmethod
    def _Integer32_reader(s):
        "32-bit signed integer"
        return Integer(*struct.unpack("i", s.read(4)))

    @staticmethod
    def _Integer64_reader(s):
        "64-bit signed integer"
        return Integer(*struct.unpack("q", s.read(8)))

    @staticmethod
    def _Integer128_reader(s):
        "128-bit signed integer"
        a, b = struct.unpack("Qq", s.read(16))
        return Integer((b << 64) + a)

    @staticmethod
    def _Real32_reader(s):
        "IEEE single-precision real number"
        return _BinaryFormat._IEEE_real(*struct.unpack("f", s.read(4)))

    @staticmethod
    def _Real64_reader(s):
        "IEEE double-precision real number"
        return _BinaryFormat._IEEE_real(*struct.unpack("d", s.read(8)))

    @staticmethod
    def _Real128_reader(s):
        "IEEE quad-precision real number"
        # Workaround quad missing from struct
        # correctness is not guaranteed
        b = s.read(16)
        sig, sexp = b[:14], b[14:]

        # Sign / Exponent
        (sexp,) = struct.unpack("H", sexp)
        signbit = sexp // 0x8000
        expbits = sexp % 0x8000

        # Signifand
        try:
            fracbits = int.from_bytes(sig, byteorder="little")
        except AttributeError:  # Py2
            fracbits = int(sig[::-1].encode("hex"), 16)

        if expbits == 0x0000 and fracbits == 0:
            return Real(sympy.Float(0, 4965))
        elif expbits == 0x7FFF:
            if fracbits == 0:
                return Expression(SymbolDirectedInfinity, Integer((-1) ** signbit))
            else:
                return SymbolIndeterminate

        with mpmath.workprec(112):
            core = mpmath.fdiv(fracbits, 2 ** 112)
            if expbits == 0x000:
                assert fracbits != 0
                exp = -16382
                core = mpmath.fmul((-1) ** signbit, core)
            else:
                assert 0x0001 <= expbits <= 0x7FFE
                exp = expbits - 16383
                core = mpmath.fmul((-1) ** signbit, mpmath.fadd(1, core))

            if exp >= 0:
                result = mpmath.fmul(core, 2 ** exp)
            else:
                result = mpmath.fdiv(core, 2 ** -exp)

            return from_mpmath(result, dps(112))

    @staticmethod
    def _TerminatedString_reader(s):
        "null-terminated string of 8-bit characters"
        b = s.read(1)
        contents = b""
        while b != b"\x00":
            if b == b"":
                raise struct.error
            contents += b
            b = s.read(1)
        return String(contents.decode("ascii"))

    @staticmethod
    def _UnsignedInteger8_reader(s):
        "8-bit unsigned integer"
        return Integer(*struct.unpack("B", s.read(1)))

    @staticmethod
    def _UnsignedInteger16_reader(s):
        "16-bit unsigned integer"
        return Integer(*struct.unpack("H", s.read(2)))

    @staticmethod
    def _UnsignedInteger24_reader(s):
        "24-bit unsigned integer"
        return Integer(*struct.unpack("I", s.read(3) + b"\0"))

    @staticmethod
    def _UnsignedInteger32_reader(s):
        "32-bit unsigned integer"
        return Integer(*struct.unpack("I", s.read(4)))

    @staticmethod
    def _UnsignedInteger64_reader(s):
        "64-bit unsigned integer"
        return Integer(*struct.unpack("Q", s.read(8)))

    @staticmethod
    def _UnsignedInteger128_reader(s):
        "128-bit unsigned integer"
        a, b = struct.unpack("QQ", s.read(16))
        return Integer((b << 64) + a)

    # Writer Functions

    @staticmethod
    def _Byte_writer(s, x):
        "8-bit unsigned integer"
        s.write(struct.pack("B", x))

    @staticmethod
    def _Character8_writer(s, x):
        "8-bit character"
        s.write(struct.pack("c", x.encode("ascii")))

    # TODO
    # @staticmethod
    # def _Character16_writer(s, x):
    #     "16-bit character"
    #     pass

    @staticmethod
    def _Complex64_writer(s, x):
        "IEEE single-precision complex number"
        s.write(struct.pack("ff", x.real, x.imag))
        # return _BinaryFormat._IEEE_cmplx(*struct.unpack('ff', s.read(8)))

    @staticmethod
    def _Complex128_writer(s, x):
        "IEEE double-precision complex number"
        s.write(struct.pack("dd", x.real, x.imag))

    # TODO
    # @staticmethod
    # def _Complex256_writer(s, x):
    #     "IEEE quad-precision complex number"
    #     pass

    @staticmethod
    def _Integer8_writer(s, x):
        "8-bit signed integer"
        s.write(struct.pack("b", x))

    @staticmethod
    def _Integer16_writer(s, x):
        "16-bit signed integer"
        s.write(struct.pack("h", x))

    @staticmethod
    def _Integer24_writer(s, x):
        "24-bit signed integer"
        s.write(struct.pack("i", x << 8)[1:])

    @staticmethod
    def _Integer32_writer(s, x):
        "32-bit signed integer"
        s.write(struct.pack("i", x))

    @staticmethod
    def _Integer64_writer(s, x):
        "64-bit signed integer"
        s.write(struct.pack("q", x))

    @staticmethod
    def _Integer128_writer(s, x):
        "128-bit signed integer"
        a, b = x & 0xFFFFFFFFFFFFFFFF, x >> 64
        s.write(struct.pack("Qq", a, b))

    @staticmethod
    def _Real32_writer(s, x):
        "IEEE single-precision real number"
        s.write(struct.pack("f", x))

    @staticmethod
    def _Real64_writer(s, x):
        "IEEE double-precision real number"
        s.write(struct.pack("d", x))

    # TODO
    # @staticmethod
    # def _Real128_writer(s, x):
    #     "IEEE quad-precision real number"
    #     pass

    @staticmethod
    def _TerminatedString_writer(s, x):
        "null-terminated string of 8-bit characters"
        s.write(x.encode("utf-8"))

    @staticmethod
    def _UnsignedInteger8_writer(s, x):
        "8-bit unsigned integer"
        s.write(struct.pack("B", x))

    @staticmethod
    def _UnsignedInteger16_writer(s, x):
        "16-bit unsigned integer"
        s.write(struct.pack("H", x))

    @staticmethod
    def _UnsignedInteger24_writer(s, x):
        "24-bit unsigned integer"
        s.write(struct.pack("I", x << 8)[1:])

    @staticmethod
    def _UnsignedInteger32_writer(s, x):
        "32-bit unsigned integer"
        s.write(struct.pack("I", x))

    @staticmethod
    def _UnsignedInteger64_writer(s, x):
        "64-bit unsigned integer"
        s.write(struct.pack("Q", x))

    @staticmethod
    def _UnsignedInteger128_writer(s, x):
        "128-bit unsigned integer"
        a, b = x & 0xFFFFFFFFFFFFFFFF, x >> 64
        s.write(struct.pack("QQ", a, b))


class BinaryWrite(Builtin):
    """
    <dl>
    <dt>'BinaryWrite[$channel$, $b$]'
      <dd>writes a single byte given as an integer from 0 to 255.
    <dt>'BinaryWrite[$channel$, {b1, b2, ...}]'
      <dd>writes a sequence of byte.
    <dt>'BinaryWrite[$channel$, "string"]'
      <dd>writes the raw characters in a string.
    <dt>'BinaryWrite[$channel$, $x$, $type$]'
      <dd>writes $x$ as the specified type.
    <dt>'BinaryWrite[$channel$, {$x1$, $x2$, ...}, $type$]'
      <dd>writes a sequence of objects as the specified type.
    <dt>'BinaryWrite[$channel$, {$x1$, $x2$, ...}, {$type1$, $type2$, ...}]'
      <dd>writes a sequence of objects using a sequence of specified types.
    </dl>

    >> strm = OpenWrite[BinaryFormat -> True]
     = OutputStream[...]
    >> BinaryWrite[strm, {39, 4, 122}]
     = OutputStream[...]
    >> Close[strm]
     = ...
    >> strm = OpenRead[%, BinaryFormat -> True]
     = InputStream[...]
    >> BinaryRead[strm]
     = 39
    >> BinaryRead[strm, "Byte"]
     = 4
    >> BinaryRead[strm, "Character8"]
     = z
    >> Close[strm];

    Write a String
    >> strm = OpenWrite[BinaryFormat -> True]
     = OutputStream[...]
    >> BinaryWrite[strm, "abc123"]
     = OutputStream[...]
    >> Close[%]
     = ...

    Read as Bytes
    >> strm = OpenRead[%, BinaryFormat -> True]
     = InputStream[...]
    >> BinaryRead[strm, {"Character8", "Character8", "Character8", "Character8", "Character8", "Character8", "Character8"}]
     = {a, b, c, 1, 2, 3, EndOfFile}
    >> Close[strm]
     = ...

    Read as Characters
    >> strm = OpenRead[%, BinaryFormat -> True]
     = InputStream[...]
    >> BinaryRead[strm, {"Byte", "Byte", "Byte", "Byte", "Byte", "Byte", "Byte"}]
     = {97, 98, 99, 49, 50, 51, EndOfFile}
    >> Close[strm]
     = ...

    Write Type
    >> strm = OpenWrite[BinaryFormat -> True]
     = OutputStream[...]
    >> BinaryWrite[strm, 97, "Byte"]
     = OutputStream[...]
    >> BinaryWrite[strm, {97, 98, 99}, {"Byte", "Byte", "Byte"}]
     = OutputStream[...]
    >> Close[%]
     = ...

    ## Write then Read as Bytes
    #> WRb[bytes_, form_] := Module[{stream, res={}, byte}, stream = OpenWrite[BinaryFormat -> True]; BinaryWrite[stream, bytes, form]; stream = OpenRead[Close[stream], BinaryFormat -> True]; While[Not[SameQ[byte = BinaryRead[stream], EndOfFile]], res = Join[res, {byte}];]; Close[stream]; res]

    ## Byte
    #> WRb[{149, 2, 177, 132}, {"Byte", "Byte", "Byte", "Byte"}]
     = {149, 2, 177, 132}
    #> WRb[{149, 2, 177, 132}, {"Byte", "Byte", "Byte", "Byte"}]
     = {149, 2, 177, 132}
    #> (# == WRb[#, Table["Byte", {50}]]) & [RandomInteger[{0, 255}, 50]]
     = True

    ## Character8
    #> WRb[{"a", "b", "c"}, {"Character8", "Character8", "Character8"}]
     = {97, 98, 99}
    #> WRb[{34, 60, 39}, {"Character8", "Character8", "Character8"}]
     = {51, 52, 54, 48, 51, 57}
    #> WRb[{"ab", "c", "d"}, {"Character8", "Character8", "Character8", "Character8"}]
     = {97, 98, 99, 100}

    ## Character16
    ## TODO

    ## Complex64
    #> WRb[-6.36877988924*^28 + 3.434203392*^9 I, "Complex64"]
     = {80, 201, 77, 239, 201, 177, 76, 79}
    #> WRb[-6.98948862335*^24 + 1.52209021297*^23 I, "Complex64"]
     = {158, 2, 185, 232, 18, 237, 0, 102}
    #> WRb[-1.41079828148*^-19 - 0.013060791418 I, "Complex64"]
     = {195, 142, 38, 160, 238, 252, 85, 188}
    #> WRb[{5, -2054}, "Complex64"]
     = {0, 0, 160, 64, 0, 0, 0, 0, 0, 96, 0, 197, 0, 0, 0, 0}
    #> WRb[Infinity, "Complex64"]
     = {0, 0, 128, 127, 0, 0, 0, 0}
    #> WRb[-Infinity, "Complex64"]
     = {0, 0, 128, 255, 0, 0, 0, 0}
    #> WRb[DirectedInfinity[1 + I], "Complex64"]
     = {0, 0, 128, 127, 0, 0, 128, 127}
    #> WRb[DirectedInfinity[I], "Complex64"]
     = {0, 0, 0, 0, 0, 0, 128, 127}
    ## FIXME (different convention to MMA)
    #> WRb[Indeterminate, "Complex64"]
     = {0, 0, 192, 127, 0, 0, 192, 127}

    ## Complex128
    #> WRb[1.19839770357*^-235 - 2.64656391494*^-54 I,"Complex128"]
     = {102, 217, 1, 163, 234, 98, 40, 15, 243, 104, 116, 15, 48, 57, 208, 180}
    #> WRb[3.22170267142*^134 - 8.98364297498*^198 I,"Complex128"]
     = {219, 161, 12, 126, 47, 94, 220, 91, 189, 66, 29, 68, 147, 11, 62, 233}
    #> WRb[-Infinity, "Complex128"]
     = {0, 0, 0, 0, 0, 0, 240, 255, 0, 0, 0, 0, 0, 0, 0, 0}
    #> WRb[DirectedInfinity[1 - I], "Complex128"]
     = {0, 0, 0, 0, 0, 0, 240, 127, 0, 0, 0, 0, 0, 0, 240, 255}
    #> WRb[DirectedInfinity[I], "Complex128"]
     = {0, 0, 0, 0, 0, 0, 0, 0, 0, 0, 0, 0, 0, 0, 240, 127}
    ## FIXME (different convention to MMA)
    #> WRb[Indeterminate, "Complex128"]
     = {0, 0, 0, 0, 0, 0, 248, 127, 0, 0, 0, 0, 0, 0, 248, 127}

    ## Complex256
    ## TODO

    ## Integer8
    #> WRb[{5, 2, 11, -4}, {"Integer8", "Integer8", "Integer8", "Integer8"}]
     = {5, 2, 11, 252}
    #> WRb[{127, -128, 0}, {"Integer8", "Integer8", "Integer8"}]
     = {127, 128, 0}

    ## Integer16
    #> WRb[{661, -31567, 6256}, {"Integer16", "Integer16", "Integer16"}]
     = {149, 2, 177, 132, 112, 24}
    #> WRb[{0, 255, -1, 32640, -32640}, Table["Integer16", {5}]]
     = {0, 0, 255, 0, 255, 255, 128, 127, 128, 128}

    ## Integer24
    #> WRb[{-6247016, -6631492}, {"Integer24", "Integer24"}]
     = {152, 173, 160, 188, 207, 154}
    #> WRb[{-1593967, 1989169}, {"Integer24", "Integer24"}]
     = {145, 173, 231, 49, 90, 30}

    ## Integer32
    #> WRb[{-636001327, -236143729}, {"Integer32", "Integer32"}]
     = {209, 99, 23, 218, 143, 187, 236, 241}
    #> WRb[{2024611599, -1139645195}, {"Integer32", "Integer32"}]
     = {15, 31, 173, 120, 245, 100, 18, 188}

    ## Integer64
    #> WRb[{1176115612243989203}, "Integer64"]
     = {211, 18, 152, 2, 235, 102, 82, 16}
    #> WRb[{-8526737900550694619}, "Integer64"]
     = {37, 217, 208, 88, 14, 241, 170, 137}

    ## Integer128
    #> WRb[139827542997232652313568968616424513676, "Integer128"]
     = {140, 32, 24, 199, 10, 169, 248, 117, 123, 184, 75, 76, 34, 206, 49, 105}
    #> WRb[103439096823027953602112616165136677221, "Integer128"]
     = {101, 57, 184, 108, 43, 214, 186, 120, 153, 51, 132, 225, 56, 165, 209, 77}
    #> WRb[-49058912464625098822365387707690163087, "Integer128"]
     = {113, 100, 125, 144, 211, 83, 140, 24, 206, 11, 198, 118, 222, 152, 23, 219}

    ## Real32
    #> WRb[{8.398086656*^9, 1.63880017681*^16}, {"Real32", "Real32"}]
     = {81, 72, 250, 79, 52, 227, 104, 90}
    #> WRb[{5.6052915284*^32, 9.631141*^6}, {"Real32", "Real32"}]
     = {251, 22, 221, 117, 165, 245, 18, 75}
    #> WRb[Infinity, "Real32"]
     = {0, 0, 128, 127}
    #> WRb[-Infinity, "Real32"]
     = {0, 0, 128, 255}
    ## FIXME (different convention to MMA)
    #> WRb[Indeterminate, "Real32"]
     = {0, 0, 192, 127}

    ## Real64
    #> WRb[-5.14646619426*^227, "Real64"]
     = {91, 233, 20, 87, 129, 185, 53, 239}
    #> WRb[-9.69531698809*^20, "Real64"]
     = {187, 67, 162, 67, 122, 71, 74, 196}
    #> WRb[9.67355569764*^159, "Real64"]
     = {132, 48, 80, 125, 157, 4, 38, 97}
    #> WRb[Infinity, "Real64"]
     = {0, 0, 0, 0, 0, 0, 240, 127}
    #> WRb[-Infinity, "Real64"]
     = {0, 0, 0, 0, 0, 0, 240, 255}
    ## FIXME (different convention to MMA)
    #> WRb[Indeterminate, "Real64"]
     = {0, 0, 0, 0, 0, 0, 248, 127}

    ## Real128
    ## TODO

    ## TerminatedString
    #> WRb["abc", "TerminatedString"]
     = {97, 98, 99, 0}
    #> WRb[{"123", "456"}, {"TerminatedString", "TerminatedString", "TerminatedString"}]
     = {49, 50, 51, 0, 52, 53, 54, 0}
    #> WRb["", "TerminatedString"]
    = {0}

    ## UnsignedInteger8
    #> WRb[{96, 94, 141, 162, 141}, Table["UnsignedInteger8", {5}]]
     = {96, 94, 141, 162, 141}
    #> (#==WRb[#,Table["UnsignedInteger8",{50}]])&[RandomInteger[{0, 255}, 50]]
     = True

    ## UnsignedInteger16
    #> WRb[{18230, 47466, 9875, 59141}, Table["UnsignedInteger16", {4}]]
     = {54, 71, 106, 185, 147, 38, 5, 231}
    #> WRb[{0, 32896, 65535}, Table["UnsignedInteger16", {3}]]
     = {0, 0, 128, 128, 255, 255}

    ## UnsignedInteger24
    #> WRb[{14820174, 15488225}, Table["UnsignedInteger24", {2}]]
     = {78, 35, 226, 225, 84, 236}
    #> WRb[{5374629, 3889391}, Table["UnsignedInteger24", {2}]]
     = {165, 2, 82, 239, 88, 59}

    ## UnsignedInteger32
    #> WRb[{1885507541, 4157323149}, Table["UnsignedInteger32", {2}]]
     = {213, 143, 98, 112, 141, 183, 203, 247}
    #> WRb[{384206740, 1676316040}, Table["UnsignedInteger32", {2}]]
     = {148, 135, 230, 22, 136, 141, 234, 99}
    """

    messages = {
        "writex": "`1`.",
    }

    writers = _BinaryFormat.get_writers()

    def apply_notype(self, name, n, b, evaluation):
        "BinaryWrite[OutputStream[name_, n_], b_]"
        return self.apply(name, n, b, None, evaluation)

    def apply(self, name, n, b, typ, evaluation):
        "BinaryWrite[OutputStream[name_, n_], b_, typ_]"

        channel = Expression("OutputStream", name, n)

        # Check Empty Type
        if typ is None:
            expr = Expression("BinaryWrite", channel, b)
            typ = Expression("List")
        else:
            expr = Expression("BinaryWrite", channel, b, typ)

        # Check channel
        stream = stream_manager.lookup_stream(n.get_int_value())

        if stream is None or stream.io.closed:
            evaluation.message("General", "openx", name)
            return expr

        if stream.mode not in ["wb", "ab"]:
            evaluation.message("BinaryWrite", "openr", channel)
            return expr

        # Check b
        if b.has_form(SymbolList, None):
            pyb = b.leaves
        else:
            pyb = [b]

        # Check Type
        if typ.has_form(SymbolList, None):
            types = typ.get_leaves()
        else:
            types = [typ]

        if len(types) == 0:  # Default type is "Bytes"
            types = [String("Byte")]

        types = [t.get_string_value() for t in types]
        if not all(t in self.writers for t in types):
            evaluation.message("BinaryRead", "format", typ)
            return expr

        # Write to stream
        i = 0
        while i < len(pyb):
            x = pyb[i]
            # Types are "repeated as many times as necessary"
            t = types[i % len(types)]

            # Coerce x
            if t == "TerminatedString":
                x = x.get_string_value() + "\x00"
            elif t.startswith("Real"):
                if isinstance(x, Real):
                    x = x.to_python()
                elif x.has_form(SymbolDirectedInfinity, 1):
                    if x.leaves[0].get_int_value() == 1:
                        x = float("+inf")
                    elif x.leaves[0].get_int_value() == -1:
                        x = float("-inf")
                    else:
                        x = None
                elif isinstance(x, Symbol) and x.get_name() == "System`Indeterminate":
                    x = float("nan")
                else:
                    x = None
                assert x is None or isinstance(x, float)
            elif t.startswith("Complex"):
                if isinstance(x, (Complex, Real, Integer)):
                    x = x.to_python()
                elif x.has_form(SymbolDirectedInfinity, 1):
                    x = x.leaves[0].to_python(n_evaluation=evaluation)

                    # x*float('+inf') creates nan if x.real or x.imag are zero
                    x = complex(
                        x.real * float("+inf") if x.real != 0 else 0,
                        x.imag * float("+inf") if x.imag != 0 else 0,
                    )
                elif isinstance(x, Symbol) and x.get_name() == "System`Indeterminate":
                    x = complex(float("nan"), float("nan"))
                else:
                    x = None
            elif t.startswith("Character"):
                if isinstance(x, Integer):
                    x = [String(char) for char in str(x.get_int_value())]
                    pyb = list(chain(pyb[:i], x, pyb[i + 1 :]))
                    x = pyb[i]
                if isinstance(x, String) and len(x.get_string_value()) > 1:
                    x = [String(char) for char in x.get_string_value()]
                    pyb = list(chain(pyb[:i], x, pyb[i + 1 :]))
                    x = pyb[i]
                x = x.get_string_value()
            elif t == "Byte" and isinstance(x, String):
                if len(x.get_string_value()) > 1:
                    x = [String(char) for char in x.get_string_value()]
                    pyb = list(chain(pyb[:i], x, pyb[i + 1 :]))
                    x = pyb[i]
                x = ord(x.get_string_value())
            else:
                x = x.get_int_value()

            if x is None:
                return evaluation.message("BinaryWrite", "nocoerce", b)

            try:
                self.writers[t](stream.io, x)
            except struct.error:
                return evaluation.message("BinaryWrite", "nocoerce", b)
            i += 1

        try:
            stream.io.flush()
        except IOError as err:
            evaluation.message("BinaryWrite", "writex", err.strerror)
        return channel


class BinaryRead(Builtin):
    """
    <dl>
    <dt>'BinaryRead[$stream$]'
      <dd>reads one byte from the stream as an integer from 0 to 255.
    <dt>'BinaryRead[$stream$, $type$]'
      <dd>reads one object of specified type from the stream.
    <dt>'BinaryRead[$stream$, {$type1$, $type2$, ...}]'
      <dd>reads a sequence of objects of specified types.
    </dl>

    >> strm = OpenWrite[BinaryFormat -> True]
     = OutputStream[...]
    >> BinaryWrite[strm, {97, 98, 99}]
     = OutputStream[...]
    >> Close[strm]
     = ...
    >> strm = OpenRead[%, BinaryFormat -> True]
     = InputStream[...]
    >> BinaryRead[strm, {"Character8", "Character8", "Character8"}]
     = {a, b, c}
    >> Close[strm];

    ## Write as Bytes then Read
    #> WbR[bytes_, form_] := Module[{stream, res}, stream = OpenWrite[BinaryFormat -> True]; BinaryWrite[stream, bytes]; stream = OpenRead[Close[stream], BinaryFormat -> True]; res = BinaryRead[stream, form]; Close[stream]; res]

    ## Byte
    #> WbR[{149, 2, 177, 132}, {"Byte", "Byte", "Byte", "Byte"}]
     = {149, 2, 177, 132}
    #> (# == WbR[#, Table["Byte", {50}]]) & [RandomInteger[{0, 255}, 50]]
     = True

    ## Character8
    #> WbR[{97, 98, 99}, {"Character8", "Character8", "Character8"}]
     = {a, b, c}
    #> WbR[{34, 60, 39}, {"Character8", "Character8", "Character8"}]
     = {", <, '}

    ## Character16
    #> WbR[{97, 0, 98, 0, 99, 0}, {"Character16", "Character16", "Character16"}]
     = {a, b, c}
    #> ToCharacterCode[WbR[{50, 154, 182, 236}, {"Character16", "Character16"}]]
     = {{39474}, {60598}}
    ## #> WbR[ {91, 146, 206, 54}, {"Character16", "Character16"}]
    ##  = {\\:925b, \\:36ce}

    ## Complex64
    #> WbR[{80, 201, 77, 239, 201, 177, 76, 79}, "Complex64"] // InputForm
     = -6.368779889243691*^28 + 3.434203392*^9*I
    #> % // Precision
     = MachinePrecision
    #> WbR[{158, 2, 185, 232, 18, 237, 0, 102}, "Complex64"] // InputForm
     = -6.989488623351118*^24 + 1.522090212973691*^23*I
    #> WbR[{195, 142, 38, 160, 238, 252, 85, 188}, "Complex64"] // InputForm
     = -1.4107982814807285*^-19 - 0.013060791417956352*I

    ## Complex128
    #> WbR[{15,114,1,163,234,98,40,15,214,127,116,15,48,57,208,180},"Complex128"] // InputForm
     = 1.1983977035653814*^-235 - 2.6465639149433955*^-54*I
    #> WbR[{148,119,12,126,47,94,220,91,42,69,29,68,147,11,62,233},"Complex128"] // InputForm
     = 3.2217026714156333*^134 - 8.98364297498066*^198*I
    #> % // Precision
     = MachinePrecision
    #> WbR[{15,42,80,125,157,4,38,97, 0,0,0,0,0,0,240,255}, "Complex128"]
      = -I Infinity
    #> WbR[{15,42,80,125,157,4,38,97, 0,0,0,0,0,0,240,127}, "Complex128"]
      = I Infinity
    #> WbR[{15,42,80,125,157,4,38,97, 1,0,0,0,0,0,240,255}, "Complex128"]
     = Indeterminate
    #> WbR[{0,0,0,0,0,0,240,127, 15,42,80,125,157,4,38,97}, "Complex128"]
     = Infinity
    #> WbR[{0,0,0,0,0,0,240,255, 15,42,80,125,157,4,38,97}, "Complex128"]
     = -Infinity
    #> WbR[{1,0,0,0,0,0,240,255, 15,42,80,125,157,4,38,97}, "Complex128"]
     = Indeterminate
    #> WbR[{0,0,0,0,0,0,240,127, 0,0,0,0,0,0,240,127}, "Complex128"]
     = Indeterminate
    #> WbR[{0,0,0,0,0,0,240,127, 0,0,0,0,0,0,240,255}, "Complex128"]
     = Indeterminate

    ## Complex256
    ## TODO

    ## Integer8
    #> WbR[{149, 2, 177, 132}, {"Integer8", "Integer8", "Integer8", "Integer8"}]
     = {-107, 2, -79, -124}
    #> WbR[{127, 128, 0, 255}, {"Integer8", "Integer8", "Integer8", "Integer8"}]
     = {127, -128, 0, -1}

    ## Integer16
    #> WbR[{149, 2, 177, 132, 112, 24}, {"Integer16", "Integer16", "Integer16"}]
     = {661, -31567, 6256}
    #> WbR[{0, 0, 255, 0, 255, 255, 128, 127, 128, 128}, Table["Integer16", {5}]]
     = {0, 255, -1, 32640, -32640}

    ## Integer24
    #> WbR[{152, 173, 160, 188, 207, 154}, {"Integer24", "Integer24"}]
     = {-6247016, -6631492}
    #> WbR[{145, 173, 231, 49, 90, 30}, {"Integer24", "Integer24"}]
     = {-1593967, 1989169}

    ## Integer32
    #> WbR[{209, 99, 23, 218, 143, 187, 236, 241}, {"Integer32", "Integer32"}]
     = {-636001327, -236143729}
    #> WbR[{15, 31, 173, 120, 245, 100, 18, 188}, {"Integer32", "Integer32"}]
     = {2024611599, -1139645195}

    ## Integer64
    #> WbR[{211, 18, 152, 2, 235, 102, 82, 16}, "Integer64"]
     = 1176115612243989203
    #> WbR[{37, 217, 208, 88, 14, 241, 170, 137}, "Integer64"]
     = -8526737900550694619

    ## Integer128
    #> WbR[{140,32,24,199,10,169,248,117,123,184,75,76,34,206,49,105}, "Integer128"]
     = 139827542997232652313568968616424513676
    #> WbR[{101,57,184,108,43,214,186,120,153,51,132,225,56,165,209,77}, "Integer128"]
     = 103439096823027953602112616165136677221
    #> WbR[{113,100,125,144,211,83,140,24,206,11,198,118,222,152,23,219}, "Integer128"]
     = -49058912464625098822365387707690163087

    ## Real32
    #> WbR[{81, 72, 250, 79, 52, 227, 104, 90}, {"Real32", "Real32"}] // InputForm
     = {8.398086656*^9, 1.6388001768669184*^16}
    #> WbR[{251, 22, 221, 117, 165, 245, 18, 75}, {"Real32", "Real32"}] // InputForm
     = {5.605291528399748*^32, 9.631141*^6}
    #> WbR[{126, 82, 143, 43}, "Real32"] // InputForm
     = 1.0183657302847982*^-12
    #> % // Precision
     = MachinePrecision
    #> WbR[{0, 0, 128, 127}, "Real32"]
     = Infinity
    #> WbR[{0, 0, 128, 255}, "Real32"]
     = -Infinity
    #> WbR[{1, 0, 128, 255}, "Real32"]
     = Indeterminate
    #> WbR[{1, 0, 128, 127}, "Real32"]
     = Indeterminate

    ## Real64
    #> WbR[{45, 243, 20, 87, 129, 185, 53, 239}, "Real64"] // InputForm
     = -5.146466194262116*^227
    #> WbR[{192, 60, 162, 67, 122, 71, 74, 196}, "Real64"] // InputForm
     = -9.695316988087658*^20
    #> WbR[{15, 42, 80, 125, 157, 4, 38, 97}, "Real64"] // InputForm
     = 9.67355569763742*^159
    #> % // Precision
     = MachinePrecision
    #> WbR[{0, 0, 0, 0, 0, 0, 240, 127}, "Real64"]
     = Infinity
    #> WbR[{0, 0, 0, 0, 0, 0, 240, 255}, "Real64"]
     = -Infinity
    #> WbR[{1, 0, 0, 0, 0, 0, 240, 127}, "Real64"]
     = Indeterminate
    #> WbR[{1, 0, 0, 0, 0, 0, 240, 255}, "Real64"]
     = Indeterminate

    ## Real128
    ## 0x0000
    #> WbR[{0,0,0,0, 0,0,0,0, 0,0,0,0, 0,0,0,0}, "Real128"]
     = 0.*^-4965
    #> WbR[{0,0,0,0, 0,0,0,0, 0,0,0,0, 0,0,0,128}, "Real128"]
     = 0.*^-4965
    ## 0x0001 - 0x7FFE
    #> WbR[{0,0,0,0, 0,0,0,0, 0,0,0,0, 0,0,255,63}, "Real128"]
     = 1.00000000000000000000000000000000
    #> WbR[{0,0,0,0, 0,0,0,0, 0,0,0,0, 0,0,255,191}, "Real128"]
     = -1.00000000000000000000000000000000
    #> WbR[{135, 62, 233, 137, 22, 208, 233, 210, 133, 82, 251, 92, 220, 216, 255, 63}, "Real128"]
     = 1.84711247573661489653389674493896
    #> WbR[{135, 62, 233, 137, 22, 208, 233, 210, 133, 82, 251, 92, 220, 216, 207, 72}, "Real128"]
     = 2.45563355727491021879689747166252*^679
    #> WbR[{74, 95, 30, 234, 116, 130, 1, 84, 20, 133, 245, 221, 113, 110, 219, 212}, "Real128"]
     = -4.52840681592341879518366539335138*^1607
    #> % // Precision
     = 33.
    ## 0x7FFF
    #> WbR[{0,0,0,0, 0,0,0,0, 0,0,0,0, 0,0,255,127}, "Real128"]
     = Infinity
    #> WbR[{0,0,0,0, 0,0,0,0, 0,0,0,0, 0,0,255,255}, "Real128"]
     = -Infinity
    #> WbR[{1,0,0,0, 0,0,0,0, 0,0,0,0, 0,0,255,127}, "Real128"]
     = Indeterminate
    #> WbR[{1,0,0,0, 0,0,0,0, 0,0,0,0, 0,0,255,255}, "Real128"]
     = Indeterminate

    ## TerminatedString
    #> WbR[{97, 98, 99, 0}, "TerminatedString"]
     = abc
    #> WbR[{49, 50, 51, 0, 52, 53, 54, 0, 55, 56, 57}, Table["TerminatedString", {3}]]
     = {123, 456, EndOfFile}
    #> WbR[{0}, "TerminatedString"] // InputForm
     = ""

    ## UnsignedInteger8
    #> WbR[{96, 94, 141, 162, 141}, Table["UnsignedInteger8", {5}]]
     = {96, 94, 141, 162, 141}
    #> (#==WbR[#,Table["UnsignedInteger8",{50}]])&[RandomInteger[{0, 255}, 50]]
     = True

    ## UnsignedInteger16
    #> WbR[{54, 71, 106, 185, 147, 38, 5, 231}, Table["UnsignedInteger16", {4}]]
     = {18230, 47466, 9875, 59141}
    #> WbR[{0, 0, 128, 128, 255, 255}, Table["UnsignedInteger16", {3}]]
     = {0, 32896, 65535}

    ## UnsignedInteger24
    #> WbR[{78, 35, 226, 225, 84, 236}, Table["UnsignedInteger24", {2}]]
     = {14820174, 15488225}
    #> WbR[{165, 2, 82, 239, 88, 59}, Table["UnsignedInteger24", {2}]]
     = {5374629, 3889391}

    ## UnsignedInteger32
    #> WbR[{213,143,98,112,141,183,203,247}, Table["UnsignedInteger32", {2}]]
     = {1885507541, 4157323149}
    #> WbR[{148,135,230,22,136,141,234,99}, Table["UnsignedInteger32", {2}]]
     = {384206740, 1676316040}

    ## UnsignedInteger64
    #> WbR[{95, 5, 33, 229, 29, 62, 63, 98}, "UnsignedInteger64"]
     = 7079445437368829279
    #> WbR[{134, 9, 161, 91, 93, 195, 173, 74}, "UnsignedInteger64"]
     = 5381171935514265990

    ## UnsignedInteger128
    #> WbR[{108,78,217,150,88,126,152,101,231,134,176,140,118,81,183,220}, "UnsignedInteger128"]
     = 293382001665435747348222619884289871468
    #> WbR[{53,83,116,79,81,100,60,126,202,52,241,48,5,113,92,190}, "UnsignedInteger128"]
     = 253033302833692126095975097811212718901

    ## EndOfFile
    #> WbR[{148}, {"Integer32", "Integer32","Integer32"}]
     = {EndOfFile, EndOfFile, EndOfFile}
    """

    readers = _BinaryFormat.get_readers()

    messages = {
        "format": "`1` is not a recognized binary format.",
        "openw": "`1` is open for output.",
        "bfmt": "The stream `1` has been opened with BinaryFormat -> False and cannot be used with binary data.",
    }

    def apply_empty(self, name, n, evaluation):
        "BinaryRead[InputStream[name_, n_]]"
        return self.apply(name, n, None, evaluation)

    def apply(self, name, n, typ, evaluation):
        "BinaryRead[InputStream[name_, n_], typ_]"

        channel = Expression(SymbolInputStream, name, n)

        # Check typ
        if typ is None:
            expr = Expression("BinaryRead", channel)
            typ = String("Byte")
        else:
            expr = Expression("BinaryRead", channel, typ)

        # Check channel
        stream = stream_manager.lookup_stream(n.get_int_value())

        if stream is None or stream.io.closed:
            evaluation.message("General", "openx", name)
            return expr

        if stream.mode not in ["rb"]:
            evaluation.message("BinaryRead", "bfmt", channel)
            return expr

        if typ.has_form(SymbolList, None):
            types = typ.get_leaves()
        else:
            types = [typ]

        types = [t.get_string_value() for t in types]
        if not all(t in self.readers for t in types):
            evaluation.message("BinaryRead", "format", typ)
            return expr

        # Read from stream
        result = []
        for t in types:
            try:
                result.append(self.readers[t](stream.io))
            except struct.error:
                result.append(SymbolEndOfFile)

        if typ.has_form(SymbolList, None):
            return Expression(SymbolList, *result)
        else:
            if len(result) == 1:
                return result[0]


class WriteString(Builtin):
    """
    <dl>
    <dt>'WriteString[$stream$, $str1, $str2$, ... ]'
      <dd>writes the strings to the output stream.
    </dl>

    >> stream = OpenWrite[];
    >> WriteString[stream, "This is a test 1"]
    >> WriteString[stream, "This is also a test 2"]
    >> Close[stream]
     = ...
    >> FilePrint[%]
     | This is a test 1This is also a test 2

    >> stream = OpenWrite[];
    >> WriteString[stream, "This is a test 1", "This is also a test 2"]
    >> Close[stream]
     = ...
    >> FilePrint[%]
     | This is a test 1This is also a test 2

    #> stream = OpenWrite[];
    #> WriteString[stream, 100, 1 + x + y, Sin[x  + y]]
    #> Close[stream]
     = ...
    #> FilePrint[%]
     | 1001 + x + ySin[x + y]

    #> stream = OpenWrite[];
    #> WriteString[stream]
    #> Close[stream]
     = ...
    #> FilePrint[%]

    #> WriteString[%%, abc]
    #> Streams[%%%][[1]]
     = ...
    #> Close[%]
     = ...
    #> FilePrint[%]
     | abc

    """

    messages = {
        "strml": ("`1` is not a string, stream, " "or list of strings and streams."),
        "writex": "`1`.",
    }

    attributes = "Protected"

    def apply(self, channel, expr, evaluation):
        "WriteString[channel_, expr___]"
        strm = channel_to_stream(channel, "w")

        if strm is None:
            return

        stream = stream_manager.lookup_stream(strm.leaves[1].get_int_value())

        if stream is None or stream.io is None or stream.io.closed:
            return None

        exprs = []
        for expri in expr.get_sequence():
            result = expri.format(evaluation, "System`OutputForm")
            try:
                result = result.boxes_to_text(evaluation=evaluation)
            except BoxError:
                return evaluation.message(
                    "General",
                    "notboxes",
                    Expression("FullForm", result).evaluate(evaluation),
                )
            exprs.append(result)
        line = "".join(exprs)
        if type(stream) is BytesIO:
            line = line.encode("utf8")
        stream.io.write(line)
        try:
            stream.io.flush()
        except IOError as err:
            evaluation.message("WriteString", "writex", err.strerror)
        return SymbolNull


class _OpenAction(Builtin):

    attributes = "Protected"

    # BinaryFormat: 'False',
    # CharacterEncoding :> Automatic,
    # DOSTextFormat :> True,
    # FormatType -> InputForm,
    # NumberMarks :> $NumberMarks,
    # PageHeight -> 22, PageWidth -> 78,
    # TotalHeight -> Infinity,
    # TotalWidth -> Infinity

    options = {
        "BinaryFormat": "False",
        "CharacterEncoding": "$CharacterEncoding",
    }

    messages = {
        "argx": "OpenRead called with 0 arguments; 1 argument is expected.",
        "fstr": (
            "File specification `1` is not a string of " "one or more characters."
        ),
    }

    def apply_empty(self, evaluation, options):
        "%(name)s[OptionsPattern[]]"

        if isinstance(self, (OpenWrite, OpenAppend)):
            tmpf = tempfile.NamedTemporaryFile(dir=TMP_DIR)
            path = String(tmpf.name)
            tmpf.close()
            return self.apply_path(path, evaluation, options)
        else:
            evaluation.message("OpenRead", "argx")
            return

    def apply_path(self, path, evaluation, options):
        "%(name)s[path_?NotOptionQ, OptionsPattern[]]"

        # Options
        # BinaryFormat
        mode = self.mode
        if options["System`BinaryFormat"].is_true():
            if not self.mode.endswith("b"):
                mode += "b"

        if not (isinstance(path, String) and len(path.to_python()) > 2):
            evaluation.message(self.__class__.__name__, "fstr", path)
            return

        path_string = path.get_string_value()

        tmp = path_search(path_string)
        if tmp is None:
            if mode in ["r", "rb"]:
                evaluation.message("General", "noopen", path)
                return
        else:
            path_string = tmp

        try:
            encoding = self.get_option(options, "CharacterEncoding", evaluation)
            if not isinstance(encoding, String):
                return

            opener = MathicsOpen(
                path_string, mode=mode, encoding=encoding.get_string_value()
            )
            opener.__enter__()
            n = opener.n
        except IOError:
            evaluation.message("General", "noopen", path)
            return
        except MessageException as e:
            e.message(evaluation)
            return

        return Expression(self.stream_type, path, Integer(n))


class OpenRead(_OpenAction):
    """
    <dl>
    <dt>'OpenRead["file"]'
      <dd>opens a file and returns an InputStream.
    </dl>

    >> OpenRead["ExampleData/EinsteinSzilLetter.txt"]
     = InputStream[...]
    #> Close[%];

    S> OpenRead["https://raw.githubusercontent.com/Mathics3/mathics-core/master/README.rst"]
     = InputStream[...]
    S> Close[%];

    #> OpenRead[]
     : OpenRead called with 0 arguments; 1 argument is expected.
     = OpenRead[]

    #> OpenRead[y]
     : File specification y is not a string of one or more characters.
     = OpenRead[y]

    #> OpenRead[""]
     : File specification  is not a string of one or more characters.
     = OpenRead[]

    #> OpenRead["MathicsNonExampleFile"]
     : Cannot open MathicsNonExampleFile.
     = OpenRead[MathicsNonExampleFile]

    #> OpenRead["ExampleData/EinsteinSzilLetter.txt", BinaryFormat -> True]
     = InputStream[...]
    #> Close[%];
    """

    mode = "r"
    stream_type = "InputStream"


class OpenWrite(_OpenAction):
    """
    <dl>
    <dt>'OpenWrite["file"]'
      <dd>opens a file and returns an OutputStream.
    </dl>

    >> OpenWrite[]
     = OutputStream[...]
    #> Close[%];

    #> OpenWrite[BinaryFormat -> True]
     = OutputStream[...]
    #> Close[%];
    """

    mode = "w"
    stream_type = "OutputStream"


class OpenAppend(_OpenAction):
    """
    <dl>
    <dt>'OpenAppend["file"]'
      <dd>opens a file and returns an OutputStream to which writes are appended.
    </dl>

    >> OpenAppend[]
     = OutputStream[...]
    #> Close[%];

    #> appendFile = OpenAppend["MathicsNonExampleFile"]
     = OutputStream[MathicsNonExampleFile, ...]

    #> Close[appendFile]
     = MathicsNonExampleFile
    #> DeleteFile["MathicsNonExampleFile"]
    """

    mode = "a"
    stream_type = "OutputStream"


class Get(PrefixOperator):
    r"""
    <dl>
      <dt>'<<$name$'
      <dd>reads a file and evaluates each expression, returning only the last one.

      <dt>'Get[$name$, Trace->True]'
      <dd>Runs Get tracing each line before it is evaluated.
    </dl>

    S> filename = $TemporaryDirectory <> "/example_file";
    S> Put[x + y, filename]
    S> Get[filename]
     = x + y

    S> filename = $TemporaryDirectory <> "/example_file";
    S> Put[x + y, 2x^2 + 4z!, Cos[x] + I Sin[x], filename]
    S> Get[filename]
     = Cos[x] + I Sin[x]
    S> DeleteFile[filename]

    ## TODO: Requires EndPackage implemented
    ## 'Get' can also load packages:
    ## >> << "VectorAnalysis`"

    #> Get["SomeTypoPackage`"]
     : Cannot open SomeTypoPackage`.
     = $Failed

    ## Parser Tests
    #> Hold[<< ~/some_example/dir/] // FullForm
     = Hold[Get["~/some_example/dir/"]]
    #> Hold[<<`/.\-_:$*~?] // FullForm
     = Hold[Get["`/.\\\\-_:$*~?"]]
    """

    operator = "<<"
    precedence = 720
    attributes = "Protected"

    options = {
        "Trace": "False",
    }

    def apply(self, path, evaluation, options):
        "Get[path_String, OptionsPattern[Get]]"

        def check_options(options):
            # Options
            # TODO Proper error messages

            result = {}
            trace_get = evaluation.parse("Settings`$TraceGet")
            if (
                options["System`Trace"].to_python()
                or trace_get.evaluate(evaluation) is SymbolTrue
            ):
                import builtins

                result["TraceFn"] = builtins.print
            else:
                result["TraceFn"] = None

            return result

        py_options = check_options(options)
        trace_fn = py_options["TraceFn"]
        result = None
        pypath = path.get_string_value()
        definitions = evaluation.definitions
        mathics.core.streams.PATH_VAR = SymbolPath.evaluate(evaluation).to_python(
            string_quotes=False
        )
        try:
            if trace_fn:
                trace_fn(pypath)
            with MathicsOpen(pypath, "r") as f:
                feeder = MathicsFileLineFeeder(f, trace_fn)
                while not feeder.empty():
                    try:
                        query = parse(definitions, feeder)
                    except TranslateError:
                        return SymbolNull
                    finally:
                        feeder.send_messages(evaluation)
                    if query is None:  # blank line / comment
                        continue
                    result = query.evaluate(evaluation)
        except IOError:
            evaluation.message("General", "noopen", path)
            return SymbolFailed
        except MessageException as e:
            e.message(evaluation)
            return SymbolFailed
        return result

    def apply_default(self, filename, evaluation):
        "Get[filename_]"
        expr = Expression("Get", filename)
        evaluation.message("General", "stream", filename)
        return expr


class Put(BinaryOperator):
    """
    <dl>
    <dt>'$expr$ >> $filename$'
      <dd>write $expr$ to a file.
    <dt>'Put[$expr1$, $expr2$, ..., $filename$]'
      <dd>write a sequence of expressions to a file.
    </dl>

    ## Note a lot of these tests are:
    ## * a bit fragile, somewhat
    ## * somewhat OS dependent,
    ## * can leave crap in the filesystem
    ## * put in a pytest
    ##
    ## For these reasons this should be done a a pure test
    ## rather than intermingled with the doc system.

    S> Put[40!, fortyfactorial]
     : fortyfactorial is not string, InputStream[], or OutputStream[]
     = 815915283247897734345611269596115894272000000000 >> fortyfactorial
    ## FIXME: final line should be
    ## = Put[815915283247897734345611269596115894272000000000, fortyfactorial]

    S> filename = $TemporaryDirectory <> "/fortyfactorial";
    S> Put[40!, filename]
    S> FilePrint[filename]
     | 815915283247897734345611269596115894272000000000
    S> Get[filename]
     = 815915283247897734345611269596115894272000000000
    S> DeleteFile[filename]

    S> filename = $TemporaryDirectory <> "/fiftyfactorial";
    S> Put[10!, 20!, 30!, filename]
    S> FilePrint[filename]
     | 3628800
     | 2432902008176640000
     | 265252859812191058636308480000000

    S> DeleteFile[filename]
     =

    S> filename = $TemporaryDirectory <> "/example_file";
    S> Put[x + y, 2x^2 + 4z!, Cos[x] + I Sin[x], filename]
    S> FilePrint[filename]
     | x + y
     | 2*x^2 + 4*z!
     | Cos[x] + I*Sin[x]
    S> DeleteFile[filename]
    """

    operator = ">>"
    precedence = 30

    def apply(self, exprs, filename, evaluation):
        "Put[exprs___, filename_String]"
        instream = Expression("OpenWrite", filename).evaluate(evaluation)
        if len(instream.leaves) == 2:
            name, n = instream.leaves
        else:
            return  # opening failed
        result = self.apply_input(exprs, name, n, evaluation)
        Expression("Close", instream).evaluate(evaluation)
        return result

    def apply_input(self, exprs, name, n, evaluation):
        "Put[exprs___, OutputStream[name_, n_]]"
        stream = stream_manager.lookup_stream(n.get_int_value())

        if stream is None or stream.io.closed:
            evaluation.message("Put", "openx", Expression("OutputSteam", name, n))
            return

        text = [
            evaluation.format_output(Expression("InputForm", expr))
            for expr in exprs.get_sequence()
        ]
        text = "\n".join(text) + "\n"
        text.encode("utf-8")

        stream.io.write(text)

        return SymbolNull

    def apply_default(self, exprs, filename, evaluation):
        "Put[exprs___, filename_]"
        expr = Expression("Put", exprs, filename)
        evaluation.message("General", "stream", filename)
        return expr


class PutAppend(BinaryOperator):
    """
    <dl>
    <dt>'$expr$ >>> $filename$'
      <dd>append $expr$ to a file.
    <dt>'PutAppend[$expr1$, $expr2$, ..., $"filename"$]'
      <dd>write a sequence of expressions to a file.
    </dl>

    >> Put[50!, "factorials"]
    >> FilePrint["factorials"]
     | 30414093201713378043612608166064768844377641568960512000000000000

    >> PutAppend[10!, 20!, 30!, "factorials"]
    >> FilePrint["factorials"]
     | 30414093201713378043612608166064768844377641568960512000000000000
     | 3628800
     | 2432902008176640000
     | 265252859812191058636308480000000

    >> 60! >>> "factorials"
    >> FilePrint["factorials"]
     | 30414093201713378043612608166064768844377641568960512000000000000
     | 3628800
     | 2432902008176640000
     | 265252859812191058636308480000000
     | 8320987112741390144276341183223364380754172606361245952449277696409600000000000000

    >> "string" >>> factorials
    >> FilePrint["factorials"]
     | 30414093201713378043612608166064768844377641568960512000000000000
     | 3628800
     | 2432902008176640000
     | 265252859812191058636308480000000
     | 8320987112741390144276341183223364380754172606361245952449277696409600000000000000
     | "string"
    #> DeleteFile["factorials"];

    ## writing to dir
    #> x >>> /var/
     : Cannot open /var/.
     = x >>> /var/

    ## writing to read only file
    #> x >>> /proc/uptime
     : Cannot open /proc/uptime.
     = x >>> /proc/uptime
    """

    operator = ">>>"
    precedence = 30
    attributes = "Protected"

    def apply(self, exprs, filename, evaluation):
        "PutAppend[exprs___, filename_String]"
        instream = Expression("OpenAppend", filename).evaluate(evaluation)
        if len(instream.leaves) == 2:
            name, n = instream.leaves
        else:
            return  # opening failed
        result = self.apply_input(exprs, name, n, evaluation)
        Expression("Close", instream).evaluate(evaluation)
        return result

    def apply_input(self, exprs, name, n, evaluation):
        "PutAppend[exprs___, OutputStream[name_, n_]]"
        stream = stream_manager.lookup_stream(n.get_int_value())

        if stream is None or stream.io.closed:
            evaluation.message("Put", "openx", Expression("OutputSteam", name, n))
            return

        text = [
            str(e.do_format(evaluation, "System`OutputForm").__str__())
            for e in exprs.get_sequence()
        ]
        text = "\n".join(text) + "\n"
        text.encode("ascii")

        stream.io.write(text)

        return SymbolNull

    def apply_default(self, exprs, filename, evaluation):
        "PutAppend[exprs___, filename_]"
        expr = Expression("PutAppend", exprs, filename)
        evaluation.message("General", "stream", filename)
        return expr


class ReadList(Read):
    """
    <dl>
    <dt>'ReadList["$file$"]'
      <dd>Reads all the expressions until the end of file.
    <dt>'ReadList["$file$", $type$]'
      <dd>Reads objects of a specified type until the end of file.
    <dt>'ReadList["$file$", {$type1$, $type2$, ...}]'
      <dd>Reads a sequence of specified types until the end of file.
    </dl>

    >> ReadList[StringToStream["a 1 b 2"], {Word, Number}]
     = {{a, 1}, {b, 2}}

    >> stream = StringToStream["\\"abc123\\""];
    >> ReadList[stream]
     = {abc123}
    >> InputForm[%]
     = {"abc123"}

    #> ReadList[stream, "Invalid"]
     : Invalid is not a valid format specification.
     = ReadList[..., Invalid]
    #> Close[stream];


    #> ReadList[StringToStream["a 1 b 2"], {Word, Number}, 1]
     = {{a, 1}}
    """

    # TODO
    """
    #> ReadList[StringToStream["a 1 b 2"], {Word, Number}, -1]
     : Non-negative machine-sized integer expected at position 3 in ReadList[InputStream[String, ...], {Word, Number}, -1].
     = ReadList[InputStream[String, ...], {Word, Number}, -1]
    """

    # TODO: Expression type
    """
    #> ReadList[StringToStream["123 45 x y"], Expression]
     = {5535 x y}
    """

    # TODO: Accept newlines in input
    """
    >> ReadList[StringToStream["123\nabc"]]
     = {123, abc}
    >> InputForm[%]
     = {123, abc}
    """

    rules = {
        "ReadList[stream_]": "ReadList[stream, Expression]",
    }

    attributes = "Protected"

    options = {
        "NullRecords": "False",
        "NullWords": "False",
        "RecordSeparators": '{"\r\n", "\n", "\r"}',
        "TokenWords": "{}",
        "WordSeparators": '{" ", "\t"}',
    }

    def apply(self, channel, types, evaluation, options):
        "ReadList[channel_, types_, OptionsPattern[ReadList]]"

        # Options
        # TODO: Implement extra options
        # py_options = self.check_options(options)
        # null_records = py_options['NullRecords']
        # null_words = py_options['NullWords']
        # record_separators = py_options['RecordSeparators']
        # token_words = py_options['TokenWords']
        # word_separators = py_options['WordSeparators']

        result = []
        while True:
            tmp = super(ReadList, self).apply(channel, types, evaluation, options)

            if tmp is None:
                return

            if tmp is SymbolFailed:
                return

            if tmp is SymbolEndOfFile:
                break
            result.append(tmp)
        return from_python(result)

    def apply_m(self, channel, types, m, evaluation, options):
        "ReadList[channel_, types_, m_, OptionsPattern[ReadList]]"

        # Options
        # TODO: Implement extra options
        # py_options = self.check_options(options)
        # null_records = py_options['NullRecords']
        # null_words = py_options['NullWords']
        # record_separators = py_options['RecordSeparators']
        # token_words = py_options['TokenWords']
        # word_separators = py_options['WordSeparators']

        py_m = m.get_int_value()
        if py_m < 0:
            evaluation.message(
                "ReadList", "intnm", Expression("ReadList", channel, types, m)
            )
            return

        result = []
        for i in range(py_m):
            tmp = super(ReadList, self).apply(channel, types, evaluation, options)

            if tmp is SymbolFailed:
                return

            if tmp.to_python() == "EndOfFile":
                break
            result.append(tmp)
        return from_python(result)


class FilePrint(Builtin):
    """
    <dl>
    <dt>'FilePrint[$file$]'
      <dd>prints the raw contents of $file$.
    </dl>

    #> exp = Sin[1];
    #> FilePrint[exp]
     : File specification Sin[1] is not a string of one or more characters.
     = FilePrint[Sin[1]]

    #> FilePrint["somenonexistantpath_h47sdmk^&h4"]
     : Cannot open somenonexistantpath_h47sdmk^&h4.
     = FilePrint[somenonexistantpath_h47sdmk^&h4]

    #> FilePrint[""]
     : File specification  is not a string of one or more characters.
     = FilePrint[]
    """

    messages = {
        "fstr": (
            "File specification `1` is not a string of " "one or more characters."
        ),
    }

    options = {
        "CharacterEncoding": "$CharacterEncoding",
        "RecordSeparators": '{"\r\n", "\n", "\r"}',
        "WordSeparators": '{" ", "\t"}',
    }

    attributes = "Protected"

    def apply(self, path, evaluation, options):
        "FilePrint[path_ OptionsPattern[FilePrint]]"
        pypath = path.to_python()
        if not (
            isinstance(pypath, str)
            and pypath[0] == pypath[-1] == '"'
            and len(pypath) > 2
        ):
            evaluation.message("FilePrint", "fstr", path)
            return
        pypath = path_search(pypath[1:-1])

        # Options
        record_separators = options["System`RecordSeparators"].to_python()
        assert isinstance(record_separators, list)
        assert all(
            isinstance(s, str) and s[0] == s[-1] == '"' for s in record_separators
        )
        record_separators = [s[1:-1] for s in record_separators]

        if pypath is None:
            evaluation.message("General", "noopen", path)
            return

        if not osp.isfile(pypath):
            return SymbolFailed

        try:
            with MathicsOpen(pypath, "r") as f:
                result = f.read()
        except IOError:
            evaluation.message("General", "noopen", path)
            return
        except MessageException as e:
            e.message(evaluation)
            return

        result = [result]
        for sep in record_separators:
            result = [item for res in result for item in res.split(sep)]

        if result[-1] == "":
            result = result[:-1]

        for res in result:
            evaluation.print_out(String(res))

        return SymbolNull


class Close(Builtin):
    """
    <dl>
    <dt>'Close[$stream$]'
      <dd>closes an input or output stream.
    </dl>

    >> Close[StringToStream["123abc"]]
     = String

    >> Close[OpenWrite[]]
     = ...

    #> Streams[] == (Close[OpenWrite[]]; Streams[])
     = True

    #> Close["abc"]
     : abc is not open.
     = Close[abc]

    #> strm = OpenWrite[];
    #> Close[strm];
    #> Quiet[Close[strm]]
     = Close[OutputStream[...]]
    """

    attributes = "Protected"

    messages = {
        "closex": "`1`.",
    }

    def apply(self, channel, evaluation):
        "Close[channel_]"

        if channel.has_form((SymbolInputStream, SymbolOutputStream), 2):
            [name, n] = channel.get_leaves()
            py_n = n.get_int_value()
            stream = stream_manager.lookup_stream(py_n)
        else:
            stream = None

        if stream is None or stream.io is None or stream.io.closed:
            evaluation.message("General", "openx", channel)
            return

        stream.io.close()
        stream_manager.delete(py_n)
        return name


class StreamPosition(Builtin):
    """
    <dl>
    <dt>'StreamPosition[$stream$]'
      <dd>returns the current position in a stream as an integer.
    </dl>

    >> stream = StringToStream["Mathics is cool!"]
     = ...

    >> Read[stream, Word]
     = Mathics

    >> StreamPosition[stream]
     = 7
    """

    attributes = "Protected"

    def apply_input(self, name, n, evaluation):
        "StreamPosition[InputStream[name_, n_]]"
        stream = stream_manager.lookup_stream(n.get_int_value())

        if stream is None or stream.io is None or stream.io.closed:
            evaluation.message("General", "openx", name)
            return

        return Integer(stream.io.tell())

    def apply_output(self, name, n, evaluation):
        "StreamPosition[OutputStream[name_, n_]]"
        self.input_apply(name, n, evaluation)

    def apply_default(self, stream, evaluation):
        "StreamPosition[stream_]"
        evaluation.message("General", "stream", stream)
        return


class SetStreamPosition(Builtin):
    """
    <dl>
    <dt>'SetStreamPosition[$stream$, $n$]'
      <dd>sets the current position in a stream.
    </dl>

    >> stream = StringToStream["Mathics is cool!"]
     = ...

    >> SetStreamPosition[stream, 8]
     = 8

    >> Read[stream, Word]
     = is

    #> SetStreamPosition[stream, -5]
     : Invalid I/O Seek.
     = 10

    >> SetStreamPosition[stream, Infinity]
     = 16
    """

    # TODO: Seeks beyond stream should return stmrng message
    """
    #> SetStreamPosition[stream, 40]
     = ERROR_MESSAGE_HERE
    """

    messages = {
        "int": "Integer expected at position 2 in `1`.",
        "stmrng": (
            "Cannot set the current point in stream `1` to position `2`. The "
            "requested position exceeds the number of characters in the file"
        ),
        "seek": "Invalid I/O Seek.",
    }

    attributes = "Protected"

    def apply_input(self, name, n, m, evaluation):
        "SetStreamPosition[InputStream[name_, n_], m_]"
        stream = stream_manager.lookup_stream(n.get_int_value())

        if stream is None or stream.io is None or stream.io.closed:
            evaluation.message("General", "openx", name)
            return

        if not stream.io.seekable:
            raise NotImplementedError

        seekpos = m.to_python()
        if not (isinstance(seekpos, int) or seekpos == float("inf")):
            evaluation.message(
                "SetStreamPosition", "stmrng", Expression(SymbolInputStream, name, n), m
            )
            return

        try:
            if seekpos == float("inf"):
                stream.io.seek(0, 2)
            else:
                if seekpos < 0:
                    stream.io.seek(seekpos, 2)
                else:
                    stream.io.seek(seekpos)
        except IOError:
            evaluation.message("SetStreamPosition", "seek")

        return Integer(stream.io.tell())

    def apply_output(self, name, n, m, evaluation):
        "SetStreamPosition[OutputStream[name_, n_], m_]"
        return self.apply_input(name, n, m, evaluation)

    def apply_default(self, stream, evaluation):
        "SetStreamPosition[stream_]"
        evaluation.message("General", "stream", stream)
        return


class Skip(Read):
    """
    <dl>
    <dt>'Skip[$stream$, $type$]'
      <dd>skips ahead in an input steream by one object of the specified $type$.
    <dt>'Skip[$stream$, $type$, $n$]'
      <dd>skips ahead in an input steream by $n$ objects of the specified $type$.
    </dl>

    >> stream = StringToStream["a b c d"];
    >> Read[stream, Word]
     = a
    >> Skip[stream, Word]
    >> Read[stream, Word]
     = c
    #> Close[stream];

    >> stream = StringToStream["a b c d"];
    >> Read[stream, Word]
     = a
    >> Skip[stream, Word, 2]
    >> Read[stream, Word]
     = d
    #> Skip[stream, Word]
     = EndOfFile
    #> Close[stream];
    """

    rules = {
        "Skip[InputStream[name_, n_], types_]": "Skip[InputStream[name, n], types, 1]",
    }

    messages = {
        "intm": "Non-negative machine-sized integer expected at position 3 in `1`",
    }

    options = {
        "AnchoredSearch": "False",
        "IgnoreCase": "False",
        "WordSearch": "False",
        "RecordSeparators": '{"\r\n", "\n", "\r"}',
        "WordSeparators": '{" ", "\t"}',
    }

    attributes = "Protected"

    def apply(self, name, n, types, m, evaluation, options):
        "Skip[InputStream[name_, n_], types_, m_, OptionsPattern[Skip]]"

        channel = Expression(SymbolInputStream, name, n)

        # Options
        # TODO Implement extra options
        # py_options = self.check_options(options)
        # null_records = py_options['NullRecords']
        # null_words = py_options['NullWords']
        # record_separators = py_options['RecordSeparators']
        # token_words = py_options['TokenWords']
        # word_separators = py_options['WordSeparators']

        py_m = m.to_python()
        if not (isinstance(py_m, int) and py_m > 0):
            evaluation.message(
                "Skip",
                "intm",
                Expression("Skip", Expression(SymbolInputStream, name, n), types, m),
            )
            return
        for i in range(py_m):
            result = super(Skip, self).apply(channel, types, evaluation, options)
            if result is SymbolEndOfFile:
                return result
        return SymbolNull


class Find(Read):
    """
    <dl>
    <dt>'Find[$stream$, $text$]'
      <dd>find the first line in $stream$ that contains $text$.
    </dl>

    >> stream = OpenRead["ExampleData/EinsteinSzilLetter.txt"];
    >> Find[stream, "uranium"]
     = in manuscript, leads me to expect that the element uranium may be turned into
    >> Find[stream, "uranium"]
     = become possible to set up a nuclear chain reaction in a large mass of uranium,
    >> Close[stream]
     = ...

    >> stream = OpenRead["ExampleData/EinsteinSzilLetter.txt"];
    >> Find[stream, {"energy", "power"} ]
     = a new and important source of energy in the immediate future. Certain aspects
    >> Find[stream, {"energy", "power"} ]
     = by which vast amounts of power and large quantities of new radium-like
    >> Close[stream]
     = ...
    """

    attributes = "Protected"

    options = {
        "AnchoredSearch": "False",
        "IgnoreCase": "False",
        "WordSearch": "False",
        "RecordSeparators": '{"\r\n", "\n", "\r"}',
        "WordSeparators": '{" ", "\t"}',
    }

    def apply(self, name, n, text, evaluation, options):
        "Find[InputStream[name_, n_], text_, OptionsPattern[Find]]"

        # Options
        # TODO Implement extra options
        # py_options = self.check_options(options)
        # anchored_search = py_options['AnchoredSearch']
        # ignore_case = py_options['IgnoreCase']
        # word_search = py_options['WordSearch']
        # record_separators = py_options['RecordSeparators']
        # word_separators = py_options['WordSeparators']

        py_text = text.to_python()

        channel = Expression(SymbolInputStream, name, n)

        if not isinstance(py_text, list):
            py_text = [py_text]

        if not all(isinstance(t, str) and t[0] == t[-1] == '"' for t in py_text):
            evaluation.message("Find", "unknown", Expression("Find", channel, text))
            return

        py_text = [t[1:-1] for t in py_text]

        while True:
            tmp = super(Find, self).apply(
                channel, Symbol("Record"), evaluation, options
            )
            py_tmp = tmp.to_python()[1:-1]

            if py_tmp == "System`EndOfFile":
                evaluation.message(
                    "Find", "notfound", Expression("Find", channel, text)
                )
                return SymbolFailed

            for t in py_text:
                if py_tmp.find(t) != -1:
                    return from_python(py_tmp)


class InputStream(Builtin):
    """
    <dl>
    <dt>'InputStream[$name$, $n$]'
      <dd>represents an input stream.
    </dl>

    >> stream = StringToStream["Mathics is cool!"]
     = ...
    >> Close[stream]
     = String
    """

    attributes = "Protected"

    def apply(self, name, n, evaluation):
        "InputStream[name_, n_]"
        return


class OutputStream(Builtin):
    """
    <dl>
    <dt>'OutputStream[$name$, $n$]'
      <dd>represents an output stream.
    </dl>

    >> OpenWrite[]
     = ...
    >> Close[%]
     = ...
    """

    attributes = "Protected"

    def apply(self, name, n, evaluation):
        "OutputStream[name_, n_]"
        return


class StringToStream(Builtin):
    """
    <dl>
    <dt>'StringToStream[$string$]'
      <dd>converts a $string$ to an open input stream.
    </dl>

    >> strm = StringToStream["abc 123"]
     = InputStream[String, ...]

    #> Read[strm, Word]
     = abc

    #> Read[strm, Number]
     = 123

    #> Close[strm]
     = String
    """

    attributes = "Protected"

    def apply(self, string, evaluation):
        "StringToStream[string_]"
        pystring = string.to_python()[1:-1]
        fp = io.StringIO(str(pystring))

        name = Symbol("String")
        stream = stream_manager.add(pystring, io=fp)
        return Expression(SymbolInputStream, name, Integer(stream.n))


class Streams(Builtin):
    """
    <dl>
    <dt>'Streams[]'
      <dd>returns a list of all open streams.
    </dl>

    >> Streams[]
     = ...

    >> Streams["stdout"]
     = ...

    #> OpenWrite[]
     = ...
    #> Streams[%[[1]]]
     = {OutputStream[...]}

    #> Streams["some_nonexistant_name"]
     = {}
    """

    attributes = "Protected"

    def apply(self, evaluation):
        "Streams[]"
        return self.apply_name(None, evaluation)

    def apply_name(self, name, evaluation):
        "Streams[name_String]"
        result = []
        for stream in stream_manager.STREAMS.values():
            if stream is None or stream.io.closed:
                continue
            if isinstance(stream.io, io.StringIO):
                head = "InputStream"
                _name = Symbol("String")
            else:
                mode = stream.mode
                if mode in ["r", "rb"]:
                    head = "InputStream"
                elif mode in ["w", "a", "wb", "ab"]:
                    head = "OutputStream"
                else:
                    raise ValueError("Unknown mode {0}".format(mode))
                _name = String(stream.name)
            expr = Expression(head, _name, Integer(stream.n))
            if name is None or _name == name:
                result.append(expr)
        return Expression(SymbolList, *result)<|MERGE_RESOLUTION|>--- conflicted
+++ resolved
@@ -47,6 +47,7 @@
     SymbolFailed,
     SymbolHold,
     SymbolHoldExpression,
+    SymbolExpression,
     SymbolIndeterminate,
     SymbolInputStream,
     SymbolOutputStream,
@@ -490,11 +491,7 @@
                     if tmp == "":
                         raise EOFError
                     result.append(tmp)
-<<<<<<< HEAD
-                elif typ is Symbol("Expression") or typ == Symbol("HoldExpression"):
-=======
-                elif typ is Symbol("Expression") or typ is Symbol("HoldExpression"):
->>>>>>> 2b4e3459
+                elif typ is SymbolExpression or typ is SymbolHoldExpression:
                     tmp = next(read_record)
                     while True:
                         try:
@@ -517,13 +514,8 @@
                         )
                         return SymbolFailed
                     elif isinstance(expr, BaseExpression):
-<<<<<<< HEAD
                         if typ is SymbolHoldExpression:
                             expr = Expression(SymbolHold, expr)
-=======
-                        if typ is Symbol("HoldExpression"):
-                            expr = Expression("Hold", expr)
->>>>>>> 2b4e3459
                         result.append(expr)
                     # else:
                     #  TODO: Supposedly we can't get here
