--- conflicted
+++ resolved
@@ -101,14 +101,10 @@
     """
     <dl>
       <dt>$PreRead
-<<<<<<< HEAD
-      <dd> is a global variable whose value, if set, is applied to the \ text or box form of every input expression before it is fed to the parser. (Not implemented yet)
-=======
       <dd> is a global variable whose value, if set, is applied to the \
       text or box form of every input expression before it is fed to the parser.
 
       (Not implemented yet)
->>>>>>> 22713598
     </dl>
     """
 
@@ -123,7 +119,8 @@
     """
     <dl>
       <dt>$Pre
-      <dd>is a global variable whose value, if set, is applied to every input expression.
+      <dd>is a global variable whose value, if set,
+    is applied to every input expression.
     </dl>
 
     Set $Timing$ as the $Pre function, stores the enlapsed time in a variable,
@@ -183,13 +180,9 @@
     """
     <dl>
       <dt>$SyntaxHandler
-<<<<<<< HEAD
-      <dd>is a global variable whose value, if set, is applied to  any input string that is found to contain a syntax error. (Not implemented yet)
-=======
       <dd>is a global variable whose value, if set, is applied to any input string that is found to contain a syntax error.
 
     (Not implemented yet)
->>>>>>> 22713598
     </dl>
     """
 
