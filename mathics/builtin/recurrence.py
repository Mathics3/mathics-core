--- conflicted
+++ resolved
@@ -11,7 +11,6 @@
 from mathics.core.symbols import SymbolList
 from mathics.core.expression import Expression
 from mathics.core.convert import sympy_symbol_prefix, from_sympy
-<<<<<<< HEAD
 from mathics.core.systemsymbols import (
     SymbolTimes,
     SymbolPlus,
@@ -21,9 +20,7 @@
     SymbolEqual,
     SymbolConstant,
 )
-=======
 from mathics.core.attributes import constant
->>>>>>> ea705ef3
 
 
 class RSolve(Builtin):
@@ -82,13 +79,8 @@
 
         if (
             (n.is_atom() and not n.is_symbol())
-<<<<<<< HEAD
-            or n.get_head() in (SymbolPlus, SymbolTimes, SymbolPower)
-            or SymbolConstant in n.get_attributes(evaluation.definitions)
-=======
             or n.get_head_name() in ("System`Plus", "System`Times", "System`Power")
             or constant & n.get_attributes(evaluation.definitions)
->>>>>>> ea705ef3
         ):
             # TODO: Factor out this check for dsvar into a separate
             # function. DSolve uses this too.
