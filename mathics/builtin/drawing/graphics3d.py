--- conflicted
+++ resolved
@@ -6,14 +6,8 @@
 """
 
 
-<<<<<<< HEAD
-from mathics.core.evaluators import apply_N
-from mathics.core.expression import Expression
-from mathics.core.symbols import SymbolN
-
-=======
 from mathics.core.evaluators import eval_N
->>>>>>> 6d1fbbe7
+
 from mathics.builtin.base import Builtin
 from mathics.builtin.colors.color_directives import RGBColor
 from mathics.builtin.graphics import (
@@ -246,7 +240,7 @@
             # The number of points is odd, so abort.
             evaluation.error("Cone", "oddn", positions)
         if not isinstance(radius, (Integer, Rational, Real)):
-            nradius = Expression(SymbolN, radius).evaluate(evaluation)
+            nradius = eval_N(radius, evaluation)
             if not isinstance(nradius, (Integer, Rational, Real)):
                 evaluation.error("Cone", "nrr", radius)
 
