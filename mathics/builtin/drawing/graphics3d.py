--- conflicted
+++ resolved
@@ -252,21 +252,13 @@
     Cuboid also known as interval, rectangle, square, cube, rectangular parallelepiped, tesseract, orthotope, and box.
     <dl>
       <dt>'Cuboid'[$p_{min}$]
-<<<<<<< HEAD
       <dd>is a unit cube/square with its lower corner at point $p_{min}$.
-=======
-      <dd>is a unit cube/square with its lower corner at point $p_min$.
->>>>>>> cb97bd4a
 
       <dt>'Cuboid'[$p_{min}$, $p_{max}$]
       <dd>is a 2d square with with lower corner $p_{min}$ and upper corner $p_{max}$.
 
       <dt>'Cuboid'[{$p_{min}$, $p_{max}$}]
-<<<<<<< HEAD
       <dd>is a cuboid with lower corner $p_{min}$ and upper corner $p_{max}$.
-=======
-      <dd>is a cuboid with lower corner $p_min$ and upper corner $p_max$.
->>>>>>> cb97bd4a
 
       <dt>'Cuboid'[{$p1_{min}$, $p1_{max}$, ...}]
       <dd>is a collection of cuboids.
