# -*- coding: utf-8 -*-

"""Three-Dimensional Graphics

Functions for working with 3D graphics.
"""


from mathics.core.evaluators import apply_N
from mathics.builtin.base import Builtin
from mathics.builtin.colors.color_directives import RGBColor
from mathics.builtin.graphics import (
    _GraphicsElements,
    CoordinatesError,
    Graphics,
    Style,
)
<<<<<<< HEAD
from mathics.core.evaluators import apply_N
=======

from mathics.core.atoms import Real, Integer, Rational
>>>>>>> ec9dfca7


def coords3D(value):
    if value.has_form("List", 3):
        result = (
            value.leaves[0].round_to_float(),
            value.leaves[1].round_to_float(),
            value.leaves[2].round_to_float(),
        )
        if None not in result:
            return result
    raise CoordinatesError


class Coords3D(object):
    def __init__(self, graphics=None, expr=None, pos=None):
        self.p = pos
        if expr is not None:
            if expr.has_form("Offset", 1, 2):
                if len(expr.leaves) > 1:
                    self.p = coords3D(expr.leaves[1])
            else:
                self.p = coords3D(expr)

    def pos(self):
        return self.p, None

    def add(self, x, y, z):
        p = (self.p[0] + x, self.p[1] + y, self.p[2] + z)
        return Coords3D(pos=p)

    def scale(self, a):
        self.p = (self.p[0] * a[0], self.p[1] * a[1], self.p[2] * a[2])


class Style3D(Style):
    def get_default_face_color(self):
        return RGBColor(components=(1, 1, 1, 1))


class Graphics3D(Graphics):
    r"""
    <dl>
      <dt>'Graphics3D[$primitives$, $options$]'
      <dd>represents a three-dimensional graphic.

      <dd>See also the Section "Plotting" for a list of Plot options.
    </dl>

    >> Graphics3D[Polygon[{{0,0,0}, {0,1,1}, {1,0,0}}]]
     = -Graphics3D-

    In 'TeXForm', 'Graphics3D' creates Asymptote figures:
    >> Graphics3D[Sphere[]] // TeXForm
     = #<--#
     . \begin{asy}
     . import three;
     . import solids;
     . size(6.6667cm, 6.6667cm);
     . currentprojection=perspective(2.6,-4.8,4.0);
     . currentlight=light(rgb(0.5,0.5,1), specular=red, (2,0,2), (2,2,2), (0,2,2));
     . // Sphere3DBox
     . draw(surface(sphere((0, 0, 0), 1)), rgb(1,1,1));
     . draw(((-1,-1,-1)--(1,-1,-1)), rgb(0.4, 0.4, 0.4)+linewidth(1));
     . draw(((-1,1,-1)--(1,1,-1)), rgb(0.4, 0.4, 0.4)+linewidth(1));
     . draw(((-1,-1,1)--(1,-1,1)), rgb(0.4, 0.4, 0.4)+linewidth(1));
     . draw(((-1,1,1)--(1,1,1)), rgb(0.4, 0.4, 0.4)+linewidth(1));
     . draw(((-1,-1,-1)--(-1,1,-1)), rgb(0.4, 0.4, 0.4)+linewidth(1));
     . draw(((1,-1,-1)--(1,1,-1)), rgb(0.4, 0.4, 0.4)+linewidth(1));
     . draw(((-1,-1,1)--(-1,1,1)), rgb(0.4, 0.4, 0.4)+linewidth(1));
     . draw(((1,-1,1)--(1,1,1)), rgb(0.4, 0.4, 0.4)+linewidth(1));
     . draw(((-1,-1,-1)--(-1,-1,1)), rgb(0.4, 0.4, 0.4)+linewidth(1));
     . draw(((1,-1,-1)--(1,-1,1)), rgb(0.4, 0.4, 0.4)+linewidth(1));
     . draw(((-1,1,-1)--(-1,1,1)), rgb(0.4, 0.4, 0.4)+linewidth(1));
     . draw(((1,1,-1)--(1,1,1)), rgb(0.4, 0.4, 0.4)+linewidth(1));
     . \end{asy}

    #> Graphics3D[Point[Table[{Sin[t], Cos[t], 0}, {t, 0, 2. Pi, Pi / 15.}]]] // TeXForm
     = #<--#
     . \begin{asy}
     . import three;
     . import solids;
     . size(6.6667cm, 6.6667cm);
     . currentprojection=perspective(2.6,-4.8,4.0);
     . currentlight=light(rgb(0.5,0.5,1), specular=red, (2,0,2), (2,2,2), (0,2,2));
     . // Point3DBox
     . path3 g=(0,1,0)--(0.20791,0.97815,0)--(0.40674,0.91355,0)--(0.58779,0.80902,0)--(0.74314,0.66913,0)--(0.86603,0.5,0)--(0.95106,0.30902,0)--(0.99452,0.10453,0)--(0.99452,-0.10453,0)--(0.95106,-0.30902,0)--(0.86603,-0.5,0)--(0.74314,-0.66913,0)--(0.58779,-0.80902,0)--(0.40674,-0.91355,0)--(0.20791,-0.97815,0)--(5.6655e-16,-1,0)--(-0.20791,-0.97815,0)--(-0.40674,-0.91355,0)--(-0.58779,-0.80902,0)--(-0.74314,-0.66913,0)--(-0.86603,-0.5,0)--(-0.95106,-0.30902,0)--(-0.99452,-0.10453,0)--(-0.99452,0.10453,0)--(-0.95106,0.30902,0)--(-0.86603,0.5,0)--(-0.74314,0.66913,0)--(-0.58779,0.80902,0)--(-0.40674,0.91355,0)--(-0.20791,0.97815,0)--(1.5314e-15,1,0)--cycle;dot(g, rgb(0, 0, 0));
     . draw(((-0.99452,-1,-1)--(0.99452,-1,-1)), rgb(0.4, 0.4, 0.4)+linewidth(1));
     . draw(((-0.99452,1,-1)--(0.99452,1,-1)), rgb(0.4, 0.4, 0.4)+linewidth(1));
     . draw(((-0.99452,-1,1)--(0.99452,-1,1)), rgb(0.4, 0.4, 0.4)+linewidth(1));
     . draw(((-0.99452,1,1)--(0.99452,1,1)), rgb(0.4, 0.4, 0.4)+linewidth(1));
     . draw(((-0.99452,-1,-1)--(-0.99452,1,-1)), rgb(0.4, 0.4, 0.4)+linewidth(1));
     . draw(((0.99452,-1,-1)--(0.99452,1,-1)), rgb(0.4, 0.4, 0.4)+linewidth(1));
     . draw(((-0.99452,-1,1)--(-0.99452,1,1)), rgb(0.4, 0.4, 0.4)+linewidth(1));
     . draw(((0.99452,-1,1)--(0.99452,1,1)), rgb(0.4, 0.4, 0.4)+linewidth(1));
     . draw(((-0.99452,-1,-1)--(-0.99452,-1,1)), rgb(0.4, 0.4, 0.4)+linewidth(1));
     . draw(((0.99452,-1,-1)--(0.99452,-1,1)), rgb(0.4, 0.4, 0.4)+linewidth(1));
     . draw(((-0.99452,1,-1)--(-0.99452,1,1)), rgb(0.4, 0.4, 0.4)+linewidth(1));
     . draw(((0.99452,1,-1)--(0.99452,1,1)), rgb(0.4, 0.4, 0.4)+linewidth(1));
     . \end{asy}
    """

    options = Graphics.options.copy()
    options.update(
        {"BoxRatios": "Automatic", "Lighting": "Automatic", "ViewPoint": "{1.3,-2.4,2}"}
    )

    box_suffix = "3DBox"

    messages = {"invlight": "`1` is not a valid list of light sources."}

    rules = {
        "MakeBoxes[Graphics3D[content_, OptionsPattern[Graphics3D]], "
        "        OutputForm]": '"-Graphics3D-"'
    }

    summary_text = "a three-dimensional graphics image wrapper"


def total_extent_3d(extents):
    xmin = xmax = ymin = ymax = zmin = zmax = None
    for extent in extents:
        for x, y, z in extent:
            if xmin is None or x < xmin:
                xmin = x
            if xmax is None or x > xmax:
                xmax = x
            if ymin is None or y < ymin:
                ymin = y
            if ymax is None or y > ymax:
                ymax = y
            if zmin is None or z < zmin:
                zmin = z
            if zmax is None or z > zmax:
                zmax = z
    return xmin, xmax, ymin, ymax, zmin, zmax


class Graphics3DElements(_GraphicsElements):
    coords = Coords3D
    style_class = Style3D

    def __init__(self, content, evaluation, neg_y=False):
        super(Graphics3DElements, self).__init__(content, evaluation)
        self.neg_y = neg_y
        self.xmin = (
            self.ymin
        ) = (
            self.pixel_width
        ) = self.pixel_height = self.extent_width = self.extent_height = None
        self.view_width = None
        self.content = content

    def extent(self, completely_visible_only=False):
        return total_extent_3d([element.extent() for element in self.elements])

    def _apply_boxscaling(self, boxscale):
        for element in self.elements:
            element._apply_boxscaling(boxscale)


class Sphere(Builtin):
    """
    <dl>
    <dt>'Sphere[{$x$, $y$, $z$}]'
        <dd>is a sphere of radius 1 centered at the point {$x$, $y$, $z$}.
    <dt>'Sphere[{$x$, $y$, $z$}, $r$]'
        <dd>is a sphere of radius $r$ centered at the point {$x$, $y$, $z$}.
    <dt>'Sphere[{{$x1$, $y1$, $z1$}, {$x2$, $y2$, $z2$}, ... }, $r$]'
        <dd>is a collection spheres of radius $r$ centered at the points {$x1$, $y2$, $z2$}, {$x2$, $y2$, $z2$}, ...
    </dl>

    >> Graphics3D[Sphere[{0, 0, 0}, 1]]
     = -Graphics3D-

    >> Graphics3D[{Yellow, Sphere[{{-1, 0, 0}, {1, 0, 0}, {0, 0, Sqrt[3.]}}, 1]}]
     = -Graphics3D-
    """

    rules = {
        "Sphere[]": "Sphere[{0, 0, 0}, 1]",
        "Sphere[positions_]": "Sphere[positions, 1]",
    }


class Cone(Builtin):
    """
    <dl>
      <dt>'Cone[{{$x1$, $y1$, $z1$}, {$x2$, $y2$, $z2$}}]'
      <dd>represents a cone of radius 1.

      <dt>'Cone[{{$x1$, $y1$, $z1$}, {$x2$, $y2$, $z2$}}, $r$]'
      <dd>is a cone of radius $r$ starting at ($x1$, $y1$, $z1$) and ending at ($x2$, $y2$, $z2$).

      <dt>'Cone[{{$x1$, $y1$, $z1$}, {$x2$, $y2$, $z2$}, ... }, $r$]'
      <dd>is a collection cones of radius $r$.
    </dl>

    >> Graphics3D[Cone[{{0, 0, 0}, {1, 1, 1}}, 1]]
     = -Graphics3D-

    >> Graphics3D[{Yellow, Cone[{{-1, 0, 0}, {1, 0, 0}, {0, 0, Sqrt[3]}, {1, 1, Sqrt[3]}}, 1]}]
     = -Graphics3D-
    """

    messages = {
        "oddn": "The number of points must be even.",
        "nrr": "The radius must be a real number",
    }

    rules = {
        "Cone[]": "Cone[{{0, 0, 0}, {1, 1, 1}}, 1]",
        "Cone[positions_List]": "Cone[positions, 1]",
    }

    def apply_check(self, positions, radius, evaluation):
        "Cone[positions_List, radius_]"

        if len(positions.get_leaves()) % 2 == 1:
            # The number of points is odd, so abort.
            evaluation.error("Cone", "oddn", positions)
        if not isinstance(radius, (Integer, Rational, Real)):
            nradius = Expression(SymbolN, radius).evaluate(evaluation)
            if not isinstance(nradius, (Integer, Rational, Real)):
                evaluation.error("Cone", "nrr", radius)

        return


class Cuboid(Builtin):
    """
    Cuboid also known as interval, rectangle, square, cube, rectangular parallelepiped, tesseract, orthotope, and box.
    <dl>
      <dt>'Cuboid[$p_min$]'
      <dd>is a unit cube/square with its lower corner at point $p_min$.

      <dt>'Cuboid[$p_min$, $p_max$]
      <dd>is a 2d square with with lower corner $p_min$ and upper corner $p_max$.

      <dt>'Cuboid[{$p_min$, $p_max$}]'
      <dd>is a cuboid with lower corner $p_min$ and upper corner $p_max$.

      <dt>'Cuboid[{$p1_min$, $p1_max$, ...}]'
      <dd>is a collection of cuboids.

      <dt>'Cuboid[]' is equivalent to 'Cuboid[{0,0,0}]'.
    </dl>

    >> Graphics3D[Cuboid[{0, 0, 1}]]
     = -Graphics3D-

    >> Graphics3D[{Red, Cuboid[{{0, 0, 0}, {1, 1, 0.5}}], Blue, Cuboid[{{0.25, 0.25, 0.5}, {0.75, 0.75, 1}}]}]
     = -Graphics3D-

    >> Graphics[Cuboid[{0, 0}]]
     = -Graphics-

    ##
    """

    messages = {"oddn": "The number of points must be even."}

    rules = {
        "Cuboid[]": "Cuboid[{{0, 0, 0}, {1, 1, 1}}]",
        "Cuboid[{xmin_?NumberQ, ymin_?NumberQ}]": "Rectangle[{xmin, ymin}, {xmin + 1, ymin + 1}]",
        "Cuboid[{xmin_, ymin_}, {xmax_, ymax_}]": "Rectangle[{xmin, ymin}, {xmax, ymax}]",
        "Cuboid[{xmin_, ymin_, zmin_}]": "Cuboid[{{xmin, ymin, zmin}, {xmin + 1, ymin + 1, zmin + 1}}]",
    }

    summary_text = "unit cube"

    def apply_check(self, positions, evaluation):
        "Cuboid[positions_List]"

        if len(positions.get_leaves()) % 2 == 1:
            # The number of points is odd, so abort.
            evaluation.error("Cuboid", "oddn", positions)

        return


class Cylinder(Builtin):
    """
    <dl>
      <dt>'Cylinder[{{$x1$, $y1$, $z1$}, {$x2$, $y2$, $z2$}}]'
      <dd>represents a cylinder of radius 1.

      <dt>'Cylinder[{{$x1$, $y1$, $z1$}, {$x2$, $y2$, $z2$}}, $r$]'
      <dd>is a cylinder of radius $r$ starting at ($x1$, $y1$, $z1$) and ending at ($x2$, $y2$, $z2$).

      <dt>'Cylinder[{{$x1$, $y1$, $z1$}, {$x2$, $y2$, $z2$}, ... }, $r$]'
      <dd>is a collection cylinders of radius $r$.
    </dl>

    >> Graphics3D[Cylinder[{{0, 0, 0}, {1, 1, 1}}, 1]]
     = -Graphics3D-

    >> Graphics3D[{Yellow, Cylinder[{{-1, 0, 0}, {1, 0, 0}, {0, 0, Sqrt[3]}, {1, 1, Sqrt[3]}}, 1]}]
     = -Graphics3D-
    """

    messages = {
        "oddn": "The number of points must be even.",
        "nrr": "The radius must be a real number",
    }

    rules = {
        "Cylinder[]": "Cylinder[{{0, 0, 0}, {1, 1, 1}}, 1]",
        "Cylinder[positions_List]": "Cylinder[positions, 1]",
    }

    def apply_check(self, positions, radius, evaluation):
        "Cylinder[positions_List, radius_]"

        if len(positions.get_leaves()) % 2 == 1:
            # The number of points is odd, so abort.
            evaluation.error("Cylinder", "oddn", positions)
        if not isinstance(radius, (Integer, Rational, Real)):
            nradius = apply_N(radius, evaluation)
            if not isinstance(nradius, (Integer, Rational, Real)):
                evaluation.error("Cylinder", "nrr", radius)

        return


class Tube(Builtin):
    """
    <dl>
      <dt>'Tube[{$p1$, $p2$, ...}]'
      <dd>represents a tube passing through $p1$, $p2$, ... with radius 1.

      <dt>'Tube[{$p1$, $p2$, ...}, $r$]'
      <dd>represents a tube with radius $r$.
    </dl>

    >> Graphics3D[Tube[{{0,0,0}, {1,1,1}}]]
    = -Graphics3D-

    >> Graphics3D[Tube[{{0,0,0}, {1,1,1}, {0, 0, 1}}, 0.1]]
    = -Graphics3D-
    """

    rules = {
        "Tube[]": "Tube[{{0, 0, 0}, {1, 1, 1}}, 1]",
        "Tube[positions_]": "Tube[positions, 1]",
    }<|MERGE_RESOLUTION|>--- conflicted
+++ resolved
@@ -15,12 +15,8 @@
     Graphics,
     Style,
 )
-<<<<<<< HEAD
-from mathics.core.evaluators import apply_N
-=======
 
 from mathics.core.atoms import Real, Integer, Rational
->>>>>>> ec9dfca7
 
 
 def coords3D(value):
