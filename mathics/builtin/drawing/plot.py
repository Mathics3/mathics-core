# -*- coding: utf-8 -*-
"""
Plotting Data

Plotting functions take a function as a parameter and data, often a range of points, as another parameter, and plot or show the function applied to the data.
"""


from math import sin, cos, pi, sqrt, isnan, isinf
import numbers
import itertools
import palettable


from mathics.core.evaluators import apply_N
from mathics.builtin.atomic.numbers import chop
from mathics.builtin.base import Builtin
from mathics.builtin.graphics import Graphics
from mathics.builtin.drawing.graphics3d import Graphics3D
from mathics.builtin.options import options_to_rules
from mathics.builtin.scoping import dynamic_scoping

from mathics.core.atoms import (
    Real,
    MachineReal,
    String,
    Integer,
    Integer0,
    from_python,
)
from mathics.core.attributes import hold_all, protected
from mathics.core.expression import Expression
from mathics.core.symbols import Symbol, SymbolList, SymbolN
from mathics.core.systemsymbols import (
    SymbolRule,
)

<<<<<<< HEAD
from mathics.core.evaluators import apply_N

from mathics.builtin.base import Builtin
from mathics.builtin.graphics import Graphics
from mathics.builtin.drawing.graphics3d import Graphics3D
from mathics.builtin.numeric import chop
from mathics.builtin.options import options_to_rules
from mathics.builtin.scoping import dynamic_scoping

from mathics.core.attributes import hold_all, protected

=======
>>>>>>> ec9dfca7

try:
    from mathics.builtin.compile import _compile, CompileArg, CompileError, real_type

    has_compile = True
except ImportError:
    has_compile = False


def gradient_palette(color_function, n, evaluation):  # always returns RGB values
    if isinstance(color_function, String):
        color_data = Expression("ColorData", color_function).evaluate(evaluation)
        if not color_data.has_form("ColorDataFunction", 4):
            return
        name, kind, interval, blend = color_data.leaves
        if not isinstance(kind, String) or kind.get_string_value() != "Gradients":
            return
        if not interval.has_form("List", 2):
            return
        x0, x1 = (x.round_to_float() for x in interval.leaves)
    else:
        blend = color_function
        x0 = 0.0
        x1 = 1.0

    xd = x1 - x0
    offsets = [MachineReal(x0 + float(xd * i) / float(n - 1)) for i in range(n)]
    colors = Expression("Map", blend, Expression(SymbolList, *offsets)).evaluate(
        evaluation
    )
    if len(colors.leaves) != n:
        return

    from mathics.builtin.colors.color_directives import expression_to_color, ColorError

    try:
        objects = [expression_to_color(x) for x in colors.leaves]
        if any(x is None for x in objects):
            return None
        return [x.to_rgba()[:3] for x in objects]
    except ColorError:
        return


class ColorDataFunction(Builtin):
    pass


class _GradientColorScheme(object):
    def color_data_function(self, name):
        colors = Expression(
            "List", *[Expression("RGBColor", *color) for color in self.colors()]
        )
        blend = Expression(
            "Function", Expression("Blend", colors, Expression("Slot", 1))
        )
        arguments = [
            String(name),
            String("Gradients"),
            Expression(SymbolList, 0, 1),
            blend,
        ]
        return Expression("ColorDataFunction", *arguments)


class _PredefinedGradient(_GradientColorScheme):
    def __init__(self, colors):
        self._colors = colors

    def colors(self):
        return self._colors


class _PalettableGradient(_GradientColorScheme):
    def __init__(self, palette, reversed):
        self.palette = palette
        self.reversed = reversed

    def colors(self):
        colors = self.palette.mpl_colors
        if self.reversed:
            colors = list(reversed(colors))
        return colors


class ColorData(Builtin):
    """
    <dl>
    <dt>'ColorData["$name$"]'
        <dd>returns a color function with the given $name$.
    </dl>

    Define a user-defined color function:
    >> Unprotect[ColorData]; ColorData["test"] := ColorDataFunction["test", "Gradients", {0, 1}, Blend[{Red, Green, Blue}, #1] &]; Protect[ColorData]

    Compare it to the default color function, 'LakeColors':
    >> {DensityPlot[x + y, {x, -1, 1}, {y, -1, 1}], DensityPlot[x + y, {x, -1, 1}, {y, -1, 1}, ColorFunction->"test"]}
     = {-Graphics-, -Graphics-}
    """

    # rules = {
    #    'ColorData["LakeColors"]': (
    #        """ColorDataFunction["LakeColors", "Gradients", {0, 1},
    #            Blend[{RGBColor[0.293416, 0.0574044, 0.529412],
    #                RGBColor[0.563821, 0.527565, 0.909499],
    #                RGBColor[0.762631, 0.846998, 0.914031],
    #                RGBColor[0.941176, 0.906538, 0.834043]}, #1] &]"""),
    # }

    messages = {
        "notent": "`1` is not a known color scheme. ColorData[] gives you lists of schemes.",
    }

    palettes = {
        "LakeColors": _PredefinedGradient(
            [
                (0.293416, 0.0574044, 0.529412),
                (0.563821, 0.527565, 0.909499),
                (0.762631, 0.846998, 0.914031),
                (0.941176, 0.906538, 0.834043),
            ]
        ),
        "Pastel": _PalettableGradient(
            palettable.colorbrewer.qualitative.Pastel1_9, False
        ),
        "Rainbow": _PalettableGradient(
            palettable.colorbrewer.diverging.Spectral_9, True
        ),
        "RedBlueTones": _PalettableGradient(
            palettable.colorbrewer.diverging.RdBu_11, False
        ),
        "GreenPinkTones": _PalettableGradient(
            palettable.colorbrewer.diverging.PiYG_9, False
        ),
        "GrayTones": _PalettableGradient(
            palettable.colorbrewer.sequential.Greys_9, False
        ),
        "SolarColors": _PalettableGradient(
            palettable.colorbrewer.sequential.OrRd_9, True
        ),
        "CherryTones": _PalettableGradient(
            palettable.colorbrewer.sequential.Reds_9, True
        ),
        "FuchsiaTones": _PalettableGradient(
            palettable.colorbrewer.sequential.RdPu_9, True
        ),
        "SiennaTones": _PalettableGradient(
            palettable.colorbrewer.sequential.Oranges_9, True
        ),
        # specific to Mathics
        "Paired": _PalettableGradient(
            palettable.colorbrewer.qualitative.Paired_9, False
        ),
        "Accent": _PalettableGradient(
            palettable.colorbrewer.qualitative.Accent_8, False
        ),
        "Aquatic": _PalettableGradient(palettable.wesanderson.Aquatic1_5, False),
        "Zissou": _PalettableGradient(palettable.wesanderson.Zissou_5, False),
        "Tableau": _PalettableGradient(palettable.tableau.Tableau_20, False),
        "TrafficLight": _PalettableGradient(palettable.tableau.TrafficLight_9, False),
        "Moonrise1": _PalettableGradient(palettable.wesanderson.Moonrise1_5, False),
    }

    def apply_directory(self, evaluation):
        "ColorData[]"
        return Expression(SymbolList, String("Gradients"))

    def apply(self, name, evaluation):
        "ColorData[name_String]"
        py_name = name.get_string_value()
        if py_name == "Gradients":
            return Expression(
                SymbolList, *[String(name) for name in self.palettes.keys()]
            )
        palette = ColorData.palettes.get(py_name, None)
        if palette is None:
            evaluation.message("ColorData", "notent", name)
            return
        return palette.color_data_function(py_name)

    @staticmethod
    def colors(name, evaluation):
        palette = ColorData.palettes.get(name, None)
        if palette is None:
            evaluation.message("ColorData", "notent", name)
            return None
        return palette.colors()


def extract_pyreal(value):
    if isinstance(value, Real):
        return chop(value).round_to_float()
    return None


def zero_to_one(value):
    if value == 0:
        return 1
    return value


def compile_quiet_function(expr, arg_names, evaluation, expect_list):
    """
    Given an expression return a quiet callable version.
    Compiles the expression where possible.
    """
    if has_compile and not expect_list:
        try:
            cfunc = _compile(
                expr, [CompileArg(arg_name, real_type) for arg_name in arg_names]
            )
        except CompileError:
            pass
        else:

            def quiet_f(*args):
                try:
                    result = cfunc(*args)
                    if not (isnan(result) or isinf(result)):
                        return result
                except:
                    pass
                return None

            return quiet_f
    expr = Expression(SymbolN, expr).evaluate(evaluation)
    quiet_expr = Expression(
        "Quiet",
        expr,
        Expression(
            SymbolList, Expression("MessageName", Symbol("Power"), String("infy"))
        ),
    )

    def quiet_f(*args):
        vars = {arg_name: Real(arg) for arg_name, arg in zip(arg_names, args)}
        value = dynamic_scoping(quiet_expr.evaluate, vars, evaluation)
        if expect_list:
            if value.has_form("List", None):
                value = [extract_pyreal(item) for item in value.leaves]
                if any(item is None for item in value):
                    return None
                return value
            else:
                return None
        else:
            value = extract_pyreal(value)
            if value is None or isinf(value) or isnan(value):
                return None
            return value

    return quiet_f


def automatic_plot_range(values):
    """Calculates mean and standard deviation, throwing away all points
    which are more than 'thresh' number of standard deviations away from
    the mean. These are then used to find good vmin and vmax values. These
    values can then be used to find Automatic Plotrange."""

    if not values:
        return 0, 1

    thresh = 2.0
    values = sorted(values)
    valavg = sum(values) / len(values)
    valdev = sqrt(
        sum([(x - valavg) ** 2 for x in values]) / zero_to_one(len(values) - 1)
    )

    n1, n2 = 0, len(values) - 1
    if valdev != 0:
        for v in values:
            if abs(v - valavg) / valdev < thresh:
                break
            n1 += 1
        for v in values[::-1]:
            if abs(v - valavg) / valdev < thresh:
                break
            n2 -= 1

    vrange = values[n2] - values[n1]
    vmin = values[n1] - 0.05 * vrange  # 5% extra looks nice
    vmax = values[n2] + 0.05 * vrange
    return vmin, vmax


def get_plot_range(values, all_values, option):
    if option == "System`Automatic":
        result = automatic_plot_range(values)
    elif option == "System`All":
        if not all_values:
            result = [0, 1]
        else:
            result = min(all_values), max(all_values)
    else:
        result = option
    if result[0] == result[1]:
        value = result[0]
        if value > 0:
            return 0, value * 2
        if value < 0:
            return value * 2, 0
        return -1, 1
    return result


class _Plot(Builtin):

    attributes = hold_all | protected

    options = Graphics.options.copy()
    options.update(
        {
            "Axes": "True",
            "AspectRatio": "1 / GoldenRatio",
            "MaxRecursion": "Automatic",
            "Mesh": "None",
            "PlotRange": "Automatic",
            "PlotPoints": "None",
            "Exclusions": "Automatic",
            "$OptionSyntax": "Strict",
        }
    )

    messages = {
        "invmaxrec": (
            "MaxRecursion must be a non-negative integer; the recursion value "
            "is limited to `2`. Using MaxRecursion -> `1`."
        ),
        "prng": (
            "Value of option PlotRange -> `1` is not All, Automatic or "
            "an appropriate list of range specifications."
        ),
        "ppts": "Value of option PlotPoints -> `1` is not an integer >= 2.",
        "invexcl": (
            "Value of Exclusions -> `1` is not None, Automatic or an "
            "appropriate list of constraints."
        ),
    }

    expect_list = False

    def apply(self, functions, x, start, stop, evaluation, options):
        """%(name)s[functions_, {x_Symbol, start_, stop_},
        OptionsPattern[%(name)s]]"""
        if functions.is_symbol() and functions.name is not x.get_name():
            rules = evaluation.definitions.get_ownvalues(functions.name)
            for rule in rules:
                functions = rule.apply(functions, evaluation, fully=True)

        if functions.get_head_name() == "List":
            functions_param = self.get_functions_param(functions)
            for index, f in enumerate(functions_param):
                if f.is_symbol() and f.name is not x.get_name():
                    rules = evaluation.definitions.get_ownvalues(f.name)
                    for rule in rules:
                        f = rule.apply(f, evaluation, fully=True)
                functions_param[index] = f
            functions = functions.flatten(Symbol("List"))

        expr_limits = Expression(SymbolList, x, start, stop)
        expr = Expression(
            self.get_name(), functions, expr_limits, *options_to_rules(options)
        )
        functions = self.get_functions_param(functions)
        x_name = x.get_name()

        py_start = start.round_to_float(evaluation)
        py_stop = stop.round_to_float(evaluation)
        if py_start is None or py_stop is None:
            return evaluation.message(self.get_name(), "plln", stop, expr)
        if py_start >= py_stop:
            return evaluation.message(self.get_name(), "plld", expr_limits)
        start, stop = py_start, py_stop

        # PlotRange Option
        def check_range(range):
            if range in ("System`Automatic", "System`All"):
                return True
            if isinstance(range, list) and len(range) == 2:
                if isinstance(range[0], numbers.Real) and isinstance(  # noqa
                    range[1], numbers.Real
                ):
                    return True
            return False

        plotrange_option = self.get_option(options, "PlotRange", evaluation)
        plotrange = plotrange_option.to_python(n_evaluation=evaluation)
        x_range, y_range = self.get_plotrange(plotrange, start, stop)
        if not check_range(x_range) or not check_range(y_range):
            evaluation.message(self.get_name(), "prng", plotrange_option)
            x_range, y_range = [start, stop], "Automatic"

        # x_range and y_range are now either Automatic, All, or of the form [min, max]
        assert x_range in ("System`Automatic", "System`All") or isinstance(
            x_range, list
        )
        assert y_range in ("System`Automatic", "System`All") or isinstance(
            y_range, list
        )

        # Mesh Option
        mesh_option = self.get_option(options, "Mesh", evaluation)
        mesh = mesh_option.to_python()
        if mesh not in ["System`None", "System`Full", "System`All"]:
            evaluation.message("Mesh", "ilevels", mesh_option)
            mesh = "System`None"

        # PlotPoints Option
        plotpoints_option = self.get_option(options, "PlotPoints", evaluation)
        plotpoints = plotpoints_option.to_python()
        if plotpoints == "System`None":
            plotpoints = 57
        if not (isinstance(plotpoints, int) and plotpoints >= 2):
            return evaluation.message(self.get_name(), "ppts", plotpoints)

        # MaxRecursion Option
        max_recursion_limit = 15
        maxrecursion_option = self.get_option(options, "MaxRecursion", evaluation)
        maxrecursion = maxrecursion_option.to_python()
        try:
            if maxrecursion == "System`Automatic":
                maxrecursion = 3
            elif maxrecursion == float("inf"):
                maxrecursion = max_recursion_limit
                raise ValueError
            elif isinstance(maxrecursion, int):
                if maxrecursion > max_recursion_limit:
                    maxrecursion = max_recursion_limit
                    raise ValueError
                if maxrecursion < 0:
                    maxrecursion = 0
                    raise ValueError
            else:
                maxrecursion = 0
                raise ValueError
        except ValueError:
            evaluation.message(
                self.get_name(), "invmaxrec", maxrecursion, max_recursion_limit
            )
        assert isinstance(maxrecursion, int)

        # Exclusions Option
        # TODO: Make exclusions option work properly with ParametricPlot
        def check_exclusion(excl):
            if isinstance(excl, list):
                return all(check_exclusion(e) for e in excl)
            if excl == "System`Automatic":
                return True
            if not isinstance(excl, numbers.Real):
                return False
            return True

        exclusions_option = self.get_option(options, "Exclusions", evaluation)
        exclusions = exclusions_option.to_python(n_evaluation=evaluation)
        # TODO Turn expressions into points E.g. Sin[x] == 0 becomes 0, 2 Pi...

        if exclusions in ["System`None", ["System`None"]]:
            exclusions = "System`None"
        elif not isinstance(exclusions, list):
            exclusions = [exclusions]

            if isinstance(exclusions, list) and all(  # noqa
                check_exclusion(excl) for excl in exclusions
            ):
                pass

            else:
                evaluation.message(self.get_name(), "invexcl", exclusions_option)
                exclusions = ["System`Automatic"]

        # exclusions is now either 'None' or a list of reals and 'Automatic'
        assert exclusions == "System`None" or isinstance(exclusions, list)

        # constants to generate colors
        hue = 0.67
        hue_pos = 0.236068
        hue_neg = -0.763932

        def get_points_minmax(points):
            xmin = xmax = ymin = ymax = None
            for line in points:
                for x, y in line:
                    if xmin is None or x < xmin:
                        xmin = x
                    if xmax is None or x > xmax:
                        xmax = x
                    if ymin is None or y < ymin:
                        ymin = y
                    if ymax is None or y > ymax:
                        ymax = y
            return xmin, xmax, ymin, ymax

        def get_points_range(points):
            xmin, xmax, ymin, ymax = get_points_minmax(points)
            if xmin is None or xmax is None:
                xmin, xmax = 0, 1
            if ymin is None or ymax is None:
                ymin, ymax = 0, 1
            return zero_to_one(xmax - xmin), zero_to_one(ymax - ymin)

        function_hues = []
        base_plot_points = []  # list of points in base subdivision
        plot_points = []  # list of all plotted points
        mesh_points = []
        graphics = []  # list of resulting graphics primitives
        for index, f in enumerate(functions):
            points = []
            xvalues = []  # x value for each point in points
            tmp_mesh_points = []  # For this function only
            continuous = False
            d = (stop - start) / (plotpoints - 1)
            cf = compile_quiet_function(f, [x_name], evaluation, self.expect_list)
            for i in range(plotpoints):
                x_value = start + i * d
                point = self.eval_f(cf, x_value)
                if point is not None:
                    if continuous:
                        points[-1].append(point)
                        xvalues[-1].append(x_value)
                    else:
                        points.append([point])
                        xvalues.append([x_value])
                    continuous = True
                else:
                    continuous = False

            base_points = []
            for line in points:
                base_points.extend(line)
            base_plot_points.extend(base_points)

            xmin, xmax = automatic_plot_range([xx for xx, yy in base_points])
            xscale = 1.0 / zero_to_one(xmax - xmin)
            ymin, ymax = automatic_plot_range([yy for xx, yy in base_points])
            yscale = 1.0 / zero_to_one(ymax - ymin)

            if mesh == "System`Full":
                for line in points:
                    tmp_mesh_points.extend(line)

            def find_excl(excl):
                # Find which line the exclusion is in
                for l in range(len(xvalues)):  # TODO: Binary Search faster?
                    if xvalues[l][0] <= excl and xvalues[l][-1] >= excl:
                        break
                    if (
                        xvalues[l][-1] <= excl
                        and xvalues[min(l + 1, len(xvalues) - 1)][0] >= excl  # nopep8
                    ):
                        return min(l + 1, len(xvalues) - 1), 0, False
                xi = 0
                for xi in range(len(xvalues[l]) - 1):
                    if xvalues[l][xi] <= excl and xvalues[l][xi + 1] >= excl:
                        return l, xi + 1, True
                return l, xi + 1, False

            if exclusions != "System`None":
                for excl in exclusions:
                    if excl != "System`Automatic":
                        l, xi, split_required = find_excl(excl)
                        if split_required:
                            xvalues.insert(l + 1, xvalues[l][xi:])
                            xvalues[l] = xvalues[l][:xi]
                            points.insert(l + 1, points[l][xi:])
                            points[l] = points[l][:xi]
                    # assert(xvalues[l][-1] <= excl  <= xvalues[l+1][0])

            # Adaptive Sampling - loop again and interpolate highly angled
            # sections

            # Cos of the maximum angle between successive line segments
            ang_thresh = cos(pi / 180)

            for line, line_xvalues in zip(points, xvalues):
                recursion_count = 0
                smooth = False
                while not smooth and recursion_count < maxrecursion:
                    recursion_count += 1
                    smooth = True
                    i = 2
                    while i < len(line):
                        vec1 = (
                            xscale * (line[i - 1][0] - line[i - 2][0]),
                            yscale * (line[i - 1][1] - line[i - 2][1]),
                        )
                        vec2 = (
                            xscale * (line[i][0] - line[i - 1][0]),
                            yscale * (line[i][1] - line[i - 1][1]),
                        )
                        try:
                            angle = (vec1[0] * vec2[0] + vec1[1] * vec2[1]) / sqrt(
                                (vec1[0] ** 2 + vec1[1] ** 2)
                                * (vec2[0] ** 2 + vec2[1] ** 2)
                            )
                        except ZeroDivisionError:
                            angle = 0.0
                        if abs(angle) < ang_thresh:
                            smooth = False
                            incr = 0

                            x_value = 0.5 * (line_xvalues[i - 1] + line_xvalues[i])

                            point = self.eval_f(cf, x_value)
                            if point is not None:
                                line.insert(i, point)
                                line_xvalues.insert(i, x_value)
                                incr += 1

                            x_value = 0.5 * (line_xvalues[i - 2] + line_xvalues[i - 1])
                            point = self.eval_f(cf, x_value)
                            if point is not None:
                                line.insert(i - 1, point)
                                line_xvalues.insert(i - 1, x_value)
                                incr += 1

                            i += incr
                        i += 1

            if exclusions == "System`None":  # Join all the Lines
                points = [[(xx, yy) for line in points for xx, yy in line]]

            graphics.append(Expression("Hue", hue, 0.6, 0.6))
            graphics.append(Expression("Line", from_python(points)))

            for line in points:
                plot_points.extend(line)

            if mesh == "System`All":
                for line in points:
                    tmp_mesh_points.extend(line)

            if mesh != "System`None":
                mesh_points.append(tmp_mesh_points)

            function_hues.append(hue)

            if index % 4 == 0:
                hue += hue_pos
            else:
                hue += hue_neg
            if hue > 1:
                hue -= 1
            if hue < 0:
                hue += 1

        x_range = get_plot_range(
            [xx for xx, yy in base_plot_points], [xx for xx, yy in plot_points], x_range
        )
        y_range = get_plot_range(
            [yy for xx, yy in base_plot_points], [yy for xx, yy in plot_points], y_range
        )

        options["System`PlotRange"] = from_python([x_range, y_range])

        if mesh != "None":
            for hue, points in zip(function_hues, mesh_points):
                graphics.append(Expression("Hue", hue, 0.6, 0.6))
                meshpoints = [Expression(SymbolList, xx, yy) for xx, yy in points]
                graphics.append(
                    Expression("Point", Expression(SymbolList, *meshpoints))
                )

        return Expression(
            "Graphics", Expression(SymbolList, *graphics), *options_to_rules(options)
        )


class _Chart(Builtin):
    attributes = hold_all | protected

    options = Graphics.options.copy()
    options.update(
        {
            "Mesh": "None",
            "PlotRange": "Automatic",
            "ChartLabels": "None",
            "ChartLegends": "None",
            "ChartStyle": "Automatic",
        }
    )

    never_monochrome = False

    def _draw(self, data, color, evaluation, options):
        raise NotImplementedError()

    def apply(self, points, evaluation, options):
        "%(name)s[points_, OptionsPattern[%(name)s]]"

        points = points.evaluate(evaluation)

        if points.get_head_name() != "System`List" or not points.leaves:
            return

        if points.leaves[0].get_head_name() == "System`List":
            if not all(
                group.get_head_name() == "System`List" for group in points.leaves
            ):
                return
            multiple_colors = True
            groups = points.leaves
        else:
            multiple_colors = False
            groups = [points]

        chart_legends = self.get_option(options, "ChartLegends", evaluation)
        has_chart_legends = chart_legends.get_head_name() == "System`List"
        if has_chart_legends:
            multiple_colors = True

        def to_number(x):
            if isinstance(x, Integer):
                return float(x.get_int_value())
            return x.round_to_float(evaluation=evaluation)

        data = [[to_number(x) for x in group.leaves] for group in groups]

        chart_style = self.get_option(options, "ChartStyle", evaluation)
        if (
            isinstance(chart_style, Symbol)
            and chart_style.get_name() == "System`Automatic"
        ):
            chart_style = String("Automatic")

        if chart_style.get_head_name() == "System`List":
            colors = chart_style.leaves
            spread_colors = False
        elif isinstance(chart_style, String):
            if chart_style.get_string_value() == "Automatic":
                mpl_colors = palettable.wesanderson.Moonrise1_5.mpl_colors
            else:
                mpl_colors = ColorData.colors(chart_style.get_string_value())
                if mpl_colors is None:
                    return
                multiple_colors = True

            if not multiple_colors and not self.never_monochrome:
                colors = [Expression("RGBColor", *mpl_colors[0])]
            else:
                colors = [Expression("RGBColor", *c) for c in mpl_colors]
            spread_colors = True
        else:
            return

        def legends(names):
            if not data:
                return

            n = len(data[0])
            for d in data[1:]:
                if len(d) != n:
                    return  # data groups should have same size

            def box(color):
                return Expression(
                    "Graphics",
                    Expression(
                        "List", Expression("FaceForm", color), Expression("Rectangle")
                    ),
                    Expression(
                        SymbolRule, Symbol("ImageSize"), Expression(SymbolList, 50, 50)
                    ),
                )

            rows_per_col = 5

            n_cols = 1 + len(names) // rows_per_col
            if len(names) % rows_per_col == 0:
                n_cols -= 1

            if n_cols == 1:
                n_rows = len(names)
            else:
                n_rows = rows_per_col

            for i in range(n_rows):
                items = []
                for j in range(n_cols):
                    k = 1 + i + j * rows_per_col
                    if k - 1 < len(names):
                        items.extend([box(color(k, n)), names[k - 1]])
                    else:
                        items.extend([String(""), String("")])
                yield Expression(SymbolList, *items)

        def color(k, n):
            if spread_colors and n < len(colors):
                index = int(k * (len(colors) - 1)) // n
                return colors[index]
            else:
                return colors[(k - 1) % len(colors)]

        chart = self._draw(data, color, evaluation, options)

        if has_chart_legends:
            grid = Expression(
                "Grid", Expression(SymbolList, *list(legends(chart_legends.leaves)))
            )
            chart = Expression("Row", Expression(SymbolList, chart, grid))

        return chart


class PieChart(_Chart):
    """
    <dl>
      <dt>'PieChart[{$a1$, $a2$ ...}]'
      <dd>draws a pie chart with sector angles proportional to $a1$, $a2$, ....
    </dl>

    Drawing options include -
    Charting:
    <ul>
      <li>Mesh
      <li>PlotRange
      <li>ChartLabels
      <li>ChartLegends
      <li>ChartStyle
    </ul>

    PieChart specific:
    <ul>
      <li>Axes (default: False, False)
      <li>AspectRatio (default 1)
      <li>SectorOrigin: (default {Automatic, 0})
      <li>SectorSpacing" (default Automatic)
    </ul>

    A hypothetical comparsion between types of pets owned:
    >> PieChart[{30, 20, 10}, ChartLabels -> {Dogs, Cats, Fish}]
     = -Graphics-

    A doughnut chart for a list of values:
    >> PieChart[{8, 16, 2}, SectorOrigin -> {Automatic, 1.5}]
     = -Graphics-

    A Pie chart with multple datasets:
    >> PieChart[{{10, 20, 30}, {15, 22, 30}}]
     = -Graphics-

    Same as the above, but without gaps between the groups of data:
    >> PieChart[{{10, 20, 30}, {15, 22, 30}}, SectorSpacing -> None]
     = -Graphics-

    The doughnut chart above with labels on each of the 3 pieces:
    >> PieChart[{{10, 20, 30}, {15, 22, 30}}, ChartLabels -> {A, B, C}]
     = -Graphics-

    Negative values are removed, the data below is the same as {1, 3}:
    >> PieChart[{1, -1, 3}]
     = -Graphics-
    """

    options = _Chart.options.copy()
    options.update(
        {
            "Axes": "{False, False}",
            "AspectRatio": "1",
            "SectorOrigin": "{Automatic, 0}",
            "SectorSpacing": "Automatic",
        }
    )

    never_monochrome = True

    def _draw(self, data, color, evaluation, options):
        data = [[max(0.0, x) for x in group] for group in data]

        sector_origin = self.get_option(options, "SectorOrigin", evaluation)
        if not sector_origin.has_form("List", 2):
            return
        sector_origin = apply_N(sector_origin, evaluation)

        orientation = sector_origin.leaves[0]
        if (
            isinstance(orientation, Symbol)
            and orientation.get_name() == "System`Automatic"
        ):
            sector_phi = pi
            sector_sign = -1.0
        elif orientation.has_form("List", 2) and isinstance(
            orientation.leaves[1], String
        ):
            sector_phi = orientation.leaves[0].round_to_float()
            clock_name = orientation.leaves[1].get_string_value()
            if clock_name == "Clockwise":
                sector_sign = -1.0
            elif clock_name == "Counterclockwise":
                sector_sign = 1.0
            else:
                return
        else:
            return

        sector_spacing = self.get_option(options, "SectorSpacing", evaluation)
        if isinstance(sector_spacing, Symbol):
            if sector_spacing.get_name() == "System`Automatic":
                sector_spacing = Expression(SymbolList, Integer0, Real(0.2))
            elif sector_spacing.get_name() == "System`None":
                sector_spacing = Expression(SymbolList, Integer0, Integer0)
            else:
                return
        if not sector_spacing.has_form("List", 2):
            return
        segment_spacing = 0.0  # not yet implemented; needs real arc graphics
        radius_spacing = max(0.0, min(1.0, sector_spacing.leaves[1].round_to_float()))

        def vector2(x, y):
            return Expression(SymbolList, Real(x), Real(y))

        def radii():
            outer = 2.0
            inner = sector_origin.leaves[1].round_to_float()
            n = len(data)

            d = (outer - inner) / n

            r0 = outer
            for i in range(n):
                r1 = r0 - d
                if i > 0:
                    r0 -= radius_spacing * d
                yield (r0, r1)
                r0 = r1

        def phis(values):
            s = sum(values)

            t = 0.0
            pi2 = pi * 2.0
            phi0 = pi
            spacing = sector_sign * segment_spacing / 2.0

            for k, value in enumerate(values):
                t += value
                phi1 = sector_phi + sector_sign * (t / s) * pi2

                yield (phi0 + spacing, phi1 - spacing)
                phi0 = phi1

        def segments():
            yield Expression("EdgeForm", Symbol("Black"))

            origin = vector2(0.0, 0.0)

            for values, (r0, r1) in zip(data, radii()):
                radius = vector2(r0, r0)

                n = len(values)

                for k, (phi0, phi1) in enumerate(phis(values)):
                    yield Expression(
                        "Style",
                        Expression("Disk", origin, radius, vector2(phi0, phi1)),
                        color(k + 1, n),
                    )

                if r1 > 0.0:
                    yield Expression(
                        "Style",
                        Expression("Disk", origin, vector2(r1, r1)),
                        Symbol("White"),
                    )

        def labels(names):
            yield Expression("FaceForm", Symbol("Black"))

            for values, (r0, r1) in zip(data, radii()):
                for name, (phi0, phi1) in zip(names, phis(values)):
                    r = (r0 + r1) / 2.0
                    phi = (phi0 + phi1) / 2.0
                    yield Expression("Text", name, vector2(r * cos(phi), r * sin(phi)))

        graphics = list(segments())

        chart_labels = self.get_option(options, "ChartLabels", evaluation)
        if chart_labels.get_head_name() == "System`List":
            graphics.extend(list(labels(chart_labels.leaves)))

        options["System`PlotRange"] = Expression(
            "List", vector2(-2.0, 2.0), vector2(-2.0, 2.0)
        )

        return Expression(
            "Graphics", Expression(SymbolList, *graphics), *options_to_rules(options)
        )


class BarChart(_Chart):
    """
    <dl>
        <dt>'BarChart[{$b1$, $b2$ ...}]'
        <dd>makes a bar chart with lengths $b1$, $b2$, ....
    </dl>
    Drawing options include -
    Charting:
    <ul>
      <li>Mesh
      <li>PlotRange
      <li>ChartLabels
      <li>ChartLegends
      <li>ChartStyle
    </ul>

    BarChart specific:
    <ul>
      <li>Axes  (default {False, True})
      <li>AspectRatio: (default 1 / GoldenRatio)
    </ul>

    A bar chart of a list of heights:
    >> BarChart[{1, 4, 2}]
     = -Graphics-

    >> BarChart[{1, 4, 2}, ChartStyle -> {Red, Green, Blue}]
     = -Graphics-

    >> BarChart[{{1, 2, 3}, {2, 3, 4}}]
     = -Graphics-

    Chart several datasets with categorical labels:
    >> BarChart[{{1, 2, 3}, {2, 3, 4}}, ChartLabels -> {"a", "b", "c"}]
     = -Graphics-

    >> BarChart[{{1, 5}, {3, 4}}, ChartStyle -> {{EdgeForm[Thin], White}, {EdgeForm[Thick], White}}]
     = -Graphics-
    """

    options = _Chart.options.copy()
    options.update(
        {
            "Axes": "{False, True}",
            "AspectRatio": "1 / GoldenRatio",
        }
    )

    def _draw(self, data, color, evaluation, options):
        def vector2(x, y):
            return Expression(SymbolList, Real(x), Real(y))

        def boxes():
            w = 0.9
            s = 0.06
            w_half = 0.5 * w
            x = 0.1 + s + w_half

            for y_values in data:
                y_length = len(y_values)
                for i, y in enumerate(y_values):
                    x0 = x - w_half
                    x1 = x0 + w
                    yield (i + 1, y_length), x0, x1, y
                    x = x1 + s + w_half

                x += 0.2

        def rectangles():
            yield Expression("EdgeForm", Symbol("Black"))

            last_x1 = 0

            for (k, n), x0, x1, y in boxes():
                yield Expression(
                    "Style",
                    Expression(
                        "Rectangle",
                        Expression(SymbolList, x0, 0),
                        Expression(SymbolList, x1, y),
                    ),
                    color(k, n),
                )

                last_x1 = x1

            yield Expression(
                "Line", Expression(SymbolList, vector2(0, 0), vector2(last_x1, 0))
            )

        def axes():
            yield Expression("FaceForm", Symbol("Black"))

            def points(x):
                return Expression(SymbolList, vector2(x, 0), vector2(x, -0.2))

            for (k, n), x0, x1, y in boxes():
                if k == 1:
                    yield Expression("Line", points(x0))
                if k == n:
                    yield Expression("Line", points(x1))

        def labels(names):
            yield Expression("FaceForm", Symbol("Black"))

            for (k, n), x0, x1, y in boxes():
                if k <= len(names):
                    name = names[k - 1]
                    yield Expression("Text", name, vector2((x0 + x1) / 2, -0.2))

        x_coords = list(itertools.chain(*[[x0, x1] for (k, n), x0, x1, y in boxes()]))
        y_coords = [0] + [y for (k, n), x0, x1, y in boxes()]

        graphics = list(rectangles()) + list(axes())

        x_range = "System`All"
        y_range = "System`All"

        x_range = list(get_plot_range(x_coords, x_coords, x_range))
        y_range = list(get_plot_range(y_coords, y_coords, y_range))

        chart_labels = self.get_option(options, "ChartLabels", evaluation)
        if chart_labels.get_head_name() == "System`List":
            graphics.extend(list(labels(chart_labels.leaves)))
            y_range[0] = -0.4  # room for labels at the bottom

        # always specify -.1 as the minimum x plot range, as this will make the y axis apppear
        # at origin (0,0); otherwise it will be shifted right; see GraphicsBox.axis_ticks().
        x_range[0] = -0.1

        options["System`PlotRange"] = Expression(
            "List", vector2(*x_range), vector2(*y_range)
        )

        return Expression(
            "Graphics", Expression(SymbolList, *graphics), *options_to_rules(options)
        )


class Histogram(Builtin):
    """
    <dl>
        <dt>'Histogram[{$x1$, $x2$ ...}]'
        <dd>plots a histogram using the values $x1$, $x2$, ....
    </dl>

    >> Histogram[{3, 8, 10, 100, 1000, 500, 300, 200, 10, 20, 200, 100, 200, 300, 500}]
     = -Graphics-

    >> Histogram[{{1, 2, 10, 5, 50, 20}, {90, 100, 101, 120, 80}}]
     = -Graphics-
    """

    attributes = hold_all | protected

    options = Graphics.options.copy()
    options.update(
        {
            "Axes": "{True, True}",
            "AspectRatio": "1 / GoldenRatio",
            "Mesh": "None",
            "PlotRange": "Automatic",
        }
    )

    def apply(self, points, spec, evaluation, options):
        "%(name)s[points_, spec___, OptionsPattern[%(name)s]]"

        points = points.evaluate(evaluation)
        spec = spec.evaluate(evaluation).get_sequence()

        if spec and len(spec) not in (1, 2):
            return

        if points.get_head_name() != "System`List" or not points.leaves:
            return

        if points.leaves[0].get_head_name() == "System`List":
            if not all(q.get_head_name() == "System`List" for q in points.leaves):
                return
            input = points.leaves
        else:
            input = [points]

        def to_numbers(l):
            for x in l:
                y = x.to_mpmath()
                if y is not None:
                    yield y

        matrix = [list(to_numbers(data.leaves)) for data in input]
        minima = [min(data) for data in matrix]
        maxima = [max(data) for data in matrix]
        max_bins = max(len(data) for data in matrix)

        minimum = min(minima)
        maximum = max(maxima)

        if minimum > 0:
            minimum = 0

        span = maximum - minimum

        from math import ceil
        from mpmath import floor as mpfloor, ceil as mpceil

        class Distribution:
            def __init__(self, data, n_bins):
                bin_width = span / n_bins
                bins = [0] * n_bins
                for x in data:
                    b = int(mpfloor((x - minimum) / bin_width))
                    if b < 0:
                        b = 0
                    elif b >= n_bins:
                        b = n_bins - 1
                    bins[b] += 1
                self.bins = bins
                self.bin_width = bin_width

            def n_bins(self):
                return len(self.bins)

            def cost(self):
                # see http://toyoizumilab.brain.riken.jp/hideaki/res/histogram.html
                bins = self.bins
                n_bins = len(bins)
                k = sum(bins) / n_bins
                v = sum(x * x for x in ((b - k) for b in bins)) / n_bins
                bin_width = self.bin_width
                return (2 * k - v) / (bin_width * bin_width)

            def graphics(self, color):
                bins = self.bins
                n_bins = len(bins)
                bin_width = self.bin_width

                def boxes():
                    x = minimum

                    for i, count in enumerate(bins):
                        x1 = x + bin_width
                        yield x, x1, count
                        x = minimum + ((i + 1) * span) / n_bins

                def rectangles():
                    yield Expression("EdgeForm", Expression("RGBColor", 0, 0, 0))

                    last_x1 = 0
                    style = Expression("RGBColor", *color)

                    for x0, x1, y in boxes():
                        yield Expression(
                            "Style",
                            Expression(
                                "Rectangle",
                                Expression(SymbolList, x0, 0),
                                Expression(SymbolList, x1, y),
                            ),
                            style,
                        )

                        last_x1 = x1

                    yield Expression(
                        "Line",
                        Expression(
                            "List",
                            Expression(SymbolList, 0, 0),
                            Expression(SymbolList, last_x1, 0),
                        ),
                    )

                return list(rectangles())

        def compute_cost(n_bins):
            distributions = [Distribution(data, n_bins) for data in matrix]
            return sum(d.cost() for d in distributions), distributions

        def best_distributions(n_bins, dir, cost0, distributions0):
            if dir > 0:
                step_size = (max_bins - n_bins) // 2
            else:
                step_size = (n_bins - 1) // 2
            if step_size < 1:
                step_size = 1

            while True:
                new_n_bins = n_bins + dir * step_size
                if new_n_bins < 1 or new_n_bins > max_bins:
                    good = False
                else:
                    cost, distributions = compute_cost(new_n_bins)
                    good = cost < cost0

                if not good:
                    if step_size == 1:
                        break
                    step_size = max(step_size // 2, 1)
                else:
                    n_bins = new_n_bins
                    cost0 = cost
                    distributions0 = distributions

            return cost0, distributions0

        def graphics(distributions):
            palette = palettable.wesanderson.FantasticFox1_5
            colors = list(reversed(palette.mpl_colors))

            from itertools import chain

            n_bins = distributions[0].n_bins()
            x_coords = [minimum + (i * span) / n_bins for i in range(n_bins + 1)]
            y_coords = [0] + list(
                chain(*[distribution.bins for distribution in distributions])
            )

            graphics = []
            for i, distribution in enumerate(distributions):
                color = colors[i % len(colors)]
                graphics.extend(list(chain(*[distribution.graphics(color)])))

            x_range = "System`All"
            y_range = "System`All"

            x_range = list(get_plot_range(x_coords, x_coords, x_range))
            y_range = list(get_plot_range(y_coords, y_coords, y_range))

            # always specify -.1 as the minimum x plot range, as this will make the y axis apppear
            # at origin (0,0); otherwise it will be shifted right; see GraphicsBox.axis_ticks().
            x_range[0] = -0.1

            options["System`PlotRange"] = from_python([x_range, y_range])

            return Expression(
                "Graphics",
                Expression(SymbolList, *graphics),
                *options_to_rules(options)
            )

        def manual_bins(bspec, hspec):
            if isinstance(bspec, Integer):
                distributions = [
                    Distribution(data, bspec.get_int_value()) for data in matrix
                ]
                return graphics(distributions)
            elif bspec.get_head_name() == "System`List" and len(bspec.leaves) == 1:
                bin_width = bspec[0].to_mpmath()
                distributions = [
                    Distribution(data, int(mpceil(span / bin_width))) for data in matrix
                ]
                return graphics(distributions)

        def auto_bins():
            # start with Rice's rule, see https://en.wikipedia.org/wiki/Histogram
            n_bins = int(ceil(2 * (max_bins ** (1.0 / 3.0))))

            # now optimize the bin size by going into both directions and looking
            # for local minima.

            cost0, distributions0 = compute_cost(n_bins)
            cost_r, distributions_r = best_distributions(
                n_bins, 1, cost0, distributions0
            )
            cost_l, distributions_l = best_distributions(
                n_bins, -1, cost0, distributions0
            )

            if cost_r < cost_l:
                distributions = distributions_r
            else:
                distributions = distributions_l

            return graphics(distributions)

        if not spec:
            return auto_bins()
        else:
            if len(spec) < 2:
                spec.append(None)
            return manual_bins(*spec)
        return Expression(
            "Graphics",
            Expression(SymbolList, *graphics),
            *options_to_rules(options, Graphics.options)
        )


class _ListPlot(Builtin):
    messages = {
        "prng": (
            "Value of option PlotRange -> `1` is not All, Automatic or "
            "an appropriate list of range specifications."
        ),
        "joind": "Value of option Joined -> `1` is not True or False.",
    }

    def apply(self, points, evaluation, options):
        "%(name)s[points_, OptionsPattern[%(name)s]]"

        plot_name = self.get_name()
        all_points = points.to_python(n_evaluation=evaluation)
        expr = Expression(self.get_name(), points, *options_to_rules(options))

        # PlotRange Option
        def check_range(range):
            if range in ("System`Automatic", "System`All"):
                return True
            if isinstance(range, list) and len(range) == 2:
                if isinstance(range[0], numbers.Real) and isinstance(  # noqa
                    range[1], numbers.Real
                ):
                    return True
            return False

        plotrange_option = self.get_option(options, "PlotRange", evaluation)
        plotrange = plotrange_option.to_python(n_evaluation=evaluation)
        if plotrange == "System`All":
            plotrange = ["System`All", "System`All"]
        elif plotrange == "System`Automatic":
            plotrange = ["System`Automatic", "System`Automatic"]
        elif isinstance(plotrange, numbers.Real):
            plotrange = [[-plotrange, plotrange], [-plotrange, plotrange]]
        elif isinstance(plotrange, list) and len(plotrange) == 2:
            if all(isinstance(pr, numbers.Real) for pr in plotrange):
                plotrange = ["System`All", plotrange]
            elif all(check_range(pr) for pr in plotrange):
                pass
        else:
            evaluation.message(self.get_name(), "prng", plotrange_option)
            plotrange = ["System`Automatic", "System`Automatic"]

        x_range, y_range = plotrange[0], plotrange[1]
        assert x_range in ("System`Automatic", "System`All") or isinstance(
            x_range, list
        )
        assert y_range in ("System`Automatic", "System`All") or isinstance(
            y_range, list
        )

        # Filling option
        # TODO: Fill between corresponding points in two datasets:
        filling_option = self.get_option(options, "Filling", evaluation)
        filling = filling_option.to_python(n_evaluation=evaluation)
        if filling in [
            "System`Top",
            "System`Bottom",
            "System`Axis",
        ] or isinstance(  # noqa
            filling, numbers.Real
        ):
            pass
        else:
            # Mathematica does not even check that filling is sane
            filling = None

        # Joined Option
        joined_option = self.get_option(options, "Joined", evaluation)
        joined = joined_option.to_python()
        if joined not in [True, False]:
            evaluation.message(plot_name, "joind", joined_option, expr)
            joined = False

        if isinstance(all_points, list) and len(all_points) != 0:
            if all(not isinstance(point, list) for point in all_points):
                # Only y values given
                all_points = [
                    [[float(i + 1), all_points[i]] for i in range(len(all_points))]
                ]
            elif all(isinstance(line, list) and len(line) == 2 for line in all_points):
                # Single list of (x,y) pairs
                all_points = [all_points]
            elif all(isinstance(line, list) for line in all_points):
                # List of lines
                if all(
                    isinstance(point, list) and len(point) == 2
                    for line in all_points
                    for point in line
                ):
                    pass
                elif all(
                    not isinstance(point, list) for line in all_points for point in line
                ):
                    all_points = [
                        [[float(i + 1), l] for i, l in enumerate(line)]
                        for line in all_points
                    ]
                else:
                    return
            else:
                return
        else:
            return

        # Split into segments at missing data
        all_points = [[line] for line in all_points]
        for l, line in enumerate(all_points):
            i = 0
            while i < len(all_points[l]):
                seg = line[i]
                for j, point in enumerate(seg):
                    if not (
                        isinstance(point[0], (int, float))
                        and isinstance(point[1], (int, float))
                    ):
                        all_points[l].insert(i, seg[:j])
                        all_points[l][i + 1] = seg[j + 1 :]
                        i -= 1
                        break

                i += 1

        y_range = get_plot_range(
            [y for line in all_points for seg in line for x, y in seg],
            [y for line in all_points for seg in line for x, y in seg],
            y_range,
        )
        x_range = get_plot_range(
            [x for line in all_points for seg in line for x, y in seg],
            [x for line in all_points for seg in line for x, y in seg],
            x_range,
        )

        if filling == "System`Axis":
            # TODO: Handle arbitary axis intercepts
            filling = 0.0
        elif filling == "System`Bottom":
            filling = y_range[0]
        elif filling == "System`Top":
            filling = y_range[1]

        hue = 0.67
        hue_pos = 0.236068
        hue_neg = -0.763932

        graphics = []
        for indx, line in enumerate(all_points):
            graphics.append(Expression("Hue", hue, 0.6, 0.6))
            for segment in line:
                if joined:
                    graphics.append(Expression("Line", from_python(segment)))
                    if filling is not None:
                        graphics.append(Expression("Hue", hue, 0.6, 0.6, 0.2))
                        fill_area = list(segment)
                        fill_area.append([segment[-1][0], filling])
                        fill_area.append([segment[0][0], filling])
                        graphics.append(Expression("Polygon", from_python(fill_area)))
                else:
                    graphics.append(Expression("Point", from_python(segment)))
                    if filling is not None:
                        for point in segment:
                            graphics.append(
                                Expression(
                                    "Line",
                                    from_python(
                                        [[point[0], filling], [point[0], point[1]]]
                                    ),
                                )
                            )

            if indx % 4 == 0:
                hue += hue_pos
            else:
                hue += hue_neg
            if hue > 1:
                hue -= 1
            if hue < 0:
                hue += 1

        options["System`PlotRange"] = from_python([x_range, y_range])

        return Expression(
            "Graphics",
            Expression(SymbolList, *graphics),
            *options_to_rules(options, Graphics.options)
        )


class _Plot3D(Builtin):
    messages = {
        "invmaxrec": (
            "MaxRecursion must be a non-negative integer; the recursion value "
            "is limited to `2`. Using MaxRecursion -> `1`."
        ),
        "prng": (
            "Value of option PlotRange -> `1` is not All, Automatic or "
            "an appropriate list of range specifications."
        ),
        "invmesh": "Mesh must be one of {None, Full, All}. Using Mesh->None.",
        "invpltpts": (
            "Value of PlotPoints -> `1` is not a positive integer "
            "or appropriate list of positive integers."
        ),
    }

    def apply(self, functions, x, xstart, xstop, y, ystart, ystop, evaluation, options):
        """%(name)s[functions_, {x_Symbol, xstart_, xstop_},
        {y_Symbol, ystart_, ystop_}, OptionsPattern[%(name)s]]"""
        xexpr_limits = Expression(SymbolList, x, xstart, xstop)
        yexpr_limits = Expression(SymbolList, y, ystart, ystop)
        expr = Expression(
            self.get_name(),
            functions,
            xexpr_limits,
            yexpr_limits,
            *options_to_rules(options)
        )

        functions = self.get_functions_param(functions)
        plot_name = self.get_name()

        def convert_limit(value, limits):
            result = value.round_to_float(evaluation)
            if result is None:
                evaluation.message(plot_name, "plln", value, limits)
            return result

        xstart = convert_limit(xstart, xexpr_limits)
        xstop = convert_limit(xstop, xexpr_limits)
        ystart = convert_limit(ystart, yexpr_limits)
        ystop = convert_limit(ystop, yexpr_limits)
        if None in (xstart, xstop, ystart, ystop):
            return

        if ystart >= ystop:
            evaluation.message(plot_name, "plln", ystop, expr)
            return

        if xstart >= xstop:
            evaluation.message(plot_name, "plln", xstop, expr)
            return

        # Mesh Option
        mesh_option = self.get_option(options, "Mesh", evaluation)
        mesh = mesh_option.to_python()
        if mesh not in ["System`None", "System`Full", "System`All"]:
            evaluation.message("Mesh", "ilevels", mesh_option)
            mesh = "System`Full"

        # PlotPoints Option
        plotpoints_option = self.get_option(options, "PlotPoints", evaluation)
        plotpoints = plotpoints_option.to_python()

        def check_plotpoints(steps):
            if isinstance(steps, int) and steps > 0:
                return True
            return False

        if plotpoints == "System`None":
            plotpoints = [7, 7]
        elif check_plotpoints(plotpoints):
            plotpoints = [plotpoints, plotpoints]

        if not (
            isinstance(plotpoints, list)
            and len(plotpoints) == 2
            and check_plotpoints(plotpoints[0])
            and check_plotpoints(plotpoints[1])
        ):
            evaluation.message(self.get_name(), "invpltpts", plotpoints)
            plotpoints = [7, 7]

        # MaxRecursion Option
        maxrec_option = self.get_option(options, "MaxRecursion", evaluation)
        max_depth = maxrec_option.to_python()
        if isinstance(max_depth, int):
            if max_depth < 0:
                max_depth = 0
                evaluation.message(self.get_name(), "invmaxrec", max_depth, 15)
            elif max_depth > 15:
                max_depth = 15
                evaluation.message(self.get_name(), "invmaxrec", max_depth, 15)
            else:
                pass  # valid
        elif max_depth == float("inf"):
            max_depth = 15
            evaluation.message(self.get_name(), "invmaxrec", max_depth, 15)
        else:
            max_depth = 0
            evaluation.message(self.get_name(), "invmaxrec", max_depth, 15)

        # Plot the functions
        graphics = []
        for indx, f in enumerate(functions):
            stored = {}

            cf = compile_quiet_function(
                f, [x.get_name(), y.get_name()], evaluation, False
            )

            def eval_f(x_value, y_value):
                try:
                    return stored[(x_value, y_value)]
                except KeyError:
                    value = cf(x_value, y_value)
                    if value is not None:
                        value = float(value)
                    stored[(x_value, y_value)] = value
                    return value

            triangles = []

            split_edges = set()  # subdivided edges

            def triangle(x1, y1, x2, y2, x3, y3, depth=0):
                v1, v2, v3 = eval_f(x1, y1), eval_f(x2, y2), eval_f(x3, y3)

                if (v1 is v2 is v3 is None) and (depth > max_depth // 2):
                    # fast finish because the entire region is undefined but
                    # recurse 'a little' to avoid missing well defined regions
                    return
                elif v1 is None or v2 is None or v3 is None:
                    # 'triforce' pattern recursion to find the edge of defined region
                    #         1
                    #         /\
                    #      4 /__\ 6
                    #       /\  /\
                    #      /__\/__\
                    #     2   5    3
                    if depth < max_depth:
                        x4, y4 = 0.5 * (x1 + x2), 0.5 * (y1 + y2)
                        x5, y5 = 0.5 * (x2 + x3), 0.5 * (y2 + y3)
                        x6, y6 = 0.5 * (x1 + x3), 0.5 * (y1 + y3)
                        split_edges.add(
                            ((x1, y1), (x2, y2))
                            if (x2, y2) > (x1, y1)
                            else ((x2, y2), (x1, y1))
                        )
                        split_edges.add(
                            ((x2, y2), (x3, y3))
                            if (x3, y3) > (x2, y2)
                            else ((x3, y3), (x2, y2))
                        )
                        split_edges.add(
                            ((x1, y1), (x3, y3))
                            if (x3, y3) > (x1, y1)
                            else ((x3, y3), (x1, y1))
                        )
                        triangle(x1, y1, x4, y4, x6, y6, depth + 1)
                        triangle(x4, y4, x2, y2, x5, y5, depth + 1)
                        triangle(x6, y6, x5, y5, x3, y3, depth + 1)
                        triangle(x4, y4, x5, y5, x6, y6, depth + 1)
                    return
                triangles.append(sorted(((x1, y1, v1), (x2, y2, v2), (x3, y3, v3))))

            # linear (grid) sampling
            numx = plotpoints[0] * 1.0
            numy = plotpoints[1] * 1.0
            for xi in range(plotpoints[0]):
                for yi in range(plotpoints[1]):
                    # Decide which way to break the square grid into triangles
                    # by looking at diagonal lengths.
                    #
                    # 3___4        3___4
                    # |\  |        |  /|
                    # | \ | versus | / |
                    # |__\|        |/__|
                    # 1   2        1   2
                    #
                    # Approaching the boundary of the well defined region is
                    # important too. Use first stategy if 1 or 4 are undefined
                    # and stategy 2 if either 2 or 3 are undefined.
                    #
                    (x1, x2, x3, x4) = (
                        xstart + value * (xstop - xstart)
                        for value in (
                            xi / numx,
                            (xi + 1) / numx,
                            xi / numx,
                            (xi + 1) / numx,
                        )
                    )
                    (y1, y2, y3, y4) = (
                        ystart + value * (ystop - ystart)
                        for value in (
                            yi / numy,
                            yi / numy,
                            (yi + 1) / numy,
                            (yi + 1) / numy,
                        )
                    )

                    v1 = eval_f(x1, y1)
                    v2 = eval_f(x2, y2)
                    v3 = eval_f(x3, y3)
                    v4 = eval_f(x4, y4)

                    if v1 is None or v4 is None:
                        triangle(x1, y1, x2, y2, x3, y3)
                        triangle(x4, y4, x3, y3, x2, y2)
                    elif v2 is None or v3 is None:
                        triangle(x2, y2, x1, y1, x4, y4)
                        triangle(x3, y3, x4, y4, x1, y1)
                    else:
                        if abs(v3 - v2) > abs(v4 - v1):
                            triangle(x2, y2, x1, y1, x4, y4)
                            triangle(x3, y3, x4, y4, x1, y1)
                        else:
                            triangle(x1, y1, x2, y2, x3, y3)
                            triangle(x4, y4, x3, y3, x2, y2)

            # adaptive resampling
            # TODO: optimise this
            # Cos of the maximum angle between successive line segments
            ang_thresh = cos(20 * pi / 180)
            for depth in range(1, max_depth):
                needs_removal = set()
                lent = len(triangles)  # number of initial triangles
                for i1 in range(lent):
                    for i2 in range(lent):
                        # find all edge pairings
                        if i1 == i2:
                            continue
                        t1 = triangles[i1]
                        t2 = triangles[i2]

                        edge_pairing = (
                            (t1[0], t1[1]) == (t2[0], t2[1])
                            or (t1[0], t1[1]) == (t2[1], t2[2])
                            or (t1[0], t1[1]) == (t2[0], t2[2])
                            or (t1[1], t1[2]) == (t2[0], t2[1])
                            or (t1[1], t1[2]) == (t2[1], t2[2])
                            or (t1[1], t1[2]) == (t2[0], t2[2])
                            or (t1[0], t1[2]) == (t2[0], t2[1])
                            or (t1[0], t1[2]) == (t2[1], t2[2])
                            or (t1[0], t1[2]) == (t2[0], t2[2])
                        )
                        if not edge_pairing:
                            continue
                        v1 = [t1[1][i] - t1[0][i] for i in range(3)]
                        w1 = [t1[2][i] - t1[0][i] for i in range(3)]
                        v2 = [t2[1][i] - t2[0][i] for i in range(3)]
                        w2 = [t2[2][i] - t2[0][i] for i in range(3)]
                        n1 = (  # surface normal for t1
                            (v1[1] * w1[2]) - (v1[2] * w1[1]),
                            (v1[2] * w1[0]) - (v1[0] * w1[2]),
                            (v1[0] * w1[1]) - (v1[1] * w1[0]),
                        )
                        n2 = (  # surface normal for t2
                            (v2[1] * w2[2]) - (v2[2] * w2[1]),
                            (v2[2] * w2[0]) - (v2[0] * w2[2]),
                            (v2[0] * w2[1]) - (v2[1] * w2[0]),
                        )
                        try:
                            angle = (
                                n1[0] * n2[0] + n1[1] * n2[1] + n1[2] * n2[2]
                            ) / sqrt(
                                (n1[0] ** 2 + n1[1] ** 2 + n1[2] ** 2)
                                * (n2[0] ** 2 + n2[1] ** 2 + n2[2] ** 2)
                            )
                        except ZeroDivisionError:
                            angle = 0.0
                        if abs(angle) < ang_thresh:
                            for i, t in ((i1, t1), (i2, t2)):
                                # subdivide
                                x1, y1 = t[0][0], t[0][1]
                                x2, y2 = t[1][0], t[1][1]
                                x3, y3 = t[2][0], t[2][1]
                                x4, y4 = 0.5 * (x1 + x2), 0.5 * (y1 + y2)
                                x5, y5 = 0.5 * (x2 + x3), 0.5 * (y2 + y3)
                                x6, y6 = 0.5 * (x1 + x3), 0.5 * (y1 + y3)
                                needs_removal.add(i)
                                split_edges.add(
                                    ((x1, y1), (x2, y2))
                                    if (x2, y2) > (x1, y1)
                                    else ((x2, y2), (x1, y1))
                                )
                                split_edges.add(
                                    ((x2, y2), (x3, y3))
                                    if (x3, y3) > (x2, y2)
                                    else ((x3, y3), (x2, y2))
                                )
                                split_edges.add(
                                    ((x1, y1), (x3, y3))
                                    if (x3, y3) > (x1, y1)
                                    else ((x3, y3), (x1, y1))
                                )
                                triangle(x1, y1, x4, y4, x6, y6, depth=depth)
                                triangle(x2, y2, x4, y4, x5, y5, depth=depth)
                                triangle(x3, y3, x5, y5, x6, y6, depth=depth)
                                triangle(x4, y4, x5, y5, x6, y6, depth=depth)
                # remove subdivided triangles which have been divided
                triangles = [
                    t for i, t in enumerate(triangles) if i not in needs_removal
                ]

            # fix up subdivided edges
            #
            # look at every triangle and see if its edges need updating.
            # depending on how many edges require subdivision we proceede with
            # one of two subdivision strategies
            #
            # TODO possible optimisation: don't look at every triangle again
            made_changes = True
            while made_changes:
                made_changes = False
                new_triangles = []
                for i, t in enumerate(triangles):
                    new_points = []
                    if ((t[0][0], t[0][1]), (t[1][0], t[1][1])) in split_edges:
                        new_points.append([0, 1])
                    if ((t[1][0], t[1][1]), (t[2][0], t[2][1])) in split_edges:
                        new_points.append([1, 2])
                    if ((t[0][0], t[0][1]), (t[2][0], t[2][1])) in split_edges:
                        new_points.append([0, 2])

                    if len(new_points) == 0:
                        continue
                    made_changes = True
                    # 'triforce' subdivision
                    #         1
                    #         /\
                    #      4 /__\ 6
                    #       /\  /\
                    #      /__\/__\
                    #     2   5    3
                    # if less than three edges require subdivision bisect them
                    # anyway but fake their values by averaging
                    x4 = 0.5 * (t[0][0] + t[1][0])
                    y4 = 0.5 * (t[0][1] + t[1][1])
                    v4 = stored.get((x4, y4), 0.5 * (t[0][2] + t[1][2]))

                    x5 = 0.5 * (t[1][0] + t[2][0])
                    y5 = 0.5 * (t[1][1] + t[2][1])
                    v5 = stored.get((x5, y5), 0.5 * (t[1][2] + t[2][2]))

                    x6 = 0.5 * (t[0][0] + t[2][0])
                    y6 = 0.5 * (t[0][1] + t[2][1])
                    v6 = stored.get((x6, y6), 0.5 * (t[0][2] + t[2][2]))

                    if not (v4 is None or v6 is None):
                        new_triangles.append(sorted((t[0], (x4, y4, v4), (x6, y6, v6))))
                    if not (v4 is None or v5 is None):
                        new_triangles.append(sorted((t[1], (x4, y4, v4), (x5, y5, v5))))
                    if not (v5 is None or v6 is None):
                        new_triangles.append(sorted((t[2], (x5, y5, v5), (x6, y6, v6))))
                    if not (v4 is None or v5 is None or v6 is None):
                        new_triangles.append(
                            sorted(((x4, y4, v4), (x5, y5, v5), (x6, y6, v6)))
                        )
                    triangles[i] = None

                triangles.extend(new_triangles)
                triangles = [t for t in triangles if t is not None]

            # add the mesh
            mesh_points = []
            if mesh == "System`Full":
                for xi in range(plotpoints[0] + 1):
                    xval = xstart + xi / numx * (xstop - xstart)
                    mesh_row = []
                    for yi in range(plotpoints[1] + 1):
                        yval = ystart + yi / numy * (ystop - ystart)
                        z = stored[(xval, yval)]
                        mesh_row.append((xval, yval, z))
                    mesh_points.append(mesh_row)

                for yi in range(plotpoints[1] + 1):
                    yval = ystart + yi / numy * (ystop - ystart)
                    mesh_col = []
                    for xi in range(plotpoints[0] + 1):
                        xval = xstart + xi / numx * (xstop - xstart)
                        z = stored[(xval, yval)]
                        mesh_col.append((xval, yval, z))
                    mesh_points.append(mesh_col)

                # handle edge subdivisions
                made_changes = True
                while made_changes:
                    made_changes = False
                    for mesh_line in mesh_points:
                        i = 0
                        while i < len(mesh_line) - 1:
                            x1, y1, v1 = mesh_line[i]
                            x2, y2, v2 = mesh_line[i + 1]
                            key = (
                                ((x1, y1), (x2, y2))
                                if (x2, y2) > (x1, y1)
                                else ((x2, y2), (x1, y1))
                            )
                            if key in split_edges:
                                x3 = 0.5 * (x1 + x2)
                                y3 = 0.5 * (y1 + y2)
                                v3 = stored[(x3, y3)]
                                mesh_line.insert(i + 1, (x3, y3, v3))
                                made_changes = True
                                i += 1
                            i += 1

                # handle missing regions
                old_meshpoints, mesh_points = mesh_points, []
                for mesh_line in old_meshpoints:
                    mesh_points.extend(
                        [
                            sorted(g)
                            for k, g in itertools.groupby(
                                mesh_line, lambda x: x[2] is None
                            )
                        ]
                    )
                mesh_points = [
                    mesh_line
                    for mesh_line in mesh_points
                    if not any(x[2] is None for x in mesh_line)
                ]
            elif mesh == "System`All":
                mesh_points = set()
                for t in triangles:
                    mesh_points.add((t[0], t[1]) if t[1] > t[0] else (t[1], t[0]))
                    mesh_points.add((t[1], t[2]) if t[2] > t[1] else (t[2], t[1]))
                    mesh_points.add((t[0], t[2]) if t[2] > t[0] else (t[2], t[0]))
                mesh_points = list(mesh_points)

            # find the max and min height
            v_min = v_max = None
            for t in triangles:
                for tx, ty, v in t:
                    if v_min is None or v < v_min:
                        v_min = v
                    if v_max is None or v > v_max:
                        v_max = v
            graphics.extend(
                self.construct_graphics(
                    triangles, mesh_points, v_min, v_max, options, evaluation
                )
            )
        return self.final_graphics(graphics, options)


class Plot(_Plot):
    """
    <dl>
      <dt>'Plot[$f$, {$x$, $xmin$, $xmax$}]'
      <dd>plots $f$ with $x$ ranging from $xmin$ to $xmax$.

      <dt>'Plot[{$f1$, $f2$, ...}, {$x$, $xmin$, $xmax$}]'
      <dd>plots several functions $f1$, $f2$, ...

    </dl>

    >> Plot[{Sin[x], Cos[x], x / 3}, {x, -Pi, Pi}]
     = -Graphics-

    >> Plot[Sin[x], {x, 0, 4 Pi}, PlotRange->{{0, 4 Pi}, {0, 1.5}}]
     = -Graphics-

    >> Plot[Tan[x], {x, -6, 6}, Mesh->Full]
     = -Graphics-

    >> Plot[x^2, {x, -1, 1}, MaxRecursion->5, Mesh->All]
     = -Graphics-

    >> Plot[Log[x], {x, 0, 5}, MaxRecursion->0]
     = -Graphics-

    >> Plot[Tan[x], {x, 0, 6}, Mesh->All, PlotRange->{{-1, 5}, {0, 15}}, MaxRecursion->10]
     = -Graphics-

    A constant function:
    >> Plot[3, {x, 0, 1}]
     = -Graphics-

    #> Plot[1 / x, {x, -1, 1}]
     = -Graphics-
    #> Plot[x, {y, 0, 2}]
     = -Graphics-

    #> Plot[{f[x],-49x/12+433/108},{x,-6,6}, PlotRange->{-10,10}, AspectRatio->{1}]
     = -Graphics-

    #> Plot[Sin[t],  {t, 0, 2 Pi}, PlotPoints -> 1]
     : Value of option PlotPoints -> 1 is not an integer >= 2.
     = Plot[Sin[t], {t, 0, 2 Pi}, PlotPoints -> 1]

    #> Plot[x*y, {x, -1, 1}]
     = -Graphics-
    """

    def get_functions_param(self, functions):
        if functions.has_form("List", None):
            functions = functions.leaves
        else:
            functions = [functions]
        return functions

    def get_plotrange(self, plotrange, start, stop):
        x_range = y_range = None
        if isinstance(plotrange, numbers.Real):
            plotrange = ["System`Full", [-plotrange, plotrange]]
        if plotrange == "System`Automatic":
            plotrange = ["System`Full", "System`Automatic"]
        elif plotrange == "System`All":
            plotrange = ["System`All", "System`All"]
        if isinstance(plotrange, list) and len(plotrange) == 2:
            if isinstance(plotrange[0], numbers.Real) and isinstance(  # noqa
                plotrange[1], numbers.Real
            ):
                x_range, y_range = "System`Full", plotrange
            else:
                x_range, y_range = plotrange
            if x_range == "System`Full":
                x_range = [start, stop]
        return x_range, y_range

    def eval_f(self, f, x_value):
        value = f(x_value)
        if value is not None:
            return (x_value, value)


class ParametricPlot(_Plot):
    """
    <dl>
    <dt>'ParametricPlot[{$f_x$, $f_y$}, {$u$, $umin$, $umax$}]'
        <dd>plots a parametric function $f$ with the parameter $u$ ranging from $umin$ to $umax$.
    <dt>'ParametricPlot[{{$f_x$, $f_y$}, {$g_x$, $g_y$}, ...}, {$u$, $umin$, $umax$}]'
        <dd>plots several parametric functions $f$, $g$, ...
    <dt>'ParametricPlot[{$f_x$, $f_y$}, {$u$, $umin$, $umax$}, {$v$, $vmin$, $vmax$}]'
        <dd>plots a parametric area.
    <dt>'ParametricPlot[{{$f_x$, $f_y$}, {$g_x$, $g_y$}, ...}, {$u$, $umin$, $umax$}, {$v$, $vmin$, $vmax$}]'
        <dd>plots several parametric areas.
    </dl>

    >> ParametricPlot[{Sin[u], Cos[3 u]}, {u, 0, 2 Pi}]
     = -Graphics-

    >> ParametricPlot[{Cos[u] / u, Sin[u] / u}, {u, 0, 50}, PlotRange->0.5]
     = -Graphics-

    >> ParametricPlot[{{Sin[u], Cos[u]},{0.6 Sin[u], 0.6 Cos[u]}, {0.2 Sin[u], 0.2 Cos[u]}}, {u, 0, 2 Pi}, PlotRange->1, AspectRatio->1]
    = -Graphics-
    """

    expect_list = True

    def get_functions_param(self, functions):
        if functions.has_form("List", 2) and not (
            functions.leaves[0].has_form("List", None)
            or functions.leaves[1].has_form("List", None)
        ):
            # One function given
            functions = [functions]
        else:
            # Multiple Functions
            functions = functions.leaves
        return functions

    def get_plotrange(self, plotrange, start, stop):
        x_range = y_range = None
        if isinstance(plotrange, numbers.Real):
            plotrange = [[-plotrange, plotrange], [-plotrange, plotrange]]
        if plotrange == "System`Automatic":
            plotrange = ["System`Automatic", "System`Automatic"]
        elif plotrange == "System`All":
            plotrange = ["System`All", "System`All"]
        if isinstance(plotrange, list) and len(plotrange) == 2:
            if isinstance(plotrange[0], numbers.Real) and isinstance(  # noqa
                plotrange[1], numbers.Real
            ):
                x_range = [-plotrange[0], plotrange[1]]
                y_range = [-plotrange[1], plotrange[1]]
            else:
                x_range, y_range = plotrange
        return x_range, y_range

    def eval_f(self, f, x_value):
        value = f(x_value)
        if value is not None and len(value) == 2:
            return value


class PolarPlot(_Plot):
    u"""
    <dl>
      <dt>'PolarPlot[$r$, {$t$, $t_min$, $t_max$}]'
      <dd>creates a polar plot of curve with radius $r$ as a function of angle $t$ ranging from $t_min$ to $t_max$.
    </dl>

    In a Polar Plot, a polar coordinate system is used.

    A polar coordinate system is a two-dimensional coordinate system in which each point on a plane is determined by a distance from a reference point and an angle from a reference direction.

    Here is a 5-blade propeller, or maybe a flower, using 'PolarPlot':

    >> PolarPlot[Cos[5t], {t, 0, Pi}]
     = -Graphics-

    The number of blades and be change by adjusting the $t$ multiplier.

    A slight change adding 'Abs' turns this a clump of grass:

    >> PolarPlot[Abs[Cos[5t]], {t, 0, Pi}]
     = -Graphics-


    Coils around a ring:
    >> PolarPlot[{1, 1 + Sin[20 t] / 5}, {t, 0, 2 Pi}]
     = -Graphics-

    A spring having 16 turns:
    >> PolarPlot[Sqrt[t], {t, 0, 16 Pi}]
     = -Graphics-
    """

    options = _Plot.options.copy()
    options.update(
        {
            "AspectRatio": "1",
        }
    )

    def get_functions_param(self, functions):
        if functions.has_form("List", None):
            functions = functions.leaves
        else:
            functions = [functions]
        return functions

    def get_plotrange(self, plotrange, start, stop):
        x_range = y_range = None
        if isinstance(plotrange, numbers.Real):
            plotrange = [[-plotrange, plotrange], [-plotrange, plotrange]]
        if plotrange == "System`Automatic":
            plotrange = ["System`Automatic", "System`Automatic"]
        elif plotrange == "System`All":
            plotrange = ["System`All", "System`All"]
        if isinstance(plotrange, list) and len(plotrange) == 2:
            if isinstance(plotrange[0], numbers.Real) and isinstance(  # noqa
                plotrange[1], numbers.Real
            ):
                x_range = [-plotrange[0], plotrange[1]]
                y_range = [-plotrange[1], plotrange[1]]
            else:
                x_range, y_range = plotrange
        return x_range, y_range

    def eval_f(self, f, x_value):
        value = f(x_value)
        if value is not None:
            return (value * cos(x_value), value * sin(x_value))


class ListPlot(_ListPlot):
    """
    <dl>
    <dt>'ListPlot[{$y_1$, $y_2$, ...}]'
        <dd>plots a list of y-values, assuming integer x-values 1, 2, 3, ...
    <dt>'ListPlot[{{$x_1$, $y_1$}, {$x_2$, $y_2$}, ...}]'
        <dd>plots a list of $x$, $y$ pairs.
    <dt>'ListPlot[{$list_1$, $list_2$, ...}]'
        <dd>plots several lists of points.
    </dl>

    ListPlot accepts a superset of the Graphics options.

    >> ListPlot[Table[n ^ 2, {n, 10}]]
     = -Graphics-
    """

    attributes = hold_all | protected

    options = Graphics.options.copy()
    options.update(
        {
            "Axes": "True",
            "AspectRatio": "1 / GoldenRatio",
            "Mesh": "None",
            "PlotRange": "Automatic",
            "PlotPoints": "None",
            "Filling": "None",
            "Joined": "False",
        }
    )


class ListLinePlot(_ListPlot):
    """
    <dl>
      <dt>'ListLinePlot[{$y_1$, $y_2$, ...}]'
      <dd>plots a line through a list of $y$-values, assuming integer $x$-values 1, 2, 3, ...

      <dt>'ListLinePlot[{{$x_1$, $y_1$}, {$x_2$, $y_2$}, ...}]'
      <dd>plots a line through a list of $x$, $y$ pairs.

      <dt>'ListLinePlot[{$list_1$, $list_2$, ...}]'
      <dd>plots several lines.
    </dl>

    ListPlot accepts a superset of the Graphics options.

    >> ListLinePlot[Table[{n, n ^ 0.5}, {n, 10}]]
     = -Graphics-

    >> ListLinePlot[{{-2, -1}, {-1, -1}}]
     = -Graphics-
    """

    attributes = hold_all | protected

    options = Graphics.options.copy()
    options.update(
        {
            "Axes": "True",
            "AspectRatio": "1 / GoldenRatio",
            "Mesh": "None",
            "PlotRange": "Automatic",
            "PlotPoints": "None",
            "Filling": "None",
            "Joined": "True",
        }
    )


class Plot3D(_Plot3D):
    """
    <dl>
      <dt>'Plot3D[$f$, {$x$, $xmin$, $xmax$}, {$y$, $ymin$, $ymax$}]'
      <dd>creates a three-dimensional plot of $f$ with $x$ ranging from $xmin$ to $xmax$ and $y$ ranging from $ymin$ to $ymax$.

    </dl>

    Plot3D has the same options as Graphics3D, in particular:
    <ul>
    <li>Mesh
    <li>PlotPoints
    <li>MaxRecursion
    </ul>


    >> Plot3D[x ^ 2 + 1 / y, {x, -1, 1}, {y, 1, 4}]
     = -Graphics3D-

    >> Plot3D[Sin[y + Sin[3 x]], {x, -2, 2}, {y, -2, 2}, PlotPoints->20]
     = -Graphics3D-

    >> Plot3D[x / (x ^ 2 + y ^ 2 + 1), {x, -2, 2}, {y, -2, 2}, Mesh->None]
     = -Graphics3D-

    >> Plot3D[Sin[x y] /(x y), {x, -3, 3}, {y, -3, 3}, Mesh->All]
     = -Graphics3D-

    >> Plot3D[Log[x + y^2], {x, -1, 1}, {y, -1, 1}]
     = -Graphics3D-

    #> Plot3D[z, {x, 1, 20}, {y, 1, 10}]
     = -Graphics3D-

    ## MaxRecursion Option
    #> Plot3D[0, {x, -2, 2}, {y, -2, 2}, MaxRecursion -> 0]
     = -Graphics3D-
    #> Plot3D[0, {x, -2, 2}, {y, -2, 2}, MaxRecursion -> 15]
     = -Graphics3D-
    #> Plot3D[0, {x, -2, 2}, {y, -2, 2}, MaxRecursion -> 16]
     : MaxRecursion must be a non-negative integer; the recursion value is limited to 15. Using MaxRecursion -> 15.
     = -Graphics3D-
    #> Plot3D[0, {x, -2, 2}, {y, -2, 2}, MaxRecursion -> -1]
     : MaxRecursion must be a non-negative integer; the recursion value is limited to 15. Using MaxRecursion -> 0.
     = -Graphics3D-
    #> Plot3D[0, {x, -2, 2}, {y, -2, 2}, MaxRecursion -> a]
     : MaxRecursion must be a non-negative integer; the recursion value is limited to 15. Using MaxRecursion -> 0.
     = -Graphics3D-
    #> Plot3D[0, {x, -2, 2}, {y, -2, 2}, MaxRecursion -> Infinity]
     : MaxRecursion must be a non-negative integer; the recursion value is limited to 15. Using MaxRecursion -> 15.
     = -Graphics3D-

    #> Plot3D[x ^ 2 + 1 / y, {x, -1, 1}, {y, 1, z}]
     : Limiting value z in {y, 1, z} is not a machine-size real number.
     = Plot3D[x ^ 2 + 1 / y, {x, -1, 1}, {y, 1, z}]
    """

    # FIXME: This test passes but the result is 511 lines long !
    """
    #> Plot3D[x + 2y, {x, -2, 2}, {y, -2, 2}] // TeXForm
    """

    attributes = hold_all | protected

    options = Graphics.options.copy()
    options.update(
        {
            "Axes": "True",
            "AspectRatio": "1",
            "Mesh": "Full",
            "PlotPoints": "None",
            "BoxRatios": "{1, 1, 0.4}",
            "MaxRecursion": "2",
        }
    )

    def get_functions_param(self, functions):
        if functions.has_form("List", None):
            return functions.leaves
        else:
            return [functions]

    def construct_graphics(
        self, triangles, mesh_points, v_min, v_max, options, evaluation
    ):
        graphics = []
        for p1, p2, p3 in triangles:
            graphics.append(
                Expression(
                    "Polygon",
                    Expression(
                        "List",
                        Expression(SymbolList, *p1),
                        Expression(SymbolList, *p2),
                        Expression(SymbolList, *p3),
                    ),
                )
            )
        # Add the Grid
        for xi in range(len(mesh_points)):
            line = []
            for yi in range(len(mesh_points[xi])):
                line.append(
                    Expression(
                        "List",
                        mesh_points[xi][yi][0],
                        mesh_points[xi][yi][1],
                        mesh_points[xi][yi][2],
                    )
                )
            graphics.append(Expression("Line", Expression(SymbolList, *line)))
        return graphics

    def final_graphics(self, graphics, options):
        return Expression(
            "Graphics3D",
            Expression(SymbolList, *graphics),
            *options_to_rules(options, Graphics3D.options)
        )


class DensityPlot(_Plot3D):
    """
    <dl>
    <dt>'DensityPlot[$f$, {$x$, $xmin$, $xmax$}, {$y$, $ymin$, $ymax$}]'
        <dd>plots a density plot of $f$ with $x$ ranging from $xmin$ to $xmax$ and $y$ ranging from $ymin$ to $ymax$.
    </dl>

    >> DensityPlot[x ^ 2 + 1 / y, {x, -1, 1}, {y, 1, 4}]
     = -Graphics-

    >> DensityPlot[1 / x, {x, 0, 1}, {y, 0, 1}]
     = -Graphics-

    >> DensityPlot[Sqrt[x * y], {x, -1, 1}, {y, -1, 1}]
     = -Graphics-

    >> DensityPlot[1/(x^2 + y^2 + 1), {x, -1, 1}, {y, -2,2}, Mesh->Full]
     = -Graphics-

    >> DensityPlot[x^2 y, {x, -1, 1}, {y, -1, 1}, Mesh->All]
     = -Graphics-
    """

    attributes = hold_all | protected

    options = Graphics.options.copy()
    options.update(
        {
            "Axes": "False",
            "AspectRatio": "1",
            "Mesh": "None",
            "Frame": "True",
            "ColorFunction": "Automatic",
            "ColorFunctionScaling": "True",
            "PlotPoints": "None",
            "MaxRecursion": "0",
            # 'MaxRecursion': '2',  # FIXME causes bugs in svg output see #303
        }
    )

    def get_functions_param(self, functions):
        return [functions]

    def construct_graphics(
        self, triangles, mesh_points, v_min, v_max, options, evaluation
    ):
        color_function = self.get_option(options, "ColorFunction", evaluation, pop=True)
        color_function_scaling = self.get_option(
            options, "ColorFunctionScaling", evaluation, pop=True
        )

        color_function_min = color_function_max = None
        if color_function.get_name() == "System`Automatic":
            color_function = String("LakeColors")
        if color_function.get_string_value():
            func = Expression("ColorData", color_function.get_string_value()).evaluate(
                evaluation
            )
            if func.has_form("ColorDataFunction", 4):
                color_function_min = func.leaves[2].leaves[0].round_to_float()
                color_function_max = func.leaves[2].leaves[1].round_to_float()
                color_function = Expression(
                    "Function", Expression(func.leaves[3], Expression("Slot", 1))
                )
            else:
                evaluation.message("DensityPlot", "color", func)
                return
        if color_function.has_form("ColorDataFunction", 4):
            color_function_min = color_function.leaves[2].leaves[0].round_to_float()
            color_function_max = color_function.leaves[2].leaves[1].round_to_float()

        color_function_scaling = color_function_scaling.is_true()
        v_range = v_max - v_min

        if v_range == 0:
            v_range = 1

        if color_function.has_form("ColorDataFunction", 4):
            color_func = color_function.leaves[3]
        else:
            color_func = color_function
        if (
            color_function_scaling
            and color_function_min is not None  # noqa
            and color_function_max is not None
        ):
            color_function_range = color_function_max - color_function_min

        colors = {}

        def eval_color(x, y, v):
            v_scaled = (v - v_min) / v_range
            if (
                color_function_scaling
                and color_function_min is not None  # noqa
                and color_function_max is not None
            ):
                v_color_scaled = color_function_min + v_scaled * color_function_range
            else:
                v_color_scaled = v

            # Calculate and store 100 different shades max.
            v_lookup = int(v_scaled * 100 + 0.5)

            value = colors.get(v_lookup)
            if value is None:
                value = Expression(color_func, Real(v_color_scaled))
                value = value.evaluate(evaluation)
                colors[v_lookup] = value
            return value

        points = []
        vertex_colors = []
        graphics = []
        for p in triangles:
            points.append(
                Expression(SymbolList, *(Expression(SymbolList, *x[:2]) for x in p))
            )
            vertex_colors.append(Expression(SymbolList, *(eval_color(*x) for x in p)))

        graphics.append(
            Expression(
                "Polygon",
                Expression(SymbolList, *points),
                Expression(
                    "Rule",
                    Symbol("VertexColors"),
                    Expression(SymbolList, *vertex_colors),
                ),
            )
        )

        # add mesh
        for xi in range(len(mesh_points)):
            line = []
            for yi in range(len(mesh_points[xi])):
                line.append(
                    Expression(
                        SymbolList, mesh_points[xi][yi][0], mesh_points[xi][yi][1]
                    )
                )
            graphics.append(Expression("Line", Expression(SymbolList, *line)))

        return graphics

    def final_graphics(self, graphics, options):
        return Expression(
            "Graphics",
            Expression(SymbolList, *graphics),
            *options_to_rules(options, Graphics.options)
        )<|MERGE_RESOLUTION|>--- conflicted
+++ resolved
@@ -35,20 +35,6 @@
     SymbolRule,
 )
 
-<<<<<<< HEAD
-from mathics.core.evaluators import apply_N
-
-from mathics.builtin.base import Builtin
-from mathics.builtin.graphics import Graphics
-from mathics.builtin.drawing.graphics3d import Graphics3D
-from mathics.builtin.numeric import chop
-from mathics.builtin.options import options_to_rules
-from mathics.builtin.scoping import dynamic_scoping
-
-from mathics.core.attributes import hold_all, protected
-
-=======
->>>>>>> ec9dfca7
 
 try:
     from mathics.builtin.compile import _compile, CompileArg, CompileError, real_type
