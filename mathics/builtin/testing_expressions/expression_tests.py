"""
Expression Tests
"""
from mathics.core.atoms import Integer0, Integer1, IntegerM1
from mathics.core.builtin import Builtin, PatternError, Test
from mathics.core.evaluation import Evaluation
from mathics.core.pattern import BasePattern
from mathics.core.symbols import SymbolFalse, SymbolTrue
from mathics.eval.patterns import match


class ListQ(Test):
    """
    <url>
    :WMA link:
    https://reference.wolfram.com/language/ref/ListQ.html</url>

    <dl>
      <dt>'ListQ'[$expr$]
      <dd>tests whether $expr$ is a 'List'.
    </dl>

    >> ListQ[{1, 2, 3}]
     = True
    >> ListQ[{{1, 2}, {3, 4}}]
     = True
    >> ListQ[x]
     = False
    """

    summary_text = "test if an expression is a list"

    def test(self, expr) -> bool:
        return expr.get_head_name() == "System`List"


class MatchQ(Builtin):
    """
    <url>
    :WMA link:
    https://reference.wolfram.com/language/ref/MatchQ.html</url>

    <dl>
      <dt>'MatchQ'[$expr$, $form$]
      <dd>tests whether $expr$ matches $form$.
    </dl>

    >> MatchQ[123, _Integer]
     = True
    >> MatchQ[123, _Real]
     = False
    >> MatchQ[_Integer][123]
     = True
    >> MatchQ[3, Pattern[3]]
     : First element in pattern Pattern[3] is not a valid pattern name.
     = False

    See also <url>
    :'Cases':
    /doc/reference-of-built-in-symbols/list-functions/elements-of-lists/cases/</url>.
    """

    rules = {"MatchQ[form_][expr_]": "MatchQ[expr, form]"}
    summary_text = "test whether an expression matches a pattern"

    def eval(self, expr, form, evaluation: Evaluation):
        "MatchQ[expr_, form_]"

        try:
            if match(expr, form, evaluation):
                return SymbolTrue
            return SymbolFalse
        except PatternError as e:
            evaluation.message(e.name, e.tag, *(e.args))
            return SymbolFalse


class Order(Builtin):
    """
    <url>:WMA link:https://reference.wolfram.com/language/ref/Order.html</url>

    <dl>
      <dt>'Order'[$x$, $y$]
      <dd>returns a number indicating the canonical ordering of $x$ and $y$. \
         1 indicates that $x$ is before $y$, and -1 that $y$ is before $x$. \
         0 indicates that there is no specific ordering. Uses the same order \
         as 'Sort'.
    </dl>

    >> Order[7, 11]
     = 1

    >> Order[100, 10]
     = -1

    >> Order[x, z]
     = 1

    >> Order[x, x]
     = 0
    """

    summary_text = "order expressions"

    def eval(self, x, y, evaluation: Evaluation):
        "Order[x_, y_]"
        if x < y:
            return Integer1
        elif x > y:
            return IntegerM1
        else:
            return Integer0


class OrderedQ(Builtin):
    """
    <url>
    :WMA link:
    https://reference.wolfram.com/language/ref/OrderedQ.html</url>

    <dl>
      <dt>'OrderedQ'[{$a$, $b$}]
      <dd>is 'True' if $a$ sorts before $b$ according to canonical
        ordering.
    </dl>

    >> OrderedQ[{a, b}]
     = True
    >> OrderedQ[{b, a}]
     = False
    """

    summary_text = "test whether elements are canonically sorted"

    def eval(self, expr, evaluation: Evaluation):
        "OrderedQ[expr_]"

        for index, value in enumerate(expr.elements[:-1]):
            if expr.elements[index] <= expr.elements[index + 1]:
                continue
            else:
                return SymbolFalse
        return SymbolTrue


# Note not in WMA anymore
class PatternsOrderedQ(Builtin):
    """
    <dl>
      <dt>'PatternsOrderedQ'[$patt1$, $patt2$]
      <dd>returns 'True' if pattern $patt1$ would be applied before
        $patt2$ according to canonical pattern ordering.
    </dl>

    >> PatternsOrderedQ[x__, x_]
     = False
    >> PatternsOrderedQ[x_, x__]
     = True
    >> PatternsOrderedQ[b, a]
     = True
    """

    summary_text = "test whether patterns are canonically sorted"

    def eval(self, p1, p2, evaluation: Evaluation):
        "PatternsOrderedQ[p1_, p2_]"
        p1_pat = BasePattern.create(p1)
        p2_pat = BasePattern.create(p2)

<<<<<<< HEAD
        if p1_pat.get_sort_key(True) <= p2_pat.get_sort_key(True):
=======
        if p1_pat.pattern_precedence <= p2_pat.pattern_precedence:
>>>>>>> 157e5765
            return SymbolTrue
        else:
            return SymbolFalse<|MERGE_RESOLUTION|>--- conflicted
+++ resolved
@@ -167,11 +167,7 @@
         p1_pat = BasePattern.create(p1)
         p2_pat = BasePattern.create(p2)
 
-<<<<<<< HEAD
-        if p1_pat.get_sort_key(True) <= p2_pat.get_sort_key(True):
-=======
         if p1_pat.pattern_precedence <= p2_pat.pattern_precedence:
->>>>>>> 157e5765
             return SymbolTrue
         else:
             return SymbolFalse