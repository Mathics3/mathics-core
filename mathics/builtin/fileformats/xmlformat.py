--- conflicted
+++ resolved
@@ -105,13 +105,8 @@
             if name == "xmlns":
                 name = _namespace_key
             else:
-<<<<<<< HEAD
-                name = from_python(name)
-            yield Expression(SymbolRule, from_python(name), from_python(value))
-=======
                 name = String(name)
-            yield Expression("Rule", name, from_python(value))
->>>>>>> bf7806e5
+            yield Expression(SymbolRule, name, from_python(value))
 
     if namespace is None or namespace == default_namespace:
         name = String(localname)
