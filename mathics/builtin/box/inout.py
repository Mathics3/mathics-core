--- conflicted
+++ resolved
@@ -384,7 +384,6 @@
         )
         return SuperscriptBox(a_box, b_box, options)
 
-<<<<<<< HEAD
     def init(self, a, b, options):
         self.box_options = options.copy()
         if not (isinstance(a, BoxConstruct) and isinstance(b, BoxConstruct)):
@@ -393,17 +392,6 @@
             raise Exception((a, b), "are not boxes")
         self.base = a
         self.superindex = b
-=======
-class SubscriptBox(Builtin):
-    """
-    <dl>
-    <dt>'SubscriptBox["symb", "subscript"]'
-    <dd>box structure for an expression with a subscript
-    </dl>
-    """
-
-    summary_text = "box format for subscript"
->>>>>>> 7aede101
 
     def to_expression(self):
         """
@@ -411,7 +399,6 @@
         """
         return Expression("SuperscriptBox", self.base, self.superindex)
 
-<<<<<<< HEAD
     def boxes_to_text(self, **options):
         _options = self.box_options.copy()
         _options.update(options)
@@ -421,24 +408,12 @@
                 self.base.boxes_to_text(**options),
                 self.superindex.boxes_to_text(**options),
             )
-=======
-class SubsuperscriptBox(Builtin):
-    """
-    <dl>
-    <dt>'SubsuperscriptBox["symb", "subscript", "superscript"]'
-    <dd>box structure for an expression with a subscript and a superscript
-    </dl>
-    """
-
-    summary_text = "box format for sub and super script"
->>>>>>> 7aede101
 
         return "%s^(%s)" % (
             self.base.boxes_to_text(**options),
             self.superindex.boxes_to_text(**options),
         )
 
-<<<<<<< HEAD
     def boxes_to_mathml(self, **options):
         _options = self.box_options.copy()
         _options.update(options)
@@ -447,17 +422,6 @@
             self.base.boxes_to_mathml(**options),
             self.superindex.boxes_to_mathml(**options),
         )
-=======
-class SuperscriptBox(Builtin):
-    """
-    <dl>
-    <dt>'SuperscriptBox["symb", "superscript"]'
-    <dd>box structure for an expression with a superscript
-    </dl>
-    """
-
-    summary_text = "box format for superscript"
->>>>>>> 7aede101
 
     def boxes_to_tex(self, **options):
         _options = self.box_options.copy()
@@ -486,12 +450,7 @@
     </dl>
     """
 
-<<<<<<< HEAD
-    #    def __str__(self):
-    #        return("RowBow  "+  tuple(item.__repr__() for item in self.items).__repr__(), self.box_options)
-
-    #    def __str__(self):
-    #        return self.__repr__()
+    summary_text = "horizontal arrange of boxes"
 
     def __repr__(self):
         return "List[" + self.items.__repr__() + "]"
@@ -561,10 +520,6 @@
         inside_row = options.get("inside_row")
         # inside_list = options.get('inside_list')
         options = options.copy()
-=======
-    summary_text = "horizontal arrange of boxes"
-
->>>>>>> 7aede101
 
         def is_list_interior(content):
             if all(element.get_string_value() == "," for element in content[1::2]):
@@ -695,7 +650,8 @@
     </dl>
     """
 
-<<<<<<< HEAD
+    summary_text = "box for showing tooltips"
+
 
 class FractionBox(BoxConstruct):
     """
@@ -826,7 +782,4 @@
                 self.index.boxes_to_tex(**options),
                 self.radicand.boxes_to_tex(**options),
             )
-        return "\\sqrt{%s}" % (self.radicand.boxes_to_tex(**options))
-=======
-    summary_text = "box for showing tooltips"
->>>>>>> 7aede101
+        return "\\sqrt{%s}" % (self.radicand.boxes_to_tex(**options))