# -*- coding: utf-8 -*-
"""
Boxing Routines for 2D Graphics
"""

from mathics.version import __version__  # noqa used in loading to check consistency.

<<<<<<< HEAD

=======
>>>>>>> e2e89437
import base64
from math import atan2, ceil, cos, degrees, floor, log10, pi, sin

from mathics.builtin.base import (
    BoxConstruct,
    BoxConstructError,
)

from mathics.builtin.colors.color_directives import _Color, ColorError, RGBColor
from mathics.builtin.drawing.graphics_internals import _GraphicsElement, GLOBALS

from mathics.builtin.graphics import (
    Arrowheads,
    Coords,
    DEFAULT_POINT_FACTOR,
    Graphics,
    GraphicsElements,
    PointSize,
    _BezierCurve,
    _Line,
    _Polyline,
    _data_and_options,
    _extract_graphics,
    _norm,
    _to_float,
    coords,
)

from mathics.core.formatter import lookup_method

from mathics.format.asy_fns import asy_color, asy_number

from mathics.core.expression import Expression
from mathics.core.symbols import Symbol
from mathics.core.atoms import (
    Integer,
    Real,
    String,
)
from mathics.core.symbols import SymbolList

# Note: has to come before _ArcBox
class _RoundBox(_GraphicsElement):
    face_element = None

    def init(self, graphics, style, item):
        super(_RoundBox, self).init(graphics, item, style)
        if len(item._leaves) not in (1, 2):
            raise BoxConstructError
        self.edge_color, self.face_color = style.get_style(
            _Color, face_element=self.face_element
        )
        self.c = Coords(graphics, item.leaves[0])
        if len(item.leaves) == 1:
            rx = ry = 1
        elif len(item.leaves) == 2:
            r = item.leaves[1]
            if r.has_form("List", 2):
                rx = r.leaves[0].round_to_float()
                ry = r.leaves[1].round_to_float()
            else:
                rx = ry = r.round_to_float()
        self.r = self.c.add(rx, ry)

    def extent(self) -> list:
        """
        Compute the bounding box for _RoundBox. Note that
        We handle ellipses here too.
        """
        l = self.style.get_line_width(face_element=self.face_element) / 2
        x, y = self.c.pos()
        rx, ry = self.r.pos()
        rx -= x
        ry = y - ry
        rx += l
        ry += l
        return [(x - rx, y - ry), (x - rx, y + ry), (x + rx, y - ry), (x + rx, y + ry)]


class _ArcBox(_RoundBox):
    def init(self, graphics, style, item):
        if len(item.leaves) == 3:
            arc_expr = item.leaves[2]
            if arc_expr.get_head_name() != "System`List":
                raise BoxConstructError
            arc = arc_expr.leaves
            pi2 = 2 * pi

            start_angle = arc[0].round_to_float()
            end_angle = arc[1].round_to_float()

            if start_angle is None or end_angle is None:
                raise BoxConstructError
            elif end_angle >= start_angle + pi2:  # full circle?
                self.arc = None
            else:
                if end_angle <= start_angle:
                    self.arc = (end_angle, start_angle)
                else:
                    self.arc = (start_angle, end_angle)

            item = Expression(item.get_head_name(), *item.leaves[:2])
        else:
            self.arc = None
        super(_ArcBox, self).init(graphics, style, item)

    def _arc_params(self):
        x, y = self.c.pos()
        rx, ry = self.r.pos()

        rx -= x
        ry -= y

        start_angle, end_angle = self.arc

        if end_angle - start_angle <= pi:
            large_arc = 0
        else:
            large_arc = 1

        sx = x + rx * cos(start_angle)
        sy = y + ry * sin(start_angle)

        ex = x + rx * cos(end_angle)
        ey = y + ry * sin(end_angle)

        return x, y, abs(rx), abs(ry), sx, sy, ex, ey, large_arc


class ArrowBox(_Polyline):
    def init(self, graphics, style, item=None):
        if not item:
            raise BoxConstructError

        super(ArrowBox, self).init(graphics, item, style)

        leaves = item.leaves
        if len(leaves) == 2:
            setback = self._setback_spec(leaves[1])
        elif len(leaves) == 1:
            setback = (0, 0)
        else:
            raise BoxConstructError

        curve = leaves[0]

        curve_head_name = curve.get_head_name()
        if curve_head_name == "System`List":
            curve_points = curve
            self.curve = _Line()
        elif curve_head_name == "System`Line":
            if len(curve.leaves) != 1:
                raise BoxConstructError
            curve_points = curve.leaves[0]
            self.curve = _Line()
        elif curve_head_name == "System`BezierCurve":
            if len(curve.leaves) != 1:
                raise BoxConstructError
            curve_points = curve.leaves[0]
            self.curve = _BezierCurve()
        else:
            raise BoxConstructError

        self.setback = setback
        self.do_init(graphics, curve_points)
        self.graphics = graphics
        self.edge_color, _ = style.get_style(_Color, face_element=False)
        self.heads, _ = style.get_style(Arrowheads, face_element=False)

    @staticmethod
    def _setback_spec(expr):
        if expr.get_head_name() == "System`List":
            leaves = expr.leaves
            if len(leaves) != 2:
                raise BoxConstructError
            return tuple(max(_to_float(l), 0.0) for l in leaves)
        else:
            s = max(_to_float(expr), 0.0)
            return s, s

    @staticmethod
    def _default_arrow(polygon):
        # the default arrow drawn by draw() below looks looks like this:
        #
        #       H
        #      .:.
        #     . : .
        #    .  :  .
        #   .  .B.  .
        #  . .  :  . .
        # S.    E    .S
        #       :
        #       :
        #       :
        #
        # the head H is where the arrow's point is. at base B, the arrow spreads out at right angles from the line
        # it attaches to. the arrow size 's' given in the Arrowheads specification always specifies the length H-B.
        #
        # the spread out points S are defined via two constants: arrow_edge (which defines the factor to get from
        # H-B to H-E) and arrow_spread (which defines the factor to get from H-B to E-S).

        arrow_spread = 0.3
        arrow_edge = 1.1

        def draw(px, py, vx, vy, t1, s):
            hx = px + t1 * vx  # compute H
            hy = py + t1 * vy

            t0 = t1 - s
            bx = px + t0 * vx  # compute B
            by = py + t0 * vy

            te = t1 - arrow_edge * s
            ex = px + te * vx  # compute E
            ey = py + te * vy

            ts = arrow_spread * s
            sx = -vy * ts
            sy = vx * ts

            head_points = ((hx, hy), (ex + sx, ey + sy), (bx, by), (ex - sx, ey - sy))

            for shape in polygon(head_points):
                yield shape

        return draw

    def _draw(self, polyline, default_arrow, custom_arrow, extent):
        if self.heads:
            heads = list(self.heads.heads(extent, default_arrow, custom_arrow))
            heads = sorted(heads, key=lambda spec: spec[1])  # sort by pos
        else:
            heads = ((extent * Arrowheads.default_size, 1, default_arrow),)

        def setback(p, q, d):
            dx, dy, length = _norm(p, q)
            if d >= length:
                return None, length
            else:
                s = d / length
                return (s * dx, s * dy), d

        def shrink_one_end(line, s):
            while s > 0.0:
                if len(line) < 2:
                    return []
                xy, length = setback(line[0].p, line[1].p, s)
                if xy is not None:
                    line[0] = line[0].add(*xy)
                else:
                    line = line[1:]
                s -= length
            return line

        def shrink(line, s1, s2):
            return list(
                reversed(
                    shrink_one_end(list(reversed(shrink_one_end(line[:], s1))), s2)
                )
            )

        for line in self.lines:
            if len(line) < 2:
                continue

            # note that shrinking needs to happen in the Graphics[] coordinate space, whereas the
            # subsequent position calculation needs to happen in pixel space.

            transformed_points = [xy.pos() for xy in shrink(line, *self.setback)]

            for s in polyline(transformed_points):
                yield s

            for s in self.curve.arrows(transformed_points, heads):
                yield s

    def _custom_arrow(self, format, format_transform):
        def make(graphics):
            xmin, xmax, ymin, ymax, ox, oy, ex, ey, code = _extract_graphics(
                graphics, format, self.graphics.evaluation
            )
            boxw = xmax - xmin
            boxh = ymax - ymin

            def draw(px, py, vx, vy, t1, s):
                t0 = t1
                cx = px + t0 * vx
                cy = py + t0 * vy

                transform = format_transform()
                transform.translate(cx, cy)
                transform.scale(-s / boxw * ex, -s / boxh * ey)
                transform.rotate(90 + degrees(atan2(vy, vx)))
                transform.translate(-ox, -oy)
                yield transform.apply(code)

            return draw

        return make

    def extent(self):
        width = self.style.get_line_width(face_element=False)

        def polyline(points):
            for p in points:
                x, y = p
                yield x - width, y - width
                yield x - width, y + width
                yield x + width, y - width
                yield x + width, y + width

        def polygon(points):
            for p in points:
                yield p

        def default_arrow(px, py, vx, vy, t1, s):
            yield px, py

        return list(self._draw(polyline, default_arrow, None, 0))


class BezierCurveBox(_Polyline):
    def init(self, graphics, style, item, options):
        super(BezierCurveBox, self).init(graphics, item, style)
        if len(item.leaves) != 1 or item.leaves[0].get_head_name() != "System`List":
            raise BoxConstructError
        self.edge_color, _ = style.get_style(_Color, face_element=False)
        points = item.leaves[0]
        self.do_init(graphics, points)
        spline_degree = options.get("System`SplineDegree")
        if not isinstance(spline_degree, Integer):
            raise BoxConstructError
        self.spline_degree = spline_degree.get_int_value()


class CircleBox(_ArcBox):
    """Boxing class attribute for a Circle."""

    face_element = False


class DiskBox(_ArcBox):
    """Boxing class attribute for a Disk."""

    face_element = True


class GraphicsBox(BoxConstruct):
    """Boxing method which get called when Boxing (adding formatting and bounding-box information)
    Graphics.
    """

    options = Graphics.options

    attributes = ("HoldAll", "ReadProtected")

    def __new__(cls, *leaves, **kwargs):
        instance = super().__new__(cls, *leaves, **kwargs)
        instance.evaluation = kwargs.get("evaluation", None)
        return instance

    def _get_image_size(self, options, graphics_options, max_width):
        inside_row = options.pop("inside_row", False)
        inside_list = options.pop("inside_list", False)
        image_size_multipliers = options.pop("image_size_multipliers", None)

        aspect_ratio = graphics_options["System`AspectRatio"]

        if image_size_multipliers is None:
            image_size_multipliers = (0.5, 0.25)

        if aspect_ratio == Symbol("Automatic"):
            aspect = None
        else:
            aspect = aspect_ratio.round_to_float()

        image_size = graphics_options["System`ImageSize"]
        if isinstance(image_size, Integer):
            base_width = image_size.get_int_value()
            base_height = None  # will be computed later in calc_dimensions
        elif image_size.has_form("System`List", 2):
            base_width, base_height = (
                [x.round_to_float() for x in image_size.leaves] + [0, 0]
            )[:2]
            if base_width is None or base_height is None:
                raise BoxConstructError
            aspect = base_height / base_width
        else:
            image_size = image_size.get_name()
            base_width, base_height = {
                "System`Automatic": (400, 350),
                "System`Tiny": (100, 100),
                "System`Small": (200, 200),
                "System`Medium": (400, 350),
                "System`Large": (600, 500),
            }.get(image_size, (None, None))
        if base_width is None:
            raise BoxConstructError
        if max_width is not None and base_width > max_width:
            base_width = max_width

        if inside_row:
            multi = image_size_multipliers[1]
        elif inside_list:
            multi = image_size_multipliers[0]
        else:
            multi = 1

        return base_width, base_height, multi, aspect

    def _prepare_elements(self, leaves, options, neg_y=False, max_width=None):
        if not leaves:
            raise BoxConstructError
        self.graphics_options = self.get_option_values(leaves[1:], **options)
        background = self.graphics_options["System`Background"]
        if (
            isinstance(background, Symbol)
            and background.get_name() == "System`Automatic"
        ):
            self.background_color = None
        else:
            self.background_color = _Color.create(background)

        base_width, base_height, size_multiplier, size_aspect = self._get_image_size(
            options, self.graphics_options, max_width
        )

        plot_range = self.graphics_options["System`PlotRange"].to_python()
        if plot_range == "System`Automatic":
            plot_range = ["System`Automatic", "System`Automatic"]

        if not isinstance(plot_range, list) or len(plot_range) != 2:
            raise BoxConstructError

        evaluation = options.get("evaluation", None)
        if evaluation is None:
            evaluation = self.evaluation
        elements = GraphicsElements(leaves[0], evaluation, neg_y)
        axes = []  # to be filled further down

        def calc_dimensions(final_pass=True):
            """
            calc_dimensions gets called twice: In the first run
            (final_pass = False, called inside _prepare_elements), the extent
            of all user-defined graphics is determined.
            Axes are created accordingly.
            In the second run (final_pass = True, called from outside),
            the dimensions of these axes are taken into account as well.
            This is also important to size absolutely sized objects correctly
            (e.g. values using AbsoluteThickness).
            """

            # always need to compute extent if size aspect is automatic
            if "System`Automatic" in plot_range or size_aspect is None:
                xmin, xmax, ymin, ymax = elements.extent()
            else:
                xmin = xmax = ymin = ymax = None

            if (
                final_pass
                and any(x for x in axes)
                and plot_range != ["System`Automatic", "System`Automatic"]
            ):
                # Take into account the dimensions of axes and axes labels
                # (they should be displayed completely even when a specific
                # PlotRange is given).
                exmin, exmax, eymin, eymax = elements.extent(
                    completely_visible_only=True
                )
            else:
                exmin = exmax = eymin = eymax = None

            def get_range(min, max):
                if max < min:
                    min, max = max, min
                elif min == max:
                    if min < 0:
                        min, max = 2 * min, 0
                    elif min > 0:
                        min, max = 0, 2 * min
                    else:
                        min, max = -1, 1
                return min, max

            try:
                if plot_range[0] == "System`Automatic":
                    if xmin is None and xmax is None:
                        xmin = 0
                        xmax = 1
                    elif xmin == xmax:
                        xmin -= 1
                        xmax += 1
                elif isinstance(plot_range[0], list) and len(plot_range[0]) == 2:
                    xmin, xmax = list(map(float, plot_range[0]))
                    xmin, xmax = get_range(xmin, xmax)
                    xmin = elements.translate((xmin, 0))[0]
                    xmax = elements.translate((xmax, 0))[0]
                    if exmin is not None and exmin < xmin:
                        xmin = exmin
                    if exmax is not None and exmax > xmax:
                        xmax = exmax
                else:
                    raise BoxConstructError

                if plot_range[1] == "System`Automatic":
                    if ymin is None and ymax is None:
                        ymin = 0
                        ymax = 1
                    elif ymin == ymax:
                        ymin -= 1
                        ymax += 1
                elif isinstance(plot_range[1], list) and len(plot_range[1]) == 2:
                    ymin, ymax = list(map(float, plot_range[1]))
                    ymin, ymax = get_range(ymin, ymax)
                    ymin = elements.translate((0, ymin))[1]
                    ymax = elements.translate((0, ymax))[1]
                    if ymin > ymax:
                        ymin, ymax = ymax, ymin
                    if eymin is not None and eymin < ymin:
                        ymin = eymin
                    if eymax is not None and eymax > ymax:
                        ymax = eymax
                else:
                    raise BoxConstructError
            except (ValueError, TypeError):
                raise BoxConstructError

            w = 0 if (xmin is None or xmax is None) else xmax - xmin
            h = 0 if (ymin is None or ymax is None) else ymax - ymin

            if size_aspect is None:
                aspect = h / w
            else:
                aspect = size_aspect

            height = base_height
            if height is None:
                height = base_width * aspect
            width = height / aspect
            if width > base_width:
                width = base_width
                height = width * aspect
            height = height

            width *= size_multiplier
            height *= size_multiplier

            return xmin, xmax, ymin, ymax, w, h, width, height

        xmin, xmax, ymin, ymax, w, h, width, height = calc_dimensions(final_pass=False)

        elements.set_size(xmin, ymin, w, h, width, height)

        xmin -= w * 0.02
        xmax += w * 0.02
        ymin -= h * 0.02
        ymax += h * 0.02

        axes.extend(
            self.create_axes(elements, self.graphics_options, xmin, xmax, ymin, ymax)
        )

        return elements, calc_dimensions

    # FIXME: this doesn't always properly align with overlaid SVG plots
    def axis_ticks(self, xmin, xmax):
        def round_to_zero(value):
            if value == 0:
                return 0
            elif value < 0:
                return ceil(value)
            else:
                return floor(value)

        def round_step(value):
            if not value:
                return 1, 1
            sub_steps = 5
            try:
                shift = 10.0 ** floor(log10(value))
            except ValueError:
                return 1, 1
            value = value / shift
            if value < 1.5:
                value = 1
            elif value < 3:
                value = 2
                sub_steps = 4
            elif value < 8:
                value = 5
            else:
                value = 10
            return value * shift, sub_steps

        step_x, sub_x = round_step((xmax - xmin) / 5.0)
        step_x_small = step_x / sub_x
        steps_x = int(floor((xmax - xmin) / step_x))
        steps_x_small = int(floor((xmax - xmin) / step_x_small))

        start_k_x = int(ceil(xmin / step_x))
        start_k_x_small = int(ceil(xmin / step_x_small))

        if xmin <= 0 <= xmax:
            origin_k_x = 0
        else:
            origin_k_x = start_k_x
        origin_x = origin_k_x * step_x

        ticks = []
        ticks_small = []
        for k in range(start_k_x, start_k_x + steps_x + 1):
            if k != origin_k_x:
                x = k * step_x
                if x > xmax:
                    break
                ticks.append(x)
        for k in range(start_k_x_small, start_k_x_small + steps_x_small + 1):
            if k % sub_x != 0:
                x = k * step_x_small
                if x > xmax:
                    break
                ticks_small.append(x)

        return ticks, ticks_small, origin_x

    def boxes_to_mathml(self, leaves=None, **options) -> str:

        # FIXME: SVG is the only thing we can convert MathML into.
        # Handle other graphics formats.
        svg_body = self.boxes_to_svg(leaves, **options)

        # mglyph, which is what we have been using, is bad because MathML standard changed.
        # metext does not work because the way in which we produce the svg images is also based on this outdated mglyph behaviour.
        # template = '<mtext width="%dpx" height="%dpx"><img width="%dpx" height="%dpx" src="data:image/svg+xml;base64,%s"/></mtext>'
        template = (
            '<mglyph width="%dpx" height="%dpx" src="data:image/svg+xml;base64,%s"/>'
            #'<mglyph  src="data:image/svg+xml;base64,%s"/>'
        )
        # print(svg_body)
        mathml = template % (
            int(self.width),
            int(self.height),
            base64.b64encode(svg_body.encode("utf8")).decode("utf8"),
        )
        # print("boxes_to_mathml", mathml)
        return mathml

    def boxes_to_svg(self, leaves=None, **options) -> str:
        """This is the top-level function that converts a Mathics Expression
        in to something suitable for SVG rendering.
        """
        if not leaves:
            leaves = self._leaves

        elements, calc_dimensions = self._prepare_elements(leaves, options, neg_y=True)
        xmin, xmax, ymin, ymax, w, h, self.width, self.height = calc_dimensions()
        data = (elements, xmin, xmax, ymin, ymax, w, h, self.width, self.height)
        elements.view_width = w

        format_fn = lookup_method(self, "svg")
        svg_body = format_fn(self, leaves, data=data, **options)
        return svg_body

    def boxes_to_tex(self, leaves=None, **options) -> str:
        """This is the top-level function that converts a Mathics Expression
        in to something suitable for LaTeX.  (Yes, the name "tex" is
        perhaps misleading of vague.)

        However right now the only LaTeX support for graphics is via Asymptote and
        that seems to be the package of choice in general for LaTeX.
        """

        if not leaves:
            leaves = self._leaves
            fields = self._prepare_elements(leaves, options, max_width=450)
            if len(fields) == 2:
                elements, calc_dimensions = fields
            else:
                elements, calc_dimensions = fields[0], fields[-2]

        fields = calc_dimensions()
        if len(fields) == 8:
            xmin, xmax, ymin, ymax, w, h, width, height = fields
            elements.view_width = w

        else:
            assert len(fields) == 9
            xmin, xmax, ymin, ymax, _, _, _, width, height = fields
            elements.view_width = width

        asy_completely_visible = "\n".join(
            lookup_method(element, "asy")(element)
            for element in elements.elements
            if element.is_completely_visible
        )

        asy_regular = "\n".join(
            lookup_method(element, "asy")(element)
            for element in elements.elements
            if not element.is_completely_visible
        )

        asy_box = "box((%s,%s), (%s,%s))" % (
            asy_number(xmin),
            asy_number(ymin),
            asy_number(xmax),
            asy_number(ymax),
        )

        if self.background_color is not None:
            color, opacity = asy_color(self.background_color)
            asy_background = "filldraw(%s, %s);" % (asy_box, color)
        else:
            asy_background = ""

        tex = r"""
\begin{asy}
usepackage("amsmath");
size(%scm, %scm);
%s
%s
clip(%s);
%s
\end{asy}
""" % (
            asy_number(width / 60),
            asy_number(height / 60),
            asy_background,
            asy_regular,
            asy_box,
            asy_completely_visible,
        )

        return tex

    def boxes_to_text(self, leaves=None, **options) -> str:
        if not leaves:
            leaves = self._leaves

        self._prepare_elements(leaves, options)  # to test for Box errors
        return "-Graphics-"

    def create_axes(self, elements, graphics_options, xmin, xmax, ymin, ymax):
        axes = graphics_options.get("System`Axes")
        if axes.is_true():
            axes = (True, True)
        elif axes.has_form("List", 2):
            axes = (axes.leaves[0].is_true(), axes.leaves[1].is_true())
        else:
            axes = (False, False)
        ticks_style = graphics_options.get("System`TicksStyle")
        axes_style = graphics_options.get("System`AxesStyle")
        label_style = graphics_options.get("System`LabelStyle")
        if ticks_style.has_form("List", 2):
            ticks_style = ticks_style.leaves
        else:
            ticks_style = [ticks_style] * 2
        if axes_style.has_form("List", 2):
            axes_style = axes_style.leaves
        else:
            axes_style = [axes_style] * 2

        ticks_style = [elements.create_style(s) for s in ticks_style]
        axes_style = [elements.create_style(s) for s in axes_style]
        label_style = elements.create_style(label_style)
        ticks_style[0].extend(axes_style[0])
        ticks_style[1].extend(axes_style[1])

        def add_element(element):
            element.is_completely_visible = True
            elements.elements.append(element)

        ticks_x, ticks_x_small, origin_x = self.axis_ticks(xmin, xmax)
        ticks_y, ticks_y_small, origin_y = self.axis_ticks(ymin, ymax)

        axes_extra = 6
        tick_small_size = 3
        tick_large_size = 5
        tick_label_d = 2

        ticks_x_int = all(floor(x) == x for x in ticks_x)
        ticks_y_int = all(floor(x) == x for x in ticks_y)

        for (
            index,
            (min, max, p_self0, p_other0, p_origin, ticks, ticks_small, ticks_int),
        ) in enumerate(
            [
                (
                    xmin,
                    xmax,
                    lambda y: (0, y),
                    lambda x: (x, 0),
                    lambda x: (x, origin_y),
                    ticks_x,
                    ticks_x_small,
                    ticks_x_int,
                ),
                (
                    ymin,
                    ymax,
                    lambda x: (x, 0),
                    lambda y: (0, y),
                    lambda y: (origin_x, y),
                    ticks_y,
                    ticks_y_small,
                    ticks_y_int,
                ),
            ]
        ):
            if axes[index]:
                add_element(
                    LineBox(
                        elements,
                        axes_style[index],
                        lines=[
                            [
                                Coords(
                                    elements, pos=p_origin(min), d=p_other0(-axes_extra)
                                ),
                                Coords(
                                    elements, pos=p_origin(max), d=p_other0(axes_extra)
                                ),
                            ]
                        ],
                    )
                )
                ticks_lines = []
                tick_label_style = ticks_style[index].clone()
                tick_label_style.extend(label_style)
                for x in ticks:
                    ticks_lines.append(
                        [
                            Coords(elements, pos=p_origin(x)),
                            Coords(
                                elements, pos=p_origin(x), d=p_self0(tick_large_size)
                            ),
                        ]
                    )
                    if ticks_int:
                        content = String(str(int(x)))
                    elif x == floor(x):
                        content = String("%.1f" % x)  # e.g. 1.0 (instead of 1.)
                    else:
                        content = String("%g" % x)  # fix e.g. 0.6000000000000001
                    add_element(
                        InsetBox(
                            elements,
                            tick_label_style,
                            content=content,
                            pos=Coords(
                                elements, pos=p_origin(x), d=p_self0(-tick_label_d)
                            ),
                            opos=p_self0(1),
                            opacity=1.0,
                        )
                    )
                for x in ticks_small:
                    pos = p_origin(x)
                    ticks_lines.append(
                        [
                            Coords(elements, pos=pos),
                            Coords(elements, pos=pos, d=p_self0(tick_small_size)),
                        ]
                    )
                add_element(LineBox(elements, axes_style[0], lines=ticks_lines))
        return axes

        """if axes[1]:
            add_element(LineBox(elements, axes_style[1], lines=[[Coords(elements, pos=(origin_x,ymin), d=(0,-axes_extra)),
                Coords(elements, pos=(origin_x,ymax), d=(0,axes_extra))]]))
            ticks = []
            tick_label_style = ticks_style[1].clone()
            tick_label_style.extend(label_style)
            for k in range(start_k_y, start_k_y+steps_y+1):
                if k != origin_k_y:
                    y = k * step_y
                    if y > ymax:
                        break
                    pos = (origin_x,y)
                    ticks.append([Coords(elements, pos=pos),
                        Coords(elements, pos=pos, d=(tick_large_size,0))])
                    add_element(InsetBox(elements, tick_label_style, content=Real(y), pos=Coords(elements, pos=pos,
                        d=(-tick_label_d,0)), opos=(1,0)))
            for k in range(start_k_y_small, start_k_y_small+steps_y_small+1):
                if k % sub_y != 0:
                    y = k * step_y_small
                    if y > ymax:
                        break
                    pos = (origin_x,y)
                    ticks.append([Coords(elements, pos=pos),
                        Coords(elements, pos=pos, d=(tick_small_size,0))])
            add_element(LineBox(elements, axes_style[1], lines=ticks))"""


class FilledCurveBox(_GraphicsElement):
    def init(self, graphics, style, item=None):
        super(FilledCurveBox, self).init(graphics, item, style)
        self.edge_color, self.face_color = style.get_style(_Color, face_element=True)

        if item is not None and item.leaves and item.leaves[0].has_form("List", None):
            if len(item.leaves) != 1:
                raise BoxConstructError
            leaves = item.leaves[0].leaves

            def parse_component(segments):
                for segment in segments:
                    head = segment.get_head_name()

                    if head == "System`Line":
                        k = 1
                        parts = segment.leaves
                    elif head == "System`BezierCurve":
                        parts, options = _data_and_options(segment.leaves, {})
                        spline_degree = options.get("SplineDegree", Integer(3))
                        if not isinstance(spline_degree, Integer):
                            raise BoxConstructError
                        k = spline_degree.get_int_value()
                    elif head == "System`BSplineCurve":
                        raise NotImplementedError  # FIXME convert bspline to bezier here
                        # parts = segment.leaves
                    else:
                        raise BoxConstructError

                    coords = []

                    for part in parts:
                        if part.get_head_name() != "System`List":
                            raise BoxConstructError
                        coords.extend(
                            [graphics.coords(graphics, xy) for xy in part.leaves]
                        )

                    yield k, coords

            if all(x.get_head_name() == "System`List" for x in leaves):
                self.components = [list(parse_component(x)) for x in leaves]
            else:
                self.components = [list(parse_component(leaves))]
        else:
            raise BoxConstructError

    def extent(self):
        l = self.style.get_line_width(face_element=False)
        result = []
        for component in self.components:
            for _, points in component:
                for p in points:
                    x, y = p.pos()
                    result.extend(
                        [(x - l, y - l), (x - l, y + l), (x + l, y - l), (x + l, y + l)]
                    )
        return result


class InsetBox(_GraphicsElement):
    def init(
        self,
        graphics,
        style,
        item=None,
        content=None,
        pos=None,
        opos=(0, 0),
        opacity=1.0,
    ):
        super(InsetBox, self).init(graphics, item, style)

        self.color = self.style.get_option("System`FontColor")
        if self.color is None:
            self.color, _ = style.get_style(_Color, face_element=False)
        self.opacity = opacity

        if item is not None:
            if len(item.leaves) not in (1, 2, 3):
                raise BoxConstructError
            content = item.leaves[0]
            self.content = content.format(graphics.evaluation, "TraditionalForm")
            if len(item.leaves) > 1:
                self.pos = Coords(graphics, item.leaves[1])
            else:
                self.pos = Coords(graphics, pos=(0, 0))
            if len(item.leaves) > 2:
                self.opos = coords(item.leaves[2])
            else:
                self.opos = (0, 0)
        else:
            self.content = content
            self.pos = pos
            self.opos = opos
        self.content_text = self.content.boxes_to_text(
            evaluation=self.graphics.evaluation
        )

    def extent(self):
        p = self.pos.pos()
        h = 25
        w = len(self.content_text) * 7  # rough approximation by numbers of characters
        opos = self.opos
        x = p[0] - w / 2.0 - opos[0] * w / 2.0
        y = p[1] - h / 2.0 + opos[1] * h / 2.0
        return [(x, y), (x + w, y + h)]


class LineBox(_Polyline):
    """
    Boxing methods for a list of Line.
    """

    def init(self, graphics, style, item=None, lines=None):
        super(LineBox, self).init(graphics, item, style)
        self.edge_color, _ = style.get_style(_Color, face_element=False)
        if item is not None:
            if len(item.leaves) != 1:
                raise BoxConstructError
            points = item.leaves[0]
            self.do_init(graphics, points)
        elif lines is not None:
            self.lines = lines
        else:
            raise BoxConstructError


class PointBox(_Polyline):
    """
    Boxing methods for a list of Point.

    object attributes:
    edge_color: _Color
    point_radius: radius of each point
    """

    def init(self, graphics, style, item=None):
        super(PointBox, self).init(graphics, item, style)
        self.edge_color, self.face_color = style.get_style(_Color, face_element=True)

        # Handle PointSize in a hacky way for now.
        point_size, _ = style.get_style(PointSize, face_element=False)
        if point_size is None:
            point_size = PointSize(self.graphics, value=DEFAULT_POINT_FACTOR)

        # FIXME: we don't have graphics options. Until we do, we'll
        # just assume an image width of 400
        image_width = 400
        self.point_radius = image_width * point_size.value

        if item is not None:
            if len(item.leaves) != 1:
                raise BoxConstructError
            points = item.leaves[0]
            if points.has_form("List", None) and len(points.leaves) != 0:
                if all(not leaf.has_form("List", None) for leaf in points.leaves):
                    points = Expression(SymbolList, points)
            self.do_init(graphics, points)
        else:
            raise BoxConstructError

    def extent(self):
        """Returns a list of bounding-box coordinates each point in the PointBox"""
        l = self.point_radius
        result = []
        for line in self.lines:
            for c in line:
                x, y = c.pos()
                result.extend(
                    [(x - l, y - l), (x - l, y + l), (x + l, y - l), (x + l, y + l)]
                )
        return result


class PolygonBox(_Polyline):
    def init(self, graphics, style, item=None):
        super(PolygonBox, self).init(graphics, item, style)
        self.edge_color, self.face_color = style.get_style(_Color, face_element=True)
        if item is not None:
            if len(item.leaves) not in (1, 2):
                raise BoxConstructError
            points = item.leaves[0]
            self.do_init(graphics, points)
            self.vertex_colors = None
            for leaf in item.leaves[1:]:
                if not leaf.has_form("Rule", 2):
                    raise BoxConstructError
                name = leaf.leaves[0].get_name()
                self.process_option(name, leaf.leaves[1])
        else:
            raise BoxConstructError

    def process_option(self, name, value):
        if name == "System`VertexColors":
            if not value.has_form("List", None):
                raise BoxConstructError
            black = RGBColor(components=[0, 0, 0, 1])
            self.vertex_colors = [[black] * len(line) for line in self.lines]
            colors = value.leaves
            if not self.multi_parts:
                colors = [Expression(SymbolList, *colors)]
            for line_index, line in enumerate(self.lines):
                if line_index >= len(colors):
                    break
                line_colors = colors[line_index]
                if not line_colors.has_form("List", None):
                    continue
                for index, color in enumerate(line_colors.leaves):
                    if index >= len(self.vertex_colors[line_index]):
                        break
                    try:
                        self.vertex_colors[line_index][index] = _Color.create(color)
                    except ColorError:
                        continue
        else:
            raise BoxConstructError


class RectangleBox(_GraphicsElement):
    def init(self, graphics, style, item):
        super(RectangleBox, self).init(graphics, item, style)
        if len(item.leaves) not in (1, 2):
            raise BoxConstructError
        self.edge_color, self.face_color = style.get_style(_Color, face_element=True)
        self.p1 = Coords(graphics, item.leaves[0])
        if len(item.leaves) == 1:
            self.p2 = self.p1.add(1, 1)
        elif len(item.leaves) == 2:
            self.p2 = Coords(graphics, item.leaves[1])

    def extent(self):
        l = self.style.get_line_width(face_element=True) / 2
        result = []
        for p in [self.p1, self.p2]:
            x, y = p.pos()
            result.extend(
                [(x - l, y - l), (x - l, y + l), (x + l, y - l), (x + l, y + l)]
            )
        return result


class RegularPolygonBox(PolygonBox):
    def init(self, graphics, style, item):
        if len(item.leaves) in (1, 2, 3) and isinstance(item.leaves[-1], Integer):
            r = 1.0
            phi0 = None

            if len(item.leaves) >= 2:
                rspec = item.leaves[-2]
                if rspec.get_head_name() == "System`List":
                    if len(rspec.leaves) != 2:
                        raise BoxConstructError
                    r = rspec.leaves[0].round_to_float()
                    phi0 = rspec.leaves[1].round_to_float()
                else:
                    r = rspec.round_to_float()

            x = 0.0
            y = 0.0
            if len(item.leaves) == 3:
                pos = item.leaves[0]
                if not pos.has_form("List", 2):
                    raise BoxConstructError
                x = pos.leaves[0].round_to_float()
                y = pos.leaves[1].round_to_float()

            n = item.leaves[-1].get_int_value()

            if any(t is None for t in (x, y, r)) or n < 0:
                raise BoxConstructError

            if phi0 is None:
                phi0 = -pi / 2.0
                if n % 1 == 0 and n > 0:
                    phi0 += pi / n

            pi2 = pi * 2.0

            def vertices():
                for i in range(n):
                    phi = phi0 + pi2 * i / float(n)
                    yield Expression(
                        "List", Real(x + r * cos(phi)), Real(y + r * sin(phi))
                    )

            new_item = Expression(
                "RegularPolygonBox", Expression(SymbolList, *list(vertices()))
            )
        else:
            raise BoxConstructError

        super(RegularPolygonBox, self).init(graphics, style, new_item)


# FIXME: GLOBALS is a horrible name.
GLOBALS.update(
    {
        Symbol("RectangleBox"): RectangleBox,
        Symbol("DiskBox"): DiskBox,
        Symbol("LineBox"): LineBox,
        Symbol("BezierCurveBox"): BezierCurveBox,
        Symbol("FilledCurveBox"): FilledCurveBox,
        Symbol("ArrowBox"): ArrowBox,
        Symbol("CircleBox"): CircleBox,
        Symbol("PolygonBox"): PolygonBox,
        Symbol("RegularPolygonBox"): RegularPolygonBox,
        Symbol("PointBox"): PointBox,
        Symbol("InsetBox"): InsetBox,
    }
)<|MERGE_RESOLUTION|>--- conflicted
+++ resolved
@@ -5,10 +5,6 @@
 
 from mathics.version import __version__  # noqa used in loading to check consistency.
 
-<<<<<<< HEAD
-
-=======
->>>>>>> e2e89437
 import base64
 from math import atan2, ceil, cos, degrees, floor, log10, pi, sin
 
