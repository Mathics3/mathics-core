--- conflicted
+++ resolved
@@ -20,11 +20,8 @@
 from mathics.core.convert import from_sympy, SympyPrime
 import mpmath
 
-<<<<<<< HEAD
 from mathics.core.evaluators import apply_N
 
-=======
->>>>>>> ec9dfca7
 from mathics.core.attributes import (
     listable,
     numeric_function,
