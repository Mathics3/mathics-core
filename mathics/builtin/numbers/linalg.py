--- conflicted
+++ resolved
@@ -12,7 +12,6 @@
 from mathics.builtin.base import Builtin
 from mathics.core.convert import from_sympy
 from mathics.core.expression import Expression
-<<<<<<< HEAD
 from mathics.core.atoms import (
     Integer,
     Integer0,
@@ -21,9 +20,6 @@
     from_mpmath,
     from_python,
 )
-from mathics.core.symbols import Symbol, SymbolList
-=======
-from mathics.core.atoms import Integer, Real, from_mpmath
 from mathics.core.symbols import Symbol, SymbolList
 from mathics.core.systemsymbols import (
     SymbolPlus,
@@ -36,7 +32,6 @@
     SymbolMax,
     SymbolDivide,
 )
->>>>>>> e5fbc270
 
 
 def matrix_data(m):
@@ -285,18 +280,12 @@
 
         U, S, V = mp.svd(matrix)
         S = mp.diag(S)
-<<<<<<< HEAD
         u = [from_python(u) for u in U.tolist()]
         U_list = Expression(SymbolList, *u)
         s = [from_python(s) for s in S.tolist()]
         S_list = Expression(SymbolList, *s)
         v = [from_python(v) for v in V.tolist()]
         V_list = Expression(SymbolList, *v)
-=======
-        U_list = Expression(SymbolList, *U.tolist())
-        S_list = Expression(SymbolList, *S.tolist())
-        V_list = Expression(SymbolList, *V.tolist())
->>>>>>> e5fbc270
         return Expression(SymbolList, *[U_list, S_list, V_list])
 
 
@@ -763,14 +752,10 @@
         eigenvalues.sort(
             key=lambda v: (abs(v[0]), -v[0].real, -(v[0].imag)), reverse=True
         )
-<<<<<<< HEAD
         eigenvalues = [
             Expression(SymbolList, *[from_mpmath(c) for c in row])
             for row in eigenvalues
         ]
-=======
-        eigenvalues = [[from_mpmath(c) for c in row] for row in eigenvalues]
->>>>>>> e5fbc270
         return Expression(SymbolList, *eigenvalues)
 
     options = {"Method": "sympy"}
@@ -803,11 +788,7 @@
                     from_sympy(v) for (v, c) in eigenvalues for _ in range(c)
                 ]
 
-<<<<<<< HEAD
                 return Expression(SymbolList, *[from_python(ev) for ev in eigenvalues])
-=======
-                return Expression(SymbolList, *eigenvalues)
->>>>>>> e5fbc270
             except TypeError:
                 pass
 
@@ -1115,12 +1096,8 @@
             # Add the vectors to results
             result.extend(vects)
         result.extend(
-<<<<<<< HEAD
             [Expression(SymbolList, *([Integer0] * matrix.rows))]
             * (matrix.rows - len(result))
-=======
-            [Expression(SymbolList, *([0] * matrix.rows))] * (matrix.rows - len(result))
->>>>>>> e5fbc270
         )
         return Expression(SymbolList, *result)
 
@@ -1182,11 +1159,7 @@
         "SquaredEuclideanDistance[u_, v_]"
         t = _norm_calc("Subtract", u, v, evaluation)
         if t is not None:
-<<<<<<< HEAD
-            return Expression("Power", Expression("Norm", t), Integer(2))
-=======
-            return Expression(SymbolPower, Expression(SymbolNorm, t), 2)
->>>>>>> e5fbc270
+            return Expression(SymbolPower, Expression(SymbolNorm, t), Integer(2))
 
 
 class ManhattanDistance(Builtin):
@@ -1310,13 +1283,8 @@
         dot = _norm_calc("Dot", u, v, evaluation)
         if dot is not None:
             return Expression(
-<<<<<<< HEAD
-                "Subtract",
+                SymbolSubtract,
                 Integer1,
-=======
-                SymbolSubtract,
-                1,
->>>>>>> e5fbc270
                 Expression(
                     SymbolDivide,
                     dot,
