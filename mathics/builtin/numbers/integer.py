--- conflicted
+++ resolved
@@ -306,12 +306,12 @@
     <dl>
       <dt>'IntegerString[$n$]'
       <dd>returns the decimal representation of integer $x$ as string. $x$'s sign is ignored.
-
       <dt>'IntegerString[$n$, $b$]'
       <dd>returns the base $b$ representation of integer $x$ as string. $x$'s sign is ignored.
-
       <dt>'IntegerString[$n$, $b$, $length$]'
-      <dd>returns a string of length $length$. If the number is too short, the string gets padded with 0 on the left. If the number is too long, the $length$ least significant digits are returned.
+      <dd>returns a string of length $length$. If the number is too short, the string gets padded
+        with 0 on the left. If the number is too long, the $length$ least significant digits are
+        returned.
     </dl>
 
     For bases > 10, alphabetic characters a, b, ... are used to represent digits 11, 12, ... . Note
@@ -385,10 +385,8 @@
     <dl>
       <dt>'IntegerDigits[$n$]'
       <dd>returns a list of the base-10 digits in the integer $n$.
-
       <dt>'IntegerDigits[$n$, $base$]'
       <dd>returns a list of the base-$base$ digits in $n$.
-
       <dt>'IntegerDigits[$n$, $base$, $length$]'
       <dd>returns a list of length $length$, truncating or padding with zeroes on the left as necessary.
     </dl>
@@ -469,10 +467,8 @@
     <dl>
       <dt>'IntegerDigits[$n$]'
       <dd>returns the decimal representation of integer $x$ as list of digits. $x$'s sign is ignored.
-
       <dt>'IntegerDigits[$n$, $b$]'
       <dd>returns the base $b$ representation of integer $x$ as list of digits. $x$'s sign is ignored.
-
       <dt>'IntegerDigits[$n$, $b$, $length$]'
       <dd>returns a list of length $length$. If the number is too short, the list gets padded with 0 on the left. If the number is too long, the $length$ least significant digits are returned.
     </dl>
@@ -534,71 +530,11 @@
         )
 
 
-<<<<<<< HEAD
-class DigitCount(_IntBaseBuiltin):
-    """
-    <dl>
-      <dt>'DigitCount[$n$, $b$, $d$]'
-      <dd>returns the number of times digit $d$ occurs in the base $b$ representation of $n$.
-
-      <dt>'DigitCount[$n$, $b$]'
-      <dd>returns a list indicating the number of times each digit occurs in the base $b$ representation of $n$.
-
-      <dt>'DigitCount[$n$, $b$]'
-      <dd>returns a list indicating the number of times each digit occurs in the decimal representation of $n$.
-    </dl>
-
-    >> DigitCount[1022]
-     = {1, 2, 0, 0, 0, 0, 0, 0, 0, 1}
-    >> DigitCount[Floor[Pi * 10^100]]
-     = {8, 12, 12, 10, 8, 9, 8, 12, 14, 8}
-    >> DigitCount[1022, 2]
-     = {9, 1}
-    >> DigitCount[1022, 2, 1]
-     = 9
-    """
-
-    summary_text = (
-        "number of occurrences of a digit in the base-b representation of a number"
-    )
-    rules = {
-        "DigitCount[n_Integer]": "DigitCount[n, 10]",
-    }
-
-    def apply_n_b_d(self, n, b, d, evaluation):
-        "DigitCount[n_Integer, b_Integer, d_Integer]"
-        base = self._valid_base(b, evaluation)
-        if not base:
-            return
-        match = d.get_int_value()
-        return Integer(
-            sum(
-                1
-                for digit in _reversed_digits(n.get_int_value(), base)
-                if digit == match
-            )
-        )
-
-    def apply_n_b(self, n, b, evaluation):
-        "DigitCount[n_Integer, b_Integer]"
-        base = self._valid_base(b, evaluation)
-        if not base:
-            return
-        occurence_count = [0] * base
-        for digit in _reversed_digits(n.get_int_value(), base):
-            occurence_count[digit] += 1
-        # result list is rotated by one element to the left
-        return to_mathics_list(*(occurence_count[1:] + [occurence_count[0]]))
-
-
-=======
->>>>>>> 22713598
 class IntegerReverse(_IntBaseBuiltin):
     """
     <dl>
       <dt>'IntegerReverse[$n$]'
       <dd>returns the integer that has the reverse decimal representation of $x$ without sign.
-
       <dt>'IntegerReverse[$n$, $b$]'
       <dd>returns the integer that has the reverse base $b$ represenation of $x$ without sign.
     </dl>
@@ -624,92 +560,4 @@
         value = 0
         for digit in _reversed_digits(n.get_int_value(), base):
             value = value * base + digit
-<<<<<<< HEAD
-        return Integer(value)
-
-
-class FromDigits(Builtin):
-    """
-    <dl>
-      <dt>'FromDigits[$l$]'
-      <dd>returns the integer corresponding to the decimal representation given by $l$. $l$ can be a list of digits or a string.
-
-      <dt>'FromDigits[$l$, $b$]'
-      <dd>returns the integer corresponding to the base $b$ representation given by $l$. $l$ can be a list of digits or a string.
-    </dl>
-
-    >> FromDigits["123"]
-     = 123
-    >> FromDigits[{1, 2, 3}]
-     = 123
-    >> FromDigits[{1, 0, 1}, 1000]
-     = 1000001
-
-    FromDigits can handle symbolic input:
-    >> FromDigits[{a, b, c}, 5]
-     = c + 5 (5 a + b)
-
-    Note that FromDigits does not automatically detect if you are providing a non-decimal representation:
-    >> FromDigits["a0"]
-     = 100
-    >> FromDigits["a0", 16]
-     = 160
-
-    FromDigits on empty lists or strings returns 0:
-    >> FromDigits[{}]
-     = 0
-    >> FromDigits[""]
-     = 0
-
-    #> FromDigits[x]
-     : The input must be a string of digits or a list.
-     = FromDigits[x, 10]
-    """
-
-    summary_text = "integer from a list of digits"
-    rules = {"FromDigits[l_]": "FromDigits[l, 10]"}
-
-    messages = {"nlst": "The input must be a string of digits or a list."}
-
-    @staticmethod
-    def _parse_string(s, b):
-        code_0 = ord("0")
-        code_a = ord("a")
-        assert code_a > code_0
-
-        value = Integer0
-        for char in s.lower():
-            code = ord(char)
-            if code >= code_a:
-                digit = 10 + code - code_a
-            else:
-                digit = code - code_0
-            if 0 <= digit < 36:
-                value = Expression(
-                    SymbolPlus, Expression(SymbolTimes, value, b), Integer(digit)
-                )
-            else:
-                return None
-
-        return value
-
-    def apply(self, l, b, evaluation):
-        "FromDigits[l_, b_]"
-        if l.get_head_name() == "System`List":
-            value = Integer0
-            for element in l.elements:
-                value = Expression(
-                    SymbolPlus, Expression(SymbolTimes, value, b), element
-                )
-            return value
-        elif isinstance(l, String):
-            value = FromDigits._parse_string(l.get_string_value(), b)
-            if value is None:
-                evaluation.message("FromDigits", "nlst")
-            else:
-                return value
-        else:
-            evaluation.message("FromDigits", "nlst")
-=======
-        return Integer(value)
->>>>>>> 22713598
+        return Integer(value)