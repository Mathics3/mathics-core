# -*- coding: utf-8 -*-

"""
Calculus

Originally called infinitesimal calculus or "the calculus of infinitesimals", is the mathematical study of continuous change, in the same way that geometry is the study of shape and algebra is the study of generalizations of arithmetic operations.
"""


from mathics.builtin.base import Builtin, PostfixOperator, SympyFunction
from mathics.core.expression import Expression
from mathics.core.atoms import (
    String,
    Integer,
    Integer0,
    Integer1,
    Number,
    Rational,
    Real,
    from_python,
)

from mathics.core.symbols import (
    Symbol,
    SymbolFalse,
    SymbolList,
    SymbolTrue,
)

from mathics.core.systemsymbols import (
    SymbolAutomatic,
    SymbolConstant,
    SymbolPlus,
    SymbolPower,
    SymbolRule,
    SymbolTimes,
    SymbolUndefined,
)
from mathics.core.convert import sympy_symbol_prefix, SympyExpression, from_sympy
from mathics.core.rules import Pattern
from mathics.core.number import dps
from mathics.builtin.scoping import dynamic_scoping
from mathics.builtin.numeric import apply_N

import sympy


IntegerZero = Integer(0)
IntegerMinusOne = Integer(-1)


class D(SympyFunction):
    """
    <dl>
      <dt>'D[$f$, $x$]'
      <dd>gives the partial derivative of $f$ with respect to $x$.

      <dt>'D[$f$, $x$, $y$, ...]'
      <dd>differentiates successively with respect to $x$, $y$, etc.

      <dt>'D[$f$, {$x$, $n$}]'
      <dd>gives the multiple derivative of order $n$.

      <dt>'D[$f$, {{$x1$, $x2$, ...}}]'
      <dd>gives the vector derivative of $f$ with respect to $x1$, $x2$, etc.
    </dl>

    First-order derivative of a polynomial:
    >> D[x^3 + x^2, x]
     = 2 x + 3 x ^ 2
    Second-order derivative:
    >> D[x^3 + x^2, {x, 2}]
     = 2 + 6 x

    Trigonometric derivatives:
    >> D[Sin[Cos[x]], x]
     = -Cos[Cos[x]] Sin[x]
    >> D[Sin[x], {x, 2}]
     = -Sin[x]
    >> D[Cos[t], {t, 2}]
     = -Cos[t]

    Unknown variables are treated as constant:
    >> D[y, x]
     = 0
    >> D[x, x]
     = 1
    >> D[x + y, x]
     = 1

    Derivatives of unknown functions are represented using 'Derivative':
    >> D[f[x], x]
     = f'[x]
    >> D[f[x, x], x]
     = Derivative[0, 1][f][x, x] + Derivative[1, 0][f][x, x]
    >> D[f[x, x], x] // InputForm
     = Derivative[0, 1][f][x, x] + Derivative[1, 0][f][x, x]

    Chain rule:
    >> D[f[2x+1, 2y, x+y], x]
     = 2 Derivative[1, 0, 0][f][1 + 2 x, 2 y, x + y] + Derivative[0, 0, 1][f][1 + 2 x, 2 y, x + y]
    >> D[f[x^2, x, 2y], {x,2}, y] // Expand
     = 8 x Derivative[1, 1, 1][f][x ^ 2, x, 2 y] + 8 x ^ 2 Derivative[2, 0, 1][f][x ^ 2, x, 2 y] + 2 Derivative[0, 2, 1][f][x ^ 2, x, 2 y] + 4 Derivative[1, 0, 1][f][x ^ 2, x, 2 y]

    Compute the gradient vector of a function:
    >> D[x ^ 3 * Cos[y], {{x, y}}]
     = {3 x ^ 2 Cos[y], -x ^ 3 Sin[y]}
    Hesse matrix:
    >> D[Sin[x] * Cos[y], {{x,y}, 2}]
     = {{-Cos[y] Sin[x], -Cos[x] Sin[y]}, {-Cos[x] Sin[y], -Cos[y] Sin[x]}}

    #> D[2/3 Cos[x] - 1/3 x Cos[x] Sin[x] ^ 2,x]//Expand
     = -2 x Cos[x] ^ 2 Sin[x] / 3 + x Sin[x] ^ 3 / 3 - 2 Sin[x] / 3 - Cos[x] Sin[x] ^ 2 / 3

    #> D[f[#1], {#1,2}]
     = f''[#1]
    #> D[(#1&)[t],{t,4}]
     = 0

    #> Attributes[f] ={HoldAll}; Apart[f''[x + x]]
     = f''[2 x]

    #> Attributes[f] = {}; Apart[f''[x + x]]
     = f''[2 x]

    ## Issue #375
    #> D[{#^2}, #]
     = {2 #1}
    """

    # TODO
    """
    >> D[2x, 2x]
     = 0
    """

    sympy_name = "Derivative"

    messages = {
        "dvar": (
            "Multiple derivative specifier `1` does not have the form "
            "{variable, n}, where n is a non-negative machine integer."
        ),
    }

    rules = {
        # Basic rules (implemented in apply):
        #   "D[f_ + g_, x_?NotListQ]": "D[f, x] + D[g, x]",
        #   "D[f_ * g_, x_?NotListQ]": "D[f, x] * g + f * D[g, x]",
        #   "D[f_ ^ r_, x_?NotListQ] /; FreeQ[r, x]": "r * f ^ (r-1) * D[f, x]",
        #   "D[E ^ f_, x_?NotListQ]": "E ^ f * D[f, x]",
        #   "D[f_ ^ g_, x_?NotListQ]": "D[E ^ (Log[f] * g), x]",
        # Hacky: better implement them in apply
        # "D[f_, x_?NotListQ] /; FreeQ[f, x]": "0",
        #  "D[f_[left___, x_, right___], x_?NotListQ] /; FreeQ[{left, right}, x]":
        #  "Derivative[Sequence @@ UnitVector["
        #  "  Length[{left, x, right}], Length[{left, x}]]][f][left, x, right]",
        #  'D[f_[args___], x_?NotListQ]':
        #  'Plus @@ MapIndexed[(D[f[Sequence@@ReplacePart[{args}, #2->t]], t] '
        #  '/. t->#) * D[#, x]&, {args}]',
        "D[{items___}, x_?NotListQ]": (
            "Function[{System`Private`item}, D[System`Private`item, x]]" " /@ {items}"
        ),
        # Handling iterated and vectorized derivative variables
        "D[f_, {list_List}]": "D[f, #]& /@ list",
        "D[f_, {list_List, n_Integer?Positive}]": (
            "D[f, Sequence @@ ConstantArray[{list}, n]]"
        ),
        "D[f_, x_, rest__]": "D[D[f, x], rest]",
        "D[expr_, {x_, n_Integer?NonNegative}]": (
            "Nest[Function[{t}, D[t, x]], expr, n]"
        ),
    }

    summary_text = "partial derivatives of scalar or vector functions"

    def apply(self, f, x, evaluation):
        "D[f_, x_?NotListQ]"
        x_pattern = Pattern.create(x)
        if f.is_free(x_pattern, evaluation):
            return IntegerZero
        elif f == x:
            return Integer1
        elif f.is_atom():  # Shouldn't happen
            1 / 0
            return
        # So, this is not an atom...

        head = f.get_head()
        if head is SymbolPlus:
            terms = [
                Expression("D", term, x)
                for term in f.leaves
                if not term.is_free(x_pattern, evaluation)
            ]
            if len(terms) == 0:
                return IntegerZero
            return Expression(SymbolPlus, *terms)
        elif head is SymbolTimes:
            terms = []
            for i, factor in enumerate(f.leaves):
                if factor.is_free(x_pattern, evaluation):
                    continue
                factors = [leaf for j, leaf in enumerate(f.leaves) if j != i]
                factors.append(Expression("D", factor, x))
                terms.append(Expression(SymbolTimes, *factors))
            if len(terms) != 0:
                return Expression(SymbolPlus, *terms)
            else:
                return IntegerZero
        elif head is SymbolPower and len(f.leaves) == 2:
            base, exp = f.leaves
            terms = []
            if not base.is_free(x_pattern, evaluation):
                terms.append(
                    Expression(
                        SymbolTimes,
                        exp,
                        Expression(
                            SymbolPower,
                            base,
                            Expression(SymbolPlus, exp, IntegerMinusOne),
                        ),
                        Expression("D", base, x),
                    )
                )
            if not exp.is_free(x_pattern, evaluation):
                if base.is_atom() and base.get_name() == "System`E":
                    terms.append(Expression(SymbolTimes, f, Expression("D", exp, x)))
                else:
                    terms.append(
                        Expression(
                            SymbolTimes,
                            f,
                            Expression("Log", base),
                            Expression("D", exp, x),
                        )
                    )

            if len(terms) == 0:
                return IntegerZero
            elif len(terms) == 1:
                return terms[0]
            else:
                return Expression(SymbolPlus, *terms)
        elif len(f.leaves) == 1:
            if f.leaves[0] == x:
                return Expression(
                    Expression(Expression("Derivative", Integer(1)), f.head), x
                )
            else:
                g = f.leaves[0]
                return Expression(
                    SymbolTimes,
                    Expression("D", Expression(f.head, g), g),
                    Expression("D", g, x),
                )
        else:  # many leaves

            def summand(leaf, index):
                result = Expression(
                    Expression(
                        Expression(
                            "Derivative",
                            *(
                                [IntegerZero] * (index)
                                + [Integer1]
                                + [IntegerZero] * (len(f.leaves) - index - 1)
                            )
                        ),
                        f.head,
                    ),
                    *f.leaves
                )
                if leaf.sameQ(x):
                    return result
                else:
                    return Expression("Times", result, Expression("D", leaf, x))

            result = [
                summand(leaf, index)
                for index, leaf in enumerate(f.leaves)
                if not leaf.is_free(x_pattern, evaluation)
            ]

            if len(result) == 1:
                return result[0]
            elif len(result) == 0:
                return IntegerZero
            else:
                return Expression("Plus", *result)

    def apply_wrong(self, expr, x, other, evaluation):
        "D[expr_, {x_, other___}]"

        arg = Expression(SymbolList, x, *other.get_sequence())
        evaluation.message("D", "dvar", arg)
        return Expression("D", expr, arg)


class Derivative(PostfixOperator, SympyFunction):
    """
    <dl>
      <dt>'Derivative[$n$][$f$]'
      <dd>represents the $n$th derivative of the function $f$.

      <dt>'Derivative[$n1$, $n2$, ...][$f$]'
      <dd>represents a multivariate derivative.
    </dl>

    >> Derivative[1][Sin]
     = Cos[#1]&
    >> Derivative[3][Sin]
     = -Cos[#1]&
    >> Derivative[2][# ^ 3&]
     = 6 #1&

    'Derivative' can be entered using '\\'':
    >> Sin'[x]
     = Cos[x]
    >> (# ^ 4&)''
     = 12 #1 ^ 2&
    >> f'[x] // InputForm
     = Derivative[1][f][x]

    >> Derivative[1][#2 Sin[#1]+Cos[#2]&]
     = Cos[#1] #2&
    >> Derivative[1,2][#2^3 Sin[#1]+Cos[#2]&]
     = 6 Cos[#1] #2&
    Deriving with respect to an unknown parameter yields 0:
    >> Derivative[1,2,1][#2^3 Sin[#1]+Cos[#2]&]
     = 0&
    The 0th derivative of any expression is the expression itself:
    >> Derivative[0,0,0][a+b+c]
     = a + b + c

    You can calculate the derivative of custom functions:
    >> f[x_] := x ^ 2
    >> f'[x]
     = 2 x

    Unknown derivatives:
    >> Derivative[2, 1][h]
     = Derivative[2, 1][h]
    >> Derivative[2, 0, 1, 0][h[g]]
     = Derivative[2, 0, 1, 0][h[g]]

    ## Parser Tests
    #> Hold[f''] // FullForm
     = Hold[Derivative[2][f]]
    #> Hold[f ' '] // FullForm
     = Hold[Derivative[2][f]]
    #> Hold[f '' ''] // FullForm
     = Hold[Derivative[4][f]]
    #> Hold[Derivative[x][4] '] // FullForm
     = Hold[Derivative[1][Derivative[x][4]]]
    """

    operator = "'"
    precedence = 670
    attributes = ("NHoldAll", "Unprotected")

    rules = {
        "MakeBoxes[Derivative[n__Integer][f_], "
        "  form:StandardForm|TraditionalForm]": (
            r"SuperscriptBox[MakeBoxes[f, form], If[{n} === {2}, "
            r'  "\[Prime]\[Prime]", If[{n} === {1}, "\[Prime]", '
            r'    RowBox[{"(", Sequence @@ Riffle[{n}, ","], ")"}]]]]'
        ),
        "MakeBoxes[Derivative[n:1|2][f_], form:OutputForm]": """RowBox[{MakeBoxes[f, form], If[n==1, "'", "''"]}]""",
        # The following rules should be applied in the apply method, instead of relying on the pattern matching
        # mechanism.
        "Derivative[0...][f_]": "f",
        "Derivative[n__Integer][Derivative[m__Integer][f_]] /; Length[{m}] "
        "== Length[{n}]": "Derivative[Sequence @@ ({n} + {m})][f]",
        # This would require at least some comments...
        """Derivative[n__Integer][f_Symbol] /; Module[{t=Sequence@@Slot/@Range[Length[{n}]], result, nothing, ft=f[t]},
            If[Head[ft] === f
            && FreeQ[Join[UpValues[f], DownValues[f], SubValues[f]], Derivative|D]
            && Context[f] != "System`",
                False,
                (* else *)
                ft = f[t];
                Block[{f},
                    Unprotect[f];
                    (*Derivative[1][f] ^= nothing;*)
                    Derivative[n][f] ^= nothing;
                    Derivative[n][nothing] ^= nothing;
                    result = D[ft, Sequence@@Table[{Slot[i], {n}[[i]]}, {i, Length[{n}]}]];
                ];
                FreeQ[result, nothing]
            ]
            ]""": """Module[{t=Sequence@@Slot/@Range[Length[{n}]], result, nothing, ft},
                ft = f[t];
                Block[{f},
                    Unprotect[f];
                    Derivative[n][f] ^= nothing;
                    Derivative[n][nothing] ^= nothing;
                    result = D[ft, Sequence@@Table[{Slot[i], {n}[[i]]}, {i, Length[{n}]}]];
                ];
                Function @@ {result}
            ]""",
        "Derivative[n__Integer][f_Function]": """Evaluate[D[
            Quiet[f[Sequence @@ Table[Slot[i], {i, 1, Length[{n}]}]],
                Function::slotn],
            Sequence @@ Table[{Slot[i], {n}[[i]]}, {i, 1, Length[{n}]}]]]&""",
    }

    summary_text = "symbolic and numerical derivative functions"

    default_formats = False

    def __init__(self, *args, **kwargs):
        super(Derivative, self).__init__(*args, **kwargs)

    def to_sympy(self, expr, **kwargs):
        inner = expr
        exprs = [inner]
        try:
            while True:
                inner = inner.head
                exprs.append(inner)
        except AttributeError:
            pass

        if len(exprs) != 4 or not all(len(exp.leaves) >= 1 for exp in exprs[:3]):
            return

        if len(exprs[0].leaves) != len(exprs[2].leaves):
            return

        sym_args = [leaf.to_sympy() for leaf in exprs[0].leaves]
        if None in sym_args:
            return

        func = exprs[1].leaves[0]
        sym_func = sympy.Function(str(sympy_symbol_prefix + func.__str__()))(*sym_args)

        counts = [leaf.get_int_value() for leaf in exprs[2].leaves]
        if None in counts:
            return

        # sympy expects e.g. Derivative(f(x, y), x, 2, y, 5)
        sym_d_args = []
        for sym_arg, count in zip(sym_args, counts):
            sym_d_args.append(sym_arg)
            sym_d_args.append(count)

        try:
            return sympy.Derivative(sym_func, *sym_d_args)
        except ValueError:
            return


class Integrate(SympyFunction):
    r"""
    <dl>
      <dt>'Integrate[$f$, $x$]'
      <dd>integrates $f$ with respect to $x$. The result does not contain the additive integration constant.

      <dt>'Integrate[$f$, {$x$, $a$, $b$}]'
      <dd>computes the definite integral of $f$ with respect to $x$ from $a$ to $b$.
    </dl>

    Integrate a polynomial:
    >> Integrate[6 x ^ 2 + 3 x ^ 2 - 4 x + 10, x]
     = x (10 - 2 x + 3 x ^ 2)

    Integrate trigonometric functions:
    >> Integrate[Sin[x] ^ 5, x]
     = -Cos[x] - Cos[x] ^ 5 / 5 + 2 Cos[x] ^ 3 / 3

    Definite integrals:
    >> Integrate[x ^ 2 + x, {x, 1, 3}]
     = 38 / 3
    >> Integrate[Sin[x], {x, 0, Pi/2}]
     = 1

    Some other integrals:
    >> Integrate[1 / (1 - 4 x + x^2), x]
     = Sqrt[3] (Log[-2 - Sqrt[3] + x] - Log[-2 + Sqrt[3] + x]) / 6
    >> Integrate[4 Sin[x] Cos[x], x]
     = 2 Sin[x] ^ 2

    ## This should better return -Infinity:
    #> Integrate[-Infinity, {x, 0, Infinity}]
     = Indeterminate


    Integration in TeX:
    >> Integrate[f[x], {x, a, b}] // TeXForm
     = \int_a^b f\left[x\right] \, dx

    #> DownValues[Integrate]
     = {}
    #> Definition[Integrate]
     = Attributes[Integrate] = {Protected, ReadProtected}
     .
     . Options[Integrate] = {Assumptions -> $Assumptions, GenerateConditions -> Automatic, PrincipalValue -> False}
    #> Integrate[Hold[x + x], {x, a, b}]
     = Integrate[Hold[x + x], {x, a, b}]
    #> Integrate[sin[x], x]
     = Integrate[sin[x], x]

    #> Integrate[x ^ 3.5 + x, x]
     = x ^ 2 / 2 + 0.222222 x ^ 4.5

    Sometimes there is a loss of precision during integration.
    You can check the precision of your result with the following sequence
    of commands.
    >> Integrate[Abs[Sin[phi]], {phi, 0, 2Pi}] // N
     = 4.
     >> % // Precision
     = MachinePrecision

    #> Integrate[1/(x^5+1), x]
     = RootSum[1 + 5 #1 + 25 #1 ^ 2 + 125 #1 ^ 3 + 625 #1 ^ 4&, Log[x + 5 #1] #1&] + Log[1 + x] / 5

    #> Integrate[ArcTan(x), x]
     = x ^ 2 ArcTan / 2
    #> Integrate[E[x], x]
     = Integrate[E[x], x]

    #> Integrate[Exp[-(x/2)^2],{x,-Infinity,+Infinity}]
     = 2 Sqrt[Pi]

    #> Integrate[Exp[-1/(x^2)], x]
     = x E ^ (-1 / x ^ 2) + Sqrt[Pi] Erf[1 / x]

    >> Integrate[ArcSin[x / 3], x]
     = x ArcSin[x / 3] + Sqrt[9 - x ^ 2]

    >> Integrate[f'[x], {x, a, b}]
     = f[b] - f[a]
    """
    # Reinstate as a unit test or describe why it should be an example and fix.
    # >> Integrate[x/Exp[x^2/t], {x, 0, Infinity}]
    # = ConditionalExpression[t / 2, Abs[Arg[t]] < Pi / 2]
    # This should work after merging the more sophisticated predicate_evaluation routine
    # be merged...
    # >> Assuming[Abs[Arg[t]] < Pi / 2, Integrate[x/Exp[x^2/t], {x, 0, Infinity}]]
    # = t / 2
    attributes = ("ReadProtected",)

    options = {
        "Assumptions": "$Assumptions",
        "GenerateConditions": "Automatic",
        "PrincipalValue": "False",
    }

    messages = {
        "idiv": "Integral of `1` does not converge on `2`.",
        "ilim": "Invalid integration variable or limit(s).",
        "iconstraints": "Additional constraints needed: `1`",
    }

    rules = {
        "Integrate[list_List, x_]": "Integrate[#, x]& /@ list",
        "MakeBoxes[Integrate[f_, x_], form:StandardForm|TraditionalForm]": r"""RowBox[{"\[Integral]","\[InvisibleTimes]", MakeBoxes[f, form], "\[InvisibleTimes]",
                RowBox[{"\[DifferentialD]", MakeBoxes[x, form]}]}]""",
        "MakeBoxes[Integrate[f_, {x_, a_, b_}], "
        "form:StandardForm|TraditionalForm]": r"""RowBox[{SubsuperscriptBox["\[Integral]", MakeBoxes[a, form],
                MakeBoxes[b, form]], "\[InvisibleTimes]" , MakeBoxes[f, form], "\[InvisibleTimes]",
                RowBox[{"\[DifferentialD]", MakeBoxes[x, form]}]}]""",
    }

    summary_text = "symbolic integrals in one or more dimensions"
    sympy_name = "Integral"

    def prepare_sympy(self, leaves):
        if len(leaves) == 2:
            x = leaves[1]
            if x.has_form("List", 3):
                return [leaves[0]] + x.leaves
        return leaves

    def from_sympy(self, sympy_name, leaves):
        args = []
        for leaf in leaves[1:]:
            if leaf.has_form("List", 1):
                # {x} -> x
                args.append(leaf.leaves[0])
            else:
                args.append(leaf)
        new_leaves = [leaves[0]] + args
        return Expression(self.get_name(), *new_leaves)

    def apply(self, f, xs, evaluation, options):
        "Integrate[f_, xs__, OptionsPattern[]]"
        self.patpow0 = Pattern.create(
            Expression("Power", Integer0, Expression("Blank"))
        )
        assuming = options["System`Assumptions"].evaluate(evaluation)
        f_sympy = f.to_sympy()
        if f_sympy is None or isinstance(f_sympy, SympyExpression):
            return
        xs = xs.get_sequence()
        vars = []
        prec = None
        for x in xs:
            if x.has_form("List", 3):
                x, a, b = x.leaves
                prec_a = a.get_precision()
                prec_b = b.get_precision()
                if prec_a is not None and prec_b is not None:
                    prec_new = min(prec_a, prec_b)
                    if prec is None or prec_new < prec:
                        prec = prec_new
                a = a.to_sympy()
                b = b.to_sympy()
                if a is None or b is None:
                    return
            else:
                a = b = None
            if not x.get_name():
                evaluation.message("Integrate", "ilim")
                return
            x = x.to_sympy()
            if x is None:
                return
            if a is None or b is None:
                vars.append(x)
            else:
                vars.append((x, a, b))
        try:
            result = sympy.integrate(f_sympy, *vars)
        except sympy.PolynomialError:
            return
        except ValueError:
            # e.g. ValueError: can't raise polynomial to a negative power
            return
        except NotImplementedError:
            # e.g. NotImplementedError: Result depends on the sign of
            # -sign(_Mathics_User_j)*sign(_Mathics_User_w)
            return
        if prec is not None and isinstance(result, sympy.Integral):
            # TODO MaxExtaPrecision -> maxn
            result = result.evalf(dps(prec))
        else:
            result = from_sympy(result)
        # If the result is defined as a Piecewise expression,
        # use ConditionalExpression.
        # This does not work now because the form sympy returns the values
        if result.get_head_name() == "System`Piecewise":
            cases = result._leaves[0]._leaves
            if len(result._leaves) == 1:
                if cases[-1]._leaves[1].is_true():
                    default = cases[-1]._leaves[0]
                    cases = result._leaves[0]._leaves[:-1]
                else:
                    default = SymbolUndefined
            else:
                cases = result._leaves[0]._leaves
                default = result._leaves[1]
            if default.has_form("Integrate", None):
                if default._leaves[0] == f:
                    default = SymbolUndefined

            simplified_cases = []
            for case in cases:
                # TODO: if something like 0^n or 1/expr appears,
                # put the condition n!=0 or expr!=0 accordingly in the list of
                # conditions...
                cond = Expression("Simplify", case._leaves[1], assuming).evaluate(
                    evaluation
                )
                resif = Expression("Simplify", case._leaves[0], assuming).evaluate(
                    evaluation
                )
                if cond.is_true():
                    return resif
                if resif.has_form("ConditionalExpression", 2):
                    cond = Expression("And", resif._leaves[1], cond)
                    cond = Expression("Simplify", cond, assuming).evaluate(evaluation)
                    resif = resif._leaves[0]
                simplified_cases.append(Expression(SymbolList, resif, cond))
            cases = simplified_cases
            if default is SymbolUndefined and len(cases) == 1:
                cases = cases[0]
                result = Expression("ConditionalExpression", *(cases._leaves))
            else:
                result = Expression(result._head, cases, default)
        else:
            result = Expression("Simplify", result, assuming).evaluate(evaluation)
        return result


class Root(SympyFunction):
    """
    <dl>
    <dt>'Root[$f$, $i$]'
        <dd>represents the i-th complex root of the polynomial $f$
    </dl>

    >> Root[#1 ^ 2 - 1&, 1]
     = -1
    >> Root[#1 ^ 2 - 1&, 2]
     = 1

    Roots that can't be represented by radicals:
    >> Root[#1 ^ 5 + 2 #1 + 1&, 2]
     = Root[#1 ^ 5 + 2 #1 + 1&, 2]
    """

    messages = {
        "nuni": "Argument `1` at position 1 is not a univariate polynomial function",
        "nint": "Argument `1` at position 2 is not an integer",
        "iidx": "Argument `1` at position 2 is out of bounds",
    }

    sympy_name = "CRootOf"

    def apply(self, f, i, evaluation):
        "Root[f_, i_]"

        try:
            if not f.has_form("Function", 1):
                raise sympy.PolynomialError

            body = f.leaves[0]
            poly = body.replace_slots([f, Symbol("_1")], evaluation)
            idx = i.to_sympy() - 1

            # Check for negative indeces (they are not allowed in Mathematica)
            if idx < 0:
                evaluation.message("Root", "iidx", i)
                return

            r = sympy.CRootOf(poly.to_sympy(), idx)
        except sympy.PolynomialError:
            evaluation.message("Root", "nuni", f)
            return
        except TypeError:
            evaluation.message("Root", "nint", i)
            return
        except IndexError:
            evaluation.message("Root", "iidx", i)
            return

        return from_sympy(r)

    def to_sympy(self, expr, **kwargs):
        try:
            if not expr.has_form("Root", 2):
                return None

            f = expr.leaves[0]

            if not f.has_form("Function", 1):
                return None

            body = f.leaves[0].replace_slots([f, Symbol("_1")], None)
            poly = body.to_sympy(**kwargs)

            i = expr.leaves[1].get_int_value(**kwargs)

            if i is None:
                return None

            return sympy.CRootOf(poly, i)
        except:
            return None


class Solve(Builtin):
    """
    <dl>
      <dt>'Solve[$equation$, $vars$]'
      <dd>attempts to solve $equation$ for the variables $vars$.

      <dt>'Solve[$equation$, $vars$, $domain$]'
      <dd>restricts variables to $domain$, which can be 'Complexes' or 'Reals' or 'Integers'.
    </dl>

    >> Solve[x ^ 2 - 3 x == 4, x]
     = {{x -> -1}, {x -> 4}}
    >> Solve[4 y - 8 == 0, y]
     = {{y -> 2}}

    Apply the solution:
    >> sol = Solve[2 x^2 - 10 x - 12 == 0, x]
     = {{x -> -1}, {x -> 6}}
    >> x /. sol
     = {-1, 6}

    Contradiction:
    >> Solve[x + 1 == x, x]
     = {}
    Tautology:
    >> Solve[x ^ 2 == x ^ 2, x]
     = {{}}

    Rational equations:
    >> Solve[x / (x ^ 2 + 1) == 1, x]
     = {{x -> 1 / 2 - I / 2 Sqrt[3]}, {x -> 1 / 2 + I / 2 Sqrt[3]}}
    >> Solve[(x^2 + 3 x + 2)/(4 x - 2) == 0, x]
     = {{x -> -2}, {x -> -1}}

    Transcendental equations:
    >> Solve[Cos[x] == 0, x]
     = {{x -> Pi / 2}, {x -> 3 Pi / 2}}

    Solve can only solve equations with respect to symbols or functions:
    >> Solve[f[x + y] == 3, f[x + y]]
     = {{f[x + y] -> 3}}
    >> Solve[a + b == 2, a + b]
     : a + b is not a valid variable.
     = Solve[a + b == 2, a + b]
    This happens when solving with respect to an assigned symbol:
    >> x = 3;
    >> Solve[x == 2, x]
     : 3 is not a valid variable.
     = Solve[False, 3]
    >> Clear[x]
    >> Solve[a < b, a]
     : a < b is not a well-formed equation.
     = Solve[a < b, a]

    Solve a system of equations:
    >> eqs = {3 x ^ 2 - 3 y == 0, 3 y ^ 2 - 3 x == 0};
    >> sol = Solve[eqs, {x, y}] // Simplify
     = {{x -> 0, y -> 0}, {x -> 1, y -> 1}, {x -> -1 / 2 + I / 2 Sqrt[3], y -> -1 / 2 - I / 2 Sqrt[3]}, {x -> (1 - I Sqrt[3]) ^ 2 / 4, y -> -1 / 2 + I / 2 Sqrt[3]}}
    >> eqs /. sol // Simplify
     = {{True, True}, {True, True}, {True, True}, {True, True}}

    An underdetermined system:
    >> Solve[x^2 == 1 && z^2 == -1, {x, y, z}]
     : Equations may not give solutions for all "solve" variables.
     = {{x -> -1, z -> -I}, {x -> -1, z -> I}, {x -> 1, z -> -I}, {x -> 1, z -> I}}

    Domain specification:
    >> Solve[x^2 == -1, x, Reals]
     = {}
    >> Solve[x^2 == 1, x, Reals]
     = {{x -> -1}, {x -> 1}}
    >> Solve[x^2 == -1, x, Complexes]
     = {{x -> -I}, {x -> I}}
    >> Solve[4 - 4 * x^2 - x^4 + x^6 == 0, x, Integers]
     = {{x -> -1}, {x -> 1}}

    #> Solve[x^2 +1 == 0, x] // FullForm
     = List[List[Rule[x, Complex[0, -1]]], List[Rule[x, Complex[0, 1]]]]

    #> Solve[x^5==x,x]
     = {{x -> -1}, {x -> 0}, {x -> 1}, {x -> -I}, {x -> I}}

    #> Solve[g[x] == 0, x]
     = Solve[g[x] == 0, x]
    ## (should use inverse functions, actually!)
    #> Solve[g[x] + h[x] == 0, x]
     = Solve[g[x] + h[x] == 0, x]

    #> Solve[Sin(x) == 1, x]
     = {{x -> 1 / Sin}}

    #> Solve[E == 1, E]
     : E is not a valid variable.
     = Solve[False, E]
    #> Solve[False, Pi]
     : Pi is not a valid variable.
     = Solve[False, Pi]

    """

    messages = {
        "eqf": "`1` is not a well-formed equation.",
        "svars": 'Equations may not give solutions for all "solve" variables.',
    }

    rules = {
        "Solve[eqs_, vars_, Complexes]": "Solve[eqs, vars]",
        "Solve[eqs_, vars_, Reals]": (
            "Cases[Solve[eqs, vars], {Rule[x_,y_?RealNumberQ]}]"
        ),
        "Solve[eqs_, vars_, Integers]": (
            "Cases[Solve[eqs, vars], {Rule[x_,y_Integer]}]"
        ),
    }

    summary_text = "find generic solutions for variables"

    def apply(self, eqs, vars, evaluation):
        "Solve[eqs_, vars_]"

        vars_original = vars
        head_name = vars.get_head_name()
        if head_name == "System`List":
            vars = vars.leaves
        else:
            vars = [vars]
        for var in vars:
            if (
                (var.is_atom() and not var.is_symbol())
                or head_name in ("System`Plus", "System`Times", "System`Power")  # noqa
                or SymbolConstant in var.get_attributes(evaluation.definitions)
            ):

                evaluation.message("Solve", "ivar", vars_original)
                return
        eqs_original = eqs
        if eqs.get_head_name() in ("System`List", "System`And"):
            eqs = eqs.leaves
        else:
            eqs = [eqs]
        sympy_eqs = []
        sympy_denoms = []
        for eq in eqs:
            if eq is SymbolTrue:
                pass
            elif eq is SymbolFalse:
                return Expression(SymbolList)
            elif not eq.has_form("Equal", 2):
                return evaluation.message("Solve", "eqf", eqs_original)
            else:
                left, right = eq.leaves
                left = left.to_sympy()
                right = right.to_sympy()
                if left is None or right is None:
                    return
                eq = left - right
                eq = sympy.together(eq)
                eq = sympy.cancel(eq)
                sympy_eqs.append(eq)
                numer, denom = eq.as_numer_denom()
                sympy_denoms.append(denom)

        vars_sympy = [var.to_sympy() for var in vars]
        if None in vars_sympy:
            return

        # delete unused variables to avoid SymPy's
        # PolynomialError: Not a zero-dimensional system
        # in e.g. Solve[x^2==1&&z^2==-1,{x,y,z}]
        all_vars = vars[:]
        all_vars_sympy = vars_sympy[:]
        vars = []
        vars_sympy = []
        for var, var_sympy in zip(all_vars, all_vars_sympy):
            pattern = Pattern.create(var)
            if not eqs_original.is_free(pattern, evaluation):
                vars.append(var)
                vars_sympy.append(var_sympy)

        def transform_dict(sols):
            if not sols:
                yield sols
            for var, sol in sols.items():
                rest = sols.copy()
                del rest[var]
                rest = transform_dict(rest)
                if not isinstance(sol, (tuple, list)):
                    sol = [sol]
                if not sol:
                    for r in rest:
                        yield r
                else:
                    for r in rest:
                        for item in sol:
                            new_sols = r.copy()
                            new_sols[var] = item
                            yield new_sols
                break

        def transform_solution(sol):
            if not isinstance(sol, dict):
                if not isinstance(sol, (list, tuple)):
                    sol = [sol]
                sol = dict(list(zip(vars_sympy, sol)))
            return transform_dict(sol)

        if not sympy_eqs:
            sympy_eqs = True
        elif len(sympy_eqs) == 1:
            sympy_eqs = sympy_eqs[0]

        try:
            if isinstance(sympy_eqs, bool):
                result = sympy_eqs
            else:
                result = sympy.solve(sympy_eqs, vars_sympy)
            if not isinstance(result, list):
                result = [result]
            if isinstance(result, list) and len(result) == 1 and result[0] is True:
                return Expression(SymbolList, Expression(SymbolList))
            if result == [None]:
                return Expression(SymbolList)
            results = []
            for sol in result:
                results.extend(transform_solution(sol))
            result = results
            if any(
                sol and any(var not in sol for var in all_vars_sympy) for sol in result
            ):
                evaluation.message("Solve", "svars")

            # Filter out results for which denominator is 0
            # (SymPy should actually do that itself, but it doesn't!)
            result = [
                sol
                for sol in result
                if all(sympy.simplify(denom.subs(sol)) != 0 for denom in sympy_denoms)
            ]

            return Expression(
                "List",
                *(
                    Expression(
                        "List",
                        *(
                            Expression(SymbolRule, var, from_sympy(sol[var_sympy]))
                            for var, var_sympy in zip(vars, vars_sympy)
                            if var_sympy in sol
                        )
                    )
                    for sol in result
                )
            )
        except sympy.PolynomialError:
            # raised for e.g. Solve[x^2==1&&z^2==-1,{x,y,z}] when not deleting
            # unused variables beforehand
            pass
        except NotImplementedError:
            pass
        except TypeError as exc:
            if str(exc).startswith("expected Symbol, Function or Derivative"):
                evaluation.message("Solve", "ivar", vars_original)


class Integers(Builtin):
    """
    <dl>
    <dt>'Integers'
        <dd>is the set of integer numbers.
    </dl>

    Limit a solution to integer numbers:
    >> Solve[-4 - 4 x + x^4 + x^5 == 0, x, Integers]
     = {{x -> -1}}
    >> Solve[x^4 == 4, x, Integers]
     = {}
    """


class Reals(Builtin):
    """
    <dl>
    <dt>'Reals'
        <dd>is the set of real numbers.
    </dl>

    Limit a solution to real numbers:
    >> Solve[x^3 == 1, x, Reals]
     = {{x -> 1}}
    """


class Complexes(Builtin):
    """
    <dl>
    <dt>'Complexes'
        <dd>is the set of complex numbers.
    </dl>
    """


class Limit(Builtin):
    """
    <dl>
      <dt>'Limit[$expr$, $x$->$x0$]'
      <dd>gives the limit of $expr$ as $x$ approaches $x0$.

      <dt>'Limit[$expr$, $x$->$x0$, Direction->1]'
      <dd>approaches $x0$ from smaller values.

      <dt>'Limit[$expr$, $x$->$x0$, Direction->-1]'
      <dd>approaches $x0$ from larger values.
    </dl>

    >> Limit[x, x->2]
     = 2
    >> Limit[Sin[x] / x, x->0]
     = 1
    >> Limit[1/x, x->0, Direction->-1]
     = Infinity
    >> Limit[1/x, x->0, Direction->1]
     = -Infinity

    #> Limit[x, x -> x0, Direction -> x]
     : Value of Direction -> x should be -1 or 1.
     = Limit[x, x -> x0, Direction -> x]
    """

    """
    The following test is currently causing PyPy to segfault...
     #> Limit[(1 + cos[x]) / x, x -> 0]
     = Limit[(1 + cos[x]) / x, x -> 0]
    """

    attributes = ("Listable",)

    options = {
        "Direction": "1",
    }

    messages = {
        "ldir": "Value of Direction -> `1` should be -1 or 1.",
    }

    summary_text = "directed and undirected limits"

    def apply(self, expr, x, x0, evaluation, options={}):
        "Limit[expr_, x_->x0_, OptionsPattern[Limit]]"

        expr = expr.to_sympy()
        x = x.to_sympy()
        x0 = x0.to_sympy()

        if expr is None or x is None or x0 is None:
            return

        direction = self.get_option(options, "Direction", evaluation)
        value = direction.get_int_value()
        if value == -1:
            dir_sympy = "+"
        elif value == 1:
            dir_sympy = "-"
        else:
            return evaluation.message("Limit", "ldir", direction)

        try:
            result = sympy.limit(expr, x, x0, dir_sympy)
        except sympy.PoleError:
            pass
        except RuntimeError:
            # Bug in Sympy: RuntimeError: maximum recursion depth exceeded
            # while calling a Python object
            pass
        except NotImplementedError:
            pass
        except TypeError:
            # Unknown SymPy0.7.6 bug
            pass
        else:
            return from_sympy(result)


class DiscreteLimit(Builtin):
    """
    <dl>
      <dt>'DiscreteLimit[$f$, $k$->Infinity]'
      <dd>gives the limit of the sequence $f$ as $k$ tends to infinity.
    </dl>

    >> DiscreteLimit[n/(n + 1), n -> Infinity]
     = 1

    >> DiscreteLimit[f[n], n -> Infinity]
     = f[Infinity]
    """

    # TODO: Make this work
    """
    >> DiscreteLimit[(n/(n + 2)) E^(-m/(m + 1)), {m -> Infinity, n -> Infinity}]
     = 1 / E
    """

    attributes = ("Listable", "Protected")

    options = {
        "Trials": "5",
    }

    messages = {
        "dltrials": "The value of Trials should be a positive integer",
    }

    summary_text = "limits of sequences including recurrence and number theory"

    def apply(self, f, n, n0, evaluation, options={}):
        "DiscreteLimit[f_, n_->n0_, OptionsPattern[DiscreteLimit]]"

        f = f.to_sympy(convert_all_global_functions=True)
        n = n.to_sympy()
        n0 = n0.to_sympy()

        if n0 != sympy.oo:
            return

        if f is None or n is None:
            return

        trials = options["System`Trials"].get_int_value()

        if trials is None or trials <= 0:
            evaluation.message("DiscreteLimit", "dltrials")
            trials = 5

        try:
            return from_sympy(sympy.limit_seq(f, n, trials))
        except:
            pass


def find_root_secant(f, x0, x, opts, evaluation) -> (Number, bool):
    region = opts.get("$$Region", None)
    if not type(region) is list:
        if x0.is_zero:
            region = (Real(-1), Real(1))
        else:
            xmax = 2 * x0.to_python()
            xmin = -2 * x0.to_python()
            if xmin > xmax:
                region = (Real(xmax), Real(xmin))
            else:
                region = (Real(xmin), Real(xmax))

    maxit = opts["System`MaxIterations"]
    x_name = x.get_name()
    if maxit.sameQ(SymbolAutomatic):
        maxit = 100
    else:
        maxit = maxit.evaluate(evaluation).get_int_value()

    x0 = from_python(region[0])
    x1 = from_python(region[1])
    f0 = dynamic_scoping(lambda ev: f.evaluate(evaluation), {x_name: x0}, evaluation)
    f1 = dynamic_scoping(lambda ev: f.evaluate(evaluation), {x_name: x1}, evaluation)
    if not isinstance(f0, Number):
        return x0, False
    if not isinstance(f1, Number):
        return x0, False
    f0 = f0.to_python(n_evaluation=True)
    f1 = f1.to_python(n_evaluation=True)
    count = 0
    while count < maxit:
        if f0 == f1:
            x1 = Expression(
                "Plus",
                x0,
                Expression(
                    "Times",
                    Real(0.75),
                    Expression("Plus", x1, Expression("Times", Integer(-1), x0)),
                ),
            )
            x1 = x1.evaluate(evaluation)
            f1 = dynamic_scoping(
                lambda ev: f.evaluate(evaluation), {x_name: x1}, evaluation
            )
            if not isinstance(f1, Number):
                return x0, False
            f1 = f1.to_python(n_evaluation=True)
            continue

        inv_deltaf = from_python(1.0 / (f1 - f0))
        num = Expression(
            "Plus",
            Expression("Times", x0, f1),
            Expression("Times", x1, f0, Integer(-1)),
        )
        x2 = Expression("Times", num, inv_deltaf)
        x2 = x2.evaluate(evaluation)
        f2 = dynamic_scoping(
            lambda ev: f.evaluate(evaluation), {x_name: x2}, evaluation
        )
        if not isinstance(f2, Number):
            return x0, False
        f2 = f2.to_python(n_evaluation=True)
        f1, f0 = f2, f1
        x1, x0 = x2, x1
        if x1 == x0 or abs(f2) == 0:
            break
        count = count + 1
    else:
        evaluation.message("FindRoot", "maxiter")
        return x0, False
    return x0, True


def find_root_newton(f, x0, x, opts, evaluation) -> (Number, bool):
    df = opts["System`Jacobian"]
    maxit = opts["System`MaxIterations"]
    x_name = x.get_name()
    if maxit.sameQ(SymbolAutomatic):
        maxit = 100
    else:
        maxit = maxit.evaluate(evaluation).get_int_value()

    def sub(evaluation):
        d_value = df.evaluate(evaluation)
        if d_value == Integer(0):
            return None
        return Expression(
            "Times", f, Expression("Power", d_value, Integer(-1))
        ).evaluate(evaluation)

    count = 0
    while count < maxit:
        minus = dynamic_scoping(sub, {x_name: x0}, evaluation)
        if minus is None:
            evaluation.message("FindRoot", "dsing", x, x0)
            return x0, False
        x1 = Expression("Plus", x0, Expression("Times", Integer(-1), minus)).evaluate(
            evaluation
        )
        if not isinstance(x1, Number):
            evaluation.message("FindRoot", "nnum", x, x0)
            return x0, False
        # TODO: use Precision goal...
        if x1 == x0:
            break
        x0 = apply_N(x1, evaluation)
        # N required due to bug in sympy arithmetic
        count += 1
    else:
        evaluation.message("FindRoot", "maxiter")
    return x0, True


class FindRoot(Builtin):
    r"""
    <dl>
    <dt>'FindRoot[$f$, {$x$, $x0$}]'
        <dd>searches for a numerical root of $f$, starting from '$x$=$x0$'.
    <dt>'FindRoot[$lhs$ == $rhs$, {$x$, $x0$}]'
        <dd>tries to solve the equation '$lhs$ == $rhs$'.
    </dl>

    'FindRoot' by default uses Newton\'s method, so the function of interest should have a first derivative.

    >> FindRoot[Cos[x], {x, 1}]
     = {x -> 1.5708}
    >> FindRoot[Sin[x] + Exp[x],{x, 0}]
     = {x -> -0.588533}

    >> FindRoot[Sin[x] + Exp[x] == Pi,{x, 0}]
     = {x -> 0.866815}

    'FindRoot' has attribute 'HoldAll' and effectively uses 'Block' to localize $x$.
    However, in the result $x$ will eventually still be replaced by its value.
    >> x = "I am the result!";
    >> FindRoot[Tan[x] + Sin[x] == Pi, {x, 1}]
     = {I am the result! -> 1.14911}
    >> Clear[x]

    'FindRoot' stops after 100 iterations:
    >> FindRoot[x^2 + x + 1, {x, 1}]
     : The maximum number of iterations was exceeded. The result might be inaccurate.
     = {x -> -1.}

    Find complex roots:
    >> FindRoot[x ^ 2 + x + 1, {x, -I}]
     = {x -> -0.5 - 0.866025 I}

    The function has to return numerical values:
    >> FindRoot[f[x] == 0, {x, 0}]
     : The function value is not a number at x = 0..
     = FindRoot[f[x] - 0, {x, 0}]

    The derivative must not be 0:
    >> FindRoot[Sin[x] == x, {x, 0}]
     : Encountered a singular derivative at the point x = 0..
     = FindRoot[Sin[x] - x, {x, 0}]


    #> FindRoot[2.5==x,{x,0}]
     = {x -> 2.5}

    >> FindRoot[x^2 - 2, {x, 1,3}, Method->"Secant"]
     = {x -> 1.41421}

    """

    options = {
        "MaxIterations": "100",
        "Method": "Automatic",
        "AccuracyGoal": "Automatic",
        "PrecisionGoal": "Automatic",
        "StepMonitor": "None",
        "Jacobian": "Automatic",
    }
    attributes = ("HoldAll",)

    messages = {
        "snum": "Value `1` is not a number.",
        "nnum": "The function value is not a number at `1` = `2`.",
        "dsing": "Encountered a singular derivative at the point `1` = `2`.",
        "bdmthd": "Value option Method->`1` is not `2`",
        "maxiter": (
            "The maximum number of iterations was exceeded. "
            "The result might be inaccurate."
        ),
    }

    rules = {
        "FindRoot[lhs_ == rhs_, {x_, xs_}, opt:OptionsPattern[]]": "FindRoot[lhs-rhs, {x, xs}, opt]",
        "FindRoot[lhs_ == rhs_, x__, opt:OptionsPattern[]]": "FindRoot[lhs-rhs, x, opt]",
    }

    methods = {
        "Newton": find_root_newton,
        "Secant": find_root_secant,
    }

    def apply(self, f, x, x0, evaluation, options):
        "FindRoot[f_, {x_, x0_}, OptionsPattern[]]"
        # First, determine x0 and x
        x0 = apply_N(x0, evaluation)
        if not isinstance(x0, Number):
            evaluation.message("FindRoot", "snum", x0)
            return
        x_name = x.get_name()
        if not x_name:
            evaluation.message("FindRoot", "sym", x, 2)
            return

        # Now, get the explicit form of f, depending of x
        # keeping x without evaluation (Like inside a "Block[{x},f])
        f = dynamic_scoping(lambda ev: f.evaluate(ev), {x_name: None}, evaluation)
        # If after evaluation, we get an "Equal" expression,
        # convert it in a function by substracting both
        # members. Again, ensure the scope in the evaluation
        if f.get_head_name() == "System`Equal":
            f = Expression(
                "Plus", f.leaves[0], Expression("Times", Integer(-1), f.leaves[1])
            )
            f = dynamic_scoping(lambda ev: f.evaluate(ev), {x_name: None}, evaluation)

        # Determine the method
        method = options["System`Method"]
        if isinstance(method, Symbol):
            method = method.get_name().split("`")[-1]
        if method == "Automatic":
            method = "Newton"
        elif not isinstance(method, String):
            method = None
            evaluation.message(
                "FindRoot", "bdmthd", method, [String(m) for m in self.methods.keys()]
            )
            return
        else:
            method = method.value

        # Determine the "jacobian"
        if method in ("Newton",) and options["System`Jacobian"].sameQ(SymbolAutomatic):

            def diff(evaluation):
                return Expression("D", f, x).evaluate(evaluation)

            d = dynamic_scoping(diff, {x_name: None}, evaluation)
            options["System`Jacobian"] = d

        method = self.methods.get(method, None)
        if method is None:
            evaluation.message(
                "FindRoot", "bdmthd", method, [String(m) for m in self.methods.keys()]
            )
            return

        x0, success = method(f, x0, x, options, evaluation)
        if not success:
            return
        return Expression(SymbolList, Expression(SymbolRule, x, x0))

    def apply_with_x_tuple(self, f, xtuple, evaluation, options):
        "FindRoot[f_, xtuple_, OptionsPattern[]]"
        f_val = f.evaluate(evaluation)

        if f_val.has_form("Equal", 2):
            f = Expression("Plus", f_val.leaves[0], f_val.leaves[1])

        xtuple_value = xtuple.evaluate(evaluation)
        if xtuple_value.has_form("List", None):
            nleaves = len(xtuple_value.leaves)
            if nleaves == 2:
                x, x0 = xtuple.evaluate(evaluation).leaves
            elif nleaves == 3:
                x, x0, x1 = xtuple.evaluate(evaluation).leaves
                options["$$Region"] = (x0, x1)
            else:
                return
            return self.apply(f, x, x0, evaluation, options)
        return


class O_(Builtin):
    """
    <dl>
      <dt>'O[$x$]^n'
      <dd> Represents a term of order $x^n$.
      <dd> O[x]^n is generated to represent omitted higher order terms in power series.
    </dl>

    >> Series[1/(1-x),{x,0,2}]
     = 1 + x + x ^ 2 + O[x] ^ 3

    """

<<<<<<< HEAD
    name = "O"
    pass
=======
    summary_text = "symbolic representation of a higher-order series term"
>>>>>>> df63a8b4


class Series(Builtin):
    """
    <dl>
      <dt>'Series[$f$, {$x$, $x0$, $n$}]'
      <dd>Represents the series expansion around '$x$=$x0$' up to order $n$.
    </dl>

    For elementary expressions, 'Series' returns the explicit power series as a 'SeriesData' expression:
    >> Series[Exp[x], {x,0,2}]
     = 1 + x + 1 / 2 x ^ 2 + O[x] ^ 3
    >> % // FullForm
     = SeriesData[x, 0, List[1, 1, Rational[1, 2]], 0, 2, 1]
    Replacing the variable by a value, the series will not be evaluated as
    an expression, but as a 'SeriesData' object:
    >> s = Series[Exp[x^2],{x,0,2}]
     = 1 + x ^ 2 + O[x] ^ 3
    >> s /. x->4
     = 1 + 4 ^ 2 + O[4] ^ 3

    'Normal' transforms a 'SeriesData' expression into a polynomial:
    >> s // Normal
     = 1 + x ^ 2
    >> (s // Normal) /. x-> 4
     = 17
    >> Clear[s];
    """

    summary_text = "power series and asymptotic expansions"

    def apply_series(self, f, x, x0, n, evaluation):
        """Series[f_, {x_Symbol, x0_, n_Integer}]"""
        # TODO:
        # - Asymptotic series
        # - Series of compositions
        vars = {
            x.get_name(): x0,
        }

        data = [f.replace_vars(vars)]
        df = f
        for i in range(n.get_int_value()):
            df = Expression("D", df, x).evaluate(evaluation)
            newcoeff = df.replace_vars(vars)
            factorial = Expression("Factorial", Integer(i + 1))
            newcoeff = Expression(
                SymbolTimes,
                Expression(SymbolPower, factorial, IntegerMinusOne),
                newcoeff,
            ).evaluate(evaluation)
            data.append(newcoeff)
        data = Expression(SymbolList, *data).evaluate(evaluation)
        return Expression(Symbol("SeriesData"), x, x0, data, IntegerZero, n, Integer1)


class SeriesData(Builtin):
    """
    <dl>
    <dt>'SeriesData[...]'
    <dd>Represents a series expansion
    </dl>

    TODO:
    - Implement sum, product and composition of series
    """

    summary_text = "Mathics representation Power series"

    def apply_normal(self, x, x0, data, nummin, nummax, den, evaluation):
        """Normal[SeriesData[x_, x0_, data_, nummin_, nummax_, den_]]"""
        return Expression(
            SymbolPlus,
            *[a * (x - x0) ** ((nummin + k) / den) for k, a in enumerate(data.leaves)]
        )

    def apply_makeboxes(self, x, x0, data, nmin, nmax, den, form, evaluation):
        """MakeBoxes[SeriesData[x_, x0_, data_List, nmin_Integer, nmax_Integer, den_Integer],
        form:StandardForm|TraditionalForm|OutputForm|InputForm]"""

        form = form.get_name()
        if x0.is_zero:
            variable = x
        else:
            variable = Expression(
                SymbolPlus, x, Expression(SymbolTimes, IntegerMinusOne, x0)
            )
        den = den.get_int_value()
        nmin = nmin.get_int_value()
        nmax = nmax.get_int_value() + 1
        if den != 1:
            powers = [Rational(i, den) for i in range(nmin, nmax)]
            powers = powers + [Rational(nmax, den)]
        else:
            powers = [Integer(i) for i in range(nmin, nmax)]
            powers = powers + [Integer(nmax)]

        expansion = []
        for i, leaf in enumerate(data.leaves):
            if leaf.is_numeric(evaluation) and leaf.is_zero:
                continue
            if powers[i].is_zero:
                expansion.append(leaf)
                continue
            if powers[i] == Integer1:
                if leaf == Integer1:
                    term = variable
                else:
                    term = Expression(SymbolTimes, leaf, variable)
            else:
                if leaf == Integer1:
                    term = Expression(SymbolPower, variable, powers[i])
                else:
                    term = Expression(
                        SymbolTimes, leaf, Expression(SymbolPower, variable, powers[i])
                    )
            expansion.append(term)
        expansion = expansion + [
            Expression(SymbolPower, Expression("O", variable), powers[-1])
        ]
        # expansion = [ex.format(form) for ex in expansion]
        expansion = Expression(SymbolPlus, *expansion)
        return expansion.format(evaluation, form)<|MERGE_RESOLUTION|>--- conflicted
+++ resolved
@@ -1496,12 +1496,8 @@
 
     """
 
-<<<<<<< HEAD
     name = "O"
-    pass
-=======
     summary_text = "symbolic representation of a higher-order series term"
->>>>>>> df63a8b4
 
 
 class Series(Builtin):
