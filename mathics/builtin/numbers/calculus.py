--- conflicted
+++ resolved
@@ -26,7 +26,6 @@
 )
 
 from mathics.core.systemsymbols import (
-<<<<<<< HEAD
     SymbolAnd,
     SymbolBlank,
     SymbolConditionalExpression,
@@ -38,10 +37,8 @@
     SymbolIntegrate,
     SymbolLog,
     SymbolO,
-=======
     SymbolAutomatic,
     SymbolConstant,
->>>>>>> e5fbc270
     SymbolPlus,
     SymbolPower,
     SymbolRoot,
