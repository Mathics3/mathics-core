# -*- coding: utf-8 -*-

"""
Calculus

Originally called infinitesimal calculus or "the calculus of infinitesimals", is the mathematical study of continuous change, in the same way that geometry is the study of shape and algebra is the study of generalizations of arithmetic operations.
"""

import sympy
import numpy as np
from itertools import product

from mathics.core.evaluators import apply_N
from mathics.builtin.base import Builtin, PostfixOperator, SympyFunction
from mathics.builtin.scoping import dynamic_scoping

from mathics.core.atoms import (
    String,
    Integer,
    Integer0,
    Integer1,
    Number,
    Rational,
    Real,
    from_python,
)

from mathics.core.attributes import (
    constant,
    hold_all,
    listable,
    n_hold_all,
    protected,
    read_protected,
)

from mathics.core.convert import sympy_symbol_prefix, SympyExpression, from_sympy

from mathics.core.expression import Expression
from mathics.core.number import dps, machine_epsilon
from mathics.core.rules import Pattern

from mathics.core.symbols import (
    Symbol,
    SymbolSequence,
    SymbolFalse,
    SymbolList,
    SymbolTrue,
)

from mathics.core.systemsymbols import (
    SymbolD,
<<<<<<< HEAD
    SymbolIndeterminate,
    SymbolInfinity,
    SymbolInfix,
    SymbolLeft,
    SymbolPlus,
    SymbolPower,
    SymbolRule,
    SymbolSequence,
    SymbolSeries,
    SymbolSeriesData,
=======
>>>>>>> ec9dfca7
    SymbolPlus,
    SymbolPower,
    SymbolRule,
    SymbolTimes,
    SymbolUndefined,
)
<<<<<<< HEAD
from mathics.core.convert import sympy_symbol_prefix, SympyExpression, from_sympy
from mathics.core.rules import Pattern
from mathics.core.number import dps
from mathics.builtin.scoping import dynamic_scoping
from mathics.builtin.numeric import apply_N

from mathics.core.attributes import (
    constant,
    hold_all,
    listable,
    n_hold_all,
    protected,
    read_protected,
)

from mathics.algorithm.series import (
    build_series,
    series_plus_series,
    series_times_series,
    series_derivative,
)
import sympy
=======
>>>>>>> ec9dfca7


IntegerZero = Integer(0)
IntegerMinusOne = Integer(-1)

SymbolIntegrate = Symbol("Integrate")


class D(SympyFunction):
    """
    <dl>
      <dt>'D[$f$, $x$]'
      <dd>gives the partial derivative of $f$ with respect to $x$.

      <dt>'D[$f$, $x$, $y$, ...]'
      <dd>differentiates successively with respect to $x$, $y$, etc.

      <dt>'D[$f$, {$x$, $n$}]'
      <dd>gives the multiple derivative of order $n$.

      <dt>'D[$f$, {{$x1$, $x2$, ...}}]'
      <dd>gives the vector derivative of $f$ with respect to $x1$, $x2$, etc.
    </dl>

    First-order derivative of a polynomial:
    >> D[x^3 + x^2, x]
     = 2 x + 3 x ^ 2
    Second-order derivative:
    >> D[x^3 + x^2, {x, 2}]
     = 2 + 6 x

    Trigonometric derivatives:
    >> D[Sin[Cos[x]], x]
     = -Cos[Cos[x]] Sin[x]
    >> D[Sin[x], {x, 2}]
     = -Sin[x]
    >> D[Cos[t], {t, 2}]
     = -Cos[t]

    Unknown variables are treated as constant:
    >> D[y, x]
     = 0
    >> D[x, x]
     = 1
    >> D[x + y, x]
     = 1

    Derivatives of unknown functions are represented using 'Derivative':
    >> D[f[x], x]
     = f'[x]
    >> D[f[x, x], x]
     = Derivative[0, 1][f][x, x] + Derivative[1, 0][f][x, x]
    >> D[f[x, x], x] // InputForm
     = Derivative[0, 1][f][x, x] + Derivative[1, 0][f][x, x]

    Chain rule:
    >> D[f[2x+1, 2y, x+y], x]
     = 2 Derivative[1, 0, 0][f][1 + 2 x, 2 y, x + y] + Derivative[0, 0, 1][f][1 + 2 x, 2 y, x + y]
    >> D[f[x^2, x, 2y], {x,2}, y] // Expand
     = 8 x Derivative[1, 1, 1][f][x ^ 2, x, 2 y] + 8 x ^ 2 Derivative[2, 0, 1][f][x ^ 2, x, 2 y] + 2 Derivative[0, 2, 1][f][x ^ 2, x, 2 y] + 4 Derivative[1, 0, 1][f][x ^ 2, x, 2 y]

    Compute the gradient vector of a function:
    >> D[x ^ 3 * Cos[y], {{x, y}}]
     = {3 x ^ 2 Cos[y], -x ^ 3 Sin[y]}
    Hesse matrix:
    >> D[Sin[x] * Cos[y], {{x,y}, 2}]
     = {{-Cos[y] Sin[x], -Cos[x] Sin[y]}, {-Cos[x] Sin[y], -Cos[y] Sin[x]}}

    #> D[2/3 Cos[x] - 1/3 x Cos[x] Sin[x] ^ 2,x]//Expand
     = -2 x Cos[x] ^ 2 Sin[x] / 3 + x Sin[x] ^ 3 / 3 - 2 Sin[x] / 3 - Cos[x] Sin[x] ^ 2 / 3

    #> D[f[#1], {#1,2}]
     = f''[#1]
    #> D[(#1&)[t],{t,4}]
     = 0

    #> Attributes[f] ={HoldAll}; Apart[f''[x + x]]
     = f''[2 x]

    #> Attributes[f] = {}; Apart[f''[x + x]]
     = f''[2 x]

    ## Issue #375
    #> D[{#^2}, #]
     = {2 #1}
    """

    # TODO
    """
    >> D[2x, 2x]
     = 0
    """

    sympy_name = "Derivative"

    messages = {
        "dvar": (
            "Multiple derivative specifier `1` does not have the form "
            "{variable, n}, where n is a non-negative machine integer."
        ),
    }

    rules = {
        # Basic rules (implemented in apply):
        #   "D[f_ + g_, x_?NotListQ]": "D[f, x] + D[g, x]",
        #   "D[f_ * g_, x_?NotListQ]": "D[f, x] * g + f * D[g, x]",
        #   "D[f_ ^ r_, x_?NotListQ] /; FreeQ[r, x]": "r * f ^ (r-1) * D[f, x]",
        #   "D[E ^ f_, x_?NotListQ]": "E ^ f * D[f, x]",
        #   "D[f_ ^ g_, x_?NotListQ]": "D[E ^ (Log[f] * g), x]",
        # Hacky: better implement them in apply
        # "D[f_, x_?NotListQ] /; FreeQ[f, x]": "0",
        #  "D[f_[left___, x_, right___], x_?NotListQ] /; FreeQ[{left, right}, x]":
        #  "Derivative[Sequence @@ UnitVector["
        #  "  Length[{left, x, right}], Length[{left, x}]]][f][left, x, right]",
        #  'D[f_[args___], x_?NotListQ]':
        #  'Plus @@ MapIndexed[(D[f[Sequence@@ReplacePart[{args}, #2->t]], t] '
        #  '/. t->#) * D[#, x]&, {args}]',
        "D[{items___}, x_?NotListQ]": (
            "Function[{System`Private`item}, D[System`Private`item, x]]" " /@ {items}"
        ),
        # Handling iterated and vectorized derivative variables
        "D[f_, {list_List}]": "D[f, #]& /@ list",
        "D[f_, {list_List, n_Integer?Positive}]": (
            "D[f, Sequence @@ ConstantArray[{list}, n]]"
        ),
        "D[f_, x_, rest__]": "D[D[f, x], rest]",
        "D[expr_, {x_, n_Integer?NonNegative}]": (
            "Nest[Function[{t}, D[t, x]], expr, n]"
        ),
    }

    summary_text = "partial derivatives of scalar or vector functions"

    def apply(self, f, x, evaluation):
        "D[f_, x_?NotListQ]"
        x_pattern = Pattern.create(x)
        if f.is_free(x_pattern, evaluation):
            return IntegerZero
        elif f == x:
            return Integer1
        elif f.is_atom():  # Shouldn't happen
            1 / 0
            return
        # So, this is not an atom...

        head = f.get_head()
        if head is SymbolPlus:
            terms = [
                Expression("D", term, x)
                for term in f.leaves
                if not term.is_free(x_pattern, evaluation)
            ]
            if len(terms) == 0:
                return IntegerZero
            return Expression(SymbolPlus, *terms)
        elif head is SymbolTimes:
            terms = []
            for i, factor in enumerate(f.leaves):
                if factor.is_free(x_pattern, evaluation):
                    continue
                factors = [leaf for j, leaf in enumerate(f.leaves) if j != i]
                factors.append(Expression("D", factor, x))
                terms.append(Expression(SymbolTimes, *factors))
            if len(terms) != 0:
                return Expression(SymbolPlus, *terms)
            else:
                return IntegerZero
        elif head is SymbolPower and len(f.leaves) == 2:
            base, exp = f.leaves
            terms = []
            if not base.is_free(x_pattern, evaluation):
                terms.append(
                    Expression(
                        SymbolTimes,
                        exp,
                        Expression(
                            SymbolPower,
                            base,
                            Expression(SymbolPlus, exp, IntegerMinusOne),
                        ),
                        Expression("D", base, x),
                    )
                )
            if not exp.is_free(x_pattern, evaluation):
                if base.is_atom() and base.get_name() == "System`E":
                    terms.append(Expression(SymbolTimes, f, Expression("D", exp, x)))
                else:
                    terms.append(
                        Expression(
                            SymbolTimes,
                            f,
                            Expression("Log", base),
                            Expression("D", exp, x),
                        )
                    )

            if len(terms) == 0:
                return IntegerZero
            elif len(terms) == 1:
                return terms[0]
            else:
                return Expression(SymbolPlus, *terms)
        elif len(f.leaves) == 1:
            if f.leaves[0] == x:
                return Expression(
                    Expression(Expression("Derivative", Integer(1)), f.head), x
                )
            else:
                g = f.leaves[0]
                return Expression(
                    SymbolTimes,
                    Expression("D", Expression(f.head, g), g),
                    Expression("D", g, x),
                )
        else:  # many leaves

            def summand(leaf, index):
                result = Expression(
                    Expression(
                        Expression(
                            "Derivative",
                            *(
                                [IntegerZero] * (index)
                                + [Integer1]
                                + [IntegerZero] * (len(f.leaves) - index - 1)
                            ),
                        ),
                        f.head,
                    ),
                    *f.leaves,
                )
                if leaf.sameQ(x):
                    return result
                else:
                    return Expression("Times", result, Expression("D", leaf, x))

            result = [
                summand(leaf, index)
                for index, leaf in enumerate(f.leaves)
                if not leaf.is_free(x_pattern, evaluation)
            ]

            if len(result) == 1:
                return result[0]
            elif len(result) == 0:
                return IntegerZero
            else:
                return Expression("Plus", *result)

    def apply_wrong(self, expr, x, other, evaluation):
        "D[expr_, {x_, other___}]"

        arg = Expression(SymbolList, x, *other.get_sequence())
        evaluation.message("D", "dvar", arg)
        return Expression("D", expr, arg)


class Derivative(PostfixOperator, SympyFunction):
    """
    <dl>
      <dt>'Derivative[$n$][$f$]'
      <dd>represents the $n$th derivative of the function $f$.

      <dt>'Derivative[$n1$, $n2$, ...][$f$]'
      <dd>represents a multivariate derivative.
    </dl>

    >> Derivative[1][Sin]
     = Cos[#1]&
    >> Derivative[3][Sin]
     = -Cos[#1]&
    >> Derivative[2][# ^ 3&]
     = 6 #1&

    'Derivative' can be entered using '\\'':
    >> Sin'[x]
     = Cos[x]
    >> (# ^ 4&)''
     = 12 #1 ^ 2&
    >> f'[x] // InputForm
     = Derivative[1][f][x]

    >> Derivative[1][#2 Sin[#1]+Cos[#2]&]
     = Cos[#1] #2&
    >> Derivative[1,2][#2^3 Sin[#1]+Cos[#2]&]
     = 6 Cos[#1] #2&
    Deriving with respect to an unknown parameter yields 0:
    >> Derivative[1,2,1][#2^3 Sin[#1]+Cos[#2]&]
     = 0&
    The 0th derivative of any expression is the expression itself:
    >> Derivative[0,0,0][a+b+c]
     = a + b + c

    You can calculate the derivative of custom functions:
    >> f[x_] := x ^ 2
    >> f'[x]
     = 2 x

    Unknown derivatives:
    >> Derivative[2, 1][h]
     = Derivative[2, 1][h]
    >> Derivative[2, 0, 1, 0][h[g]]
     = Derivative[2, 0, 1, 0][h[g]]

    ## Parser Tests
    #> Hold[f''] // FullForm
     = Hold[Derivative[2][f]]
    #> Hold[f ' '] // FullForm
     = Hold[Derivative[2][f]]
    #> Hold[f '' ''] // FullForm
     = Hold[Derivative[4][f]]
    #> Hold[Derivative[x][4] '] // FullForm
     = Hold[Derivative[1][Derivative[x][4]]]
    """

    operator = "'"
    precedence = 670
    attributes = n_hold_all

    rules = {
        "MakeBoxes[Derivative[n__Integer][f_], "
        "  form:StandardForm|TraditionalForm]": (
            r"SuperscriptBox[MakeBoxes[f, form], If[{n} === {2}, "
            r'  "\[Prime]\[Prime]", If[{n} === {1}, "\[Prime]", '
            r'    RowBox[{"(", Sequence @@ Riffle[{n}, ","], ")"}]]]]'
        ),
        "MakeBoxes[Derivative[n:1|2][f_], form:OutputForm]": """RowBox[{MakeBoxes[f, form], If[n==1, "'", "''"]}]""",
        # The following rules should be applied in the apply method, instead of relying on the pattern matching
        # mechanism.
        "Derivative[0...][f_]": "f",
        "Derivative[n__Integer][Derivative[m__Integer][f_]] /; Length[{m}] "
        "== Length[{n}]": "Derivative[Sequence @@ ({n} + {m})][f]",
        # This would require at least some comments...
        """Derivative[n__Integer][f_Symbol] /; Module[{t=Sequence@@Slot/@Range[Length[{n}]], result, nothing, ft=f[t]},
            If[Head[ft] === f
            && FreeQ[Join[UpValues[f], DownValues[f], SubValues[f]], Derivative|D]
            && Context[f] != "System`",
                False,
                (* else *)
                ft = f[t];
                Block[{f},
                    Unprotect[f];
                    (*Derivative[1][f] ^= nothing;*)
                    Derivative[n][f] ^= nothing;
                    Derivative[n][nothing] ^= nothing;
                    result = D[ft, Sequence@@Table[{Slot[i], {n}[[i]]}, {i, Length[{n}]}]];
                ];
                FreeQ[result, nothing]
            ]
            ]""": """Module[{t=Sequence@@Slot/@Range[Length[{n}]], result, nothing, ft},
                ft = f[t];
                Block[{f},
                    Unprotect[f];
                    Derivative[n][f] ^= nothing;
                    Derivative[n][nothing] ^= nothing;
                    result = D[ft, Sequence@@Table[{Slot[i], {n}[[i]]}, {i, Length[{n}]}]];
                ];
                Function @@ {result}
            ]""",
        "Derivative[n__Integer][f_Function]": """Evaluate[D[
            Quiet[f[Sequence @@ Table[Slot[i], {i, 1, Length[{n}]}]],
                Function::slotn],
            Sequence @@ Table[{Slot[i], {n}[[i]]}, {i, 1, Length[{n}]}]]]&""",
    }

    summary_text = "symbolic and numerical derivative functions"

    default_formats = False

    def __init__(self, *args, **kwargs):
        super(Derivative, self).__init__(*args, **kwargs)

    def to_sympy(self, expr, **kwargs):
        inner = expr
        exprs = [inner]
        try:
            while True:
                inner = inner.head
                exprs.append(inner)
        except AttributeError:
            pass

        if len(exprs) != 4 or not all(len(exp.leaves) >= 1 for exp in exprs[:3]):
            return

        if len(exprs[0].leaves) != len(exprs[2].leaves):
            return

        sym_args = [leaf.to_sympy() for leaf in exprs[0].leaves]
        if None in sym_args:
            return

        func = exprs[1].leaves[0]
        sym_func = sympy.Function(str(sympy_symbol_prefix + func.__str__()))(*sym_args)

        counts = [leaf.get_int_value() for leaf in exprs[2].leaves]
        if None in counts:
            return

        # sympy expects e.g. Derivative(f(x, y), x, 2, y, 5)
        sym_d_args = []
        for sym_arg, count in zip(sym_args, counts):
            sym_d_args.append(sym_arg)
            sym_d_args.append(count)

        try:
            return sympy.Derivative(sym_func, *sym_d_args)
        except ValueError:
            return


class Integrate(SympyFunction):
    r"""
    <dl>
      <dt>'Integrate[$f$, $x$]'
      <dd>integrates $f$ with respect to $x$. The result does not contain the additive integration constant.

      <dt>'Integrate[$f$, {$x$, $a$, $b$}]'
      <dd>computes the definite integral of $f$ with respect to $x$ from $a$ to $b$.
    </dl>

    Integrate a polynomial:
    >> Integrate[6 x ^ 2 + 3 x ^ 2 - 4 x + 10, x]
     = x (10 - 2 x + 3 x ^ 2)

    Integrate trigonometric functions:
    >> Integrate[Sin[x] ^ 5, x]
     = -Cos[x] - Cos[x] ^ 5 / 5 + 2 Cos[x] ^ 3 / 3

    Definite integrals:
    >> Integrate[x ^ 2 + x, {x, 1, 3}]
     = 38 / 3
    >> Integrate[Sin[x], {x, 0, Pi/2}]
     = 1

    Some other integrals:
    >> Integrate[1 / (1 - 4 x + x^2), x]
     = Sqrt[3] (Log[-2 - Sqrt[3] + x] - Log[-2 + Sqrt[3] + x]) / 6
    >> Integrate[4 Sin[x] Cos[x], x]
     = 2 Sin[x] ^ 2

    > Integrate[-Infinity, {x, 0, Infinity}]
     = -Infinity

    > Integrate[-Infinity, {x, Infinity, 0}]
     = Infinity

    Integration in TeX:
    >> Integrate[f[x], {x, a, b}] // TeXForm
     = \int_a^b f\left[x\right] \, dx

    #> DownValues[Integrate]
     = {}
    #> Definition[Integrate]
     = Attributes[Integrate] = {Protected, ReadProtected}
     .
     . Options[Integrate] = {Assumptions -> $Assumptions, GenerateConditions -> Automatic, PrincipalValue -> False}
    #> Integrate[Hold[x + x], {x, a, b}]
     = Integrate[Hold[x + x], {x, a, b}]
    #> Integrate[sin[x], x]
     = Integrate[sin[x], x]

    #> Integrate[x ^ 3.5 + x, x]
     = x ^ 2 / 2 + 0.222222 x ^ 4.5

    Sometimes there is a loss of precision during integration.
    You can check the precision of your result with the following sequence
    of commands.
    >> Integrate[Abs[Sin[phi]], {phi, 0, 2Pi}] // N
     = 4.
     >> % // Precision
     = MachinePrecision

    #> Integrate[1/(x^5+1), x]
     = RootSum[1 + 5 #1 + 25 #1 ^ 2 + 125 #1 ^ 3 + 625 #1 ^ 4&, Log[x + 5 #1] #1&] + Log[1 + x] / 5

    #> Integrate[ArcTan(x), x]
     = x ^ 2 ArcTan / 2
    #> Integrate[E[x], x]
     = Integrate[E[x], x]

    #> Integrate[Exp[-(x/2)^2],{x,-Infinity,+Infinity}]
     = 2 Sqrt[Pi]

    #> Integrate[Exp[-1/(x^2)], x]
     = x E ^ (-1 / x ^ 2) + Sqrt[Pi] Erf[1 / x]

    >> Integrate[ArcSin[x / 3], x]
     = x ArcSin[x / 3] + Sqrt[9 - x ^ 2]

    >> Integrate[f'[x], {x, a, b}]
     = f[b] - f[a]
    and,
    >> D[Integrate[f[u, x],{u, a[x], b[x]}], x]
     = Integrate[Derivative[0, 1][f][u, x], {u, a[x], b[x]}] - f[a[x], x] a'[x] + f[b[x], x] b'[x]
    """
    # Reinstate as a unit test or describe why it should be an example and fix.
    # >> Integrate[x/Exp[x^2/t], {x, 0, Infinity}]
    # = ConditionalExpression[t / 2, Abs[Arg[t]] < Pi / 2]
    # This should work after merging the more sophisticated predicate_evaluation routine
    # be merged...
    # >> Assuming[Abs[Arg[t]] < Pi / 2, Integrate[x/Exp[x^2/t], {x, 0, Infinity}]]
    # = t / 2
    attributes = protected | read_protected

    options = {
        "Assumptions": "$Assumptions",
        "GenerateConditions": "Automatic",
        "PrincipalValue": "False",
    }

    messages = {
        "idiv": "Integral of `1` does not converge on `2`.",
        "ilim": "Invalid integration variable or limit(s).",
        "iconstraints": "Additional constraints needed: `1`",
    }

    rules = {
        "Integrate[list_List, x_]": "Integrate[#, x]& /@ list",
        "MakeBoxes[Integrate[f_, x_], form:StandardForm|TraditionalForm]": r"""RowBox[{"\[Integral]","\[InvisibleTimes]", MakeBoxes[f, form], "\[InvisibleTimes]",
                RowBox[{"\[DifferentialD]", MakeBoxes[x, form]}]}]""",
        "MakeBoxes[Integrate[f_, {x_, a_, b_}], "
        "form:StandardForm|TraditionalForm]": r"""RowBox[{SubsuperscriptBox["\[Integral]", MakeBoxes[a, form],
                MakeBoxes[b, form]], "\[InvisibleTimes]" , MakeBoxes[f, form], "\[InvisibleTimes]",
                RowBox[{"\[DifferentialD]", MakeBoxes[x, form]}]}]""",
    }

    summary_text = "symbolic integrals in one or more dimensions"
    sympy_name = "Integral"

    def prepare_sympy(self, leaves):
        if len(leaves) == 2:
            x = leaves[1]
            if x.has_form("List", 3):
                return [leaves[0]] + x.leaves
        return leaves

    def from_sympy(self, sympy_name, leaves):
        args = []
        for leaf in leaves[1:]:
            if leaf.has_form("List", 1):
                # {x} -> x
                args.append(leaf.leaves[0])
            else:
                args.append(leaf)
        new_leaves = [leaves[0]] + args
        return Expression(self.get_name(), *new_leaves)

    def apply(self, f, xs, evaluation, options):
        "Integrate[f_, xs__, OptionsPattern[]]"
        assuming = options["System`Assumptions"].evaluate(evaluation)
        f_sympy = f.to_sympy()
        if f_sympy.is_infinite:
            return Expression(SymbolIntegrate, Integer1, xs).evaluate(evaluation) * f
        if f_sympy is None or isinstance(f_sympy, SympyExpression):
            return
        xs = xs.get_sequence()
        vars = []
        prec = None
        for x in xs:
            if x.has_form("List", 3):
                x, a, b = x.leaves
                prec_a = a.get_precision()
                prec_b = b.get_precision()
                if prec_a is not None and prec_b is not None:
                    prec_new = min(prec_a, prec_b)
                    if prec is None or prec_new < prec:
                        prec = prec_new
                a = a.to_sympy()
                b = b.to_sympy()
                if a is None or b is None:
                    return
            else:
                a = b = None
            if not x.get_name():
                evaluation.message("Integrate", "ilim")
                return
            x = x.to_sympy()
            if x is None:
                return
            if a is None or b is None:
                vars.append(x)
            else:
                vars.append((x, a, b))
        try:
            result = sympy.integrate(f_sympy, *vars)
        except sympy.PolynomialError:
            return
        except ValueError:
            # e.g. ValueError: can't raise polynomial to a negative power
            return
        except NotImplementedError:
            # e.g. NotImplementedError: Result depends on the sign of
            # -sign(_Mathics_User_j)*sign(_Mathics_User_w)
            return
        if prec is not None and isinstance(result, sympy.Integral):
            # TODO MaxExtaPrecision -> maxn
            result = result.evalf(dps(prec))
        else:
            result = from_sympy(result)
        # If the result is defined as a Piecewise expression,
        # use ConditionalExpression.
        # This does not work now because the form sympy returns the values
        if result.get_head_name() == "System`Piecewise":
            cases = result._leaves[0]._leaves
            if len(result._leaves) == 1:
                if cases[-1]._leaves[1].is_true():
                    default = cases[-1]._leaves[0]
                    cases = result._leaves[0]._leaves[:-1]
                else:
                    default = SymbolUndefined
            else:
                cases = result._leaves[0]._leaves
                default = result._leaves[1]
            if default.has_form("Integrate", None):
                if default._leaves[0] == f:
                    default = SymbolUndefined

            simplified_cases = []
            for case in cases:
                # TODO: if something like 0^n or 1/expr appears,
                # put the condition n!=0 or expr!=0 accordingly in the list of
                # conditions...
                cond = Expression("Simplify", case._leaves[1], assuming).evaluate(
                    evaluation
                )
                resif = Expression("Simplify", case._leaves[0], assuming).evaluate(
                    evaluation
                )
                if cond.is_true():
                    return resif
                if resif.has_form("ConditionalExpression", 2):
                    cond = Expression("And", resif._leaves[1], cond)
                    cond = Expression("Simplify", cond, assuming).evaluate(evaluation)
                    resif = resif._leaves[0]
                simplified_cases.append(Expression(SymbolList, resif, cond))
            cases = simplified_cases
            if default is SymbolUndefined and len(cases) == 1:
                cases = cases[0]
                result = Expression("ConditionalExpression", *(cases._leaves))
            else:
                result = Expression(result._head, cases, default)
        else:
            if result.get_head() is SymbolIntegrate:
                if result._leaves[0].evaluate(evaluation).sameQ(f):
                    # Sympy returned the same expression, so it can't be evaluated.
                    return
            result = Expression("Simplify", result, assuming)
        return result

    # TODO: The following methods are exactly the same that in NIntegrate. DRY it!
    @staticmethod
    def decompose_domain(interval, evaluation):
        if interval.has_form("System`Sequence", 1, None):
            intervals = []
            for leaf in interval.leaves:
                inner_interval = Integrate.decompose_domain(leaf, evaluation)
                if inner_interval:
                    intervals.append(inner_interval)
                else:
                    evaluation.message("ilim", leaf)
                    return None
            return intervals

        if interval.has_form("System`List", 3, None):
            intervals = []
            intvar = interval.leaves[0]
            if not isinstance(intvar, Symbol):
                evaluation.message("ilim", interval)
                return None
            boundaries = [a for a in interval.leaves[1:]]
            if any([b.get_head_name() == "System`Complex" for b in boundaries]):
                intvar = Expression(
                    "List", intvar, Expression("Blank", Symbol("Complex"))
                )
            for i in range(len(boundaries) - 1):
                intervals.append((boundaries[i], boundaries[i + 1]))
            if len(intervals) > 0:
                return (intvar, intervals)

        evaluation.message("ilim", interval)
        return None

    def apply_D(self, func, domain, var, evaluation, options):
        """D[%(name)s[func_, domain__, OptionsPattern[%(name)s]], var_Symbol]"""
        options = tuple(
            Expression(Symbol("Rule"), Symbol(key), options[key]) for key in options
        )
        # if the integration is along several variables, take the integration of the inner
        # variables as func.
        if domain._head is SymbolSequence:
            func = Expression(
                Symbol(self.get_name()), func, *(domain._leaves[:-1]), *options
            )
            domain = domain._leaves[-1]

        terms = []
        # Evaluates the derivative regarding the integrand:
        integrand = Expression(SymbolD, func, var).evaluate(evaluation)
        if integrand:
            # TODO: put back options is they are not the default...
            term = Expression(Symbol("Integrate"), integrand, domain)
            terms = [term]

        # Run over the intervals, and evaluate the derivative
        # regarding the integration limits.
        list_domain = self.decompose_domain(domain, evaluation)
        if not list_domain:
            return

        ivar, limits = list_domain
        for limit in limits:
            for k, lim in enumerate(limit):
                jac = Expression(SymbolD, lim, var)
                ev_jac = jac.evaluate(evaluation)
                if ev_jac:
                    jac = ev_jac
                if isinstance(jac, Number) and jac.is_zero:
                    continue
                f = func.replace_vars({ivar.get_name(): lim})
                if k == 1:
                    f = Expression(SymbolTimes, f, jac)
                else:
                    f = Expression(SymbolTimes, Integer(-1), f, jac)
                eval_f = f.evaluate(evaluation)
                if eval_f:
                    f = eval_f
                if isinstance(f, Number) and f.is_zero:
                    continue
                terms.append(f)

        if len(terms) == 0:
            return Integer0
        if len(terms) == 1:
            return terms[0]
        return Expression(SymbolPlus, *terms)


class Root(SympyFunction):
    """
    <dl>
    <dt>'Root[$f$, $i$]'
        <dd>represents the i-th complex root of the polynomial $f$
    </dl>

    >> Root[#1 ^ 2 - 1&, 1]
     = -1
    >> Root[#1 ^ 2 - 1&, 2]
     = 1

    Roots that can't be represented by radicals:
    >> Root[#1 ^ 5 + 2 #1 + 1&, 2]
     = Root[#1 ^ 5 + 2 #1 + 1&, 2]
    """

    messages = {
        "nuni": "Argument `1` at position 1 is not a univariate polynomial function",
        "nint": "Argument `1` at position 2 is not an integer",
        "iidx": "Argument `1` at position 2 is out of bounds",
    }

    sympy_name = "CRootOf"

    def apply(self, f, i, evaluation):
        "Root[f_, i_]"

        try:
            if not f.has_form("Function", 1):
                raise sympy.PolynomialError

            body = f.leaves[0]
            poly = body.replace_slots([f, Symbol("_1")], evaluation)
            idx = i.to_sympy() - 1

            # Check for negative indeces (they are not allowed in Mathematica)
            if idx < 0:
                evaluation.message("Root", "iidx", i)
                return

            r = sympy.CRootOf(poly.to_sympy(), idx)
        except sympy.PolynomialError:
            evaluation.message("Root", "nuni", f)
            return
        except TypeError:
            evaluation.message("Root", "nint", i)
            return
        except IndexError:
            evaluation.message("Root", "iidx", i)
            return

        return from_sympy(r)

    def to_sympy(self, expr, **kwargs):
        try:
            if not expr.has_form("Root", 2):
                return None

            f = expr.leaves[0]

            if not f.has_form("Function", 1):
                return None

            body = f.leaves[0].replace_slots([f, Symbol("_1")], None)
            poly = body.to_sympy(**kwargs)

            i = expr.leaves[1].get_int_value(**kwargs) - 1

            if i is None:
                return None

            return sympy.CRootOf(poly, i)
        except Exception:
            return None


class Solve(Builtin):
    """
    <dl>
      <dt>'Solve[$equation$, $vars$]'
      <dd>attempts to solve $equation$ for the variables $vars$.

      <dt>'Solve[$equation$, $vars$, $domain$]'
      <dd>restricts variables to $domain$, which can be 'Complexes' or 'Reals' or 'Integers'.
    </dl>

    >> Solve[x ^ 2 - 3 x == 4, x]
     = {{x -> -1}, {x -> 4}}
    >> Solve[4 y - 8 == 0, y]
     = {{y -> 2}}

    Apply the solution:
    >> sol = Solve[2 x^2 - 10 x - 12 == 0, x]
     = {{x -> -1}, {x -> 6}}
    >> x /. sol
     = {-1, 6}

    Contradiction:
    >> Solve[x + 1 == x, x]
     = {}
    Tautology:
    >> Solve[x ^ 2 == x ^ 2, x]
     = {{}}

    Rational equations:
    >> Solve[x / (x ^ 2 + 1) == 1, x]
     = {{x -> 1 / 2 - I / 2 Sqrt[3]}, {x -> 1 / 2 + I / 2 Sqrt[3]}}
    >> Solve[(x^2 + 3 x + 2)/(4 x - 2) == 0, x]
     = {{x -> -2}, {x -> -1}}

    Transcendental equations:
    >> Solve[Cos[x] == 0, x]
     = {{x -> Pi / 2}, {x -> 3 Pi / 2}}

    Solve can only solve equations with respect to symbols or functions:
    >> Solve[f[x + y] == 3, f[x + y]]
     = {{f[x + y] -> 3}}
    >> Solve[a + b == 2, a + b]
     : a + b is not a valid variable.
     = Solve[a + b == 2, a + b]
    This happens when solving with respect to an assigned symbol:
    >> x = 3;
    >> Solve[x == 2, x]
     : 3 is not a valid variable.
     = Solve[False, 3]
    >> Clear[x]
    >> Solve[a < b, a]
     : a < b is not a well-formed equation.
     = Solve[a < b, a]

    Solve a system of equations:
    >> eqs = {3 x ^ 2 - 3 y == 0, 3 y ^ 2 - 3 x == 0};
    >> sol = Solve[eqs, {x, y}] // Simplify
     = {{x -> 0, y -> 0}, {x -> 1, y -> 1}, {x -> -1 / 2 + I / 2 Sqrt[3], y -> -1 / 2 - I / 2 Sqrt[3]}, {x -> (1 - I Sqrt[3]) ^ 2 / 4, y -> -1 / 2 + I / 2 Sqrt[3]}}
    >> eqs /. sol // Simplify
     = {{True, True}, {True, True}, {True, True}, {True, True}}

    An underdetermined system:
    >> Solve[x^2 == 1 && z^2 == -1, {x, y, z}]
     : Equations may not give solutions for all "solve" variables.
     = {{x -> -1, z -> -I}, {x -> -1, z -> I}, {x -> 1, z -> -I}, {x -> 1, z -> I}}

    Domain specification:
    >> Solve[x^2 == -1, x, Reals]
     = {}
    >> Solve[x^2 == 1, x, Reals]
     = {{x -> -1}, {x -> 1}}
    >> Solve[x^2 == -1, x, Complexes]
     = {{x -> -I}, {x -> I}}
    >> Solve[4 - 4 * x^2 - x^4 + x^6 == 0, x, Integers]
     = {{x -> -1}, {x -> 1}}

    #> Solve[x^2 +1 == 0, x] // FullForm
     = {{Rule[x, Complex[0, -1]]},{Rule[x, Complex[0, 1]]}}

    #> Solve[x^5==x,x]
     = {{x -> -1}, {x -> 0}, {x -> 1}, {x -> -I}, {x -> I}}

    #> Solve[g[x] == 0, x]
     = Solve[g[x] == 0, x]
    ## (should use inverse functions, actually!)
    #> Solve[g[x] + h[x] == 0, x]
     = Solve[g[x] + h[x] == 0, x]

    #> Solve[Sin(x) == 1, x]
     = {{x -> 1 / Sin}}

    #> Solve[E == 1, E]
     : E is not a valid variable.
     = Solve[False, E]
    #> Solve[False, Pi]
     : Pi is not a valid variable.
     = Solve[False, Pi]

    """

    messages = {
        "eqf": "`1` is not a well-formed equation.",
        "svars": 'Equations may not give solutions for all "solve" variables.',
    }

    rules = {
        "Solve[eqs_, vars_, Complexes]": "Solve[eqs, vars]",
        "Solve[eqs_, vars_, Reals]": (
            "Cases[Solve[eqs, vars], {Rule[x_,y_?RealNumberQ]}]"
        ),
        "Solve[eqs_, vars_, Integers]": (
            "Cases[Solve[eqs, vars], {Rule[x_,y_Integer]}]"
        ),
    }

    summary_text = "find generic solutions for variables"

    def apply(self, eqs, vars, evaluation):
        "Solve[eqs_, vars_]"

        vars_original = vars
        head_name = vars.get_head_name()
        if head_name == "System`List":
            vars = vars.leaves
        else:
            vars = [vars]
        for var in vars:
            if (
                (var.is_atom() and not var.is_symbol())
                or head_name in ("System`Plus", "System`Times", "System`Power")  # noqa
                or constant & var.get_attributes(evaluation.definitions)
            ):

                evaluation.message("Solve", "ivar", vars_original)
                return
        eqs_original = eqs
        if eqs.get_head_name() in ("System`List", "System`And"):
            eqs = eqs.leaves
        else:
            eqs = [eqs]
        sympy_eqs = []
        sympy_denoms = []
        for eq in eqs:
            if eq is SymbolTrue:
                pass
            elif eq is SymbolFalse:
                return Expression(SymbolList)
            elif not eq.has_form("Equal", 2):
                return evaluation.message("Solve", "eqf", eqs_original)
            else:
                left, right = eq.leaves
                left = left.to_sympy()
                right = right.to_sympy()
                if left is None or right is None:
                    return
                eq = left - right
                eq = sympy.together(eq)
                eq = sympy.cancel(eq)
                sympy_eqs.append(eq)
                numer, denom = eq.as_numer_denom()
                sympy_denoms.append(denom)

        vars_sympy = [var.to_sympy() for var in vars]
        if None in vars_sympy:
            return

        # delete unused variables to avoid SymPy's
        # PolynomialError: Not a zero-dimensional system
        # in e.g. Solve[x^2==1&&z^2==-1,{x,y,z}]
        all_vars = vars[:]
        all_vars_sympy = vars_sympy[:]
        vars = []
        vars_sympy = []
        for var, var_sympy in zip(all_vars, all_vars_sympy):
            pattern = Pattern.create(var)
            if not eqs_original.is_free(pattern, evaluation):
                vars.append(var)
                vars_sympy.append(var_sympy)

        def transform_dict(sols):
            if not sols:
                yield sols
            for var, sol in sols.items():
                rest = sols.copy()
                del rest[var]
                rest = transform_dict(rest)
                if not isinstance(sol, (tuple, list)):
                    sol = [sol]
                if not sol:
                    for r in rest:
                        yield r
                else:
                    for r in rest:
                        for item in sol:
                            new_sols = r.copy()
                            new_sols[var] = item
                            yield new_sols
                break

        def transform_solution(sol):
            if not isinstance(sol, dict):
                if not isinstance(sol, (list, tuple)):
                    sol = [sol]
                sol = dict(list(zip(vars_sympy, sol)))
            return transform_dict(sol)

        if not sympy_eqs:
            sympy_eqs = True
        elif len(sympy_eqs) == 1:
            sympy_eqs = sympy_eqs[0]

        try:
            if isinstance(sympy_eqs, bool):
                result = sympy_eqs
            else:
                result = sympy.solve(sympy_eqs, vars_sympy)
            if not isinstance(result, list):
                result = [result]
            if isinstance(result, list) and len(result) == 1 and result[0] is True:
                return Expression(SymbolList, Expression(SymbolList))
            if result == [None]:
                return Expression(SymbolList)
            results = []
            for sol in result:
                results.extend(transform_solution(sol))
            result = results
            if any(
                sol and any(var not in sol for var in all_vars_sympy) for sol in result
            ):
                evaluation.message("Solve", "svars")

            # Filter out results for which denominator is 0
            # (SymPy should actually do that itself, but it doesn't!)
            result = [
                sol
                for sol in result
                if all(sympy.simplify(denom.subs(sol)) != 0 for denom in sympy_denoms)
            ]

            return Expression(
                "List",
                *(
                    Expression(
                        "List",
                        *(
                            Expression(SymbolRule, var, from_sympy(sol[var_sympy]))
                            for var, var_sympy in zip(vars, vars_sympy)
                            if var_sympy in sol
                        ),
                    )
                    for sol in result
                ),
            )
        except sympy.PolynomialError:
            # raised for e.g. Solve[x^2==1&&z^2==-1,{x,y,z}] when not deleting
            # unused variables beforehand
            pass
        except NotImplementedError:
            pass
        except TypeError as exc:
            if str(exc).startswith("expected Symbol, Function or Derivative"):
                evaluation.message("Solve", "ivar", vars_original)


class Integers(Builtin):
    """
    <dl>
    <dt>'Integers'
        <dd>is the set of integer numbers.
    </dl>

    Limit a solution to integer numbers:
    >> Solve[-4 - 4 x + x^4 + x^5 == 0, x, Integers]
     = {{x -> -1}}
    >> Solve[x^4 == 4, x, Integers]
     = {}
    """


class Reals(Builtin):
    """
    <dl>
    <dt>'Reals'
        <dd>is the set of real numbers.
    </dl>

    Limit a solution to real numbers:
    >> Solve[x^3 == 1, x, Reals]
     = {{x -> 1}}
    """


class Complexes(Builtin):
    """
    <dl>
    <dt>'Complexes'
        <dd>is the set of complex numbers.
    </dl>
    """


class Limit(Builtin):
    """
    <dl>
      <dt>'Limit[$expr$, $x$->$x0$]'
      <dd>gives the limit of $expr$ as $x$ approaches $x0$.

      <dt>'Limit[$expr$, $x$->$x0$, Direction->1]'
      <dd>approaches $x0$ from smaller values.

      <dt>'Limit[$expr$, $x$->$x0$, Direction->-1]'
      <dd>approaches $x0$ from larger values.
    </dl>

    >> Limit[x, x->2]
     = 2
    >> Limit[Sin[x] / x, x->0]
     = 1
    >> Limit[1/x, x->0, Direction->-1]
     = Infinity
    >> Limit[1/x, x->0, Direction->1]
     = -Infinity

    #> Limit[x, x -> x0, Direction -> x]
     : Value of Direction -> x should be -1 or 1.
     = Limit[x, x -> x0, Direction -> x]
    """

    """
    The following test is currently causing PyPy to segfault...
     #> Limit[(1 + cos[x]) / x, x -> 0]
     = Limit[(1 + cos[x]) / x, x -> 0]
    """

    attributes = listable | protected

    options = {
        "Direction": "1",
    }

    messages = {
        "ldir": "Value of Direction -> `1` should be -1 or 1.",
    }

    summary_text = "directed and undirected limits"

    def apply(self, expr, x, x0, evaluation, options={}):
        "Limit[expr_, x_->x0_, OptionsPattern[Limit]]"

        expr = expr.to_sympy()
        x = x.to_sympy()
        x0 = x0.to_sympy()

        if expr is None or x is None or x0 is None:
            return

        direction = self.get_option(options, "Direction", evaluation)
        value = direction.get_int_value()
        if value == -1:
            dir_sympy = "+"
        elif value == 1:
            dir_sympy = "-"
        else:
            return evaluation.message("Limit", "ldir", direction)

        try:
            result = sympy.limit(expr, x, x0, dir_sympy)
        except sympy.PoleError:
            pass
        except RuntimeError:
            # Bug in Sympy: RuntimeError: maximum recursion depth exceeded
            # while calling a Python object
            pass
        except NotImplementedError:
            pass
        except TypeError:
            # Unknown SymPy0.7.6 bug
            pass
        else:
            return from_sympy(result)


class DiscreteLimit(Builtin):
    """
    <dl>
      <dt>'DiscreteLimit[$f$, $k$->Infinity]'
      <dd>gives the limit of the sequence $f$ as $k$ tends to infinity.
    </dl>

    >> DiscreteLimit[n/(n + 1), n -> Infinity]
     = 1

    >> DiscreteLimit[f[n], n -> Infinity]
     = f[Infinity]
    """

    # TODO: Make this work
    """
    >> DiscreteLimit[(n/(n + 2)) E^(-m/(m + 1)), {m -> Infinity, n -> Infinity}]
     = 1 / E
    """

    attributes = listable | protected

    options = {
        "Trials": "5",
    }

    messages = {
        "dltrials": "The value of Trials should be a positive integer",
    }

    summary_text = "limits of sequences including recurrence and number theory"

    def apply(self, f, n, n0, evaluation, options={}):
        "DiscreteLimit[f_, n_->n0_, OptionsPattern[DiscreteLimit]]"

        f = f.to_sympy(convert_all_global_functions=True)
        n = n.to_sympy()
        n0 = n0.to_sympy()

        if n0 != sympy.oo:
            return

        if f is None or n is None:
            return

        trials = options["System`Trials"].get_int_value()

        if trials is None or trials <= 0:
            evaluation.message("DiscreteLimit", "dltrials")
            trials = 5

        try:
            return from_sympy(sympy.limit_seq(f, n, trials))
        except Exception:
            pass


def find_root_secant(f, x0, x, opts, evaluation) -> (Number, bool):
    region = opts.get("$$Region", None)
    if not type(region) is list:
        if x0.is_zero:
            region = (Real(-1), Real(1))
        else:
            xmax = 2 * x0.to_python()
            xmin = -2 * x0.to_python()
            if xmin > xmax:
                region = (Real(xmax), Real(xmin))
            else:
                region = (Real(xmin), Real(xmax))

    maxit = opts["System`MaxIterations"]
    x_name = x.get_name()
    if maxit.sameQ(Symbol("Automatic")):
        maxit = 100
    else:
        maxit = maxit.evaluate(evaluation).get_int_value()

    x0 = from_python(region[0])
    x1 = from_python(region[1])
    f0 = dynamic_scoping(lambda ev: f.evaluate(evaluation), {x_name: x0}, evaluation)
    f1 = dynamic_scoping(lambda ev: f.evaluate(evaluation), {x_name: x1}, evaluation)
    if not isinstance(f0, Number):
        return x0, False
    if not isinstance(f1, Number):
        return x0, False
    f0 = f0.to_python(n_evaluation=True)
    f1 = f1.to_python(n_evaluation=True)
    count = 0
    while count < maxit:
        if f0 == f1:
            x1 = Expression(
                "Plus",
                x0,
                Expression(
                    "Times",
                    Real(0.75),
                    Expression("Plus", x1, Expression("Times", Integer(-1), x0)),
                ),
            )
            x1 = x1.evaluate(evaluation)
            f1 = dynamic_scoping(
                lambda ev: f.evaluate(evaluation), {x_name: x1}, evaluation
            )
            if not isinstance(f1, Number):
                return x0, False
            f1 = f1.to_python(n_evaluation=True)
            continue

        inv_deltaf = from_python(1.0 / (f1 - f0))
        num = Expression(
            "Plus",
            Expression("Times", x0, f1),
            Expression("Times", x1, f0, Integer(-1)),
        )
        x2 = Expression("Times", num, inv_deltaf)
        x2 = x2.evaluate(evaluation)
        f2 = dynamic_scoping(
            lambda ev: f.evaluate(evaluation), {x_name: x2}, evaluation
        )
        if not isinstance(f2, Number):
            return x0, False
        f2 = f2.to_python(n_evaluation=True)
        f1, f0 = f2, f1
        x1, x0 = x2, x1
        if x1 == x0 or abs(f2) == 0:
            break
        count = count + 1
    else:
        evaluation.message("FindRoot", "maxiter")
        return x0, False
    return x0, True


def find_root_newton(f, x0, x, opts, evaluation) -> (Number, bool):
    df = opts["System`Jacobian"]
    maxit = opts["System`MaxIterations"]
    x_name = x.get_name()
    if maxit.sameQ(Symbol("Automatic")):
        maxit = 100
    else:
        maxit = maxit.evaluate(evaluation).get_int_value()

    def sub(evaluation):
        d_value = df.evaluate(evaluation)
        if d_value == Integer(0):
            return None
        return Expression(
            "Times", f, Expression("Power", d_value, Integer(-1))
        ).evaluate(evaluation)

    count = 0
    while count < maxit:
        minus = dynamic_scoping(sub, {x_name: x0}, evaluation)
        if minus is None:
            evaluation.message("FindRoot", "dsing", x, x0)
            return x0, False
        x1 = Expression("Plus", x0, Expression("Times", Integer(-1), minus)).evaluate(
            evaluation
        )
        if not isinstance(x1, Number):
            evaluation.message("FindRoot", "nnum", x, x0)
            return x0, False
        # TODO: use Precision goal...
        if x1 == x0:
            break
        x0 = apply_N(x1, evaluation)
        # N required due to bug in sympy arithmetic
        count += 1
    else:
        evaluation.message("FindRoot", "maxiter")
    return x0, True


class FindRoot(Builtin):
    r"""
    <dl>
    <dt>'FindRoot[$f$, {$x$, $x0$}]'
        <dd>searches for a numerical root of $f$, starting from '$x$=$x0$'.
    <dt>'FindRoot[$lhs$ == $rhs$, {$x$, $x0$}]'
        <dd>tries to solve the equation '$lhs$ == $rhs$'.
    </dl>

    'FindRoot' by default uses Newton\'s method, so the function of interest should have a first derivative.

    >> FindRoot[Cos[x], {x, 1}]
     = {x -> 1.5708}
    >> FindRoot[Sin[x] + Exp[x],{x, 0}]
     = {x -> -0.588533}

    >> FindRoot[Sin[x] + Exp[x] == Pi,{x, 0}]
     = {x -> 0.866815}

    'FindRoot' has attribute 'HoldAll' and effectively uses 'Block' to localize $x$.
    However, in the result $x$ will eventually still be replaced by its value.
    >> x = "I am the result!";
    >> FindRoot[Tan[x] + Sin[x] == Pi, {x, 1}]
     = {I am the result! -> 1.14911}
    >> Clear[x]

    'FindRoot' stops after 100 iterations:
    >> FindRoot[x^2 + x + 1, {x, 1}]
     : The maximum number of iterations was exceeded. The result might be inaccurate.
     = {x -> -1.}

    Find complex roots:
    >> FindRoot[x ^ 2 + x + 1, {x, -I}]
     = {x -> -0.5 - 0.866025 I}

    The function has to return numerical values:
    >> FindRoot[f[x] == 0, {x, 0}]
     : The function value is not a number at x = 0..
     = FindRoot[f[x] - 0, {x, 0}]

    The derivative must not be 0:
    >> FindRoot[Sin[x] == x, {x, 0}]
     : Encountered a singular derivative at the point x = 0..
     = FindRoot[Sin[x] - x, {x, 0}]


    #> FindRoot[2.5==x,{x,0}]
     = {x -> 2.5}

    >> FindRoot[x^2 - 2, {x, 1,3}, Method->"Secant"]
     = {x -> 1.41421}

    """

    options = {
        "MaxIterations": "100",
        "Method": "Automatic",
        "AccuracyGoal": "Automatic",
        "PrecisionGoal": "Automatic",
        "StepMonitor": "None",
        "Jacobian": "Automatic",
    }
    attributes = hold_all | protected

    messages = {
        "snum": "Value `1` is not a number.",
        "nnum": "The function value is not a number at `1` = `2`.",
        "dsing": "Encountered a singular derivative at the point `1` = `2`.",
        "bdmthd": "Value option Method->`1` is not `2`",
        "maxiter": (
            "The maximum number of iterations was exceeded. "
            "The result might be inaccurate."
        ),
    }

    rules = {
        "FindRoot[lhs_ == rhs_, {x_, xs_}, opt:OptionsPattern[]]": "FindRoot[lhs-rhs, {x, xs}, opt]",
        "FindRoot[lhs_ == rhs_, x__, opt:OptionsPattern[]]": "FindRoot[lhs-rhs, x, opt]",
    }

    methods = {
        "Newton": find_root_newton,
        "Secant": find_root_secant,
    }

    def apply(self, f, x, x0, evaluation, options):
        "FindRoot[f_, {x_, x0_}, OptionsPattern[]]"
        # First, determine x0 and x
        x0 = apply_N(x0, evaluation)
        if not isinstance(x0, Number):
            evaluation.message("FindRoot", "snum", x0)
            return
        x_name = x.get_name()
        if not x_name:
            evaluation.message("FindRoot", "sym", x, 2)
            return

        # Now, get the explicit form of f, depending of x
        # keeping x without evaluation (Like inside a "Block[{x},f])
        f = dynamic_scoping(lambda ev: f.evaluate(ev), {x_name: None}, evaluation)
        # If after evaluation, we get an "Equal" expression,
        # convert it in a function by substracting both
        # members. Again, ensure the scope in the evaluation
        if f.get_head_name() == "System`Equal":
            f = Expression(
                "Plus", f.leaves[0], Expression("Times", Integer(-1), f.leaves[1])
            )
            f = dynamic_scoping(lambda ev: f.evaluate(ev), {x_name: None}, evaluation)

        # Determine the method
        method = options["System`Method"]
        if isinstance(method, Symbol):
            method = method.get_name().split("`")[-1]
        if method == "Automatic":
            method = "Newton"
        elif not isinstance(method, String):
            method = None
            evaluation.message(
                "FindRoot", "bdmthd", method, [String(m) for m in self.methods.keys()]
            )
            return
        else:
            method = method.value

        # Determine the "jacobian"
        if method in ("Newton",) and options["System`Jacobian"].sameQ(
            Symbol("Automatic")
        ):

            def diff(evaluation):
                return Expression("D", f, x).evaluate(evaluation)

            d = dynamic_scoping(diff, {x_name: None}, evaluation)
            options["System`Jacobian"] = d

        method = self.methods.get(method, None)
        if method is None:
            evaluation.message(
                "FindRoot", "bdmthd", method, [String(m) for m in self.methods.keys()]
            )
            return

        x0, success = method(f, x0, x, options, evaluation)
        if not success:
            return
        return Expression(SymbolList, Expression(SymbolRule, x, x0))

    def apply_with_x_tuple(self, f, xtuple, evaluation, options):
        "FindRoot[f_, xtuple_, OptionsPattern[]]"
        f_val = f.evaluate(evaluation)

        if f_val.has_form("Equal", 2):
            f = Expression("Plus", f_val.leaves[0], f_val.leaves[1])

        xtuple_value = xtuple.evaluate(evaluation)
        if xtuple_value.has_form("List", None):
            nleaves = len(xtuple_value.leaves)
            if nleaves == 2:
                x, x0 = xtuple.evaluate(evaluation).leaves
            elif nleaves == 3:
                x, x0, x1 = xtuple.evaluate(evaluation).leaves
                options["$$Region"] = (x0, x1)
            else:
                return
            return self.apply(f, x, x0, evaluation, options)
        return


class O_(Builtin):
    """
    <dl>
      <dt>'O[$x$]^n'
      <dd> Represents a term of order $x^n$.
      <dd> O[x]^n is generated to represent omitted higher order terms in power series.
    </dl>

    >> Series[1/(1-x),{x,0,2}]
     = 1 + x + x ^ 2 + O[x] ^ 3

    When called alone, a `SeriesData` expression is built:
    >> O[x] // FullForm
     = SeriesData[x, 0, {}, 1, 1, 1]

    """

    name = "O"
<<<<<<< HEAD
    rules = {
        "O[x_Symbol]": "SeriesData[x, 0, {}, 1, 1, 1]",
    }
=======
>>>>>>> ec9dfca7
    summary_text = "symbolic representation of a higher-order series term"


class Series(Builtin):
    """
    <dl>
      <dt>'Series[$f$, {$x$, $x0$, $n$}]'
      <dd>Represents the series expansion around '$x$=$x0$' up to order $n$.
    </dl>

    For elementary expressions, 'Series' returns the explicit power series as a 'SeriesData' expression:
    >> Series[Exp[x], {x,0,2}]
     = 1 + x + 1 / 2 x ^ 2 + O[x] ^ 3
    >> % // FullForm
     = SeriesData[x, 0, {1,1,Rational[1, 2]}, 0, 3, 1]
    Replacing the variable by a value, the series will not be evaluated as
    an expression, but as a 'SeriesData' object:
    >> s = Series[Exp[x^2],{x,0,2}]
     = 1 + x ^ 2 + O[x] ^ 3
    >> s /. x->4
     = 1 + 4 ^ 2 + O[4] ^ 3

    'Normal' transforms a 'SeriesData' expression into a polynomial:
    >> s // Normal
     = 1 + x ^ 2
    >> (s // Normal) /. x-> 4
     = 17
    >> Clear[s];
    We can also expand over multiple variables
    >> Series[Exp[x-y], {x, 0, 2}, {y, 0, 2}]
     = (1 - y + 1 / 2 y ^ 2 + O[y] ^ 3) + (1 - y + 1 / 2 y ^ 2 + O[y] ^ 3) x + (1 / 2 + (-1 / 2) y + 1 / 4 y ^ 2 + O[y] ^ 3) x ^ 2 + O[x] ^ 3

    """

    messages = {
        "icm": "Series in `1` to be combined have unequal expansion points `2` and `3`.",
        "serlim": "Series order specification `1` is not a machine-sized integer.",
        "sspec": "Series specification `1` is not a list with three elements.",
    }

    summary_text = "power series and asymptotic expansions"

    def apply_series(self, f, x, x0, n, evaluation):
        """Series[f_, {x_Symbol, x0_, n_Integer}]"""
        return build_series(f, x, x0, n, evaluation)

    def apply_multivariate_series(self, f, varspec, evaluation):
        """Series[f_,varspec__List]"""
        lastvar = varspec._leaves[-1]
        if not lastvar.has_form("List", 3):
            return None
        # inner = build_series(f, *(lastvar._leaves), evaluation)
        inner = Expression(SymbolSeries, f, lastvar).evaluate(evaluation)
        if inner:
            if len(varspec.leaves) == 1:
                return inner
            remain_vars = Expression(Symbol("Sequence"), *varspec.leaves[:-1])
            result = self.apply_multivariate_series(inner, remain_vars, evaluation)
            return result
        return None


class SeriesData(Builtin):
    """
    <dl>
    <dt>'SeriesData[...]'
    <dd>Represents a series expansion
    </dl>

    TODO:
    - Implement sum, product and composition of series

    Sum of two series:
    >> Series[Cosh[x],{x,0,2}] + Series[Sinh[x],{x,0,3}]
     = 1 + x + 1 / 2 x ^ 2 + O[x] ^ 3
    >> Series[f[x],{x,0,2}] * g[w]
     = f[0] g[w] + g[w] f'[0] x + g[w] f''[0] / 2 x ^ 2 + O[x] ^ 3
    The product of two series on the same neighbourhood of the same variable are multiplied
    >> Series[Exp[-a x],{x,0,2}] * Series[Exp[-b x],{x,0,2}]
     = 1 + (-a - b) x + (a ^ 2 / 2 + a b + b ^ 2 / 2) x ^ 2 + O[x] ^ 3
    >> D[Series[Exp[-a x],{x,0,2}],a]
     = -x + a x ^ 2 + O[x] ^ 3
    """

    summary_text = "Mathics representation Power series"
    precedence = 1000

    def apply_reduce(self, x, x0, data, nummin, nummax, den, evaluation):
        """SeriesData[x_,x0_,data_,nummin_Integer, nummax_Integer, den_Integer]"""
        # This method tries to reduce the series expansion in two ways:
        # if x===x0, evaluates the series
        if x.sameQ(x0):
            nummin_val = nummin.get_int_value()
            if nummin_val > 0:
                return Integer0
            if nummin_val < 0:
                return SymbolInfinity
            if data.leaves:
                return data.leaves[0]
            else:
                return Integer0
        # if data has trailing zeros, the method tries to remove them.
        coeffs = data._leaves
        len_coeffs = len(coeffs)
        # If the series is trivial, do not do anything:
        if len_coeffs == 0:
            return

        nonzeroidx_left = 0
        nonzeroidx_right = 0
        while nonzeroidx_left < len_coeffs and Integer0.sameQ(coeffs[nonzeroidx_left]):
            nonzeroidx_left = nonzeroidx_left + 1

        len_coeffs = len_coeffs - nonzeroidx_left

        while nonzeroidx_right < len_coeffs and Integer0.sameQ(
            coeffs[-nonzeroidx_right - 1]
        ):
            nonzeroidx_right = nonzeroidx_right + 1

        if nonzeroidx_left == 0 and nonzeroidx_right == 0:
            return
        # if the lower order coeffs vanishes, moves xmin and xmax.
        if nonzeroidx_left:
            nummin = Integer(nummin.get_int_value() + nonzeroidx_left)
        if nonzeroidx_right:
            return Expression(
                SymbolSeriesData,
                x,
                x0,
                data._leaves[nonzeroidx_left:(-nonzeroidx_right)],
                nummin,
                nummax,
                den,
            )
        else:
            return Expression(
                SymbolSeriesData,
                x,
                x0,
                data._leaves[nonzeroidx_left:],
                nummin,
                nummax,
                den,
            )

    def apply_plus(self, x, x0, data, nummin, nummax, den, term, evaluation):
        """Plus[SeriesData[x_, x0_, data_, nummin_Integer, nummax_Integer, den_Integer], term__]"""
        # If the series is null, build a series with the remaining terms
        if all(Integer0.sameQ(leaf) for leaf in data.leaves):
            if term.get_head() is SymbolSequence:
                term = Expression(SymbolPlus, *(term.leaves))
            ret = build_series(
                term,
                x,
                x0,
                Integer(nummax.get_int_value() / nummax.get_int_value()),
                evaluation,
            )
            return ret
        series = (
            data,
            nummin.get_int_value(),
            nummax.get_int_value(),
            den.get_int_value(),
        )
        if term.get_head() is SymbolSequence:
            terms = term.leaves
        else:
            terms = [term]

        # Tries to convert each term into a series around the same
        # neighbourhood
        incompat_series = []
        max_exponent = Integer(int(series[2] / series[3] + 1))
        for t in terms:
            if Integer0.sameQ(t):
                continue
            # if t.get_head() is not SymbolSeriesData:
            if t.get_head() is SymbolSeriesData:
                y, y0 = t.leaves[0:2]
                if y.sameQ(x):
                    if not y0.sameQ(x0):
                        evaluation.message("Series", "icm", x, x0, y0)
                        incompat_series.append(t)
                        continue
                    else:
                        data_y, nmin_y, nmax_y, den_y = t.leaves[2:]
                        nmin_val = nmin_y.get_int_value()
                        nmax_val = nmax_y.get_int_value()
                        den_val = den_y.get_int_value()
                        tseries = (data_y, nmin_val, nmax_val, den_val)
                        series_new = series_plus_series(series, tseries)
                        if series_new:
                            series = series_new
                            continue
                        else:
                            incompat_series.append(t)
                            continue
            # If t is not a series or is a series in a different variable,
            # try to convert it into a series in x around x0:
            tnew = build_series(t, x, x0, max_exponent, evaluation)
            tseries = None
            if tnew.get_head() is SymbolSeriesData:
                y, y0, data_y, nmin_y, nmax_y, den_y = tnew.leaves
                if y.sameQ(x) and y0.sameQ(x0):
                    nmin_val = nmin_y.get_int_value()
                    nmax_val = nmax_y.get_int_value()
                    den_val = den_y.get_int_value()
                    tseries = (data_y, nmin_val, nmax_val, den_val)

            if tseries is None:
                data_y = Expression(SymbolList, t)
                tseries = (data_y, 0, max_exponent.get_int_value(), 1)
            series_new = series_plus_series(series, tseries)
            if series_new:
                series = series_new
            else:
                incompat_series.append(t)

        series_expr = Expression(
            SymbolSeriesData, x, x0, series[0], *[Integer(u) for u in series[1:]]
        )
        if incompat_series:
            series_expr = Expression(SymbolPlus, *incompat_series, series_expr)
        return series_expr

    def apply_times(self, x, x0, data, nummin, nummax, den, coeff, evaluation):
        """Times[SeriesData[x_, x0_, data_, nummin_, nummax_, den_], coeff__]"""
        series = (
            data,
            nummin.get_int_value(),
            nummax.get_int_value(),
            den.get_int_value(),
        )
        x_pattern = Pattern.create(x)
        incompat_series = []
        max_exponent = Integer(int(series[2] / series[3] + 1))
        if coeff.get_head() is SymbolSequence:
            factors = coeff.leaves
        else:
            factors = [coeff]

        for factor in factors:
            if Integer0.sameQ(factor):
                return Integer0
            if Integer1.sameQ(factor):
                continue
            if factor.is_free(x_pattern, evaluation):
                newdata = Expression(
                    SymbolList, *[factor * leaf for leaf in data.leaves]
                )
                series = (newdata, *series[1:])
                continue
            if factor.get_head() is SymbolSeriesData:
                y, y0 = factor.leaves[0:2]
                if y.sameQ(x):
                    if not y0.sameQ(x0):
                        evaluation.message("Series", "icm", x, x0, y0)
                        incompat_series.append(factor)
                        continue
                    else:
                        data_y, nmin_y, nmax_y, den_y = factor.leaves[2:]
                        nmin_val = nmin_y.get_int_value()
                        nmax_val = nmax_y.get_int_value()
                        den_val = den_y.get_int_value()
                        tseries = (data_y, nmin_val, nmax_val, den_val)
                        series_new = series_times_series(series, tseries)
                        if series_new:
                            series = series_new
                            continue
                        else:
                            incompat_series.append(factor)
                            continue

            # If t is not a series or is a series in a different variable,
            # try to convert it into a series in x around x0:
            factor_new = build_series(factor, x, x0, max_exponent, evaluation)
            fseries = None
            if factor_new.get_head() is SymbolSeriesData:
                y, y0, data_y, nmin_y, nmax_y, den_y = factor_new.leaves
                if y.sameQ(x) and y0.sameQ(x0):
                    nmin_val = nmin_y.get_int_value()
                    nmax_val = nmax_y.get_int_value()
                    den_val = den_y.get_int_value()
                    fseries = (data_y, nmin_val, nmax_val, den_val)

            if fseries is None:
                data_y = Expression(SymbolList, factor)
                fseries = (data_y, 0, max_exponent.get_int_value(), 1)
            series_new = series_times_series(series, fseries)
            if series_new:
                series = series_new
            else:
                incompat_series.append(factor)

        series_expr = Expression(
            SymbolSeriesData, x, x0, series[0], *[Integer(u) for u in series[1:]]
        )
        if incompat_series:
            series_expr = Expression(SymbolTimes, *incompat_series, series_expr)
        return series_expr

    def apply_derivative(self, x, x0, data, nummin, nummax, den, y, evaluation):
        """D[SeriesData[x_, x0_, data_, nummin_, nummax_, den_], y_]"""
        series = (
            data,
            nummin.get_int_value(),
            nummax.get_int_value(),
            den.get_int_value(),
        )
        if isinstance(y, Symbol):
            order = 1
        elif y.has_form("List", 2):
            order = y.leaves[1].get_int_value()
            y = y.leaves[0]
        else:
            return
        while order:
            series = series_derivative(series, x, x0, y, evaluation)
            if series is None:
                return Integer0
            order = order - 1
        result = Expression(
            SymbolSeriesData,
            x,
            x0,
            series[0],
            Integer(series[1]),
            Integer(series[2]),
            Integer(series[3]),
        )
        return result

    def apply_normal(self, x, x0, data, nummin, nummax, den, evaluation):
        """Normal[SeriesData[x_, x0_, data_, nummin_, nummax_, den_]]"""
        new_data = []
        for leaf in data.leaves:
            if leaf.has_form("SeriesData", 6):
                leaf = self.apply_normal(*(leaf.leaves), evaluation)
                if leaf is None:
                    return
            new_data.extend([leaf])
        data = new_data
        return Expression(
            SymbolPlus,
<<<<<<< HEAD
            *[a * (x - x0) ** ((nummin + k) / den) for k, a in enumerate(data)]
=======
            *[a * (x - x0) ** ((nummin + k) / den) for k, a in enumerate(data.leaves)],
>>>>>>> ec9dfca7
        )

    def pre_makeboxes(self, x, x0, data, nmin, nmax, den, form, evaluation):
        if x0.is_zero:
            variable = x
        else:
            variable = Expression(
                SymbolPlus, x, Expression(SymbolTimes, IntegerMinusOne, x0)
            )
        den = den.get_int_value()
        nmin = nmin.get_int_value()
        nmax = nmax.get_int_value()
        if den != 1:
            powers = [Rational(i, den) for i in range(nmin, nmax)]
            powers = powers + [Rational(nmax, den)]
        else:
            powers = [Integer(i) for i in range(nmin, nmax)]
            powers = powers + [Integer(nmax)]

        expansion = []
        for i, leaf in enumerate(data.leaves):
            if leaf.get_head() is Symbol("SeriesData"):
                leaf = self.pre_makeboxes(*(leaf.leaves), form, evaluation)
            elif leaf.is_numeric(evaluation) and leaf.is_zero:
                continue
            if powers[i].is_zero:
                expansion.append(leaf)
                continue
            if powers[i] == Integer1:
                if leaf == Integer1:
                    term = variable
                else:
                    term = Expression(SymbolTimes, leaf, variable)
            else:
                if leaf == Integer1:
                    term = Expression(SymbolPower, variable, powers[i])
                else:
                    term = Expression(
                        SymbolTimes, leaf, Expression(SymbolPower, variable, powers[i])
                    )
            expansion.append(term)
<<<<<<< HEAD
        expansion = Expression(
            SymbolList,
            Expression(SymbolPlus, *expansion),
            Expression(SymbolPower, Expression("O", variable), powers[-1]),
        )
        return Expression(SymbolInfix, expansion, "+", 300, SymbolLeft)

    def apply_makeboxes(self, x, x0, data, nmin, nmax, den, form, evaluation):
        """MakeBoxes[SeriesData[x_, x0_, data_List, nmin_Integer, nmax_Integer, den_Integer],
        form:StandardForm|TraditionalForm|OutputForm|InputForm]"""

        expansion = self.pre_makeboxes(x, x0, data, nmin, nmax, den, form, evaluation)
        return expansion.format(evaluation, form.get_name())
=======
        expansion = expansion + [
            Expression(SymbolPower, Expression("O", variable), powers[-1])
        ]
        # expansion = [ex.format(form) for ex in expansion]
        expansion = Expression(SymbolPlus, *expansion)
        return expansion.format(evaluation, form)


def _scipy_interface(integrator, options_map, mandatory=None, adapt_func=None):
    """
    This function provides a proxy for scipy.integrate
    functions, adapting the parameters.
    """

    def _scipy_proxy_func_filter(fun, a, b, **opts):
        native_opts = {}
        if mandatory:
            native_opts.update(mandatory)
        for opt, val in opts.items():
            native_opt = options_map.get(opt, None)
            if native_opt:
                if native_opt[1]:
                    val = native_opt[1](val)
                native_opts[native_opt[0]] = val
        return adapt_func(integrator(fun, a, b, **native_opts))

    def _scipy_proxy_func(fun, a, b, **opts):
        native_opts = {}
        if mandatory:
            native_opts.update(mandatory)
        for opt, val in opts.items():
            native_opt = options_map.get(opt, None)
            if native_opt:
                if native_opt[1]:
                    val = native_opt[1](val)
                native_opts[native_opt[0]] = val
        return integrator(fun, a, b, **native_opts)

    return _scipy_proxy_func_filter if adapt_func else _scipy_proxy_func


def _internal_adaptative_simpsons_rule(f, a, b, **opts):
    """
    1D adaptative Simpson's rule integrator
    Adapted from https://en.wikipedia.org/wiki/Adaptive_Simpson%27s_method
       by @mmatera

    TODO: handle weak divergences
    """
    wsr = 1.0 / 6.0

    tol = opts.get("tol")
    if not tol:
        tol = 1.0e-10

    maxrec = opts.get("maxrec")
    if not maxrec:
        maxrec = 150

    def _quad_simpsons_mem(f, a, fa, b, fb):
        """Evaluates the Simpson's Rule, also returning m and f(m) to reuse"""
        m = 0.5 * (a + b)
        try:
            fm = f(m)
        except ZeroDivisionError:
            fm = None

        if fm is None or np.isinf(fm):
            m = m + 1e-10
            fm = f(m)
        return (m, fm, wsr * abs(b - a) * (fa + 4.0 * fm + fb))

    def _quad_asr(f, a, fa, b, fb, eps, whole, m, fm, maxrec):
        """
        Efficient recursive implementation of adaptive Simpson's rule.
        Function values at the start, middle, end of the intervals
        are retained.
        """
        maxrec = maxrec - 1
        try:
            left = _quad_simpsons_mem(f, a, fa, m, fm)
            lm, flm, left = left
            right = _quad_simpsons_mem(f, m, fm, b, fb)
            rm, frm, right = right

            delta = left + right - whole
            err = abs(delta)
            if err <= 15 * eps or maxrec == 0:
                return (left + right + delta / 15, err)
            left = _quad_asr(f, a, fa, m, fm, 0.5 * eps, left, lm, flm, maxrec)
            right = _quad_asr(f, m, fm, b, fb, 0.5 * eps, right, rm, frm, maxrec)
            return (left[0] + right[0], left[1] + right[1])
        except Exception:
            raise

    def ensure_evaluation(f, x):
        try:
            val = f(x)
        except ZeroDivisionError:
            return None
        try:
            if np.isinf(val):
                return None
        except TypeError:
            return None
        return val

    invert_interval = False
    if a > b:
        b, a, invert_interval = a, b, True

    fa, fb = ensure_evaluation(f, a), ensure_evaluation(f, b)
    if fa is None:
        x = 10.0 * machine_epsilon if a == 0 else a * (1.0 + 10.0 * machine_epsilon)
        fa = ensure_evaluation(f, x)
        if fa is None:
            raise Exception(f"Function undefined around {a}. Cannot integrate")
    if fb is None:
        x = -10.0 * machine_epsilon if b == 0 else b * (1.0 - 10.0 * machine_epsilon)
        fb = ensure_evaluation(f, x)
        if fb is None:
            raise Exception(f"Function undefined around {b}. Cannot integrate")

    m, fm, whole = _quad_simpsons_mem(f, a, fa, b, fb)
    if invert_interval:
        return -_quad_asr(f, a, fa, b, fb, tol, whole, m, fm, maxrec)
    else:
        return _quad_asr(f, a, fa, b, fb, tol, whole, m, fm, maxrec)


def _fubini(func, ranges, **opts):
    if not ranges:
        return 0.0
    a, b = ranges[0]
    integrator = opts["integrator"]
    tol = opts.get("tol")
    if tol is None:
        opts["tol"] = 1.0e-10
        tol = 1.0e-10

    if len(ranges) > 1:

        def subintegral(*u):
            def ff(*z):
                return func(*(u + z))

            val = _fubini(ff, ranges[1:], **opts)[0]
            return val

        opts["tol"] = 4.0 * tol
        val = integrator(subintegral, a, b, **opts)
        return val
    else:
        val = integrator(func, a, b, **opts)
        return val


class NIntegrate(Builtin):
    """
    <dl>
       <dt>'NIntegrate[$expr$, $interval$]'
       <dd>returns a numeric approximation to the definite integral of $expr$ with limits $interval$ and with a precision of $prec$ digits.

        <dt>'NIntegrate[$expr$, $interval1$, $interval2$, ...]'
        <dd>returns a numeric approximation to the multiple integral of $expr$ with limits $interval1$, $interval2$ and with a precision of $prec$ digits.
    </dl>

    >> NIntegrate[Exp[-x],{x,0,Infinity},Tolerance->1*^-6]
     = 1.
    >> NIntegrate[Exp[x],{x,-Infinity, 0},Tolerance->1*^-6]
     = 1.
    >> NIntegrate[Exp[-x^2/2.],{x,-Infinity, Infinity},Tolerance->1*^-6]
     = 2.50663

    >> Table[1./NIntegrate[x^k,{x,0,1},Tolerance->1*^-6], {k,0,6}]
     : The specified method failed to return a number. Falling back into the internal evaluator.
     = {1., 2., 3., 4., 5., 6., 7.}

    >> NIntegrate[1 / z, {z, -1 - I, 1 - I, 1 + I, -1 + I, -1 - I}, Tolerance->1.*^-4]
     : Integration over a complex domain is not implemented yet
     = NIntegrate[1 / z, {z, -1 - I, 1 - I, 1 + I, -1 + I, -1 - I}, Tolerance -> 0.0001]
     ## = 6.2832 I

    Integrate singularities with weak divergences:
    >> Table[ NIntegrate[x^(1./k-1.), {x,0,1.}, Tolerance->1*^-6], {k,1,7.} ]
     = {1., 2., 3., 4., 5., 6., 7.}

    Mutiple Integrals :
    >> NIntegrate[x * y,{x, 0, 1}, {y, 0, 1}]
     = 0.25

    """

    messages = {
        "bdmtd": "The Method option should be a built-in method name.",
        "inumr": (
            "The integrand `1` has evaluated to non-numerical "
            + "values for all sampling points in the region "
            + "with boundaries `2`"
        ),
        "nlim": "`1` = `2` is not a valid limit of integration.",
        "ilim": "Invalid integration variable or limit(s) in `1`.",
        "mtdfail": (
            "The specified method failed to return a "
            + "number. Falling back into the internal "
            + "evaluator."
        ),
        "cmpint": ("Integration over a complex domain is not " + "implemented yet"),
    }

    options = {
        "Method": '"Automatic"',
        "Tolerance": "1*^-10",
        "Accuracy": "1*^-10",
        "MaxRecursion": "10",
    }

    methods = {
        "Automatic": (None, False),
    }

    def __init__(self, *args, **kwargs):
        super().__init__(*args, **kwargs)
        self.methods["Internal"] = (_internal_adaptative_simpsons_rule, False)
        try:
            from scipy.integrate import romberg, quad, nquad

            self.methods["NQuadrature"] = (
                _scipy_interface(
                    nquad, {}, {"full_output": 1}, lambda res: (res[0], res[1])
                ),
                True,
            )
            self.methods["Quadrature"] = (
                _scipy_interface(
                    quad,
                    {
                        "tol": ("epsabs", None),
                        "maxrec": ("limit", lambda maxrec: int(2 ** maxrec)),
                    },
                    {"full_output": 1},
                    lambda res: (res[0], res[1]),
                ),
                False,
            )
            self.methods["Romberg"] = (
                _scipy_interface(
                    romberg,
                    {"tol": ("tol", None), "maxrec": ("divmax", None)},
                    None,
                    lambda x: (x, np.nan),
                ),
                False,
            )
            self.methods["Automatic"] = self.methods["Quadrature"]
        except Exception:
            self.methods["Automatic"] = self.methods["Internal"]
            self.methods["Simpson"] = self.methods["Internal"]

        self.messages["bdmtd"] = (
            "The Method option should be a "
            + "built-in method name in {`"
            + "`, `".join(list(self.methods))
            + "`}. Using `Automatic`"
        )

    @staticmethod
    def decompose_domain(interval, evaluation):
        if interval.has_form("System`Sequence", 1, None):
            intervals = []
            for leaf in interval.leaves:
                inner_interval = NIntegrate.decompose_domain(leaf, evaluation)
                if inner_interval:
                    intervals.append(inner_interval)
                else:
                    evaluation.message("ilim", leaf)
                    return None
            return intervals

        if interval.has_form("System`List", 3, None):
            intervals = []
            intvar = interval.leaves[0]
            if not isinstance(intvar, Symbol):
                evaluation.message("ilim", interval)
                return None
            boundaries = [a for a in interval.leaves[1:]]
            if any([b.get_head_name() == "System`Complex" for b in boundaries]):
                intvar = Expression(
                    "List", intvar, Expression("Blank", Symbol("Complex"))
                )
            for i in range(len(boundaries) - 1):
                intervals.append((boundaries[i], boundaries[i + 1]))
            if len(intervals) > 0:
                return (intvar, intervals)

        evaluation.message("ilim", interval)
        return None

    def apply_with_func_domain(self, func, domain, evaluation, options):
        "%(name)s[func_, domain__, OptionsPattern[%(name)s]]"
        if func.is_numeric() and func.is_zero:
            return Integer0
        method = options["System`Method"].evaluate(evaluation)
        method_options = {}
        if method.has_form("System`List", 2):
            method = method.leaves[0]
            method_options.update(method.leaves[1].get_option_values())
        if isinstance(method, String):
            method = method.value
        elif isinstance(method, Symbol):
            method = method.get_name()
        else:
            evaluation.message("NIntegrate", "bdmtd", method)
            return
        tolerance = options["System`Tolerance"].evaluate(evaluation)
        tolerance = float(tolerance.value)
        accuracy = options["System`Accuracy"].evaluate(evaluation)
        accuracy = accuracy.value
        maxrecursion = options["System`MaxRecursion"].evaluate(evaluation)
        maxrecursion = maxrecursion.value
        nintegrate_method = self.methods.get(method, None)
        if nintegrate_method is None:
            evaluation.message("NIntegrate", "bdmtd", method)
            nintegrate_method = self.methods.get("Automatic")
        if type(nintegrate_method) is tuple:
            nintegrate_method, is_multidimensional = nintegrate_method
        else:
            is_multidimensional = False

        domain = self.decompose_domain(domain, evaluation)
        if not domain:
            return
        if not isinstance(domain, list):
            domain = [domain]

        coords = [axis[0] for axis in domain]
        # If any of the points in the integration domain is complex,
        # stop the evaluation...
        if any([c.get_head_name() == "System`List" for c in coords]):
            evaluation.message("NIntegrate", "cmpint")
            return

        intvars = Expression(SymbolList, *coords)
        integrand = Expression("Compile", intvars, func).evaluate(evaluation)

        if len(integrand.leaves) >= 3:
            integrand = integrand.leaves[2].cfunc
        else:
            evaluation.message("inumer", func, domain)
            return
        results = []
        for subdomain in product(*[axis[1] for axis in domain]):
            # On each subdomain, check if the region is bounded.
            # If not, implement a coordinate map
            func2 = integrand
            subdomain2 = []
            coordtransform = []
            nulldomain = False
            for i, r in enumerate(subdomain):
                a = r[0].evaluate(evaluation)
                b = r[1].evaluate(evaluation)
                if a == b:
                    nulldomain = True
                    break
                elif a.get_head_name() == "System`DirectedInfinity":
                    if b.get_head_name() == "System`DirectedInfinity":
                        a = a.to_python()
                        b = b.to_python()
                        le = 1 - machine_epsilon
                        if a == b:
                            nulldomain = True
                            break
                        elif a < b:
                            subdomain2.append([-le, le])
                        else:
                            subdomain2.append([le, -le])
                        coordtransform.append(
                            (np.arctanh, lambda u: 1.0 / (1.0 - u ** 2))
                        )
                    else:
                        if not b.is_numeric(evaluation):
                            evaluation.message("nlim", coords[i], b)
                            return
                        z = a.leaves[0].value
                        b = b.value
                        subdomain2.append([machine_epsilon, 1.0])
                        coordtransform.append(
                            (lambda u: b - z + z / u, lambda u: -z * u ** (-2.0))
                        )
                elif b.get_head_name() == "System`DirectedInfinity":
                    if not a.is_numeric(evaluation):
                        evaluation.message("nlim", coords[i], a)
                        return
                    a = a.value
                    z = b.leaves[0].value
                    subdomain2.append([machine_epsilon, 1.0])
                    coordtransform.append(
                        (lambda u: a - z + z / u, lambda u: z * u ** (-2.0))
                    )
                elif a.is_numeric(evaluation) and b.is_numeric(evaluation):
                    a = apply_N(a, evaluation).value
                    b = apply_N(b, evaluation).value
                    subdomain2.append([a, b])
                    coordtransform.append(None)
                else:
                    for x in (a, b):
                        if not x.is_numeric(evaluation):
                            evaluation.message("nlim", coords[i], x)
                    return

            if nulldomain:
                continue

            if any(coordtransform):
                func2 = lambda *u: (
                    integrand(
                        *[
                            x[0](u[i]) if x else u[i]
                            for i, x in enumerate(coordtransform)
                        ]
                    )
                    * np.prod(
                        [jac[1](u[i]) for i, jac in enumerate(coordtransform) if jac]
                    )
                )
            opts = {
                "acur": accuracy,
                "tol": tolerance,
                "maxrec": maxrecursion,
            }
            opts.update(method_options)
            try:
                if len(subdomain2) > 1:
                    if is_multidimensional:
                        nintegrate_method(func2, subdomain2, **opts)
                    else:
                        val = _fubini(
                            func2, subdomain2, integrator=nintegrate_method, **opts
                        )
                else:
                    val = nintegrate_method(func2, *(subdomain2[0]), **opts)
            except Exception:
                val = None

            if val is None:
                evaluation.message("NIntegrate", "mtdfail")
                if len(subdomain2) > 1:
                    val = _fubini(
                        func2,
                        subdomain2,
                        integrator=_internal_adaptative_simpsons_rule,
                        **opts,
                    )
                else:
                    try:
                        val = _internal_adaptative_simpsons_rule(
                            func2, *(subdomain2[0]), **opts
                        )
                    except Exception:
                        return None
            results.append(val)

        result = sum([r[0] for r in results])
        # error = sum([r[1] for r in results]) -> use it when accuracy
        #                                         be implemented...
        return from_python(result)

    def apply_D(self, func, domain, var, evaluation, options):
        """D[%(name)s[func_, domain__, OptionsPattern[%(name)s]], var_Symbol]"""
        options = tuple(
            Expression(Symbol("Rule"), Symbol(key), options[key]) for key in options
        )
        # if the integration is along several variables, take the integration of the inner
        # variables as func.
        if domain._head is SymbolSequence:
            func = Expression(
                Symbol(self.get_name()), func, *(domain._leaves[:-1]), *options
            )
            domain = domain._leaves[-1]

        terms = []
        # Evaluates the derivative regarding the integrand:
        integrand = Expression(SymbolD, func, var).evaluate(evaluation)
        if integrand:
            term = Expression(Symbol("NIntegrate"), integrand, domain, *options)
            terms = [term]

        # Run over the intervals, and evaluate the derivative
        # regarding the integration limits.
        list_domain = self.decompose_domain(domain, evaluation)
        if not list_domain:
            return

        ivar, limits = list_domain
        for limit in limits:
            for k, lim in enumerate(limit):
                jac = Expression(SymbolD, lim, var)
                ev_jac = jac.evaluate(evaluation)
                if ev_jac:
                    jac = ev_jac
                if isinstance(jac, Number) and jac.is_zero:
                    continue
                f = func.replace_vars({ivar.get_name(): lim})
                if k == 1:
                    f = Expression(SymbolTimes, f, jac)
                else:
                    f = Expression(SymbolTimes, Integer(-1), f, jac)
                eval_f = f.evaluate(evaluation)
                if eval_f:
                    f = eval_f
                if isinstance(f, Number) and f.is_zero:
                    continue
                terms.append(f)

        if len(terms) == 0:
            return Integer0
        if len(terms) == 1:
            return terms[0]
        return Expression(SymbolPlus, *terms)
>>>>>>> ec9dfca7
<|MERGE_RESOLUTION|>--- conflicted
+++ resolved
@@ -50,7 +50,6 @@
 
 from mathics.core.systemsymbols import (
     SymbolD,
-<<<<<<< HEAD
     SymbolIndeterminate,
     SymbolInfinity,
     SymbolInfix,
@@ -61,15 +60,9 @@
     SymbolSequence,
     SymbolSeries,
     SymbolSeriesData,
-=======
->>>>>>> ec9dfca7
-    SymbolPlus,
-    SymbolPower,
-    SymbolRule,
     SymbolTimes,
     SymbolUndefined,
 )
-<<<<<<< HEAD
 from mathics.core.convert import sympy_symbol_prefix, SympyExpression, from_sympy
 from mathics.core.rules import Pattern
 from mathics.core.number import dps
@@ -92,8 +85,6 @@
     series_derivative,
 )
 import sympy
-=======
->>>>>>> ec9dfca7
 
 
 IntegerZero = Integer(0)
@@ -1650,12 +1641,9 @@
     """
 
     name = "O"
-<<<<<<< HEAD
     rules = {
         "O[x_Symbol]": "SeriesData[x, 0, {}, 1, 1, 1]",
     }
-=======
->>>>>>> ec9dfca7
     summary_text = "symbolic representation of a higher-order series term"
 
 
@@ -2002,11 +1990,7 @@
         data = new_data
         return Expression(
             SymbolPlus,
-<<<<<<< HEAD
             *[a * (x - x0) ** ((nummin + k) / den) for k, a in enumerate(data)]
-=======
-            *[a * (x - x0) ** ((nummin + k) / den) for k, a in enumerate(data.leaves)],
->>>>>>> ec9dfca7
         )
 
     def pre_makeboxes(self, x, x0, data, nmin, nmax, den, form, evaluation):
@@ -2048,7 +2032,6 @@
                         SymbolTimes, leaf, Expression(SymbolPower, variable, powers[i])
                     )
             expansion.append(term)
-<<<<<<< HEAD
         expansion = Expression(
             SymbolList,
             Expression(SymbolPlus, *expansion),
@@ -2062,13 +2045,6 @@
 
         expansion = self.pre_makeboxes(x, x0, data, nmin, nmax, den, form, evaluation)
         return expansion.format(evaluation, form.get_name())
-=======
-        expansion = expansion + [
-            Expression(SymbolPower, Expression("O", variable), powers[-1])
-        ]
-        # expansion = [ex.format(form) for ex in expansion]
-        expansion = Expression(SymbolPlus, *expansion)
-        return expansion.format(evaluation, form)
 
 
 def _scipy_interface(integrator, options_map, mandatory=None, adapt_func=None):
@@ -2581,5 +2557,4 @@
             return Integer0
         if len(terms) == 1:
             return terms[0]
-        return Expression(SymbolPlus, *terms)
->>>>>>> ec9dfca7
+        return Expression(SymbolPlus, *terms)