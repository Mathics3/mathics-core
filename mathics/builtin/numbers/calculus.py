# -*- coding: utf-8 -*-

"""
Calculus

Originally called infinitesimal calculus or "the calculus of infinitesimals", \
is the mathematical study of continuous change, in the same way that geometry \
is the study of shape and algebra is the study of generalizations of \
arithmetic operations.
"""

from itertools import product
from typing import Iterable, Optional

import numpy as np
import sympy

import mathics.eval.tracing as tracing
from mathics.builtin.scoping import dynamic_scoping
from mathics.core.atoms import (
    Atom,
    Integer,
    Integer0,
    Integer1,
    Integer10,
    IntegerM1,
    Number,
    Rational,
    Real,
    String,
)
from mathics.core.attributes import (
    A_CONSTANT,
    A_HOLD_ALL,
    A_LISTABLE,
    A_N_HOLD_ALL,
    A_PROTECTED,
    A_READ_PROTECTED,
)
from mathics.core.builtin import Builtin, PostfixOperator, SympyFunction
from mathics.core.convert.expression import to_expression, to_mathics_list
from mathics.core.convert.function import expression_to_callable_and_args
from mathics.core.convert.python import from_python
from mathics.core.convert.sympy import (
    SymbolRootSum,
    SympyExpression,
    from_sympy,
    sympy_symbol_prefix,
)
from mathics.core.evaluation import Evaluation
from mathics.core.expression import Expression
from mathics.core.list import ListExpression
from mathics.core.number import MACHINE_EPSILON, dps
from mathics.core.rules import BasePattern
from mathics.core.symbols import (
    BaseElement,
    Symbol,
    SymbolFalse,
    SymbolList,
    SymbolPlus,
    SymbolPower,
    SymbolTimes,
    SymbolTrue,
)
from mathics.core.systemsymbols import (
    SymbolAnd,
    SymbolAutomatic,
    SymbolConditionalExpression,
    SymbolD,
    SymbolDerivative,
<<<<<<< HEAD
    SymbolFunction,
=======
    SymbolIndeterminate,
>>>>>>> 2f709d79
    SymbolInfinity,
    SymbolInfix,
    SymbolIntegrate,
    SymbolLeft,
    SymbolLog,
    SymbolNIntegrate,
    SymbolO,
    SymbolRule,
    SymbolSequence,
    SymbolSeries,
    SymbolSeriesData,
    SymbolSimplify,
    SymbolSlot,
    SymbolUndefined,
)
from mathics.eval.makeboxes import format_element
from mathics.eval.nevaluator import eval_N
from mathics.eval.numbers.calculus.integrators import (
    _fubini,
    _internal_adaptative_simpsons_rule,
    decompose_domain,
    eval_D_to_Integral,
)
from mathics.eval.numbers.calculus.series import (
    build_series,
    series_derivative,
    series_plus_series,
    series_times_series,
)

# These should be used in lower-level formatting
SymbolDifferentialD = Symbol("System`DifferentialD")
SymbolIntegral = Symbol("System`Integral")


# Maybe this class should be in a module "mathics.builtin.domains" or something like that
class Complexes(Builtin):
    """
    <url>:WMA link:https://reference.wolfram.com/language/ref/Complexes.html</url>

    <dl>
    <dt>'Complexes'
        <dd>the domain of complex numbers, as in $x$ in Complexes.
    </dl>
    """

    summary_text = "the domain complex numbers"


class D(SympyFunction):
    """
    <url>:Derivative:https://en.wikipedia.org/wiki/Derivative</url>\
    (<url>:WMA:https://reference.wolfram.com/language/ref/D.html</url>)

    <dl>
      <dt>'D[$f$, $x$]'
      <dd>gives the partial derivative of $f$ with respect to $x$.

      <dt>'D[$f$, $x$, $y$, ...]'
      <dd>differentiates successively with respect to $x$, $y$, etc.

      <dt>'D[$f$, {$x$, $n$}]'
      <dd>gives the multiple derivative of order $n$.

      <dt>'D[$f$, {{$x1$, $x2$, ...}}]'
      <dd>gives the vector derivative of $f$ with respect to $x1$, $x2$, etc.
    </dl>

    First-order derivative of a polynomial:
    >> D[x^3 + x^2, x]
     = 2 x + 3 x ^ 2
    Second-order derivative:
    >> D[x^3 + x^2, {x, 2}]
     = 2 + 6 x

    Trigonometric derivatives:
    >> D[Sin[Cos[x]], x]
     = -Cos[Cos[x]] Sin[x]
    >> D[Sin[x], {x, 2}]
     = -Sin[x]
    >> D[Cos[t], {t, 2}]
     = -Cos[t]

    Unknown variables are treated as constant:
    >> D[y, x]
     = 0
    >> D[x, x]
     = 1
    >> D[x + y, x]
     = 1

    Derivatives of unknown functions are represented using 'Derivative':
    >> D[f[x], x]
     = f'[x]
    >> D[f[x, x], x]
     = Derivative[0, 1][f][x, x] + Derivative[1, 0][f][x, x]
    >> D[f[x, x], x] // InputForm
     = Derivative[0, 1][f][x, x] + Derivative[1, 0][f][x, x]

    Chain rule:
    >> D[f[2x+1, 2y, x+y], x]
     = 2 Derivative[1, 0, 0][f][1 + 2 x, 2 y, x + y] + Derivative[0, 0, 1][f][1 + 2 x, 2 y, x + y]
    >> D[f[x^2, x, 2y], {x,2}, y] // Expand
     = 8 x Derivative[1, 1, 1][f][x ^ 2, x, 2 y] + 8 x ^ 2 Derivative[2, 0, 1][f][x ^ 2, x, 2 y] + 2 Derivative[0, 2, 1][f][x ^ 2, x, 2 y] + 4 Derivative[1, 0, 1][f][x ^ 2, x, 2 y]

    Compute the gradient vector of a function:
    >> D[x ^ 3 * Cos[y], {{x, y}}]
     = {3 x ^ 2 Cos[y], -x ^ 3 Sin[y]}
    Hesse matrix:
    >> D[Sin[x] * Cos[y], {{x,y}, 2}]
     = {{-Cos[y] Sin[x], -Cos[x] Sin[y]}, {-Cos[x] Sin[y], -Cos[y] Sin[x]}}
    """

    # TODO
    """
    >> D[2x, 2x]
     = 0
    """
    messages = {
        "dvar": (
            "Multiple derivative specifier `1` does not have the form "
            "{variable, n}, where n is a non-negative machine integer."
        ),
    }

    rules = {
        # Basic rules (implemented in apply):
        #   "D[f_ + g_, x_?NotListQ]": "D[f, x] + D[g, x]",
        #   "D[f_ * g_, x_?NotListQ]": "D[f, x] * g + f * D[g, x]",
        #   "D[f_ ^ r_, x_?NotListQ] /; FreeQ[r, x]": "r * f ^ (r-1) * D[f, x]",
        #   "D[E ^ f_, x_?NotListQ]": "E ^ f * D[f, x]",
        #   "D[f_ ^ g_, x_?NotListQ]": "D[E ^ (Log[f] * g), x]",
        # Hacky: better implement them in apply
        # "D[f_, x_?NotListQ] /; FreeQ[f, x]": "0",
        #  "D[f_[left___, x_, right___], x_?NotListQ] /; FreeQ[{left, right}, x]":
        #  "Derivative[Sequence @@ UnitVector["
        #  "  Length[{left, x, right}], Length[{left, x}]]][f][left, x, right]",
        #  'D[f_[args___], x_?NotListQ]':
        #  'Plus @@ MapIndexed[(D[f[Sequence@@ReplacePart[{args}, #2->t]], t] '
        #  '/. t->#) * D[#, x]&, {args}]',
        "D[{items___}, x_?NotListQ]": (
            "Function[{System`Private`item}, D[System`Private`item, x]]" " /@ {items}"
        ),
        # Handling iterated and vectorized derivative variables
        "D[f_, {list_List}]": "D[f, #]& /@ list",
        "D[f_, {list_List, n_Integer?Positive}]": (
            "D[f, Sequence @@ ConstantArray[{list}, n]]"
        ),
        "D[f_, x_, rest__]": "D[D[f, x], rest]",
        "D[expr_, {x_, n_Integer?NonNegative}]": (
            "Nest[Function[{t}, D[t, x]], expr, n]"
        ),
    }
    summary_text = "partial derivatives of scalar or vector functions"
    sympy_name = "Derivative"

    def eval(self, f, x, evaluation: Evaluation):
        "D[f_, x_?NotListQ]"

        # Handle partial derivative special cases:
        #   (dx / dx) == 1 and
        #   dx / d(expression not containing x) == 0

        if f == x:
            return Integer1

        x_pattern = BasePattern.create(x, evaluation=evaluation)
        if f.is_free(x_pattern, evaluation):
            return Integer0

        # f is neither x nor does it not contain x

        head = f.get_head()
        if head is SymbolPlus:
            terms = [
                Expression(SymbolD, term, x)
                for term in f.elements
                if not term.is_free(x_pattern, evaluation)
            ]
            if len(terms) == 0:
                return Integer0
            return Expression(SymbolPlus, *terms)
        elif head is SymbolTimes:
            terms = []
            for i, factor in enumerate(f.elements):
                if factor.is_free(x_pattern, evaluation):
                    continue
                factors = [element for j, element in enumerate(f.elements) if j != i]
                factors.append(Expression(SymbolD, factor, x))
                terms.append(Expression(SymbolTimes, *factors))
            if len(terms) != 0:
                return Expression(SymbolPlus, *terms)
            else:
                return Integer0
        elif head is SymbolPower and len(f.elements) == 2:
            base, exp = f.elements
            terms = []
            if not base.is_free(x_pattern, evaluation):
                terms.append(
                    Expression(
                        SymbolTimes,
                        exp,
                        Expression(
                            SymbolPower,
                            base,
                            Expression(SymbolPlus, exp, IntegerM1),
                        ),
                        Expression(SymbolD, base, x),
                    )
                )
            if not exp.is_free(x_pattern, evaluation):
                if isinstance(base, Atom) and base.get_name() == "System`E":
                    terms.append(
                        Expression(SymbolTimes, f, Expression(SymbolD, exp, x))
                    )
                else:
                    terms.append(
                        Expression(
                            SymbolTimes,
                            f,
                            Expression(SymbolLog, base),
                            Expression(SymbolD, exp, x),
                        )
                    )

            if len(terms) == 0:
                return Integer0
            elif len(terms) == 1:
                return terms[0]
            else:
                return Expression(SymbolPlus, *terms)
        elif len(f.elements) == 1:
            if f.elements[0] == x:
                return Expression(
                    Expression(Expression(SymbolDerivative, Integer1), f.head), x
                )
            else:
                g = f.elements[0]
                return Expression(
                    SymbolTimes,
                    Expression(SymbolD, Expression(f.head, g), g),
                    Expression(SymbolD, g, x),
                )
        else:  # many elements

            def summand(element, index):
                result = Expression(
                    Expression(
                        Expression(
                            SymbolDerivative,
                            *(
                                [Integer0] * (index)
                                + [Integer1]
                                + [Integer0] * (len(f.elements) - index - 1)
                            ),
                        ),
                        f.head,
                    ),
                    *f.elements,
                )
                if element.sameQ(x):
                    return result
                else:
                    return Expression(
                        SymbolTimes, result, Expression(SymbolD, element, x)
                    )

            result = [
                summand(element, index)
                for index, element in enumerate(f.elements)
                if not element.is_free(x_pattern, evaluation)
            ]

            if len(result) == 1:
                return result[0]
            elif len(result) == 0:
                return Integer0
            else:
                return Expression(SymbolPlus, *result)

    def eval_wrong(self, expr, x, other, evaluation: Evaluation):
        "D[expr_, {x_, other___}]"

        arg = ListExpression(x, *other.get_sequence())
        evaluation.message("D", "dvar", arg)
        return Expression(SymbolD, expr, arg)


class Derivative(PostfixOperator, SympyFunction):
    """
    <url>:WMA link:
    https://reference.wolfram.com/language/ref/Derivative.html</url>

    <dl>
      <dt>'Derivative[$n$][$f$]'
      <dd>represents the $n$th derivative of the function $f$.

      <dt>'Derivative[$n1$, $n2$, ...][$f$]'
      <dd>represents a multivariate derivative.
    </dl>

    >> Derivative[1][Sin]
     = Cos[#1]&
    >> Derivative[3][Sin]
     = -Cos[#1]&
    >> Derivative[2][# ^ 3&]
     = 6 #1&

    'Derivative' can be entered using '\\'':
    >> Sin'[x]
     = Cos[x]
    >> (# ^ 4&)''
     = 12 #1 ^ 2&
    >> f'[x] // InputForm
     = Derivative[1][f][x]

    >> Derivative[1][#2 Sin[#1]+Cos[#2]&]
     = Cos[#1] #2&
    >> Derivative[1,2][#2^3 Sin[#1]+Cos[#2]&]
     = 6 Cos[#1] #2&
    Deriving with respect to an unknown parameter yields 0:
    >> Derivative[1,2,1][#2^3 Sin[#1]+Cos[#2]&]
     = 0&
    The 0th derivative of any expression is the expression itself:
    >> Derivative[0,0,0][a+b+c]
     = a + b + c

    You can calculate the derivative of custom functions:
    >> f[x_] := x ^ 2
    >> f'[x]
     = 2 x

    Unknown derivatives:
    >> Derivative[2, 1][h]
     = Derivative[2, 1][h]
    >> Derivative[2, 0, 1, 0][h[g]]
     = Derivative[2, 0, 1, 0][h[g]]
    """

    attributes = A_N_HOLD_ALL
    default_formats = False
    operator = "'"
    rules = {
        "MakeBoxes[Derivative[n__Integer][f_], "
        "  form:StandardForm|TraditionalForm]": (
            r"SuperscriptBox[MakeBoxes[f, form], If[{n} === {2}, "
            r'  "\[Prime]\[Prime]", If[{n} === {1}, "\[Prime]", '
            r'    RowBox[{"(", Sequence @@ Riffle[{n}, ","], ")"}]]]]'
        ),
        "MakeBoxes[Derivative[n:1|2][f_], form:OutputForm]": """RowBox[{MakeBoxes[f, form], If[n==1, "'", "''"]}]""",
        # The following rules should be applied in the eval method, instead of relying on the pattern matching
        # mechanism.
        "Derivative[0...][f_]": "f",
        "Derivative[n__Integer][Derivative[m__Integer][f_]] /; Length[{m}] "
        "== Length[{n}]": "Derivative[Sequence @@ ({n} + {m})][f]",
        "Derivative[n__Integer][Alternatives[_Integer|_Rational|_Real|_Complex]]": "0 &",
        # The following rule tries to evaluate a derivative of a pure function by applying it to a list
        # of symbolic elements and use the rules in `D`.
        # The rule just applies if f is not a locked symbol, and it does not have a previous definition
        # for its `Derivative`.
        # The main drawback of this implementation is that it requires to compute two times the derivative,
        # just because the way in which the evaluation loop works, and the lack of a working `Unevaluated`
        # symbol. In our current implementation, the a better way to implement this would be through a builtin
        # rule (i.e., an eval_ method).
        """Derivative[n__Integer][f_Symbol] /; Module[{t=Sequence@@Slot/@Range[Length[{n}]], result, nothing, ft=f[t]},
            If[
            (*If the head of ft is f, and it does not have a previous definition of derivative, and the context is `System,
              the rule fails:
            *)
            Head[ft] === f
            && FreeQ[Join[UpValues[f], DownValues[f], SubValues[f]], Derivative|D]
            && Context[f] != "System`",
                False,
                (* else, evaluate ft, set the order n derivative of f to "nothing" and try to evaluate it *)
                ft = f[t];
                Block[{f},
                    (*
                      The idea of the test is to set `Derivative[n][f]` to `nothing`. Then, the derivative is
                      evaluated. If it is not possible to find an explicit expression for the derivative,
                      then their occurencies are replaced by `nothing`. Therefore, if the resulting expression
                      if free of `nothing`, then we can use the result. Otherwise, the rule does not work.

                      Differently from `True` and  `False`, `List` does not produce an infinite recurrence,
                      but since is a protected symbol, the following test produces error messages.
                      Let's put this inside Quiet to avoid the warnings.
                     *)
                    Quiet[Unprotect[f];
                     Derivative[n][f] ^= nothing;
                     Derivative[n][nothing] ^= nothing;
                    ];
                    result = D[ft, Sequence@@Table[{Slot[i], {n}[[i]]}, {i, Length[{n}]}]];
                ];
                (*The rule applies if `nothing` disappeared in the result*)
                FreeQ[result, nothing]
            ]
            ]""": """
                (*
                 Provided the assumptions, the derivative of F[#1,#2,...] is evaluated,
                 and returned a an anonymous function.
                *)
                Module[{t=Sequence@@Slot/@Range[Length[{n}]], result, nothing, ft},
                ft = f[t];
                Block[{f},
                    Quiet[
                       Unprotect[f];
                       Derivative[n][f] ^= nothing;
                       Derivative[n][nothing] ^= nothing;
                    ];
                    result = D[ft, Sequence@@Table[{Slot[i], {n}[[i]]}, {i, Length[{n}]}]];
                ];
                Function @@ {result}
            ]""",
        "Derivative[n__Integer][f_Function]": """Evaluate[D[
            Quiet[f[Sequence @@ Table[Slot[i], {i, 1, Length[{n}]}]],
                Function::slotn],
            Sequence @@ Table[{Slot[i], {n}[[i]]}, {i, 1, Length[{n}]}]]]&""",
    }

    summary_text = "symbolic and numerical derivative functions"

    def __init__(self, *args, **kwargs):
        super(Derivative, self).__init__(*args, **kwargs)

    def eval_locked_symbols(self, n, **kwargs):
        """Derivative[n__Integer][Alternatives[True|False|Symbol|TooBig|$Aborted|Removed|Locked|$PrintLiteral|$Off]]"""
        # Prevents the evaluation for True, False, and other Locked symbols
        # as function names. This produces a recursion error in the evaluation rule for Derivative.
        # See
        # https://github.com/Mathics3/mathics-core/issues/971#issuecomment-1902814462
        # in issue #971
        # An alternative would be to reformulate the long rule.
        # TODO: Add other locked symbols producing the same error.
        return

    def to_sympy(self, expr, **kwargs):
        inner = expr
        exprs = [inner]
        try:
            while True:
                inner = inner.head
                exprs.append(inner)
        except AttributeError:
            pass

        if len(exprs) != 4 or not all(len(exp.elements) >= 1 for exp in exprs[:3]):
            return

        if len(exprs[0].elements) != len(exprs[2].elements):
            return

        sym_args = [element.to_sympy() for element in exprs[0].elements]
        if None in sym_args:
            return

        func = exprs[1].elements[0]
        sym_func = sympy.Function(str(sympy_symbol_prefix + func.__str__()))(*sym_args)

        counts = [element.get_int_value() for element in exprs[2].elements]
        if None in counts:
            return

        # sympy expects e.g. Derivative(f(x, y), x, 2, y, 5)
        sym_d_args = []
        for sym_arg, count in zip(sym_args, counts):
            sym_d_args.append(sym_arg)
            sym_d_args.append(count)

        try:
            return tracing.run_sympy(sympy.Derivative, sym_func, *sym_d_args)
        except ValueError:
            return


class DiscreteLimit(Builtin):
    """
    <url>:WMA link:
    https://reference.wolfram.com/language/ref/DiscreteLimit.html</url>

    <dl>
      <dt>'DiscreteLimit[$f$, $k$->Infinity]'
      <dd>gives the limit of the sequence $f$ as $k$ tends to infinity.
    </dl>

    >> DiscreteLimit[n/(n + 1), n -> Infinity]
     = 1

    >> DiscreteLimit[f[n], n -> Infinity]
     = f[Infinity]
    """

    # TODO: Make this work
    """
    >> DiscreteLimit[(n/(n + 2)) E^(-m/(m + 1)), {m -> Infinity, n -> Infinity}]
     = 1 / E
    """
    attributes = A_LISTABLE | A_PROTECTED

    messages = {
        "dltrials": "The value of Trials should be a positive integer",
    }
    options = {
        "Trials": "5",
    }
    summary_text = "limits of sequences including recurrence and number theory"

    def eval(self, f, n, n0, evaluation: Evaluation, options: dict = {}):
        "DiscreteLimit[f_, n_->n0_, OptionsPattern[DiscreteLimit]]"

        f = f.to_sympy(convert_all_global_functions=True)
        n = n.to_sympy()
        n0 = n0.to_sympy()

        if n0 != sympy.oo:
            return

        if f is None or n is None:
            return

        trials = options["System`Trials"].get_int_value()

        if trials is None or trials <= 0:
            evaluation.message("DiscreteLimit", "dltrials")
            trials = 5

        try:
            return from_sympy(sympy.limit_seq(f, n, trials))
        except Exception:
            pass


class _BaseFinder(Builtin):
    """
    This class is the basis class for FindRoot, FindMinimum and FindMaximum.
    """

    attributes = A_HOLD_ALL | A_PROTECTED
    methods = {}
    messages = {
        "snum": "Value `1` is not a number.",
        "nnum": "The function value is not a number at `1` = `2`.",
        "dsing": "Encountered a singular derivative at the point `1` = `2`.",
        "bdmthd": "Value option Method->`1` is not `2`",
        "maxiter": (
            "The maximum number of iterations was exceeded. "
            "The result might be inaccurate."
        ),
        "fmgz": (
            "Encountered a gradient that is effectively zero. "
            "The result returned may not be a `1`; "
            "it may be a `2` or a saddle point."
        ),
    }

    options = {
        "MaxIterations": "100",
        "Method": "Automatic",
        "AccuracyGoal": "Automatic",
        "PrecisionGoal": "Automatic",
        "StepMonitor": "None",
        "EvaluationMonitor": "None",
        "Jacobian": "Automatic",
    }

    def eval(self, f, x, x0, evaluation: Evaluation, options: dict):
        "%(name)s[f_, {x_, x0_}, OptionsPattern[]]"
        # This is needed to get the right messages
        options["_isfindmaximum"] = self.__class__ is FindMaximum
        # First, determine x0 and x
        x0 = eval_N(x0, evaluation)
        # deal with non 1D problems.
        if isinstance(x0, Expression) and x0._head is SymbolList:
            options["_x0"] = x0.elements
            x0 = x0.elements[0]
        if not isinstance(x0, Number):
            evaluation.message(self.get_name(), "snum", x0)
            return
        x_name = x.get_name()
        if not x_name:
            evaluation.message(self.get_name(), "sym", x, 2)
            return

        # Now, get the explicit form of f, depending of x
        # keeping x without evaluation (Like inside a "Block[{x},f])
        f = dynamic_scoping(lambda ev: f.evaluate(ev), {x_name: None}, evaluation)
        # If after evaluation, we get an "Equal" expression,
        # convert it in a function by subtracting both
        # members. Again, ensure the scope in the evaluation
        if f.get_head_name() == "System`Equal":
            f = Expression(
                SymbolPlus,
                f.elements[0],
                Expression(SymbolTimes, IntegerM1, f.elements[1]),
            )
            f = dynamic_scoping(lambda ev: f.evaluate(ev), {x_name: None}, evaluation)

        # Determine the method
        method = options["System`Method"]
        if isinstance(method, Expression):
            if method.get_head() is SymbolList:
                method = method.elements[0]
        if isinstance(method, Symbol):
            method = method.get_name().split("`")[-1]
        elif isinstance(method, String):
            method = method.value
        if not isinstance(method, str):
            evaluation.message(
                self.get_name(),
                "bdmthd",
                method,
                [String(m) for m in self.methods.keys()],
            )
            return

        # Determine the "jacobian"s
        if (
            method in ("Newton", "Automatic")
            and options["System`Jacobian"] is SymbolAutomatic
        ):

            def diff(evaluation):
                return Expression(SymbolD, f, x).evaluate(evaluation)

            d = dynamic_scoping(diff, {x_name: None}, evaluation)
            options["System`Jacobian"] = d

        method_caller = self.methods.get(method, None)
        if method_caller is None:
            evaluation.message(
                self.get_name(),
                "bdmthd",
                method,
                [String(m) for m in self.methods.keys()],
            )
            return
        x0, success = method_caller(f, x0, x, options, evaluation)
        if not success:
            return
        if isinstance(x0, tuple):
            return ListExpression(
                x0[1],
                ListExpression(Expression(SymbolRule, x, x0[0])),
            )
        else:
            return ListExpression(Expression(SymbolRule, x, x0))

    def eval_with_x_tuple(self, f, xtuple, evaluation: Evaluation, options: dict):
        "%(name)s[f_, xtuple_, OptionsPattern[]]"
        f_val = f.evaluate(evaluation)
        if f_val.has_form("Equal", 2):
            f = Expression(SymbolPlus, f_val.elements[0], f_val.elements[1])

        xtuple_value = xtuple.evaluate(evaluation)
        if xtuple_value.has_form("List", None):
            nelements = len(xtuple_value.elements)
            if nelements == 2:
                x, x0 = xtuple.evaluate(evaluation).elements
            elif nelements == 3:
                x, x0, x1 = xtuple.evaluate(evaluation).elements
                options["$$Region"] = (x0, x1)
            else:
                return
            return self.eval(f, x, x0, evaluation, options)
        return


class FindMaximum(_BaseFinder):
    r"""
    <url>:WMA link:https://reference.wolfram.com/language/ref/FindMaximum.html</url>

    <dl>
    <dt>'FindMaximum[$f$, {$x$, $x0$}]'
        <dd>searches for a numerical maximum of $f$, starting from '$x$=$x0$'.
    </dl>

    'FindMaximum' by default uses Newton\'s method, so the function of \
    interest should have a first derivative.

    >> FindMaximum[-(x-3)^2+2., {x, 1}]
     : Encountered a gradient that is effectively zero. The result returned may not be a maximum; it may be a minimum or a saddle point.
     = {2., {x -> 3.}}
    >> FindMaximum[-10*^-30 *(x-3)^2+2., {x, 1}]
     : Encountered a gradient that is effectively zero. The result returned may not be a maximum; it may be a minimum or a saddle point.
     = {2., {x -> 3.}}
    >> FindMaximum[Sin[x], {x, 1}]
     = {1., {x -> 1.5708}}
    >> phi[x_?NumberQ]:=NIntegrate[u, {u, 0., x}, Method->"Internal"];
    >> Quiet[FindMaximum[-phi[x] + x, {x, 1.2}, Method->"Newton"]]
     = {0.5, {x -> 1.00001}}
    >> Clear[phi];
    For a not so well behaving function, the result can be less accurate:
    >> FindMaximum[-Exp[-1/x^2]+1., {x,1.2}, MaxIterations->10]
     : The maximum number of iterations was exceeded. The result might be inaccurate.
     = FindMaximum[-Exp[-1 / x ^ 2] + 1., {x, 1.2}, MaxIterations -> 10]
    """

    methods = {}
    messages = _BaseFinder.messages.copy()
    summary_text = "local maximum optimization"
    try:
        from mathics.eval.numbers.calculus.optimizers import (
            native_local_optimizer_methods,
        )

        methods.update(native_local_optimizer_methods)
    except Exception:
        pass
    try:
        from mathics.builtin.scipy_utils.optimizers import scipy_optimizer_methods

        methods.update(scipy_optimizer_methods)
    except Exception:
        pass


class FindMinimum(_BaseFinder):
    r"""
    <url>:WMA link:
    https://reference.wolfram.com/language/ref/FindMinimum.html</url>

    <dl>
    <dt>'FindMinimum[$f$, {$x$, $x0$}]'
        <dd>searches for a numerical minimum of $f$, starting from '$x$=$x0$'.
    </dl>

    'FindMinimum' by default uses Newton\'s method, so the function of \
    interest should have a first derivative.


    >> FindMinimum[(x-3)^2+2., {x, 1}]
     : Encountered a gradient that is effectively zero. The result returned may not be a minimum; it may be a maximum or a saddle point.
     = {2., {x -> 3.}}
    >> FindMinimum[10*^-30 *(x-3)^2+2., {x, 1}]
     : Encountered a gradient that is effectively zero. The result returned may not be a minimum; it may be a maximum or a saddle point.
     = {2., {x -> 3.}}
    >> FindMinimum[Sin[x], {x, 1}]
     = {-1., {x -> -1.5708}}
    >> phi[x_?NumberQ]:=NIntegrate[u,{u,0,x}, Method->"Internal"];
    >> Quiet[FindMinimum[phi[x]-x,{x, 1.2}, Method->"Newton"]]
     = {-0.5, {x -> 1.00001}}
    >> Clear[phi];
    For a not so well behaving function, the result can be less accurate:
    >> FindMinimum[Exp[-1/x^2]+1., {x,1.2}, MaxIterations->10]
     : The maximum number of iterations was exceeded. The result might be inaccurate.
     =  FindMinimum[Exp[-1 / x ^ 2] + 1., {x, 1.2}, MaxIterations -> 10]
    """

    methods = {}
    messages = _BaseFinder.messages.copy()
    summary_text = "local minimum optimization"
    try:
        from mathics.eval.numbers.calculus.optimizers import (
            native_local_optimizer_methods,
            native_optimizer_messages,
        )

        methods.update(native_local_optimizer_methods)
        messages.update(native_optimizer_messages)
    except Exception:
        pass
    try:
        from mathics.builtin.scipy_utils.optimizers import scipy_optimizer_methods

        methods.update(scipy_optimizer_methods)
    except Exception:
        pass


class FindRoot(_BaseFinder):
    r"""
    <url>:WMA link:https://reference.wolfram.com/language/ref/FindRoot.html</url>

    <dl>
      <dt>'FindRoot[$f$, {$x$, $x0$}]'
      <dd>searches for a numerical root of $f$, starting from '$x$=$x0$'.

      <dt>'FindRoot[$lhs$ == $rhs$, {$x$, $x0$}]'
      <dd>tries to solve the equation '$lhs$ == $rhs$'.
    </dl>

    'FindRoot' by default uses Newton\'s method, so the function of interest \
    should have a first derivative.

    >> FindRoot[Cos[x], {x, 1}]
     = {x -> 1.5708}
    >> FindRoot[Sin[x] + Exp[x],{x, 0}]
     = {x -> -0.588533}

    >> FindRoot[Sin[x] + Exp[x] == Pi,{x, 0}]
     = {x -> 0.866815}

    'FindRoot' has attribute 'HoldAll' and effectively uses 'Block' to localize $x$.
    However, in the result $x$ will eventually still be replaced by its value.
    >> x = "I am the result!";
    >> FindRoot[Tan[x] + Sin[x] == Pi, {x, 1}]
     = {I am the result! -> 1.14911}
    >> Clear[x]

    'FindRoot' stops after 100 iterations:
    >> FindRoot[x^2 + x + 1, {x, 1}]
     : The maximum number of iterations was exceeded. The result might be inaccurate.
     = {x -> -1.}

    Find complex roots:
    >> FindRoot[x ^ 2 + x + 1, {x, -I}]
     = {x -> -0.5 - 0.866025 I}

    The function has to return numerical values:
    >> FindRoot[f[x] == 0, {x, 0}]
     : The function value is not a number at x = 0..
     = FindRoot[f[x] - 0, {x, 0}]

    The derivative must not be 0:
    >> FindRoot[Sin[x] == x, {x, 0}]
     : Encountered a singular derivative at the point x = 0..
     = FindRoot[Sin[x] - x, {x, 0}]


    >> FindRoot[x^2 - 2, {x, 1,3}, Method->"Secant"]
     = {x -> 1.41421}
    """

    rules = {
        "FindRoot[lhs_ == rhs_, {x_, xs_}, opt:OptionsPattern[]]": "FindRoot[lhs-rhs, {x, xs}, opt]",
        "FindRoot[lhs_ == rhs_, x__, opt:OptionsPattern[]]": "FindRoot[lhs-rhs, x, opt]",
    }
    messages = _BaseFinder.messages.copy()
    methods = {}
    summary_text = (
        "Looks for a root of an equation or a zero of a numerical expression."
    )

    try:
        from mathics.eval.numbers.calculus.optimizers import (
            native_findroot_messages,
            native_findroot_methods,
        )
    except Exception:
        pass
    else:
        methods.update(native_findroot_methods)
        messages.update(native_findroot_messages)

    try:
        from mathics.builtin.scipy_utils.optimizers import (
            scipy_findroot_methods,
            update_findroot_messages,
        )

    except Exception:
        pass
    else:
        methods.update(scipy_findroot_methods)
        messages = _BaseFinder.messages.copy()
        update_findroot_messages(messages)


# Move to mathics.builtin.domains...
class Integers(Builtin):
    """

    <url>:WMA link:https://reference.wolfram.com/language/ref/Integers.html</url>

    <dl>
      <dt>'Integers'
      <dd>the domain of integer numbers, as in $x$ in Integers.
    </dl>

    Limit a solution to integer numbers:
    >> Solve[-4 - 4 x + x^4 + x^5 == 0, x, Integers]
     = {{x -> -1}}
    >> Solve[x^4 == 4, x, Integers]
     = {}
    """

    summary_text = "the domain integers numbers"


class Integrate(SympyFunction):
    r"""
    <url>:WMA link:
    https://reference.wolfram.com/language/ref/Integrate.html</url>

    <dl>
      <dt>'Integrate[$f$, $x$]'
      <dd>integrates $f$ with respect to $x$. The result does not contain the \
      additive integration constant.

      <dt>'Integrate[$f$, {$x$, $a$, $b$}]'
      <dd>computes the definite integral of $f$ with respect to $x$ from $a$ to $b$.
    </dl>

    Integrate a polynomial:
    >> Integrate[6 x ^ 2 + 3 x ^ 2 - 4 x + 10, x]
     = x (10 - 2 x + 3 x ^ 2)

    Integrate trigonometric functions:
    >> Integrate[Sin[x] ^ 5, x]
     = Cos[x] (-1 - Cos[x] ^ 4 / 5 + 2 Cos[x] ^ 2 / 3)

    Definite integrals:
    >> Integrate[x ^ 2 + x, {x, 1, 3}]
     = 38 / 3
    >> Integrate[Sin[x], {x, 0, Pi/2}]
     = 1

    Some other integrals:
    >> Integrate[1 / (1 - 4 x + x^2), x]
     = Sqrt[3] (Log[-2 - Sqrt[3] + x] - Log[-2 + Sqrt[3] + x]) / 6
    >> Integrate[4 Sin[x] Cos[x], x]
     = 2 Sin[x] ^ 2

    > Integrate[-Infinity, {x, 0, Infinity}]
     = -Infinity

    > Integrate[-Infinity, {x, Infinity, 0}]
     = Infinity

    Integration in TeX:
    >> Integrate[f[x], {x, a, b}] // TeXForm
     = \int_a^b f\left[x\right] \, dx

    Sometimes there is a loss of precision during integration.
    You can check the precision of your result with the following sequence
    of commands.
    >> Integrate[Abs[Sin[phi]], {phi, 0, 2Pi}] // N
     = 4.
     >> % // Precision
     = MachinePrecision

    >> Integrate[ArcSin[x / 3], x]
     = x ArcSin[x / 3] + Sqrt[9 - x ^ 2]

    >> Integrate[f'[x], {x, a, b}]
     = f[b] - f[a]
    and,
    >> D[Integrate[f[u, x],{u, a[x], b[x]}], x]
     = Integrate[Derivative[0, 1][f][u, x], {u, a[x], b[x]}] + f[b[x], x] b'[x] - f[a[x], x] a'[x]
    >> N[Integrate[Sin[Exp[-x^2 /2 ]],{x,1,2}]]
     = 0.330804
    """

    # Reinstate as a unit test or describe why it should be an example and fix.
    # >> Integrate[x/Exp[x^2/t], {x, 0, Infinity}]
    # = ConditionalExpression[t / 2, Abs[Arg[t]] < Pi / 2]
    # This should work after merging the more sophisticated predicate_evaluation routine
    # be merged...
    # >> Assuming[Abs[Arg[t]] < Pi / 2, Integrate[x/Exp[x^2/t], {x, 0, Infinity}]]
    # = t / 2
    attributes = A_PROTECTED | A_READ_PROTECTED

    options = {
        "Assumptions": "$Assumptions",
        "GenerateConditions": "Automatic",
        "PrincipalValue": "False",
    }

    messages = {
        "idiv": "Integral of `1` does not converge on `2`.",
        "ilim": "Invalid integration variable or limit(s).",
        "iconstraints": "Additional constraints needed: `1`",
    }

    rules = {
        "N[Integrate[f_, x__List]]": "NIntegrate[f, x]",
        "Integrate[list_List, x_]": "Integrate[#, x]& /@ list",
        "MakeBoxes[Integrate[f_, x_], form:StandardForm|TraditionalForm]": r"""RowBox[{"\[Integral]","\[InvisibleTimes]", MakeBoxes[f, form], "\[InvisibleTimes]",
                RowBox[{"\[DifferentialD]", MakeBoxes[x, form]}]}]""",
        "MakeBoxes[Integrate[f_, {x_, a_, b_}], "
        "form:StandardForm|TraditionalForm]": r"""RowBox[{SubsuperscriptBox["\[Integral]", MakeBoxes[a, form],
                MakeBoxes[b, form]], "\[InvisibleTimes]" , MakeBoxes[f, form], "\[InvisibleTimes]",
                RowBox[{"\[DifferentialD]", MakeBoxes[x, form]}]}]""",
    }

    summary_text = "symbolic integrals in one or more dimensions"
    sympy_name = "Integral"

    def prepare_sympy(self, elements):
        if len(elements) == 2:
            x = elements[1]
            if x.has_form("List", 3):
                return [elements[0]] + x.elements
        return elements

    def from_sympy(self, elements: Iterable) -> Expression:
        args = []
        for element in elements[1:]:
            if element.has_form("List", 1):
                # {x} -> x
                args.append(element.elements[0])
            else:
                args.append(element)
        new_elements = [elements[0]] + args
        return Expression(Symbol(self.get_name()), *new_elements)

    def eval(self, f, xs, evaluation: Evaluation, options: dict):
        "Integrate[f_, xs__, OptionsPattern[]]"
        f_sympy = f.to_sympy()
        if f_sympy.is_infinite:
            return Expression(SymbolIntegrate, Integer1, xs).evaluate(evaluation) * f
        if f_sympy is None or isinstance(f_sympy, SympyExpression):
            return
        xs = xs.get_sequence()
        vars = []
        prec = None
        for x in xs:
            if x.has_form("List", 3):
                x, a, b = x.elements
                prec_a = a.get_precision()
                prec_b = b.get_precision()
                if prec_a is not None and prec_b is not None:
                    prec_new = min(prec_a, prec_b)
                    if prec is None or prec_new < prec:
                        prec = prec_new
                a = a.to_sympy()
                b = b.to_sympy()
                if a is None or b is None:
                    return
            else:
                a = b = None
            if not x.get_name():
                evaluation.message("Integrate", "ilim")
                return
            x = x.to_sympy()
            if x is None:
                return
            if a is None or b is None:
                vars.append(x)
            else:
                vars.append((x, a, b))
        try:
            sympy_result = tracing.run_sympy(sympy.integrate, f_sympy, *vars)
            pass
        except sympy.PolynomialError:
            return
        except ValueError:
            # e.g. ValueError: can't raise polynomial to a negative power
            return
        except NotImplementedError:
            # e.g. NotImplementedError: Result depends on the sign of
            # -sign(_u`j)*sign(_u`w)
            return
        if prec is not None and isinstance(sympy_result, sympy.Integral):
            # TODO MaxExtraPrecision -> maxn
            sympy_result = sympy_result.evalf(dps(prec))

        result = from_sympy(sympy_result)
        # If we obtain an atom (number or symbol)
        # just return...
        if isinstance(result, Atom):
            return result
        # If the result is defined as a Piecewise expression,
        # use ConditionalExpression.
        # This does not work now because the form sympy returns the values

        local_assumptions = options.get("System`Assumptions", None)
        old_assumptions = None
        if local_assumptions and local_assumptions is not Symbol("$Assumptions"):
            old_assumptions = evaluation.definitions.get_ownvalues(
                "System`$Assumptions"
            )
            assuming = local_assumptions.evaluate(evaluation)
            evaluation.definitions.set_ownvalue("System`$Assumptions", assuming)
        # Set the $Assumptions

        if result.get_head_name() == "System`Piecewise":
            cases = result.elements[0].elements
            if len(result.elements) == 1:
                if cases[-1].elements[1] is SymbolTrue:
                    default = cases[-1].elements[0]
                    cases = result.elements[0].elements[:-1]
                else:
                    default = SymbolUndefined
            else:
                cases = result.elements[0].elements
                default = result.elements[1]
            if default.has_form("Integrate", None):
                if default.elements[0] == f:
                    default = SymbolUndefined
            simplified_cases = []
            for case in cases:
                # TODO: if something like 0^n or 1/expr appears,
                # put the condition n!=0 or expr!=0 accordingly in the list of
                # conditions...
                cond = Expression(SymbolSimplify, case.elements[1]).evaluate(evaluation)
                resif = Expression(SymbolSimplify, case.elements[0]).evaluate(
                    evaluation
                )
                if cond is SymbolTrue:
                    if old_assumptions:
                        evaluation.definitions.set_ownvalue(
                            "System`$Assumptions", old_assumptions
                        )
                    return resif
                if resif.has_form("ConditionalExpression", 2):
                    cond = Expression(SymbolAnd, resif.elements[1], cond)
                    cond = Expression(SymbolSimplify, cond).evaluate(evaluation)
                    resif = resif.elements[0]
                simplified_cases.append(ListExpression(resif, cond))
            cases = simplified_cases
            if default is SymbolUndefined and len(cases) == 1:
                cases = cases[0]
                result = Expression(SymbolConditionalExpression, *(cases.elements))
            else:
                # FIXME: there is a bug in from_sympy which is leaving an integer
                # untranslated. Fix this and we can use Expression()
                result = to_expression(result._head, cases, default)
        else:
            if result.get_head() is SymbolIntegrate:
                if result.elements[0].evaluate(evaluation).sameQ(f):
                    # Sympy returned the same expression, so it can't be evaluated.
                    if old_assumptions:
                        evaluation.definitions.set_ownvalue(
                            "System`$Assumptions", old_assumptions
                        )
                    return
            result = Expression(SymbolSimplify, result)
            result = result.evaluate(evaluation)

        if old_assumptions:
            evaluation.definitions.set_ownvalue("System`$Assumptions", old_assumptions)
        return result

    def eval_D(self, func, domain, var, evaluation: Evaluation, options: dict):
        """D[%(name)s[func_, domain__, OptionsPattern[%(name)s]], var_Symbol]"""
        return eval_D_to_Integral(
            func, domain, var, evaluation, options, SymbolIntegrate
        )


class Limit(Builtin):
    """

    <url>:WMA link:https://reference.wolfram.com/language/ref/Limit.html</url>

    <dl>
      <dt>'Limit[$expr$, $x$->$x0$]'
      <dd>gives the limit of $expr$ as $x$ approaches $x0$.

      <dt>'Limit[$expr$, $x$->$x0$, Direction->1]'
      <dd>approaches $x0$ from smaller values.

      <dt>'Limit[$expr$, $x$->$x0$, Direction->-1]'
      <dd>approaches $x0$ from larger values.
    </dl>

    >> Limit[x, x->2]
     = 2
    >> Limit[Sin[x] / x, x->0]
     = 1
    >> Limit[1/x, x->0, Direction->-1]
     = Infinity
    >> Limit[1/x, x->0, Direction->1]
     = -Infinity
    """

    attributes = A_LISTABLE | A_PROTECTED

    messages = {
        "ldir": "Value of Direction -> `1` should be -1 or 1.",
    }
    options = {
        "Direction": "1",
    }

    summary_text = "directed and undirected limits"

    def eval(self, expr, x, x0, evaluation: Evaluation, options={}):
        "Limit[expr_, x_->x0_, OptionsPattern[Limit]]"

        expr = expr.to_sympy()
        x = x.to_sympy()
        x0 = x0.to_sympy()

        if expr is None or x is None or x0 is None:
            return

        direction = self.get_option(options, "Direction", evaluation)
        value = direction.get_int_value()
        if value == -1:
            dir_sympy = "+"
        elif value == 1:
            dir_sympy = "-"
        else:
            evaluation.message("Limit", "ldir", direction)
            return

        try:
            result = tracing.run_sympy(sympy.limit, expr, x, x0, dir_sympy)
        except sympy.PoleError:
            pass
        except RuntimeError:
            # Bug in Sympy: RuntimeError: maximum recursion depth exceeded
            # while calling a Python object
            pass
        except NotImplementedError:
            pass
        except TypeError:
            # Unknown SymPy0.7.6 bug
            pass
        else:
            return from_sympy(result)


class NIntegrate(Builtin):
    """
    <url>:WMA link:https://reference.wolfram.com/language/ref/NIntegrate.html</url>

    <dl>
       <dt>'NIntegrate[$expr$, $interval$]'
       <dd>returns a numeric approximation to the definite integral of $expr$ with \
           limits $interval$ and with a precision of $prec$ digits.

        <dt>'NIntegrate[$expr$, $interval1$, $interval2$, ...]'
        <dd>returns a numeric approximation to the multiple integral of $expr$ with \
            limits $interval1$, $interval2$ and with a precision of $prec$ digits.
    </dl>

    >> NIntegrate[Exp[-x],{x,0,Infinity},Tolerance->1*^-6, Method->"Internal"]
     = 1.
    >> NIntegrate[Exp[x],{x,-Infinity, 0},Tolerance->1*^-6, Method->"Internal"]
     = 1.
    >> NIntegrate[Exp[-x^2/2.],{x,-Infinity, Infinity},Tolerance->1*^-6, Method->"Internal"]
     = 2.5066...

    """

    # ## The Following tests fails if sympy is not installed.
    # >> Table[1./NIntegrate[x^k,{x,0,1},Tolerance->1*^-6], {k,0,6}]
    # : The specified method failed to return a number. Falling back into the internal evaluator.
    # = {1., 2., 3., 4., 5., 6., 7.}

    # >> NIntegrate[1 / z, {z, -1 - I, 1 - I, 1 + I, -1 + I, -1 - I}, Tolerance->1.*^-4]
    # ## = 6.2832 I

    # Integrate singularities with weak divergences:
    # >> Table[ NIntegrate[x^(1./k-1.), {x,0,1.}, Tolerance->1*^-6], {k,1,7.}]
    # = {1., 2., 3., 4., 5., 6., 7.}

    # Multiple Integrals :
    # >> NIntegrate[x * y,{x, 0, 1}, {y, 0, 1}]
    # = 0.25

    messages = {
        "bdmtd": "The Method option should be a built-in method name.",
        "inumr": (
            "The integrand `1` has evaluated to non-numerical "
            + "values for all sampling points in the region "
            + "with boundaries `2`"
        ),
        "nlim": "`1` = `2` is not a valid limit of integration.",
        "ilim": "Invalid integration variable or limit(s) in `1`.",
        "mtdfail": (
            "The specified method failed to return a "
            + "number. Falling back into the internal "
            + "evaluator."
        ),
        "cmpint": ("Integration over a complex domain is not " + "implemented yet"),
    }

    methods = {
        "Automatic": (None, False),
    }
    options = {
        "Method": '"Automatic"',
        "Tolerance": "1*^-10",
        "Accuracy": "1*^-10",
        "MaxRecursion": "10",
    }

    summary_text = "numerical integration in one or several variables"

    try:
        # builtin integrators
        from mathics.eval.numbers.calculus.integrators import (
            integrator_messages,
            integrator_methods,
        )

        methods.update(integrator_methods)
        messages.update(integrator_messages)
    except Exception:
        pass

    try:
        # scipy integrators
        from mathics.builtin.scipy_utils.integrators import (
            scipy_nintegrate_messages,
            scipy_nintegrate_methods,
        )

        methods.update(scipy_nintegrate_methods)
        messages.update(scipy_nintegrate_messages)
    except Exception:
        pass

    messages.update(
        {
            "bdmtd": "The Method option should be a "
            + "built-in method name in {`"
            + "`, `".join(list(methods))
            + "`}. Using `Automatic`"
        }
    )

    def eval_with_func_domain(
        self, func, domain, evaluation: Evaluation, options: dict
    ):
        "%(name)s[func_, domain__, OptionsPattern[%(name)s]]"
        if func.is_numeric() and func.is_zero:
            return Integer0
        method = options["System`Method"].evaluate(evaluation)
        method_options = {}
        if method.has_form("System`List", 2):
            method = method.elements[0]
            method_options.update(method.elements[1].get_option_values())
        if isinstance(method, String):
            method = method.value
        elif isinstance(method, Symbol):
            method = method.get_name()
            # strip context
            method = method[method.rindex("`") + 1 :]
        else:
            evaluation.message("NIntegrate", "bdmtd", method)
            return
        tolerance = options["System`Tolerance"].evaluate(evaluation)
        tolerance = float(tolerance.value)
        accuracy = options["System`Accuracy"].evaluate(evaluation)
        accuracy = accuracy.value
        maxrecursion = options["System`MaxRecursion"].evaluate(evaluation)
        maxrecursion = maxrecursion.value
        nintegrate_method = self.methods.get(method, None)
        if nintegrate_method is None:
            evaluation.message("NIntegrate", "bdmtd", method)
            nintegrate_method = self.methods.get("Automatic")
        if type(nintegrate_method) is tuple:
            nintegrate_method, is_multidimensional = nintegrate_method
        else:
            is_multidimensional = False

        domain = decompose_domain(domain, evaluation)
        if not domain:
            return
        if not isinstance(domain, list):
            domain = [domain]

        coords = [axis[0] for axis in domain]
        # If any of the points in the integration domain is complex,
        # stop the evaluation...
        if any([c.get_head_name() == "System`List" for c in coords]):
            evaluation.message("NIntegrate", "cmpint")
            return

        integrand, cargs = expression_to_callable_and_args(func, coords, evaluation)

        if integrand is None:
            evaluation.message("inumer", func, domain)
            return
        results = []
        for subdomain in product(*[axis[1] for axis in domain]):
            # On each subdomain, check if the region is bounded.
            # If not, implement a coordinate map
            func2 = integrand
            subdomain2 = []
            coordtransform = []
            nulldomain = False
            for i, r in enumerate(subdomain):
                a = r[0].evaluate(evaluation)
                b = r[1].evaluate(evaluation)
                if a == b:
                    nulldomain = True
                    break
                elif a.get_head_name() == "System`DirectedInfinity":
                    if b.get_head_name() == "System`DirectedInfinity":
                        a = a.to_python()
                        b = b.to_python()
                        le = 1 - MACHINE_EPSILON
                        if a == b:
                            nulldomain = True
                            break
                        elif a < b:
                            subdomain2.append([-le, le])
                        else:
                            subdomain2.append([le, -le])
                        coordtransform.append(
                            (np.arctanh, lambda u: 1.0 / (1.0 - u**2))
                        )
                    else:
                        if not b.is_numeric(evaluation):
                            evaluation.message("nlim", coords[i], b)
                            return
                        z = a.elements[0].value
                        b = b.value
                        subdomain2.append([MACHINE_EPSILON, 1.0])
                        coordtransform.append(
                            (lambda u: b - z + z / u, lambda u: -z * u ** (-2.0))
                        )
                elif b.get_head_name() == "System`DirectedInfinity":
                    if not a.is_numeric(evaluation):
                        evaluation.message("nlim", coords[i], a)
                        return
                    a = a.value
                    z = b.elements[0].value
                    subdomain2.append([MACHINE_EPSILON, 1.0])
                    coordtransform.append(
                        (lambda u: a - z + z / u, lambda u: z * u ** (-2.0))
                    )
                elif a.is_numeric(evaluation) and b.is_numeric(evaluation):
                    a = eval_N(a, evaluation).value
                    b = eval_N(b, evaluation).value
                    subdomain2.append([a, b])
                    coordtransform.append(None)
                else:
                    for x in (a, b):
                        if not x.is_numeric(evaluation):
                            evaluation.message("nlim", coords[i], x)
                    return

            if nulldomain:
                continue
            if any(coordtransform):

                def func2_(*u):
                    x_u = (
                        x[0](u[i]) if x else u[i] for i, x in enumerate(coordtransform)
                    )
                    punctual_value = integrand(*x_u)
                    jac_factors = tuple(
                        jac[1](u[i]) for i, jac in enumerate(coordtransform) if jac
                    )
                    val_jac = np.prod(jac_factors)
                    return punctual_value * val_jac

                func2 = func2_
            opts = {
                "acur": accuracy,
                "tol": tolerance,
                "maxrec": maxrecursion,
            }
            opts.update(method_options)
            try:
                if len(subdomain2) > 1:
                    if is_multidimensional:
                        nintegrate_method(func2, subdomain2, **opts)
                    else:
                        val = _fubini(
                            func2, subdomain2, integrator=nintegrate_method, **opts
                        )
                else:
                    val = nintegrate_method(func2, *(subdomain2[0]), **opts)
            except Exception:
                val = None

            if val is None:
                evaluation.message("NIntegrate", "mtdfail")
                if len(subdomain2) > 1:
                    val = _fubini(
                        func2,
                        subdomain2,
                        integrator=_internal_adaptative_simpsons_rule,
                        **opts,
                    )
                else:
                    try:
                        val = _internal_adaptative_simpsons_rule(
                            func2, *(subdomain2[0]), **opts
                        )
                    except Exception:
                        return None
            results.append(val)

        result = sum([r[0] for r in results])
        # error = sum([r[1] for r in results]) -> use it when accuracy
        #                                         be implemented...
        return from_python(result)

    def eval_D(self, func, domain, var, evaluation: Evaluation, options: dict):
        """D[%(name)s[func_, domain__, OptionsPattern[%(name)s]], var_Symbol]"""
        return eval_D_to_Integral(
            func, domain, var, evaluation, options, SymbolNIntegrate
        )


class O_(Builtin):
    """

    <url>:WMA link:https://reference.wolfram.com/language/ref/O.html</url>

    <dl>
      <dt>'O[$x$]^n'
      <dd> Represents a term of order $x^n$.
      <dd> O[x]^n is generated to represent omitted higher order terms in \
           power series.
    </dl>

    >> Series[1/(1-x),{x,0,2}]
     = 1 + x + x ^ 2 + O[x] ^ 3

    When called alone, a `SeriesData` expression is built:
    >> O[x] // FullForm
     = SeriesData[x, 0, {}, 1, 1, 1]

    """

    name = "O"
    rules = {
        "O[x_Symbol]": "SeriesData[x, 0, {}, 1, 1, 1]",
    }
    summary_text = "symbolic representation of a higher-order series term"


class Reals(Builtin):
    """
    <url>:WMA link:https://reference.wolfram.com/language/ref/Reals.html</url>

    <dl>
    <dt>'Reals'
        <dd>is the domain real numbers, as in $x$ in Reals.
    </dl>

    Limit a solution to real numbers:
    >> Solve[x^3 == 1, x, Reals]
     = {{x -> 1}}
    """

    summary_text = "the domain of the Real numbers"


class Root(SympyFunction):
    """

    <url>:WMA link:https://reference.wolfram.com/language/ref/Root.html</url>

    <dl>
      <dt>'Root[$f$, $i$]'
      <dd>represents the i-th complex root of the polynomial $f$.
    </dl>

    >> Root[#1 ^ 2 - 1&, 1]
     = -1
    >> Root[#1 ^ 2 - 1&, 2]
     = 1

    Roots that can't be represented by radicals:
    >> Root[#1 ^ 5 + 2 #1 + 1&, 2]
     = Root[#1 ^ 5 + 2 #1 + 1&, 2]
    """

    messages = {
        "nuni": "Argument `1` at position 1 is not a univariate polynomial function",
        "nint": "Argument `1` at position 2 is not an integer",
        "iidx": "Argument `1` at position 2 is out of bounds",
    }

    summary_text = "the i-th root of a polynomial."
    sympy_name = "CRootOf"

    def eval(self, f, i, evaluation: Evaluation):
        "Root[f_, i_]"

        try:
            if not f.has_form("Function", 1):
                raise sympy.PolynomialError

            body = f.elements[0]
            poly = body.replace_slots([f, Symbol("_1")], evaluation)
            idx = i.to_sympy() - 1

            # Check for negative indices (they are not allowed in Mathematica)
            if idx < 0:
                evaluation.message("Root", "iidx", i)
                return

            r = tracing.run_sympy(sympy.CRootOf, poly.to_sympy(), idx)
        except sympy.PolynomialError:
            evaluation.message("Root", "nuni", f)
            return
        except TypeError:
            evaluation.message("Root", "nint", i)
            return
        except IndexError:
            evaluation.message("Root", "iidx", i)
            return

        return from_sympy(r)

    def to_sympy(self, expr, **kwargs):
        try:
            if not expr.has_form("Root", 2):
                return None

            f = expr.elements[0]

            if not f.has_form("Function", 1):
                return None

            body = f.elements[0].replace_slots([f, Symbol("_1")], None)
            poly = body.to_sympy(**kwargs)

            i = expr.elements[1].get_int_value(**kwargs) - 1

            if i is None:
                return None

            return tracing.run_sympy(sympy.CRootOf, poly, i)
        except Exception:
            return None


class RootSum(SympyFunction):
    """
    <url>:WMA link: https://reference.wolfram.com/language/ref/RootSum.html</url>

    <dl>
      <dt>'RootSum[$f$, $form$]'
      <dd>sums $form[x]$ for all roots of the polynomial $f[x]$.
    </dl>

    >> Integrate[1/(x^5 + 11 x + 1), {x, 1, 3}]
     = RootSum[41232181 #1 ^ 5 - 212960 #1 ^ 3 - 9680 #1 ^ 2 - 165 #1 - 1&, (Log[3749971 - 3512322106304 #1 ^ 4 + 453522741 #1 + 16326568676 #1 ^ 2 + 79825502416 #1 ^ 3] - 4 Log[5]) #1&] - RootSum[41232181 #1 ^ 5 - 212960 #1 ^ 3 - 9680 #1 ^ 2 - 165 #1 - 1&, (Log[3748721 - 3512322106304 #1 ^ 4 + 453522741 #1 + 16326568676 #1 ^ 2 + 79825502416 #1 ^ 3] - 4 Log[5]) #1&]
    >> N[%, 50]
     = 0.051278805184286949884270940103072421286139857550894

    >> RootSum[#^5 - 11 # + 1 &, (#^2 - 1)/(#^3 - 2 # + c) &]
     = (538 - 88 c + 396 c ^ 2 + 5 c ^ 3 - 5 c ^ 4) / (97 - 529 c - 53 c ^ 2 + 88 c ^ 3 + c ^ 5)

    >> RootSum[#^5 - 3 # - 7 &, Sin] //N//Chop
     = 0.292188
    """

    summary_text = "sum polynomial roots"

    def eval(self, f, form, evaluation: Evaluation):
        "RootSum[f_, form_]"
        return from_sympy(Expression(SymbolRootSum, f, form).to_sympy())

    def to_sympy(self, expr: Expression, **kwargs):
        func = expr.elements[1]
        if not isinstance(func.to_sympy(), sympy.Lambda):
            # eta conversion
            func = Expression(
                SymbolFunction, Expression(func, Expression(SymbolSlot, Integer1))
            )

        poly = expr.elements[0].to_sympy()
        poly_x = sympy.Symbol("poly_x")
        return sympy.RootSum(poly(poly_x), func.to_sympy(), x=poly_x)


class Series(Builtin):
    """
    <url>:WMA link:https://reference.wolfram.com/language/ref/Series.html</url>

    <dl>
      <dt>'Series[$f$, {$x$, $x0$, $n$}]'
      <dd>Represents the series expansion around '$x$=$x0$' up to order $n$.
    </dl>

    For elementary expressions, 'Series' returns the explicit power series as a 'SeriesData' expression:
    >> Series[Exp[x], {x,0,2}]
     = 1 + x + 1 / 2 x ^ 2 + O[x] ^ 3
    >> % // FullForm
     = SeriesData[x, 0, {1,1,Rational[1, 2]}, 0, 3, 1]
    Replacing the variable by a value, the series will not be evaluated as
    an expression, but as a 'SeriesData' object:
    >> s = Series[Exp[x^2],{x,0,2}]
     = 1 + x ^ 2 + O[x] ^ 3
    >> s /. x->4
     = 1 + 4 ^ 2 + O[4] ^ 3

    'Normal' transforms a 'SeriesData' expression into a polynomial:
    >> s // Normal
     = 1 + x ^ 2
    >> (s // Normal) /. x-> 4
     = 17
    >> Clear[s];
    We can also expand over multiple variables
    >> Series[Exp[x-y], {x, 0, 2}, {y, 0, 2}]
     = (1 - y + 1 / 2 y ^ 2 + O[y] ^ 3) + (1 - y + 1 / 2 y ^ 2 + O[y] ^ 3) x + (1 / 2 + (-1 / 2) y + 1 / 4 y ^ 2 + O[y] ^ 3) x ^ 2 + O[x] ^ 3

    """

    messages = {
        "icm": "Series in `1` to be combined have unequal expansion points `2` and `3`.",
        "serlim": "Series order specification `1` is not a machine-sized integer.",
        "sspec": "Series specification `1` is not a list with three elements.",
    }

    summary_text = "power series and asymptotic expansions"

    def eval_series(self, f, x, x0, n, evaluation: Evaluation):
        """Series[f_, {x_Symbol, x0_, n_Integer}]"""
        return build_series(f, x, x0, n, evaluation)

    def eval_multivariate_series(self, f, varspec, evaluation: Evaluation):
        """Series[f_,varspec__List]"""
        lastvar = varspec.elements[-1]
        if not lastvar.has_form("List", 3):
            return None
        # inner = build_series(f, *(lastvar.elements), evaluation)
        inner = Expression(SymbolSeries, f, lastvar).evaluate(evaluation)
        if inner:
            if len(varspec.elements) == 1:
                return inner
            remain_vars = Expression(SymbolSequence, *varspec.elements[:-1])
            result = self.eval_multivariate_series(inner, remain_vars, evaluation)
            return result
        return None


class SeriesCoefficient(Builtin):
    """
    <url>:WMA link:https://reference.wolfram.com/language/ref/SeriesCoefficient.html</url>

    <dl>
      <dt>'SeriesCoefficient[$series$, $n$]'
      <dd>Find the $n$th coefficient in the given $series$
    </dl>

    >> SeriesCoefficient[Series[Exp[Sin[x]], {x, 0, 10}], 8]
     = 31 / 5760
    >> SeriesCoefficient[Exp[-x], {x, 0, 5}]
     = -1 / 120

    >> SeriesCoefficient[SeriesData[x, c, Table[i^2, {i, 10}], 7, 17, 3], 14/3]
     = 64
    >> SeriesCoefficient[SeriesData[x, c, Table[i^2, {i, 10}], 7, 17, 3], 6/3]
     = 0
    >> SeriesCoefficient[SeriesData[x, c, Table[i^2, {i, 10}], 7, 17, 3], 17/3]
     = Indeterminate
    """

    attributes = A_PROTECTED
    summary_text = "power series coefficient"

    rules = {
        "SeriesCoefficient[f_, {x_Symbol, x0_, n_Integer}]": "SeriesCoefficient[Series[f, {x, x0, n}], n]"
    }

    def eval(self, series: Expression, n: Rational, evaluation: Evaluation):
        """SeriesCoefficient[series_SeriesData, n_]"""
        coeffs: ListExpression
        nmin: Integer
        nmax: Integer
        den: Integer
        coeffs, nmin, nmax, den = series.elements[2:]
        index = n.value * den.value - nmin.value
        if index < 0:
            return Integer0
        if index >= nmax.value - nmin.value:
            return SymbolIndeterminate
        return coeffs[index]


class SeriesData(Builtin):
    """

    <url>:WMA link:https://reference.wolfram.com/language/ref/SeriesData.html</url>

    <dl>
      <dt>'SeriesData[...]'
      <dd>Represents a series expansion.
    </dl>

    Sum of two series:
    >> Series[Cosh[x],{x,0,2}] + Series[Sinh[x],{x,0,3}]
     = 1 + x + 1 / 2 x ^ 2 + O[x] ^ 3
    >> Series[f[x],{x,0,2}] * g[w]
     = f[0] g[w] + g[w] f'[0] x + g[w] f''[0] / 2 x ^ 2 + O[x] ^ 3
    The product of two series on the same neighbourhood of the same variable are multiplied
    >> Series[Exp[-a x],{x,0,2}] * Series[Exp[-b x],{x,0,2}]
     = 1 + (-a - b) x + (a ^ 2 / 2 + a b + b ^ 2 / 2) x ^ 2 + O[x] ^ 3
    >> D[Series[Exp[-a x],{x,0,2}],a]
     = -x + a x ^ 2 + O[x] ^ 3
    """

    # TODO: Implement sum, product and composition of series

    summary_text = "power series of a variable about a point"

    def eval_reduce(
        self, x, x0, data, nummin: Integer, nummax: Integer, den, evaluation: Evaluation
    ):
        """SeriesData[x_,x0_,data_,nummin_Integer, nummax_Integer, den_Integer]"""
        # This method tries to reduce the series expansion in two ways:
        # if x===x0, evaluates the series
        if x.sameQ(x0):
            nummin_val = nummin.value
            if nummin_val > 0:
                return Integer0
            if nummin_val < 0:
                return SymbolInfinity
            if data.elements:
                return data.elements[0]
            else:
                return Integer0
        # if data has trailing zeros, the method tries to remove them.
        coeffs = data.elements
        len_coeffs = len(coeffs)
        # If the series is trivial, do not do anything:
        if len_coeffs == 0:
            return

        nonzeroidx_left = 0
        nonzeroidx_right = 0
        while nonzeroidx_left < len_coeffs and Integer0.sameQ(coeffs[nonzeroidx_left]):
            nonzeroidx_left = nonzeroidx_left + 1

        len_coeffs = len_coeffs - nonzeroidx_left

        while nonzeroidx_right < len_coeffs and Integer0.sameQ(
            coeffs[-nonzeroidx_right - 1]
        ):
            nonzeroidx_right = nonzeroidx_right + 1

        if nonzeroidx_left == 0 and nonzeroidx_right == 0:
            return
        # if the lower order coeffs vanishes, moves xmin and xmax.
        if nonzeroidx_left:
            nummin = Integer(nummin.get_int_value() + nonzeroidx_left)
        if nonzeroidx_right:
            return Expression(
                SymbolSeriesData,
                x,
                x0,
                from_python(data.elements[nonzeroidx_left:(-nonzeroidx_right)]),
                nummin,
                nummax,
                den,
            )
        else:
            return Expression(
                SymbolSeriesData,
                x,
                x0,
                from_python(data.elements[nonzeroidx_left:]),
                nummin,
                nummax,
                den,
            )

    def eval_plus(
        self,
        x,
        x0,
        data,
        nummin: Integer,
        nummax: Integer,
        den: Integer,
        term,
        evaluation: Evaluation,
    ):
        """Plus[SeriesData[x_, x0_, data_, nummin_Integer, nummax_Integer, den_Integer], term__]"""
        # If the series is null, build a series with the remaining terms
        if all(Integer0.sameQ(element) for element in data.elements):
            if term.get_head() is SymbolSequence:
                term = Expression(SymbolPlus, *term.elements)
            ret = build_series(
                term,
                x,
                x0,
                nummax.value / nummax.value,
                evaluation,
            )
            return ret
        series = (
            data,
            nummin.value,
            nummax.value,
            den.value,
        )
        if term.get_head() is SymbolSequence:
            terms = term.elements
        else:
            terms = [term]

        # Tries to convert each term into a series around the same
        # neighbourhood
        incompat_series = []
        max_exponent = Integer(int(series[2] / series[3] + 1))
        for t in terms:
            if Integer0.sameQ(t):
                continue
            # if t.get_head() is not SymbolSeriesData:
            if t.get_head() is SymbolSeriesData:
                y, y0 = t.elements[0:2]
                if y.sameQ(x):
                    if not y0.sameQ(x0):
                        evaluation.message("Series", "icm", x, x0, y0)
                        incompat_series.append(t)
                        continue
                    else:
                        data_y, nmin_y, nmax_y, den_y = t.elements[2:]
                        nmin_val = nmin_y.get_int_value()
                        nmax_val = nmax_y.get_int_value()
                        den_val = den_y.get_int_value()
                        tseries = (data_y, nmin_val, nmax_val, den_val)
                        series_new = series_plus_series(series, tseries)
                        if series_new:
                            series = series_new
                            continue
                        else:
                            incompat_series.append(t)
                            continue
            # If t is not a series or is a series in a different variable,
            # try to convert it into a series in x around x0:
            tnew = build_series(t, x, x0, max_exponent, evaluation)
            tseries = None
            if tnew.get_head() is SymbolSeriesData:
                y, y0, data_y, nmin_y, nmax_y, den_y = tnew.elements
                if y.sameQ(x) and y0.sameQ(x0):
                    nmin_val = nmin_y.get_int_value()
                    nmax_val = nmax_y.get_int_value()
                    den_val = den_y.get_int_value()
                    tseries = (data_y, nmin_val, nmax_val, den_val)

            if tseries is None:
                data_y = ListExpression(t)
                tseries = (data_y, 0, max_exponent.get_int_value(), 1)
            series_new = series_plus_series(series, tseries)
            if series_new:
                series = series_new
            else:
                incompat_series.append(t)

        series_expr = Expression(
            SymbolSeriesData, x, x0, series[0], *[Integer(u) for u in series[1:]]
        )
        if incompat_series:
            series_expr = Expression(SymbolPlus, *incompat_series, series_expr)
        return series_expr

    def eval_times(
        self, x, x0, data, nummin, nummax, den, coeff, evaluation: Evaluation
    ):
        """Times[SeriesData[x_, x0_, data_, nummin_, nummax_, den_], coeff__]"""
        series = (
            data,
            nummin.get_int_value(),
            nummax.get_int_value(),
            den.get_int_value(),
        )
        x_pattern = BasePattern.create(x, evaluation=evaluation)
        incompat_series = []
        max_exponent = Integer(int(series[2] / series[3] + 1))
        if coeff.get_head() is SymbolSequence:
            factors = coeff.elements
        else:
            factors = [coeff]

        for factor in factors:
            if Integer0.sameQ(factor):
                return Integer0
            if Integer1.sameQ(factor):
                continue
            if factor.is_free(x_pattern, evaluation):
                newdata = to_mathics_list(
                    *[factor * element for element in data.elements]
                )
                series = (newdata, *series[1:])
                continue
            if factor.get_head() is SymbolSeriesData:
                y, y0 = factor.elements[0:2]
                if y.sameQ(x):
                    if not y0.sameQ(x0):
                        evaluation.message("Series", "icm", x, x0, y0)
                        incompat_series.append(factor)
                        continue
                    else:
                        data_y, nmin_y, nmax_y, den_y = factor.elements[2:]
                        nmin_val = nmin_y.get_int_value()
                        nmax_val = nmax_y.get_int_value()
                        den_val = den_y.get_int_value()
                        tseries = (data_y, nmin_val, nmax_val, den_val)
                        series_new = series_times_series(series, tseries)
                        if series_new:
                            series = series_new
                            continue
                        else:
                            incompat_series.append(factor)
                            continue

            # If t is not a series or is a series in a different variable,
            # try to convert it into a series in x around x0:
            factor_new = build_series(factor, x, x0, max_exponent, evaluation)
            fseries = None
            if factor_new.get_head() is SymbolSeriesData:
                y, y0, data_y, nmin_y, nmax_y, den_y = factor_new.elements
                if y.sameQ(x) and y0.sameQ(x0):
                    nmin_val = nmin_y.get_int_value()
                    nmax_val = nmax_y.get_int_value()
                    den_val = den_y.get_int_value()
                    fseries = (data_y, nmin_val, nmax_val, den_val)

            if fseries is None:
                data_y = ListExpression(factor)
                fseries = (data_y, 0, max_exponent.get_int_value(), 1)
            series_new = series_times_series(series, fseries)
            if series_new:
                series = series_new
            else:
                incompat_series.append(factor)

        series_expr = Expression(
            SymbolSeriesData, x, x0, series[0], *[Integer(u) for u in series[1:]]
        )
        if incompat_series:
            series_expr = Expression(SymbolTimes, *incompat_series, series_expr)
        return series_expr

    def eval_derivative(
        self, x, x0, data, nummin, nummax, den, y, evaluation: Evaluation
    ):
        """D[SeriesData[x_, x0_, data_, nummin_, nummax_, den_], y_]"""
        series = (
            data,
            nummin.get_int_value(),
            nummax.get_int_value(),
            den.get_int_value(),
        )
        if isinstance(y, Symbol):
            order = 1
        elif y.has_form("List", 2):
            order = y.elements[1].get_int_value()
            y = y.elements[0]
        else:
            return
        while order:
            series = series_derivative(series, x, x0, y, evaluation)
            if series is None:
                return Integer0
            order = order - 1
        result = Expression(
            SymbolSeriesData,
            x,
            x0,
            series[0],
            Integer(series[1]),
            Integer(series[2]),
            Integer(series[3]),
        )
        return result

    def eval_normal(self, x, x0, data, nummin, nummax, den, evaluation: Evaluation):
        """Normal[SeriesData[x_, x0_, data_, nummin_, nummax_, den_]]"""
        new_data = []
        for element in data.elements:
            if element.has_form("SeriesData", 6):
                element = self.eval_normal(*(element.elements), evaluation)
                if element is None:
                    return
            new_data.extend([element])
        data = new_data
        return Expression(
            SymbolPlus,
            *[
                a * (x - x0) ** ((nummin + Integer(k)) / den)
                for k, a in enumerate(data)
            ],
        )

    def pre_makeboxes(self, x, x0, data, nmin, nmax, den, form, evaluation: Evaluation):
        if x0.is_zero:
            variable = x
        else:
            variable = Expression(SymbolPlus, x, Expression(SymbolTimes, IntegerM1, x0))
        den = den.get_int_value()
        nmin = nmin.get_int_value()
        nmax = nmax.get_int_value()
        if den != 1:
            powers = [Rational(i, den) for i in range(nmin, nmax)]
            powers = powers + [Rational(nmax, den)]
        else:
            powers = [Integer(i) for i in range(nmin, nmax)]
            powers = powers + [Integer(nmax)]

        expansion = []
        for i, element in enumerate(data.elements):
            if element.get_head() is Symbol("SeriesData"):
                element = self.pre_makeboxes(*(element.elements), form, evaluation)
            elif element.is_numeric(evaluation) and element.is_zero:
                continue
            if powers[i].is_zero:
                expansion.append(element)
                continue
            if powers[i] == Integer1:
                if element == Integer1:
                    term = variable
                else:
                    term = Expression(SymbolTimes, element, variable)
            else:
                if element == Integer1:
                    term = Expression(SymbolPower, variable, powers[i])
                else:
                    term = Expression(
                        SymbolTimes,
                        element,
                        Expression(SymbolPower, variable, powers[i]),
                    )
            expansion.append(term)
        expansion = ListExpression(
            Expression(SymbolPlus, *expansion),
            Expression(SymbolPower, Expression(SymbolO, variable), powers[-1]),
        )
        return Expression(SymbolInfix, expansion, String("+"), Integer(300), SymbolLeft)

    def eval_makeboxes(
        self,
        x,
        x0,
        data,
        nmin: Integer,
        nmax: Integer,
        den: Integer,
        form,
        evaluation: Evaluation,
    ):
        """MakeBoxes[SeriesData[x_, x0_, data_List, nmin_Integer, nmax_Integer, den_Integer],
        form:StandardForm|TraditionalForm|OutputForm|InputForm]"""

        expansion = self.pre_makeboxes(x, x0, data, nmin, nmax, den, form, evaluation)
        return format_element(expansion, evaluation, form)


class Solve(Builtin):
    """
    <url>:Equation solving:
    https://en.wikipedia.org/wiki/Equation_solving</url> (<url>
    :SymPy:
    https://docs.sympy.org/latest/modules
/solvers/solvers.html#module-sympy.solvers</url>, \
    <url>:WMA:
    https://reference.wolfram.com/language/ref/Solve.html</url>)

    <dl>
      <dt>'Solve[$equation$, $vars$]'
      <dd>attempts to solve $equation$ for the variables $vars$.

      <dt>'Solve[$equation$, $vars$, $domain$]'
      <dd>restricts variables to $domain$, which can be 'Complexes' \
         or 'Reals' or 'Integers'.
    </dl>

    >> Solve[x ^ 2 - 3 x == 4, x]
     = {{x -> -1}, {x -> 4}}
    >> Solve[4 y - 8 == 0, y]
     = {{y -> 2}}

    Apply the solution:
    >> sol = Solve[2 x^2 - 10 x - 12 == 0, x]
     = {{x -> -1}, {x -> 6}}
    >> x /. sol
     = {-1, 6}

    Contradiction:
    >> Solve[x + 1 == x, x]
     = {}

    Tautology:
    >> Solve[x ^ 2 == x ^ 2, x]
     = {{}}

    Rational equations:
    >> Solve[x / (x ^ 2 + 1) == 1, x]
     = {{x -> 1 / 2 - I / 2 Sqrt[3]}, {x -> 1 / 2 + I / 2 Sqrt[3]}}
    >> Solve[(x^2 + 3 x + 2)/(4 x - 2) == 0, x]
     = {{x -> -2}, {x -> -1}}

    Transcendental equations:
    >> Solve[Cos[x] == 0, x]
     = {{x -> Pi / 2}, {x -> 3 Pi / 2}}

    Solve can only solve equations with respect to symbols or functions:

    >> Solve[f[x + y] == 3, f[x + y]]
     = {{f[x + y] -> 3}}
    >> Solve[a + b == 2, a + b]
     : a + b is not a valid variable.
     = Solve[a + b == 2, a + b]

    This happens when solving with respect to an assigned symbol:
    >> x = 3;
    >> Solve[x == 2, x]
     : 3 is not a valid variable.
     = Solve[False, 3]
    >> Clear[x]
    >> Solve[a < b, a]
     : a < b is not a well-formed equation.
     = Solve[a < b, a]

    Solve a system of equations:
    >> eqs = {3 x ^ 2 - 3 y == 0, 3 y ^ 2 - 3 x == 0};
    >> sol = Solve[eqs, {x, y}] // Simplify
     = {{x -> 0, y -> 0}, {x -> 1, y -> 1}, {x -> -1 / 2 + I / 2 Sqrt[3], y -> -1 / 2 - I / 2 Sqrt[3]}, {x -> -1 / 2 - I / 2 Sqrt[3], y -> -1 / 2 + I / 2 Sqrt[3]}}
    >> eqs /. sol // Simplify
     = {{True, True}, {True, True}, {True, True}, {True, True}}

    Solve when given an underdetermined system:
    >> Solve[x^2 == 1 && z^2 == -1, {x, y, z}]
     : Equations may not give solutions for all "solve" variables.
     = {{x -> -1, z -> -I}, {x -> -1, z -> I}, {x -> 1, z -> -I}, {x -> 1, z -> I}}

    Examples using specifying the Domain in solutions:
    >> Solve[x^2 == -1, x, Reals]
     = {}
    >> Solve[x^2 == 1, x, Reals]
     = {{x -> -1}, {x -> 1}}
    >> Solve[x^2 == -1, x, Complexes]
     = {{x -> -I}, {x -> I}}
    >> Solve[4 - 4 * x^2 - x^4 + x^6 == 0, x, Integers]
     = {{x -> -1}, {x -> 1}}
    """

    messages = {
        "eqf": "`1` is not a well-formed equation.",
        "svars": 'Equations may not give solutions for all "solve" variables.',
    }

    # FIXME: the problem with removing the domain parameter from the outside
    # is that the we can't make use of this information inside
    # the evaluation method where it is may be needed.
    rules = {
        "Solve[eqs_, vars_, Complexes]": "Solve[eqs, vars]",
        "Solve[eqs_, vars_, Reals]": (
            "Cases[Solve[eqs, vars], {Rule[x_,y_?RealValuedNumberQ]}]"
        ),
        "Solve[eqs_, vars_, Integers]": (
            "Cases[Solve[eqs, vars], {Rule[x_,y_Integer]}]"
        ),
    }
    summary_text = "find generic solutions for variables"

    def eval(self, eqs, vars, evaluation: Evaluation):
        "Solve[eqs_, vars_]"

        vars_original = vars
        head_name = vars.get_head_name()
        if head_name == "System`List":
            vars = vars.elements
        else:
            vars = [vars]
        for var in vars:
            if (
                (isinstance(var, Atom) and not isinstance(var, Symbol))
                or head_name in ("System`Plus", "System`Times", "System`Power")  # noqa
                or A_CONSTANT & var.get_attributes(evaluation.definitions)
            ):
                evaluation.message("Solve", "ivar", vars_original)
                return
        if eqs.get_head_name() in ("System`List", "System`And"):
            eq_list = eqs.elements
        else:
            eq_list = [eqs]
        sympy_eqs = []
        sympy_denoms = []
        for eq in eq_list:
            if eq is SymbolTrue:
                pass
            elif eq is SymbolFalse:
                return ListExpression()
            elif not eq.has_form("Equal", 2):
                evaluation.message("Solve", "eqf", eqs)
                return
            else:
                left, right = eq.elements
                left = left.to_sympy()
                right = right.to_sympy()
                if left is None or right is None:
                    return
                eq = left - right
                eq = tracing.run_sympy(sympy.together, eq)
                eq = tracing.run_sympy(sympy.cancel, eq)
                sympy_eqs.append(eq)
                _, denom = eq.as_numer_denom()
                sympy_denoms.append(denom)

        vars_sympy = [var.to_sympy() for var in vars]
        if None in vars_sympy:
            return

        # delete unused variables to avoid SymPy's
        # PolynomialError: Not a zero-dimensional system
        # in e.g. Solve[x^2==1&&z^2==-1,{x,y,z}]
        all_vars = vars[:]
        all_vars_sympy = vars_sympy[:]
        vars = []
        vars_sympy = []
        for var, var_sympy in zip(all_vars, all_vars_sympy):
            pattern = BasePattern.create(var, evaluation=evaluation)
            if not eqs.is_free(pattern, evaluation):
                vars.append(var)
                vars_sympy.append(var_sympy)

        def transform_dict(sols):
            if not sols:
                yield sols
            for var, sol in sols.items():
                rest = sols.copy()
                del rest[var]
                rest = transform_dict(rest)
                if not isinstance(sol, (tuple, list)):
                    sol = [sol]
                if not sol:
                    for r in rest:
                        yield r
                else:
                    for r in rest:
                        for item in sol:
                            new_sols = r.copy()
                            new_sols[var] = item
                            yield new_sols
                break

        def transform_solution(sol):
            if not isinstance(sol, dict):
                if not isinstance(sol, (list, tuple)):
                    sol = [sol]
                sol = dict(list(zip(vars_sympy, sol)))
            return transform_dict(sol)

        if not sympy_eqs:
            sympy_eqs = True
        elif len(sympy_eqs) == 1:
            sympy_eqs = sympy_eqs[0]

        try:
            if isinstance(sympy_eqs, bool):
                result = sympy_eqs
            else:
                result = tracing.run_sympy(sympy.solve, sympy_eqs, vars_sympy)
            if not isinstance(result, list):
                result = [result]
            if isinstance(result, list) and len(result) == 1 and result[0] is True:
                return ListExpression(ListExpression())
            if result == [None]:
                return ListExpression()
            results = []
            for sol in result:
                results.extend(transform_solution(sol))
            result = results
            if any(
                sol and any(var not in sol for var in all_vars_sympy) for sol in result
            ):
                evaluation.message("Solve", "svars")

            # Filter out results for which denominator is 0
            # (SymPy should actually do that itself, but it doesn't!)
            result = [
                sol
                for sol in result
                if all(sympy.simplify(denom.subs(sol)) != 0 for denom in sympy_denoms)
            ]

            return ListExpression(
                *(
                    ListExpression(
                        *(
                            Expression(SymbolRule, var, from_sympy(sol[var_sympy]))
                            for var, var_sympy in zip(vars, vars_sympy)
                            if var_sympy in sol
                        ),
                    )
                    for sol in result
                ),
            )
        except sympy.PolynomialError:
            # raised for e.g. Solve[x^2==1&&z^2==-1,{x,y,z}] when not deleting
            # unused variables beforehand
            pass
        except NotImplementedError:
            pass
        except TypeError as exc:
            if str(exc).startswith("expected Symbol, Function or Derivative"):
                evaluation.message("Solve", "ivar", vars_original)


# Auxiliary routines. Maybe should be moved to another module.


def is_zero(
    val: BaseElement,
    acc_goal: Optional[Real],
    prec_goal: Optional[Real],
    evaluation: Evaluation,
) -> bool:
    """
    Check if val is zero upto the precision and accuracy goals
    """
    if not isinstance(val, Number):
        val = eval_N(val, evaluation)
    if not isinstance(val, Number):
        return False
    if val.is_zero:
        return True
    if not (acc_goal or prec_goal):
        return False

    eps_expr: BaseElement = Integer10 ** (-prec_goal) if prec_goal else Integer0
    if acc_goal:
        eps_expr = eps_expr + Integer10 ** (-acc_goal) / abs(val)
    threshold_expr = Expression(SymbolLog, eps_expr)
    threshold: Real = eval_N(threshold_expr, evaluation)
    return threshold.to_python() > 0<|MERGE_RESOLUTION|>--- conflicted
+++ resolved
@@ -68,11 +68,8 @@
     SymbolConditionalExpression,
     SymbolD,
     SymbolDerivative,
-<<<<<<< HEAD
     SymbolFunction,
-=======
     SymbolIndeterminate,
->>>>>>> 2f709d79
     SymbolInfinity,
     SymbolInfix,
     SymbolIntegrate,
