# -*- coding: utf-8 -*-

"""
Calculus

Originally called infinitesimal calculus or "the calculus of infinitesimals", is the mathematical study of continuous change, in the same way that geometry is the study of shape and algebra is the study of generalizations of arithmetic operations.
"""
from typing import Optional
from mathics.core.evaluation import Evaluation
from mathics.builtin.base import Builtin, PostfixOperator, SympyFunction
from mathics.core.expression import Expression
from mathics.core.atoms import (
    String,
    Integer,
    Integer0,
    Integer1,
    Integer2,
    Integer3,
    Integer10,
    Number,
    Rational,
    Real,
    from_python,
)

from mathics.core.symbols import (
    BaseExpression,
    Symbol,
    SymbolSequence,
    SymbolFalse,
    SymbolList,
    SymbolTrue,
)

from mathics.core.systemsymbols import (
<<<<<<< HEAD
    SymbolAutomatic,
=======
    SymbolD,
>>>>>>> a89be993
    SymbolIndeterminate,
    SymbolInfinity,
    SymbolLess,
    SymbolLessEqual,
    SymbolLog,
    SymbolNone,
    SymbolPlus,
    SymbolPower,
    SymbolRule,
    SymbolTimes,
    SymbolUndefined,
)
from mathics.core.convert import sympy_symbol_prefix, SympyExpression, from_sympy
from mathics.core.rules import Pattern
from mathics.core.number import dps
from mathics.builtin.scoping import dynamic_scoping
from mathics.builtin.numeric import apply_N

from mathics.core.attributes import (
    constant,
    hold_all,
    listable,
    n_hold_all,
    protected,
    read_protected,
)

import sympy


IntegerMinusOne = Integer(-1)
SymbolIntegrate = Symbol("Integrate")


class D(SympyFunction):
    """
    <dl>
      <dt>'D[$f$, $x$]'
      <dd>gives the partial derivative of $f$ with respect to $x$.

      <dt>'D[$f$, $x$, $y$, ...]'
      <dd>differentiates successively with respect to $x$, $y$, etc.

      <dt>'D[$f$, {$x$, $n$}]'
      <dd>gives the multiple derivative of order $n$.

      <dt>'D[$f$, {{$x1$, $x2$, ...}}]'
      <dd>gives the vector derivative of $f$ with respect to $x1$, $x2$, etc.
    </dl>

    First-order derivative of a polynomial:
    >> D[x^3 + x^2, x]
     = 2 x + 3 x ^ 2
    Second-order derivative:
    >> D[x^3 + x^2, {x, 2}]
     = 2 + 6 x

    Trigonometric derivatives:
    >> D[Sin[Cos[x]], x]
     = -Cos[Cos[x]] Sin[x]
    >> D[Sin[x], {x, 2}]
     = -Sin[x]
    >> D[Cos[t], {t, 2}]
     = -Cos[t]

    Unknown variables are treated as constant:
    >> D[y, x]
     = 0
    >> D[x, x]
     = 1
    >> D[x + y, x]
     = 1

    Derivatives of unknown functions are represented using 'Derivative':
    >> D[f[x], x]
     = f'[x]
    >> D[f[x, x], x]
     = Derivative[0, 1][f][x, x] + Derivative[1, 0][f][x, x]
    >> D[f[x, x], x] // InputForm
     = Derivative[0, 1][f][x, x] + Derivative[1, 0][f][x, x]

    Chain rule:
    >> D[f[2x+1, 2y, x+y], x]
     = 2 Derivative[1, 0, 0][f][1 + 2 x, 2 y, x + y] + Derivative[0, 0, 1][f][1 + 2 x, 2 y, x + y]
    >> D[f[x^2, x, 2y], {x,2}, y] // Expand
     = 8 x Derivative[1, 1, 1][f][x ^ 2, x, 2 y] + 8 x ^ 2 Derivative[2, 0, 1][f][x ^ 2, x, 2 y] + 2 Derivative[0, 2, 1][f][x ^ 2, x, 2 y] + 4 Derivative[1, 0, 1][f][x ^ 2, x, 2 y]

    Compute the gradient vector of a function:
    >> D[x ^ 3 * Cos[y], {{x, y}}]
     = {3 x ^ 2 Cos[y], -x ^ 3 Sin[y]}
    Hesse matrix:
    >> D[Sin[x] * Cos[y], {{x,y}, 2}]
     = {{-Cos[y] Sin[x], -Cos[x] Sin[y]}, {-Cos[x] Sin[y], -Cos[y] Sin[x]}}

    #> D[2/3 Cos[x] - 1/3 x Cos[x] Sin[x] ^ 2,x]//Expand
     = -2 x Cos[x] ^ 2 Sin[x] / 3 + x Sin[x] ^ 3 / 3 - 2 Sin[x] / 3 - Cos[x] Sin[x] ^ 2 / 3

    #> D[f[#1], {#1,2}]
     = f''[#1]
    #> D[(#1&)[t],{t,4}]
     = 0

    #> Attributes[f] ={HoldAll}; Apart[f''[x + x]]
     = f''[2 x]

    #> Attributes[f] = {}; Apart[f''[x + x]]
     = f''[2 x]

    ## Issue #375
    #> D[{#^2}, #]
     = {2 #1}
    """

    # TODO
    """
    >> D[2x, 2x]
     = 0
    """

    sympy_name = "Derivative"

    messages = {
        "dvar": (
            "Multiple derivative specifier `1` does not have the form "
            "{variable, n}, where n is a non-negative machine integer."
        ),
    }

    rules = {
        # Basic rules (implemented in apply):
        #   "D[f_ + g_, x_?NotListQ]": "D[f, x] + D[g, x]",
        #   "D[f_ * g_, x_?NotListQ]": "D[f, x] * g + f * D[g, x]",
        #   "D[f_ ^ r_, x_?NotListQ] /; FreeQ[r, x]": "r * f ^ (r-1) * D[f, x]",
        #   "D[E ^ f_, x_?NotListQ]": "E ^ f * D[f, x]",
        #   "D[f_ ^ g_, x_?NotListQ]": "D[E ^ (Log[f] * g), x]",
        # Hacky: better implement them in apply
        # "D[f_, x_?NotListQ] /; FreeQ[f, x]": "0",
        #  "D[f_[left___, x_, right___], x_?NotListQ] /; FreeQ[{left, right}, x]":
        #  "Derivative[Sequence @@ UnitVector["
        #  "  Length[{left, x, right}], Length[{left, x}]]][f][left, x, right]",
        #  'D[f_[args___], x_?NotListQ]':
        #  'Plus @@ MapIndexed[(D[f[Sequence@@ReplacePart[{args}, #2->t]], t] '
        #  '/. t->#) * D[#, x]&, {args}]',
        "D[{items___}, x_?NotListQ]": (
            "Function[{System`Private`item}, D[System`Private`item, x]]" " /@ {items}"
        ),
        # Handling iterated and vectorized derivative variables
        "D[f_, {list_List}]": "D[f, #]& /@ list",
        "D[f_, {list_List, n_Integer?Positive}]": (
            "D[f, Sequence @@ ConstantArray[{list}, n]]"
        ),
        "D[f_, x_, rest__]": "D[D[f, x], rest]",
        "D[expr_, {x_, n_Integer?NonNegative}]": (
            "Nest[Function[{t}, D[t, x]], expr, n]"
        ),
    }

    summary_text = "partial derivatives of scalar or vector functions"

    def apply(self, f, x, evaluation):
        "D[f_, x_?NotListQ]"
        x_pattern = Pattern.create(x)
        if f.is_free(x_pattern, evaluation):
            return Integer0
        elif f == x:
            return Integer1
        elif f.is_atom():  # Shouldn't happen
            1 / 0
            return
        # So, this is not an atom...

        head = f.get_head()
        if head is SymbolPlus:
            terms = [
                Expression("D", term, x)
                for term in f.leaves
                if not term.is_free(x_pattern, evaluation)
            ]
            if len(terms) == 0:
                return Integer0
            return Expression(SymbolPlus, *terms)
        elif head is SymbolTimes:
            terms = []
            for i, factor in enumerate(f.leaves):
                if factor.is_free(x_pattern, evaluation):
                    continue
                factors = [leaf for j, leaf in enumerate(f.leaves) if j != i]
                factors.append(Expression("D", factor, x))
                terms.append(Expression(SymbolTimes, *factors))
            if len(terms) != 0:
                return Expression(SymbolPlus, *terms)
            else:
                return Integer0
        elif head is SymbolPower and len(f.leaves) == 2:
            base, exp = f.leaves
            terms = []
            if not base.is_free(x_pattern, evaluation):
                terms.append(
                    Expression(
                        SymbolTimes,
                        exp,
                        Expression(
                            SymbolPower,
                            base,
                            Expression(SymbolPlus, exp, IntegerMinusOne),
                        ),
                        Expression("D", base, x),
                    )
                )
            if not exp.is_free(x_pattern, evaluation):
                if base.is_atom() and base.get_name() == "System`E":
                    terms.append(Expression(SymbolTimes, f, Expression("D", exp, x)))
                else:
                    terms.append(
                        Expression(
                            SymbolTimes,
                            f,
                            Expression("Log", base),
                            Expression("D", exp, x),
                        )
                    )

            if len(terms) == 0:
                return Integer0
            elif len(terms) == 1:
                return terms[0]
            else:
                return Expression(SymbolPlus, *terms)
        elif len(f.leaves) == 1:
            if f.leaves[0] == x:
                return Expression(
                    Expression(Expression("Derivative", Integer(1)), f.head), x
                )
            else:
                g = f.leaves[0]
                return Expression(
                    SymbolTimes,
                    Expression("D", Expression(f.head, g), g),
                    Expression("D", g, x),
                )
        else:  # many leaves

            def summand(leaf, index):
                result = Expression(
                    Expression(
                        Expression(
                            "Derivative",
                            *(
                                [Integer0] * (index)
                                + [Integer1]
                                + [Integer0] * (len(f.leaves) - index - 1)
                            )
                        ),
                        f.head,
                    ),
                    *f.leaves
                )
                if leaf.sameQ(x):
                    return result
                else:
                    return Expression("Times", result, Expression("D", leaf, x))

            result = [
                summand(leaf, index)
                for index, leaf in enumerate(f.leaves)
                if not leaf.is_free(x_pattern, evaluation)
            ]

            if len(result) == 1:
                return result[0]
            elif len(result) == 0:
                return Integer0
            else:
                return Expression("Plus", *result)

    def apply_wrong(self, expr, x, other, evaluation):
        "D[expr_, {x_, other___}]"

        arg = Expression(SymbolList, x, *other.get_sequence())
        evaluation.message("D", "dvar", arg)
        return Expression("D", expr, arg)


class Derivative(PostfixOperator, SympyFunction):
    """
    <dl>
      <dt>'Derivative[$n$][$f$]'
      <dd>represents the $n$th derivative of the function $f$.

      <dt>'Derivative[$n1$, $n2$, ...][$f$]'
      <dd>represents a multivariate derivative.
    </dl>

    >> Derivative[1][Sin]
     = Cos[#1]&
    >> Derivative[3][Sin]
     = -Cos[#1]&
    >> Derivative[2][# ^ 3&]
     = 6 #1&

    'Derivative' can be entered using '\\'':
    >> Sin'[x]
     = Cos[x]
    >> (# ^ 4&)''
     = 12 #1 ^ 2&
    >> f'[x] // InputForm
     = Derivative[1][f][x]

    >> Derivative[1][#2 Sin[#1]+Cos[#2]&]
     = Cos[#1] #2&
    >> Derivative[1,2][#2^3 Sin[#1]+Cos[#2]&]
     = 6 Cos[#1] #2&
    Deriving with respect to an unknown parameter yields 0:
    >> Derivative[1,2,1][#2^3 Sin[#1]+Cos[#2]&]
     = 0&
    The 0th derivative of any expression is the expression itself:
    >> Derivative[0,0,0][a+b+c]
     = a + b + c

    You can calculate the derivative of custom functions:
    >> f[x_] := x ^ 2
    >> f'[x]
     = 2 x

    Unknown derivatives:
    >> Derivative[2, 1][h]
     = Derivative[2, 1][h]
    >> Derivative[2, 0, 1, 0][h[g]]
     = Derivative[2, 0, 1, 0][h[g]]

    ## Parser Tests
    #> Hold[f''] // FullForm
     = Hold[Derivative[2][f]]
    #> Hold[f ' '] // FullForm
     = Hold[Derivative[2][f]]
    #> Hold[f '' ''] // FullForm
     = Hold[Derivative[4][f]]
    #> Hold[Derivative[x][4] '] // FullForm
     = Hold[Derivative[1][Derivative[x][4]]]
    """

    operator = "'"
    precedence = 670
    attributes = n_hold_all

    rules = {
        "MakeBoxes[Derivative[n__Integer][f_], "
        "  form:StandardForm|TraditionalForm]": (
            r"SuperscriptBox[MakeBoxes[f, form], If[{n} === {2}, "
            r'  "\[Prime]\[Prime]", If[{n} === {1}, "\[Prime]", '
            r'    RowBox[{"(", Sequence @@ Riffle[{n}, ","], ")"}]]]]'
        ),
        "MakeBoxes[Derivative[n:1|2][f_], form:OutputForm]": """RowBox[{MakeBoxes[f, form], If[n==1, "'", "''"]}]""",
        # The following rules should be applied in the apply method, instead of relying on the pattern matching
        # mechanism.
        "Derivative[0...][f_]": "f",
        "Derivative[n__Integer][Derivative[m__Integer][f_]] /; Length[{m}] "
        "== Length[{n}]": "Derivative[Sequence @@ ({n} + {m})][f]",
        # This would require at least some comments...
        """Derivative[n__Integer][f_Symbol] /; Module[{t=Sequence@@Slot/@Range[Length[{n}]], result, nothing, ft=f[t]},
            If[Head[ft] === f
            && FreeQ[Join[UpValues[f], DownValues[f], SubValues[f]], Derivative|D]
            && Context[f] != "System`",
                False,
                (* else *)
                ft = f[t];
                Block[{f},
                    Unprotect[f];
                    (*Derivative[1][f] ^= nothing;*)
                    Derivative[n][f] ^= nothing;
                    Derivative[n][nothing] ^= nothing;
                    result = D[ft, Sequence@@Table[{Slot[i], {n}[[i]]}, {i, Length[{n}]}]];
                ];
                FreeQ[result, nothing]
            ]
            ]""": """Module[{t=Sequence@@Slot/@Range[Length[{n}]], result, nothing, ft},
                ft = f[t];
                Block[{f},
                    Unprotect[f];
                    Derivative[n][f] ^= nothing;
                    Derivative[n][nothing] ^= nothing;
                    result = D[ft, Sequence@@Table[{Slot[i], {n}[[i]]}, {i, Length[{n}]}]];
                ];
                Function @@ {result}
            ]""",
        "Derivative[n__Integer][f_Function]": """Evaluate[D[
            Quiet[f[Sequence @@ Table[Slot[i], {i, 1, Length[{n}]}]],
                Function::slotn],
            Sequence @@ Table[{Slot[i], {n}[[i]]}, {i, 1, Length[{n}]}]]]&""",
    }

    summary_text = "symbolic and numerical derivative functions"

    default_formats = False

    def __init__(self, *args, **kwargs):
        super(Derivative, self).__init__(*args, **kwargs)

    def to_sympy(self, expr, **kwargs):
        inner = expr
        exprs = [inner]
        try:
            while True:
                inner = inner.head
                exprs.append(inner)
        except AttributeError:
            pass

        if len(exprs) != 4 or not all(len(exp.leaves) >= 1 for exp in exprs[:3]):
            return

        if len(exprs[0].leaves) != len(exprs[2].leaves):
            return

        sym_args = [leaf.to_sympy() for leaf in exprs[0].leaves]
        if None in sym_args:
            return

        func = exprs[1].leaves[0]
        sym_func = sympy.Function(str(sympy_symbol_prefix + func.__str__()))(*sym_args)

        counts = [leaf.get_int_value() for leaf in exprs[2].leaves]
        if None in counts:
            return

        # sympy expects e.g. Derivative(f(x, y), x, 2, y, 5)
        sym_d_args = []
        for sym_arg, count in zip(sym_args, counts):
            sym_d_args.append(sym_arg)
            sym_d_args.append(count)

        try:
            return sympy.Derivative(sym_func, *sym_d_args)
        except ValueError:
            return


class Integrate(SympyFunction):
    r"""
    <dl>
      <dt>'Integrate[$f$, $x$]'
      <dd>integrates $f$ with respect to $x$. The result does not contain the additive integration constant.

      <dt>'Integrate[$f$, {$x$, $a$, $b$}]'
      <dd>computes the definite integral of $f$ with respect to $x$ from $a$ to $b$.
    </dl>

    Integrate a polynomial:
    >> Integrate[6 x ^ 2 + 3 x ^ 2 - 4 x + 10, x]
     = x (10 - 2 x + 3 x ^ 2)

    Integrate trigonometric functions:
    >> Integrate[Sin[x] ^ 5, x]
     = -Cos[x] - Cos[x] ^ 5 / 5 + 2 Cos[x] ^ 3 / 3

    Definite integrals:
    >> Integrate[x ^ 2 + x, {x, 1, 3}]
     = 38 / 3
    >> Integrate[Sin[x], {x, 0, Pi/2}]
     = 1

    Some other integrals:
    >> Integrate[1 / (1 - 4 x + x^2), x]
     = Sqrt[3] (Log[-2 - Sqrt[3] + x] - Log[-2 + Sqrt[3] + x]) / 6
    >> Integrate[4 Sin[x] Cos[x], x]
     = 2 Sin[x] ^ 2

    > Integrate[-Infinity, {x, 0, Infinity}]
     = -Infinity

    > Integrate[-Infinity, {x, Infinity, 0}]
     = Infinity

    Integration in TeX:
    >> Integrate[f[x], {x, a, b}] // TeXForm
     = \int_a^b f\left[x\right] \, dx

    #> DownValues[Integrate]
     = {}
    #> Definition[Integrate]
     = Attributes[Integrate] = {Protected, ReadProtected}
     .
     . Options[Integrate] = {Assumptions -> $Assumptions, GenerateConditions -> Automatic, PrincipalValue -> False}
    #> Integrate[Hold[x + x], {x, a, b}]
     = Integrate[Hold[x + x], {x, a, b}]
    #> Integrate[sin[x], x]
     = Integrate[sin[x], x]

    #> Integrate[x ^ 3.5 + x, x]
     = x ^ 2 / 2 + 0.222222 x ^ 4.5

    Sometimes there is a loss of precision during integration.
    You can check the precision of your result with the following sequence
    of commands.
    >> Integrate[Abs[Sin[phi]], {phi, 0, 2Pi}] // N
     = 4.
     >> % // Precision
     = MachinePrecision

    #> Integrate[1/(x^5+1), x]
     = RootSum[1 + 5 #1 + 25 #1 ^ 2 + 125 #1 ^ 3 + 625 #1 ^ 4&, Log[x + 5 #1] #1&] + Log[1 + x] / 5

    #> Integrate[ArcTan(x), x]
     = x ^ 2 ArcTan / 2
    #> Integrate[E[x], x]
     = Integrate[E[x], x]

    #> Integrate[Exp[-(x/2)^2],{x,-Infinity,+Infinity}]
     = 2 Sqrt[Pi]

    #> Integrate[Exp[-1/(x^2)], x]
     = x E ^ (-1 / x ^ 2) + Sqrt[Pi] Erf[1 / x]

    >> Integrate[ArcSin[x / 3], x]
     = x ArcSin[x / 3] + Sqrt[9 - x ^ 2]

    >> Integrate[f'[x], {x, a, b}]
     = f[b] - f[a]
    and,
    >> D[Integrate[f[u, x],{u, a[x], b[x]}], x]
     = Integrate[Derivative[0, 1][f][u, x], {u, a[x], b[x]}] - f[a[x], x] a'[x] + f[b[x], x] b'[x]
    """
    # Reinstate as a unit test or describe why it should be an example and fix.
    # >> Integrate[x/Exp[x^2/t], {x, 0, Infinity}]
    # = ConditionalExpression[t / 2, Abs[Arg[t]] < Pi / 2]
    # This should work after merging the more sophisticated predicate_evaluation routine
    # be merged...
    # >> Assuming[Abs[Arg[t]] < Pi / 2, Integrate[x/Exp[x^2/t], {x, 0, Infinity}]]
    # = t / 2
    attributes = protected | read_protected

    options = {
        "Assumptions": "$Assumptions",
        "GenerateConditions": "Automatic",
        "PrincipalValue": "False",
    }

    messages = {
        "idiv": "Integral of `1` does not converge on `2`.",
        "ilim": "Invalid integration variable or limit(s).",
        "iconstraints": "Additional constraints needed: `1`",
    }

    rules = {
        "Integrate[list_List, x_]": "Integrate[#, x]& /@ list",
        "MakeBoxes[Integrate[f_, x_], form:StandardForm|TraditionalForm]": r"""RowBox[{"\[Integral]","\[InvisibleTimes]", MakeBoxes[f, form], "\[InvisibleTimes]",
                RowBox[{"\[DifferentialD]", MakeBoxes[x, form]}]}]""",
        "MakeBoxes[Integrate[f_, {x_, a_, b_}], "
        "form:StandardForm|TraditionalForm]": r"""RowBox[{SubsuperscriptBox["\[Integral]", MakeBoxes[a, form],
                MakeBoxes[b, form]], "\[InvisibleTimes]" , MakeBoxes[f, form], "\[InvisibleTimes]",
                RowBox[{"\[DifferentialD]", MakeBoxes[x, form]}]}]""",
    }

    summary_text = "symbolic integrals in one or more dimensions"
    sympy_name = "Integral"

    def prepare_sympy(self, leaves):
        if len(leaves) == 2:
            x = leaves[1]
            if x.has_form("List", 3):
                return [leaves[0]] + x.leaves
        return leaves

    def from_sympy(self, sympy_name, leaves):
        args = []
        for leaf in leaves[1:]:
            if leaf.has_form("List", 1):
                # {x} -> x
                args.append(leaf.leaves[0])
            else:
                args.append(leaf)
        new_leaves = [leaves[0]] + args
        return Expression(self.get_name(), *new_leaves)

    def apply(self, f, xs, evaluation, options):
        "Integrate[f_, xs__, OptionsPattern[]]"
        assuming = options["System`Assumptions"].evaluate(evaluation)
        f_sympy = f.to_sympy()
        if f_sympy.is_infinite:
            return Expression(SymbolIntegrate, Integer1, xs).evaluate(evaluation) * f
        if f_sympy is None or isinstance(f_sympy, SympyExpression):
            return
        xs = xs.get_sequence()
        vars = []
        prec = None
        for x in xs:
            if x.has_form("List", 3):
                x, a, b = x.leaves
                prec_a = a.get_precision()
                prec_b = b.get_precision()
                if prec_a is not None and prec_b is not None:
                    prec_new = min(prec_a, prec_b)
                    if prec is None or prec_new < prec:
                        prec = prec_new
                a = a.to_sympy()
                b = b.to_sympy()
                if a is None or b is None:
                    return
            else:
                a = b = None
            if not x.get_name():
                evaluation.message("Integrate", "ilim")
                return
            x = x.to_sympy()
            if x is None:
                return
            if a is None or b is None:
                vars.append(x)
            else:
                vars.append((x, a, b))
        try:
            result = sympy.integrate(f_sympy, *vars)
        except sympy.PolynomialError:
            return
        except ValueError:
            # e.g. ValueError: can't raise polynomial to a negative power
            return
        except NotImplementedError:
            # e.g. NotImplementedError: Result depends on the sign of
            # -sign(_Mathics_User_j)*sign(_Mathics_User_w)
            return
        if prec is not None and isinstance(result, sympy.Integral):
            # TODO MaxExtaPrecision -> maxn
            result = result.evalf(dps(prec))
        else:
            result = from_sympy(result)
        # If the result is defined as a Piecewise expression,
        # use ConditionalExpression.
        # This does not work now because the form sympy returns the values
        if result.get_head_name() == "System`Piecewise":
            cases = result._leaves[0]._leaves
            if len(result._leaves) == 1:
                if cases[-1]._leaves[1].is_true():
                    default = cases[-1]._leaves[0]
                    cases = result._leaves[0]._leaves[:-1]
                else:
                    default = SymbolUndefined
            else:
                cases = result._leaves[0]._leaves
                default = result._leaves[1]
            if default.has_form("Integrate", None):
                if default._leaves[0] == f:
                    default = SymbolUndefined

            simplified_cases = []
            for case in cases:
                # TODO: if something like 0^n or 1/expr appears,
                # put the condition n!=0 or expr!=0 accordingly in the list of
                # conditions...
                cond = Expression("Simplify", case._leaves[1], assuming).evaluate(
                    evaluation
                )
                resif = Expression("Simplify", case._leaves[0], assuming).evaluate(
                    evaluation
                )
                if cond.is_true():
                    return resif
                if resif.has_form("ConditionalExpression", 2):
                    cond = Expression("And", resif._leaves[1], cond)
                    cond = Expression("Simplify", cond, assuming).evaluate(evaluation)
                    resif = resif._leaves[0]
                simplified_cases.append(Expression(SymbolList, resif, cond))
            cases = simplified_cases
            if default is SymbolUndefined and len(cases) == 1:
                cases = cases[0]
                result = Expression("ConditionalExpression", *(cases._leaves))
            else:
                result = Expression(result._head, cases, default)
        else:
            if result.get_head() is SymbolIntegrate:
                if result._leaves[0].evaluate(evaluation).sameQ(f):
                    # Sympy returned the same expression, so it can't be evaluated.
                    return
            result = Expression("Simplify", result, assuming)
        return result

    # TODO: The following methods are exactly the same that in NIntegrate. DRY it!
    @staticmethod
    def decompose_domain(interval, evaluation):
        if interval.has_form("System`Sequence", 1, None):
            intervals = []
            for leaf in interval.leaves:
                inner_interval = Integrate.decompose_domain(leaf, evaluation)
                if inner_interval:
                    intervals.append(inner_interval)
                else:
                    evaluation.message("ilim", leaf)
                    return None
            return intervals

        if interval.has_form("System`List", 3, None):
            intervals = []
            intvar = interval.leaves[0]
            if not isinstance(intvar, Symbol):
                evaluation.message("ilim", interval)
                return None
            boundaries = [a for a in interval.leaves[1:]]
            if any([b.get_head_name() == "System`Complex" for b in boundaries]):
                intvar = Expression(
                    "List", intvar, Expression("Blank", Symbol("Complex"))
                )
            for i in range(len(boundaries) - 1):
                intervals.append((boundaries[i], boundaries[i + 1]))
            if len(intervals) > 0:
                return (intvar, intervals)

        evaluation.message("ilim", interval)
        return None

    def apply_D(self, func, domain, var, evaluation, options):
        """D[%(name)s[func_, domain__, OptionsPattern[%(name)s]], var_Symbol]"""
        options = tuple(
            Expression(Symbol("Rule"), Symbol(key), options[key]) for key in options
        )
        # if the integration is along several variables, take the integration of the inner
        # variables as func.
        if domain._head is SymbolSequence:
            func = Expression(
                Symbol(self.get_name()), func, *(domain._leaves[:-1]), *options
            )
            domain = domain._leaves[-1]

        terms = []
        # Evaluates the derivative regarding the integrand:
        integrand = Expression(SymbolD, func, var).evaluate(evaluation)
        if integrand:
            # TODO: put back options is they are not the default...
            term = Expression(Symbol("Integrate"), integrand, domain)
            terms = [term]

        # Run over the intervals, and evaluate the derivative
        # regarding the integration limits.
        list_domain = self.decompose_domain(domain, evaluation)
        if not list_domain:
            return

        ivar, limits = list_domain
        for limit in limits:
            for k, lim in enumerate(limit):
                jac = Expression(SymbolD, lim, var)
                ev_jac = jac.evaluate(evaluation)
                if ev_jac:
                    jac = ev_jac
                if isinstance(jac, Number) and jac.is_zero:
                    continue
                f = func.replace_vars({ivar.get_name(): lim})
                if k == 1:
                    f = Expression(SymbolTimes, f, jac)
                else:
                    f = Expression(SymbolTimes, Integer(-1), f, jac)
                eval_f = f.evaluate(evaluation)
                if eval_f:
                    f = eval_f
                if isinstance(f, Number) and f.is_zero:
                    continue
                terms.append(f)

        if len(terms) == 0:
            return Integer0
        if len(terms) == 1:
            return terms[0]
        return Expression(SymbolPlus, *terms)


class Root(SympyFunction):
    """
    <dl>
    <dt>'Root[$f$, $i$]'
        <dd>represents the i-th complex root of the polynomial $f$
    </dl>

    >> Root[#1 ^ 2 - 1&, 1]
     = -1
    >> Root[#1 ^ 2 - 1&, 2]
     = 1

    Roots that can't be represented by radicals:
    >> Root[#1 ^ 5 + 2 #1 + 1&, 2]
     = Root[#1 ^ 5 + 2 #1 + 1&, 2]
    """

    messages = {
        "nuni": "Argument `1` at position 1 is not a univariate polynomial function",
        "nint": "Argument `1` at position 2 is not an integer",
        "iidx": "Argument `1` at position 2 is out of bounds",
    }

    sympy_name = "CRootOf"

    def apply(self, f, i, evaluation):
        "Root[f_, i_]"

        try:
            if not f.has_form("Function", 1):
                raise sympy.PolynomialError

            body = f.leaves[0]
            poly = body.replace_slots([f, Symbol("_1")], evaluation)
            idx = i.to_sympy() - 1

            # Check for negative indeces (they are not allowed in Mathematica)
            if idx < 0:
                evaluation.message("Root", "iidx", i)
                return

            r = sympy.CRootOf(poly.to_sympy(), idx)
        except sympy.PolynomialError:
            evaluation.message("Root", "nuni", f)
            return
        except TypeError:
            evaluation.message("Root", "nint", i)
            return
        except IndexError:
            evaluation.message("Root", "iidx", i)
            return

        return from_sympy(r)

    def to_sympy(self, expr, **kwargs):
        try:
            if not expr.has_form("Root", 2):
                return None

            f = expr.leaves[0]

            if not f.has_form("Function", 1):
                return None

            body = f.leaves[0].replace_slots([f, Symbol("_1")], None)
            poly = body.to_sympy(**kwargs)

            i = expr.leaves[1].get_int_value(**kwargs) - 1

            if i is None:
                return None

            return sympy.CRootOf(poly, i)
        except Exception:
            return None


class Solve(Builtin):
    """
    <dl>
      <dt>'Solve[$equation$, $vars$]'
      <dd>attempts to solve $equation$ for the variables $vars$.

      <dt>'Solve[$equation$, $vars$, $domain$]'
      <dd>restricts variables to $domain$, which can be 'Complexes' or 'Reals' or 'Integers'.
    </dl>

    >> Solve[x ^ 2 - 3 x == 4, x]
     = {{x -> -1}, {x -> 4}}
    >> Solve[4 y - 8 == 0, y]
     = {{y -> 2}}

    Apply the solution:
    >> sol = Solve[2 x^2 - 10 x - 12 == 0, x]
     = {{x -> -1}, {x -> 6}}
    >> x /. sol
     = {-1, 6}

    Contradiction:
    >> Solve[x + 1 == x, x]
     = {}
    Tautology:
    >> Solve[x ^ 2 == x ^ 2, x]
     = {{}}

    Rational equations:
    >> Solve[x / (x ^ 2 + 1) == 1, x]
     = {{x -> 1 / 2 - I / 2 Sqrt[3]}, {x -> 1 / 2 + I / 2 Sqrt[3]}}
    >> Solve[(x^2 + 3 x + 2)/(4 x - 2) == 0, x]
     = {{x -> -2}, {x -> -1}}

    Transcendental equations:
    >> Solve[Cos[x] == 0, x]
     = {{x -> Pi / 2}, {x -> 3 Pi / 2}}

    Solve can only solve equations with respect to symbols or functions:
    >> Solve[f[x + y] == 3, f[x + y]]
     = {{f[x + y] -> 3}}
    >> Solve[a + b == 2, a + b]
     : a + b is not a valid variable.
     = Solve[a + b == 2, a + b]
    This happens when solving with respect to an assigned symbol:
    >> x = 3;
    >> Solve[x == 2, x]
     : 3 is not a valid variable.
     = Solve[False, 3]
    >> Clear[x]
    >> Solve[a < b, a]
     : a < b is not a well-formed equation.
     = Solve[a < b, a]

    Solve a system of equations:
    >> eqs = {3 x ^ 2 - 3 y == 0, 3 y ^ 2 - 3 x == 0};
    >> sol = Solve[eqs, {x, y}] // Simplify
     = {{x -> 0, y -> 0}, {x -> 1, y -> 1}, {x -> -1 / 2 + I / 2 Sqrt[3], y -> -1 / 2 - I / 2 Sqrt[3]}, {x -> (1 - I Sqrt[3]) ^ 2 / 4, y -> -1 / 2 + I / 2 Sqrt[3]}}
    >> eqs /. sol // Simplify
     = {{True, True}, {True, True}, {True, True}, {True, True}}

    An underdetermined system:
    >> Solve[x^2 == 1 && z^2 == -1, {x, y, z}]
     : Equations may not give solutions for all "solve" variables.
     = {{x -> -1, z -> -I}, {x -> -1, z -> I}, {x -> 1, z -> -I}, {x -> 1, z -> I}}

    Domain specification:
    >> Solve[x^2 == -1, x, Reals]
     = {}
    >> Solve[x^2 == 1, x, Reals]
     = {{x -> -1}, {x -> 1}}
    >> Solve[x^2 == -1, x, Complexes]
     = {{x -> -I}, {x -> I}}
    >> Solve[4 - 4 * x^2 - x^4 + x^6 == 0, x, Integers]
     = {{x -> -1}, {x -> 1}}

    #> Solve[x^2 +1 == 0, x] // FullForm
     = {{Rule[x, Complex[0, -1]]},{Rule[x, Complex[0, 1]]}}

    #> Solve[x^5==x,x]
     = {{x -> -1}, {x -> 0}, {x -> 1}, {x -> -I}, {x -> I}}

    #> Solve[g[x] == 0, x]
     = Solve[g[x] == 0, x]
    ## (should use inverse functions, actually!)
    #> Solve[g[x] + h[x] == 0, x]
     = Solve[g[x] + h[x] == 0, x]

    #> Solve[Sin(x) == 1, x]
     = {{x -> 1 / Sin}}

    #> Solve[E == 1, E]
     : E is not a valid variable.
     = Solve[False, E]
    #> Solve[False, Pi]
     : Pi is not a valid variable.
     = Solve[False, Pi]

    """

    messages = {
        "eqf": "`1` is not a well-formed equation.",
        "svars": 'Equations may not give solutions for all "solve" variables.',
    }

    rules = {
        "Solve[eqs_, vars_, Complexes]": "Solve[eqs, vars]",
        "Solve[eqs_, vars_, Reals]": (
            "Cases[Solve[eqs, vars], {Rule[x_,y_?RealNumberQ]}]"
        ),
        "Solve[eqs_, vars_, Integers]": (
            "Cases[Solve[eqs, vars], {Rule[x_,y_Integer]}]"
        ),
    }

    summary_text = "find generic solutions for variables"

    def apply(self, eqs, vars, evaluation):
        "Solve[eqs_, vars_]"

        vars_original = vars
        head_name = vars.get_head_name()
        if head_name == "System`List":
            vars = vars.leaves
        else:
            vars = [vars]
        for var in vars:
            if (
                (var.is_atom() and not var.is_symbol())
                or head_name in ("System`Plus", "System`Times", "System`Power")  # noqa
                or constant & var.get_attributes(evaluation.definitions)
            ):

                evaluation.message("Solve", "ivar", vars_original)
                return
        eqs_original = eqs
        if eqs.get_head_name() in ("System`List", "System`And"):
            eqs = eqs.leaves
        else:
            eqs = [eqs]
        sympy_eqs = []
        sympy_denoms = []
        for eq in eqs:
            if eq is SymbolTrue:
                pass
            elif eq is SymbolFalse:
                return Expression(SymbolList)
            elif not eq.has_form("Equal", 2):
                return evaluation.message("Solve", "eqf", eqs_original)
            else:
                left, right = eq.leaves
                left = left.to_sympy()
                right = right.to_sympy()
                if left is None or right is None:
                    return
                eq = left - right
                eq = sympy.together(eq)
                eq = sympy.cancel(eq)
                sympy_eqs.append(eq)
                numer, denom = eq.as_numer_denom()
                sympy_denoms.append(denom)

        vars_sympy = [var.to_sympy() for var in vars]
        if None in vars_sympy:
            return

        # delete unused variables to avoid SymPy's
        # PolynomialError: Not a zero-dimensional system
        # in e.g. Solve[x^2==1&&z^2==-1,{x,y,z}]
        all_vars = vars[:]
        all_vars_sympy = vars_sympy[:]
        vars = []
        vars_sympy = []
        for var, var_sympy in zip(all_vars, all_vars_sympy):
            pattern = Pattern.create(var)
            if not eqs_original.is_free(pattern, evaluation):
                vars.append(var)
                vars_sympy.append(var_sympy)

        def transform_dict(sols):
            if not sols:
                yield sols
            for var, sol in sols.items():
                rest = sols.copy()
                del rest[var]
                rest = transform_dict(rest)
                if not isinstance(sol, (tuple, list)):
                    sol = [sol]
                if not sol:
                    for r in rest:
                        yield r
                else:
                    for r in rest:
                        for item in sol:
                            new_sols = r.copy()
                            new_sols[var] = item
                            yield new_sols
                break

        def transform_solution(sol):
            if not isinstance(sol, dict):
                if not isinstance(sol, (list, tuple)):
                    sol = [sol]
                sol = dict(list(zip(vars_sympy, sol)))
            return transform_dict(sol)

        if not sympy_eqs:
            sympy_eqs = True
        elif len(sympy_eqs) == 1:
            sympy_eqs = sympy_eqs[0]

        try:
            if isinstance(sympy_eqs, bool):
                result = sympy_eqs
            else:
                result = sympy.solve(sympy_eqs, vars_sympy)
            if not isinstance(result, list):
                result = [result]
            if isinstance(result, list) and len(result) == 1 and result[0] is True:
                return Expression(SymbolList, Expression(SymbolList))
            if result == [None]:
                return Expression(SymbolList)
            results = []
            for sol in result:
                results.extend(transform_solution(sol))
            result = results
            if any(
                sol and any(var not in sol for var in all_vars_sympy) for sol in result
            ):
                evaluation.message("Solve", "svars")

            # Filter out results for which denominator is 0
            # (SymPy should actually do that itself, but it doesn't!)
            result = [
                sol
                for sol in result
                if all(sympy.simplify(denom.subs(sol)) != 0 for denom in sympy_denoms)
            ]

            return Expression(
                "List",
                *(
                    Expression(
                        "List",
                        *(
                            Expression(SymbolRule, var, from_sympy(sol[var_sympy]))
                            for var, var_sympy in zip(vars, vars_sympy)
                            if var_sympy in sol
                        )
                    )
                    for sol in result
                )
            )
        except sympy.PolynomialError:
            # raised for e.g. Solve[x^2==1&&z^2==-1,{x,y,z}] when not deleting
            # unused variables beforehand
            pass
        except NotImplementedError:
            pass
        except TypeError as exc:
            if str(exc).startswith("expected Symbol, Function or Derivative"):
                evaluation.message("Solve", "ivar", vars_original)


class Integers(Builtin):
    """
    <dl>
    <dt>'Integers'
        <dd>is the set of integer numbers.
    </dl>

    Limit a solution to integer numbers:
    >> Solve[-4 - 4 x + x^4 + x^5 == 0, x, Integers]
     = {{x -> -1}}
    >> Solve[x^4 == 4, x, Integers]
     = {}
    """


class Reals(Builtin):
    """
    <dl>
    <dt>'Reals'
        <dd>is the set of real numbers.
    </dl>

    Limit a solution to real numbers:
    >> Solve[x^3 == 1, x, Reals]
     = {{x -> 1}}
    """


class Complexes(Builtin):
    """
    <dl>
    <dt>'Complexes'
        <dd>is the set of complex numbers.
    </dl>
    """


class Limit(Builtin):
    """
    <dl>
      <dt>'Limit[$expr$, $x$->$x0$]'
      <dd>gives the limit of $expr$ as $x$ approaches $x0$.

      <dt>'Limit[$expr$, $x$->$x0$, Direction->1]'
      <dd>approaches $x0$ from smaller values.

      <dt>'Limit[$expr$, $x$->$x0$, Direction->-1]'
      <dd>approaches $x0$ from larger values.
    </dl>

    >> Limit[x, x->2]
     = 2
    >> Limit[Sin[x] / x, x->0]
     = 1
    >> Limit[1/x, x->0, Direction->-1]
     = Infinity
    >> Limit[1/x, x->0, Direction->1]
     = -Infinity

    #> Limit[x, x -> x0, Direction -> x]
     : Value of Direction -> x should be -1 or 1.
     = Limit[x, x -> x0, Direction -> x]
    """

    """
    The following test is currently causing PyPy to segfault...
     #> Limit[(1 + cos[x]) / x, x -> 0]
     = Limit[(1 + cos[x]) / x, x -> 0]
    """

    attributes = listable | protected

    options = {
        "Direction": "1",
    }

    messages = {
        "ldir": "Value of Direction -> `1` should be -1 or 1.",
    }

    summary_text = "directed and undirected limits"

    def apply(self, expr, x, x0, evaluation, options={}):
        "Limit[expr_, x_->x0_, OptionsPattern[Limit]]"

        expr = expr.to_sympy()
        x = x.to_sympy()
        x0 = x0.to_sympy()

        if expr is None or x is None or x0 is None:
            return

        direction = self.get_option(options, "Direction", evaluation)
        value = direction.get_int_value()
        if value == -1:
            dir_sympy = "+"
        elif value == 1:
            dir_sympy = "-"
        else:
            return evaluation.message("Limit", "ldir", direction)

        try:
            result = sympy.limit(expr, x, x0, dir_sympy)
        except sympy.PoleError:
            pass
        except RuntimeError:
            # Bug in Sympy: RuntimeError: maximum recursion depth exceeded
            # while calling a Python object
            pass
        except NotImplementedError:
            pass
        except TypeError:
            # Unknown SymPy0.7.6 bug
            pass
        else:
            return from_sympy(result)


class DiscreteLimit(Builtin):
    """
    <dl>
      <dt>'DiscreteLimit[$f$, $k$->Infinity]'
      <dd>gives the limit of the sequence $f$ as $k$ tends to infinity.
    </dl>

    >> DiscreteLimit[n/(n + 1), n -> Infinity]
     = 1

    >> DiscreteLimit[f[n], n -> Infinity]
     = f[Infinity]
    """

    # TODO: Make this work
    """
    >> DiscreteLimit[(n/(n + 2)) E^(-m/(m + 1)), {m -> Infinity, n -> Infinity}]
     = 1 / E
    """

    attributes = listable | protected

    options = {
        "Trials": "5",
    }

    messages = {
        "dltrials": "The value of Trials should be a positive integer",
    }

    summary_text = "limits of sequences including recurrence and number theory"

    def apply(self, f, n, n0, evaluation, options={}):
        "DiscreteLimit[f_, n_->n0_, OptionsPattern[DiscreteLimit]]"

        f = f.to_sympy(convert_all_global_functions=True)
        n = n.to_sympy()
        n0 = n0.to_sympy()

        if n0 != sympy.oo:
            return

        if f is None or n is None:
            return

        trials = options["System`Trials"].get_int_value()

        if trials is None or trials <= 0:
            evaluation.message("DiscreteLimit", "dltrials")
            trials = 5

        try:
            return from_sympy(sympy.limit_seq(f, n, trials))
        except Exception:
            pass


def find_root_secant(f, x0, x, opts, evaluation) -> (Number, bool):
    region = opts.get("$$Region", None)
    if not type(region) is list:
        if x0.is_zero:
            region = (Real(-1), Real(1))
        else:
            xmax = 2 * x0.to_python()
            xmin = -2 * x0.to_python()
            if xmin > xmax:
                region = (Real(xmax), Real(xmin))
            else:
                region = (Real(xmin), Real(xmax))

    maxit = opts["System`MaxIterations"]
    x_name = x.get_name()
    if maxit is SymbolAutomatic:
        maxit = 100
    else:
        maxit = maxit.evaluate(evaluation).get_int_value()

    x0 = from_python(region[0])
    x1 = from_python(region[1])
    f0 = dynamic_scoping(lambda ev: f.evaluate(evaluation), {x_name: x0}, evaluation)
    f1 = dynamic_scoping(lambda ev: f.evaluate(evaluation), {x_name: x1}, evaluation)
    if not isinstance(f0, Number):
        return x0, False
    if not isinstance(f1, Number):
        return x0, False
    f0 = f0.to_python(n_evaluation=True)
    f1 = f1.to_python(n_evaluation=True)
    count = 0
    while count < maxit:
        if f0 == f1:
            x1 = Expression(
                "Plus",
                x0,
                Expression(
                    "Times",
                    Real(0.75),
                    Expression("Plus", x1, Expression("Times", Integer(-1), x0)),
                ),
            )
            x1 = x1.evaluate(evaluation)
            f1 = dynamic_scoping(
                lambda ev: f.evaluate(evaluation), {x_name: x1}, evaluation
            )
            if not isinstance(f1, Number):
                return x0, False
            f1 = f1.to_python(n_evaluation=True)
            continue

        inv_deltaf = from_python(1.0 / (f1 - f0))
        num = Expression(
            "Plus",
            Expression("Times", x0, f1),
            Expression("Times", x1, f0, Integer(-1)),
        )
        x2 = Expression("Times", num, inv_deltaf)
        x2 = x2.evaluate(evaluation)
        f2 = dynamic_scoping(
            lambda ev: f.evaluate(evaluation), {x_name: x2}, evaluation
        )
        if not isinstance(f2, Number):
            return x0, False
        f2 = f2.to_python(n_evaluation=True)
        f1, f0 = f2, f1
        x1, x0 = x2, x1
        if x1 == x0 or abs(f2) == 0:
            break
        count = count + 1
    else:
        evaluation.message("FindRoot", "maxiter")
        return x0, False
    return x0, True


def find_root_newton(f, x0, x, opts, evaluation) -> (Number, bool):
    """
    Look for a root of a f: R->R using the Newton's method.
    """
    absf = abs(f)
    df = opts["System`Jacobian"]
    maxit = opts["System`MaxIterations"]
    x_name = x.get_name()
    if maxit is SymbolAutomatic:
        maxit = 100
    else:
        maxit = maxit.evaluate(evaluation).get_int_value()

    acc_goal, prec_goal = get_accuracy_and_prec(opts, evaluation)

    step_monitor = opts.get("System`StepMonitor", None)
    if step_monitor is SymbolNone:
        step_monitor = None
    evaluation_monitor = opts.get("System`EvaluationMonitor", None)
    if evaluation_monitor is SymbolNone:
        evaluation_monitor = None

    def decreasing(val1, val2):
        """
        Check if val2 has a smaller absolute value than val1
        """
        if not (val1.is_numeric() and val2.is_numeric()):
            return False
        if val2.is_zero:
            return True
        res = apply_N(Expression(SymbolLog, abs(val2 / val1)), evaluation)
        if not res.is_numeric():
            return False
        return res.to_python() < 0

    def new_seed():
        """
        looks for a new starting point, based on how close we are from the target.
        """
        x1 = apply_N(Integer2 * x0, evaluation)
        x2 = apply_N(x0 / Integer3, evaluation)
        x3 = apply_N(x0 - minus / Integer2, evaluation)
        x4 = apply_N(x0 + minus / Integer3, evaluation)
        absf1 = apply_N(absf.replace_vars({x_name: x1}), evaluation)
        absf2 = apply_N(absf.replace_vars({x_name: x2}), evaluation)
        absf3 = apply_N(absf.replace_vars({x_name: x3}), evaluation)
        absf4 = apply_N(absf.replace_vars({x_name: x4}), evaluation)
        if decreasing(absf1, absf2):
            x1, absf1 = x2, absf2
        if decreasing(absf1, absf3):
            x1, absf1 = x3, absf3
        if decreasing(absf1, absf4):
            x1, absf1 = x4, absf4
        return x1, absf1

    def sub(evaluation):
        d_value = apply_N(df, evaluation)
        if d_value == Integer(0):
            return None
        result = apply_N(f / d_value, evaluation)
        if evaluation_monitor:
            dynamic_scoping(
                lambda ev: evaluation_monitor.evaluate(ev), {x_name: x0}, evaluation
            )
        return result

    currval = absf.replace_vars({x_name: x0}).evaluate(evaluation)
    count = 0
    while count < maxit:
        if step_monitor:
            dynamic_scoping(
                lambda ev: step_monitor.evaluate(ev), {x_name: x0}, evaluation
            )
        minus = dynamic_scoping(sub, {x_name: x0}, evaluation)
        if minus is None:
            evaluation.message("FindRoot", "dsing", x, x0)
            return x0, False
        x1 = Expression("Plus", x0, Expression("Times", Integer(-1), minus)).evaluate(
            evaluation
        )
        if not isinstance(x1, Number):
            evaluation.message("FindRoot", "nnum", x, x0)
            return x0, False

        # Check convergence:
        new_currval = absf.replace_vars({x_name: x1}).evaluate(evaluation)
        if is_zero(new_currval, acc_goal, prec_goal, evaluation):
            return x1, True

        # This step tries to ensure that the new step goes forward to the convergence.
        # If not, tries to restart in a another point closer to x0 than x1.
        if decreasing(new_currval, currval):
            x0, currval = new_seed()
            count = count + 1
            continue
        else:
            currval = new_currval
            x0 = apply_N(x1, evaluation)
            # N required due to bug in sympy arithmetic
            count += 1
    else:
        evaluation.message("FindRoot", "maxiter")
    return x0, True


def find_minimum_newton1d(f, x0, x, opts, evaluation) -> (Number, bool):
    is_find_maximum = opts.get("_isfindmaximum", False)
    symbol_name = "FindMaximum" if is_find_maximum else "FindMinimum"
    if is_find_maximum:
        f = -f
        # TODO: revert jacobian if given...

    x_name = x.name
    maxit = opts["System`MaxIterations"]
    step_monitor = opts.get("System`StepMonitor", None)
    if step_monitor is SymbolNone:
        step_monitor = None
    evaluation_monitor = opts.get("System`EvaluationMonitor", None)
    if evaluation_monitor is SymbolNone:
        evaluation_monitor = None

    if maxit is SymbolAutomatic:
        maxit = 100
    else:
        maxit = maxit.evaluate(evaluation).get_int_value()

    acc_goal, prec_goal = get_accuracy_and_prec(opts, evaluation)
    curr_val = apply_N(f.replace_vars({x_name: x0}), evaluation)

    # build the quadratic form:
    eps = determine_epsilon(x0, opts, evaluation)
    if not isinstance(curr_val, Number):
        evaluation.message(symbol_name, "nnum", x, x0)
        if is_find_maximum:
            return -x0, False
        else:
            return x0, False
    d1 = dynamic_scoping(
        lambda ev: Expression("D", f, x).evaluate(ev), {x_name: None}, evaluation
    )
    val_d1 = apply_N(d1.replace_vars({x_name: x0}), evaluation)
    if not isinstance(val_d1, Number):
        d1 = None
        d2 = None
        f2val = apply_N(f.replace_vars({x_name: x0 + eps}), evaluation)
        f1val = apply_N(f.replace_vars({x_name: x0 - eps}), evaluation)
        val_d1 = apply_N((f2val - f1val) / (Integer2 * eps), evaluation)
        val_d2 = apply_N(
            (f2val + f1val - Integer2 * curr_val) / (eps ** Integer2), evaluation
        )
    else:
        d2 = dynamic_scoping(
            lambda ev: Expression("D", d1, x).evaluate(ev), {x_name: None}, evaluation
        )
        val_d2 = apply_N(d2.replace_vars({x_name: x0}), evaluation)
        if not isinstance(val_d2, Number):
            d2 = None
            df2val = apply_N(d1.replace_vars({x_name: x0 + eps}), evaluation)
            df1val = apply_N(d1.replace_vars({x_name: x0 - eps}), evaluation)
            val_d2 = (df2val - df1val) / (Integer2 * eps)

    def reset_values(x0):
        x_try = [
            apply_N(x0 / Integer3, evaluation),
            apply_N(x0 * Integer2, evaluation),
            apply_N(x0 - offset / Integer2, evaluation),
        ]
        vals = [(u, apply_N(f.replace_vars({x_name: u}), evaluation)) for u in x_try]
        vals = [v for v in vals if isinstance(v[1], Number)]
        v0 = vals[0]
        for v in vals:
            if Expression(SymbolLess, v[1], v0[1]).evaluate(evaluation) is SymbolTrue:
                v0 = v
        return v0

    def reevaluate_coeffs():
        """reevaluates val_d1 and val_d2"""
        if d1:
            val_d1 = apply_N(d1.replace_vars({x_name: x0}), evaluation)
            if d2:
                val_d2 = apply_N(d2.replace_vars({x_name: x0}), evaluation)
            else:
                df2val = apply_N(d1.replace_vars({x_name: x0 + eps}), evaluation)
                df1val = apply_N(d1.replace_vars({x_name: x0 - eps}), evaluation)
                val_d2 = (df2val - df1val) / (Integer2 * eps)
        else:
            f2val = apply_N(f.replace_vars({x_name: x0 + eps}), evaluation)
            f1val = apply_N(f.replace_vars({x_name: x0 - eps}), evaluation)
            val_d1 = apply_N((f2val - f1val) / (Integer2 * eps), evaluation)
            val_d2 = apply_N(
                (f2val + f1val - Integer2 * curr_val) / (eps ** Integer2), evaluation
            )
        return (val_d1, val_d2)

    # Main loop
    count = 0

    while count < maxit:
        if step_monitor:
            step_monitor.replace_vars({x_name: x0}).evaluate(evaluation)

        if val_d1.is_zero:
            if is_find_maximum:
                evaluation.message(
                    symbol_name, "fmgz", String("maximum"), String("minimum")
                )
            else:
                evaluation.message(
                    symbol_name, "fmgz", String("minimum"), String("maximum")
                )

            if is_find_maximum:
                return (x0, -curr_val), True
            else:
                return (x0, curr_val), True
        if val_d2.is_zero:
            val_d2 = Integer1

        offset = apply_N(val_d1 / abs(val_d2), evaluation)
        x1 = apply_N(x0 - offset, evaluation)
        new_val = apply_N(f.replace_vars({x_name: x1}), evaluation)
        if (
            Expression(SymbolLessEqual, new_val, curr_val).evaluate(evaluation)
            is SymbolTrue
        ):
            if is_zero(offset, acc_goal, prec_goal, evaluation):
                if is_find_maximum:
                    return (x1, -curr_val), True
                else:
                    return (x1, curr_val), True
            x0 = x1
            curr_val = new_val
        else:
            if is_zero(offset / Integer2, acc_goal, prec_goal, evaluation):
                if is_find_maximum:
                    return (x0, -curr_val), True
                else:
                    return (x0, curr_val), True
            x0, curr_val = reset_values(x0)
        val_d1, val_d2 = reevaluate_coeffs()
        count = count + 1
    else:
        evaluation.message(symbol_name, "maxiter")
    if is_find_maximum:
        return (x0, -curr_val), False
    else:
        return (x0, curr_val), False


class _BaseFinder(Builtin):
    """
    This class is the basis class for FindRoot, FindMinimum and FindMaximum.
    """

    options = {
        "MaxIterations": "100",
        "Method": "Automatic",
        "AccuracyGoal": "Automatic",
        "PrecisionGoal": "Automatic",
        "StepMonitor": "None",
        "EvaluationMonitor": "None",
        "Jacobian": "Automatic",
    }

    attributes = hold_all | protected

    messages = {
        "snum": "Value `1` is not a number.",
        "nnum": "The function value is not a number at `1` = `2`.",
        "dsing": "Encountered a singular derivative at the point `1` = `2`.",
        "bdmthd": "Value option Method->`1` is not `2`",
        "maxiter": (
            "The maximum number of iterations was exceeded. "
            "The result might be inaccurate."
        ),
        "fmgz": (
            "Encountered a gradient that is effectively zero. "
            "The result returned may not be a `1`; "
            "it may be a `2` or a saddle point."
        ),
    }

    methods = {}

    def apply(self, f, x, x0, evaluation, options):
        "%(name)s[f_, {x_, x0_}, OptionsPattern[]]"
        # This is needed to get the right messages
        options["_isfindmaximum"] = self.__class__ is FindMaximum
        # First, determine x0 and x

        x0 = apply_N(x0, evaluation)
        if not isinstance(x0, Number):
            evaluation.message(self.get_name(), "snum", x0)
            return
        x_name = x.get_name()
        if not x_name:
            evaluation.message(self.get_name(), "sym", x, 2)
            return

        # Now, get the explicit form of f, depending of x
        # keeping x without evaluation (Like inside a "Block[{x},f])
        f = dynamic_scoping(lambda ev: f.evaluate(ev), {x_name: None}, evaluation)
        # If after evaluation, we get an "Equal" expression,
        # convert it in a function by substracting both
        # members. Again, ensure the scope in the evaluation
        if f.get_head_name() == "System`Equal":
            f = Expression(
                "Plus", f.leaves[0], Expression("Times", Integer(-1), f.leaves[1])
            )
            f = dynamic_scoping(lambda ev: f.evaluate(ev), {x_name: None}, evaluation)

        # Determine the method
        method = options["System`Method"]
        if isinstance(method, Expression):
            if method.get_head() is SymbolList:
                method = method._leaves[0]
        if isinstance(method, Symbol):
            method = method.get_name().split("`")[-1]
        elif isinstance(method, String):
            method = method.value
        if not isinstance(method, str):
            evaluation.message(
                self.get_name(),
                "bdmthd",
                method,
                [String(m) for m in self.methods.keys()],
            )
            return

        # Determine the "jacobian"s
        if (
            method in ("Newton", "Automatic")
            and options["System`Jacobian"] is SymbolAutomatic
        ):

            def diff(evaluation):
                return Expression("D", f, x).evaluate(evaluation)

            d = dynamic_scoping(diff, {x_name: None}, evaluation)
            options["System`Jacobian"] = d

        method_caller = self.methods.get(method, None)
        if method_caller is None:
            evaluation.message(
                self.get_name(),
                "bdmthd",
                method,
                [String(m) for m in self.methods.keys()],
            )
            return
        x0, success = method_caller(f, x0, x, options, evaluation)
        if not success:
            return
        if isinstance(x0, tuple):
            return Expression(
                SymbolList,
                x0[1],
                Expression(SymbolList, Expression(SymbolRule, x, x0[0])),
            )
        else:
            return Expression(SymbolList, Expression(SymbolRule, x, x0))

    def apply_with_x_tuple(self, f, xtuple, evaluation, options):
        "%(name)s[f_, xtuple_, OptionsPattern[]]"
        f_val = f.evaluate(evaluation)

        if f_val.has_form("Equal", 2):
            f = Expression("Plus", f_val.leaves[0], f_val.leaves[1])

        xtuple_value = xtuple.evaluate(evaluation)
        if xtuple_value.has_form("List", None):
            nleaves = len(xtuple_value.leaves)
            if nleaves == 2:
                x, x0 = xtuple.evaluate(evaluation).leaves
            elif nleaves == 3:
                x, x0, x1 = xtuple.evaluate(evaluation).leaves
                options["$$Region"] = (x0, x1)
            else:
                return
            return self.apply(f, x, x0, evaluation, options)
        return


class FindRoot(_BaseFinder):
    r"""
    <dl>
    <dt>'FindRoot[$f$, {$x$, $x0$}]'
        <dd>searches for a numerical root of $f$, starting from '$x$=$x0$'.
    <dt>'FindRoot[$lhs$ == $rhs$, {$x$, $x0$}]'
        <dd>tries to solve the equation '$lhs$ == $rhs$'.
    </dl>

    'FindRoot' by default uses Newton\'s method, so the function of interest should have a first derivative.

    >> FindRoot[Cos[x], {x, 1}]
     = {x -> 1.5708}
    >> FindRoot[Sin[x] + Exp[x],{x, 0}]
     = {x -> -0.588533}

    >> FindRoot[Sin[x] + Exp[x] == Pi,{x, 0}]
     = {x -> 0.866815}

    'FindRoot' has attribute 'HoldAll' and effectively uses 'Block' to localize $x$.
    However, in the result $x$ will eventually still be replaced by its value.
    >> x = "I am the result!";
    >> FindRoot[Tan[x] + Sin[x] == Pi, {x, 1}]
     = {I am the result! -> 1.14911}
    >> Clear[x]

    'FindRoot' stops after 100 iterations:
    >> FindRoot[x^2 + x + 1, {x, 1}]
     : The maximum number of iterations was exceeded. The result might be inaccurate.
     = {x -> -1.}

    Find complex roots:
    >> FindRoot[x ^ 2 + x + 1, {x, -I}]
     = {x -> -0.5 - 0.866025 I}

    The function has to return numerical values:
    >> FindRoot[f[x] == 0, {x, 0}]
     : The function value is not a number at x = 0..
     = FindRoot[f[x] - 0, {x, 0}]

    The derivative must not be 0:
    >> FindRoot[Sin[x] == x, {x, 0}]
     : Encountered a singular derivative at the point x = 0..
     = FindRoot[Sin[x] - x, {x, 0}]


    #> FindRoot[2.5==x,{x,0}]
     = {x -> 2.5}

    >> FindRoot[x^2 - 2, {x, 1,3}, Method->"Secant"]
     = {x -> 1.41421}

    """

    rules = {
        "FindRoot[lhs_ == rhs_, {x_, xs_}, opt:OptionsPattern[]]": "FindRoot[lhs-rhs, {x, xs}, opt]",
        "FindRoot[lhs_ == rhs_, x__, opt:OptionsPattern[]]": "FindRoot[lhs-rhs, x, opt]",
    }

    methods = {
        "Newton": find_root_newton,
        "Automatic": find_root_newton,
        "Secant": find_root_secant,
    }


class FindMinimum(_BaseFinder):
    r"""
    <dl>
    <dt>'FindMinimum[$f$, {$x$, $x0$}]'
        <dd>searches for a numerical minimum of $f$, starting from '$x$=$x0$'.
    </dl>

    'FindMinimum' by default uses Newton\'s method, so the function of interest should have a first derivative.


    >> FindMinimum[(x-3)^2+2., {x, 1}]
     : Encountered a gradient that is effectively zero. The result returned may not be a minimum; it may be a maximum or a saddle point.
     = {2., {x -> 3.}}
    >> FindMinimum[10*^-30 *(x-3)^2+2., {x, 1}]
     : Encountered a gradient that is effectively zero. The result returned may not be a minimum; it may be a maximum or a saddle point.
     = {2., {x -> 3.}}
    >> FindMinimum[Sin[x], {x, 1}]
     = {-1., {x -> -1.5708}}
    >> phi[x_?NumberQ]:=NIntegrate[u,{u,0,x}];
    >> FindMinimum[phi[x]-x,{x,1.2}]
     = {-0.5, {x -> 1.00001}}
    >> Clear[phi];
    For a not so well behaving function, the result can be less accurate:
    >> FindMinimum[Exp[-1/x^2]+1., {x,1.2}, MaxIterations->300]
     : The maximum number of iterations was exceeded. The result might be inaccurate.
     =  FindMinimum[Exp[-1 / x ^ 2] + 1., {x, 1.2}, MaxIterations -> 300]
    """

    methods = {
        "Automatic": find_minimum_newton1d,
        "Newton": find_minimum_newton1d,
    }


class FindMaximum(_BaseFinder):
    r"""
    <dl>
    <dt>'FindMaximum[$f$, {$x$, $x0$}]'
        <dd>searches for a numerical maximum of $f$, starting from '$x$=$x0$'.
    </dl>

    'FindMaximum' by default uses Newton\'s method, so the function of interest should have a first derivative.

    >> FindMaximum[-(x-3)^2+2., {x, 1}]
     : Encountered a gradient that is effectively zero. The result returned may not be a maximum; it may be a minimum or a saddle point.
     = {2., {x -> 3.}}
    >> FindMaximum[-10*^-30 *(x-3)^2+2., {x, 1}]
     : Encountered a gradient that is effectively zero. The result returned may not be a maximum; it may be a minimum or a saddle point.
     = {2., {x -> 3.}}
    >> FindMaximum[Sin[x], {x, 1}]
     = {1., {x -> 1.5708}}
    >> phi[x_?NumberQ]:=NIntegrate[u,{u,0,x}];
    >> FindMaximum[-phi[x]+x,{x,1.2}]
     = {0.5, {x -> 1.00001}}
    >> Clear[phi];
    For a not so well behaving function, the result can be less accurate:
    >> FindMaximum[-Exp[-1/x^2]+1., {x,1.2}, MaxIterations->300]
     : The maximum number of iterations was exceeded. The result might be inaccurate.
     = FindMaximum[-Exp[-1 / x ^ 2] + 1., {x, 1.2}, MaxIterations -> 300]
    """

    methods = {
        "Automatic": find_minimum_newton1d,
        "Newton": find_minimum_newton1d,
    }


class O(Builtin):
    """
    <dl>
      <dt>'O[$x$]^n'
      <dd> Represents a term of order $x^n$.
      <dd> O[x]^n is generated to represent omitted higher order terms in power series.
    </dl>

    >> Series[1/(1-x),{x,0,2}]
     = 1 + x + x ^ 2 + O[x] ^ 3

    """

    summary_text = "symbolic representation of a higher-order series term"


class Series(Builtin):
    """
    <dl>
      <dt>'Series[$f$, {$x$, $x0$, $n$}]'
      <dd>Represents the series expansion around '$x$=$x0$' up to order $n$.
    </dl>

    For elementary expressions, 'Series' returns the explicit power series as a 'SeriesData' expression:
    >> Series[Exp[x], {x,0,2}]
     = 1 + x + 1 / 2 x ^ 2 + O[x] ^ 3
    >> % // FullForm
     = SeriesData[x, 0, {1,1,Rational[1, 2]}, 0, 2, 1]
    Replacing the variable by a value, the series will not be evaluated as
    an expression, but as a 'SeriesData' object:
    >> s = Series[Exp[x^2],{x,0,2}]
     = 1 + x ^ 2 + O[x] ^ 3
    >> s /. x->4
     = 1 + 4 ^ 2 + O[4] ^ 3

    'Normal' transforms a 'SeriesData' expression into a polynomial:
    >> s // Normal
     = 1 + x ^ 2
    >> (s // Normal) /. x-> 4
     = 17
    >> Clear[s];
    """

    summary_text = "power series and asymptotic expansions"

    def apply_series(self, f, x, x0, n, evaluation):
        """Series[f_, {x_Symbol, x0_, n_Integer}]"""
        # TODO:
        # - Asymptotic series
        # - Series of compositions
        vars = {
            x.get_name(): x0,
        }

        data = [f.replace_vars(vars)]
        df = f
        for i in range(n.get_int_value()):
            df = Expression("D", df, x).evaluate(evaluation)
            newcoeff = df.replace_vars(vars)
            factorial = Expression("Factorial", Integer(i + 1))
            newcoeff = Expression(
                SymbolTimes,
                Expression(SymbolPower, factorial, IntegerMinusOne),
                newcoeff,
            ).evaluate(evaluation)
            data.append(newcoeff)
        data = Expression(SymbolList, *data).evaluate(evaluation)
        return Expression(Symbol("SeriesData"), x, x0, data, Integer0, n, Integer1)


class SeriesData(Builtin):
    """
    <dl>
    <dt>'SeriesData[...]'
    <dd>Represents a series expansion
    </dl>

    TODO:
    - Implement sum, product and composition of series
    """

    summary_text = "Mathics representation Power series"

    def apply_normal(self, x, x0, data, nummin, nummax, den, evaluation):
        """Normal[SeriesData[x_, x0_, data_, nummin_, nummax_, den_]]"""
        return Expression(
            SymbolPlus,
            *[a * (x - x0) ** ((nummin + k) / den) for k, a in enumerate(data.leaves)]
        )

    def apply_makeboxes(self, x, x0, data, nmin, nmax, den, form, evaluation):
        """MakeBoxes[SeriesData[x_, x0_, data_List, nmin_Integer, nmax_Integer, den_Integer],
        form:StandardForm|TraditionalForm|OutputForm|InputForm]"""

        form = form.get_name()
        if x0.is_zero:
            variable = x
        else:
            variable = Expression(
                SymbolPlus, x, Expression(SymbolTimes, IntegerMinusOne, x0)
            )
        den = den.get_int_value()
        nmin = nmin.get_int_value()
        nmax = nmax.get_int_value() + 1
        if den != 1:
            powers = [Rational(i, den) for i in range(nmin, nmax)]
            powers = powers + [Rational(nmax, den)]
        else:
            powers = [Integer(i) for i in range(nmin, nmax)]
            powers = powers + [Integer(nmax)]

        expansion = []
        for i, leaf in enumerate(data.leaves):
            if leaf.is_numeric(evaluation) and leaf.is_zero:
                continue
            if powers[i].is_zero:
                expansion.append(leaf)
                continue
            if powers[i] == Integer1:
                if leaf == Integer1:
                    term = variable
                else:
                    term = Expression(SymbolTimes, leaf, variable)
            else:
                if leaf == Integer1:
                    term = Expression(SymbolPower, variable, powers[i])
                else:
                    term = Expression(
                        SymbolTimes, leaf, Expression(SymbolPower, variable, powers[i])
                    )
            expansion.append(term)
        expansion = expansion + [
            Expression(SymbolPower, Expression("O", variable), powers[-1])
        ]
        # expansion = [ex.format(form) for ex in expansion]
        expansion = Expression(SymbolPlus, *expansion)
        return expansion.format(evaluation, form)


# Auxiliary routines. Maybe should be moved to another module.


def get_accuracy_and_prec(opts: dict, evaluation: "Evaluation"):
    """
    Looks at an opts dictionary and tries to determine the numeric values of
    Accuracy and Precision goals. If not available, returns None.
    """
    # comment @mmatera: I fix the default value for Accuracy
    # and Precision goals to 12 because it ensures that
    # the results of the tests coincides with WMA upto
    # 6 digits. In any case, probably the default value should be
    # determined inside the methods that implements the specific
    # solvers.

    def to_number_or_none(value) -> Optional[Real]:
        if value:
            value = apply_N(value, evaluation)
        if value is SymbolAutomatic:
            value = Real(12.0)
        elif value is SymbolInfinity:
            value = None
        elif not isinstance(value, Number):
            value = None
        return value

    acc_goal = opts.get("System`AccuracyGoal", None)
    acc_goal = to_number_or_none(acc_goal)
    prec_goal = opts.get("System`PrecisionGoal", None)
    prec_goal = to_number_or_none(prec_goal)
    return acc_goal, prec_goal


def is_zero(
    val: BaseExpression,
    acc_goal: Optional[Real],
    prec_goal: Optional[Real],
    evaluation: Evaluation,
) -> bool:
    """
    Check if val is zero upto the precision and accuracy goals
    """
    if not isinstance(val, Number):
        val = apply_N(val, evaluation)
    if not isinstance(val, Number):
        return False
    if val.is_zero:
        return True
    if not (acc_goal or prec_goal):
        return False

    eps_expr: BaseExpression = Integer10 ** (-prec_goal) if prec_goal else Integer0
    if acc_goal:
        eps_expr = eps_expr + Integer10 ** (-acc_goal) / abs(val)
    threeshold_expr = Expression(SymbolLog, eps_expr)
    threeshold: Real = apply_N(threeshold_expr, evaluation)
    return threeshold.to_python() > 0


def determine_epsilon(x0: Real, options: dict, evaluation: Evaluation) -> Real:
    """Determine epsilon  from a reference value, and from the accuracy and the precision goals"""
    acc_goal, prec_goal = get_accuracy_and_prec(options, evaluation)
    eps: Real = Real(1e-10)
    if not (acc_goal or prec_goal):
        return eps
    eps = apply_N(
        abs(x0) * Integer10 ** (-prec_goal) if prec_goal else Integer0, evaluation
    )
    if acc_goal:
        eps = apply_N(Integer10 ** (-acc_goal) + eps, evaluation)
    return eps<|MERGE_RESOLUTION|>--- conflicted
+++ resolved
@@ -33,11 +33,8 @@
 )
 
 from mathics.core.systemsymbols import (
-<<<<<<< HEAD
     SymbolAutomatic,
-=======
     SymbolD,
->>>>>>> a89be993
     SymbolIndeterminate,
     SymbolInfinity,
     SymbolLess,
