# -*- coding: utf-8 -*-

"""
Calculus

Originally called infinitesimal calculus or "the calculus of infinitesimals", is the mathematical study of continuous change, in the same way that geometry is the study of shape and algebra is the study of generalizations of arithmetic operations.
"""

import sympy
import numpy as np
from itertools import product
<<<<<<< HEAD

from mathics.core.evaluators import apply_N
from mathics.builtin.base import Builtin, PostfixOperator, SympyFunction
from mathics.builtin.scoping import dynamic_scoping

=======

from mathics.core.evaluators import apply_N

from typing import Optional
from mathics.core.evaluation import Evaluation
from mathics.builtin.base import Builtin, PostfixOperator, SympyFunction
from mathics.builtin.scoping import dynamic_scoping

from mathics.core.expression import Expression
>>>>>>> 802ef991
from mathics.core.atoms import (
    String,
    Integer,
    Integer0,
    Integer1,
    Integer2,
    Integer3,
    Integer10,
    Number,
    Rational,
    Real,
    from_python,
)

from mathics.core.attributes import (
    constant,
    hold_all,
    listable,
    n_hold_all,
    protected,
    read_protected,
)

from mathics.core.convert import sympy_symbol_prefix, SympyExpression, from_sympy

from mathics.core.expression import Expression
from mathics.core.number import dps, machine_epsilon
from mathics.core.rules import Pattern

from mathics.core.symbols import (
    BaseExpression,
    Symbol,
    SymbolSequence,
    SymbolFalse,
    SymbolList,
    SymbolTrue,
)

from mathics.core.systemsymbols import (
    SymbolAutomatic,
    SymbolD,
<<<<<<< HEAD
=======
    SymbolInfinity,
    SymbolLess,
    SymbolLessEqual,
    SymbolLog,
    SymbolNone,
>>>>>>> 802ef991
    SymbolPlus,
    SymbolPower,
    SymbolRule,
    SymbolTimes,
    SymbolUndefined,
)
<<<<<<< HEAD
=======
from mathics.core.convert import sympy_symbol_prefix, SympyExpression, from_sympy
from mathics.core.rules import Pattern
from mathics.core.number import dps, machine_epsilon

from mathics.core.attributes import (
    constant,
    hold_all,
    listable,
    n_hold_all,
    protected,
    read_protected,
)
>>>>>>> 802ef991


IntegerMinusOne = Integer(-1)
SymbolIntegrate = Symbol("Integrate")


class D(SympyFunction):
    """
    <dl>
      <dt>'D[$f$, $x$]'
      <dd>gives the partial derivative of $f$ with respect to $x$.

      <dt>'D[$f$, $x$, $y$, ...]'
      <dd>differentiates successively with respect to $x$, $y$, etc.

      <dt>'D[$f$, {$x$, $n$}]'
      <dd>gives the multiple derivative of order $n$.

      <dt>'D[$f$, {{$x1$, $x2$, ...}}]'
      <dd>gives the vector derivative of $f$ with respect to $x1$, $x2$, etc.
    </dl>

    First-order derivative of a polynomial:
    >> D[x^3 + x^2, x]
     = 2 x + 3 x ^ 2
    Second-order derivative:
    >> D[x^3 + x^2, {x, 2}]
     = 2 + 6 x

    Trigonometric derivatives:
    >> D[Sin[Cos[x]], x]
     = -Cos[Cos[x]] Sin[x]
    >> D[Sin[x], {x, 2}]
     = -Sin[x]
    >> D[Cos[t], {t, 2}]
     = -Cos[t]

    Unknown variables are treated as constant:
    >> D[y, x]
     = 0
    >> D[x, x]
     = 1
    >> D[x + y, x]
     = 1

    Derivatives of unknown functions are represented using 'Derivative':
    >> D[f[x], x]
     = f'[x]
    >> D[f[x, x], x]
     = Derivative[0, 1][f][x, x] + Derivative[1, 0][f][x, x]
    >> D[f[x, x], x] // InputForm
     = Derivative[0, 1][f][x, x] + Derivative[1, 0][f][x, x]

    Chain rule:
    >> D[f[2x+1, 2y, x+y], x]
     = 2 Derivative[1, 0, 0][f][1 + 2 x, 2 y, x + y] + Derivative[0, 0, 1][f][1 + 2 x, 2 y, x + y]
    >> D[f[x^2, x, 2y], {x,2}, y] // Expand
     = 8 x Derivative[1, 1, 1][f][x ^ 2, x, 2 y] + 8 x ^ 2 Derivative[2, 0, 1][f][x ^ 2, x, 2 y] + 2 Derivative[0, 2, 1][f][x ^ 2, x, 2 y] + 4 Derivative[1, 0, 1][f][x ^ 2, x, 2 y]

    Compute the gradient vector of a function:
    >> D[x ^ 3 * Cos[y], {{x, y}}]
     = {3 x ^ 2 Cos[y], -x ^ 3 Sin[y]}
    Hesse matrix:
    >> D[Sin[x] * Cos[y], {{x,y}, 2}]
     = {{-Cos[y] Sin[x], -Cos[x] Sin[y]}, {-Cos[x] Sin[y], -Cos[y] Sin[x]}}

    #> D[2/3 Cos[x] - 1/3 x Cos[x] Sin[x] ^ 2,x]//Expand
     = -2 x Cos[x] ^ 2 Sin[x] / 3 + x Sin[x] ^ 3 / 3 - 2 Sin[x] / 3 - Cos[x] Sin[x] ^ 2 / 3

    #> D[f[#1], {#1,2}]
     = f''[#1]
    #> D[(#1&)[t],{t,4}]
     = 0

    #> Attributes[f] ={HoldAll}; Apart[f''[x + x]]
     = f''[2 x]

    #> Attributes[f] = {}; Apart[f''[x + x]]
     = f''[2 x]

    ## Issue #375
    #> D[{#^2}, #]
     = {2 #1}
    """

    # TODO
    """
    >> D[2x, 2x]
     = 0
    """

    sympy_name = "Derivative"

    messages = {
        "dvar": (
            "Multiple derivative specifier `1` does not have the form "
            "{variable, n}, where n is a non-negative machine integer."
        ),
    }

    rules = {
        # Basic rules (implemented in apply):
        #   "D[f_ + g_, x_?NotListQ]": "D[f, x] + D[g, x]",
        #   "D[f_ * g_, x_?NotListQ]": "D[f, x] * g + f * D[g, x]",
        #   "D[f_ ^ r_, x_?NotListQ] /; FreeQ[r, x]": "r * f ^ (r-1) * D[f, x]",
        #   "D[E ^ f_, x_?NotListQ]": "E ^ f * D[f, x]",
        #   "D[f_ ^ g_, x_?NotListQ]": "D[E ^ (Log[f] * g), x]",
        # Hacky: better implement them in apply
        # "D[f_, x_?NotListQ] /; FreeQ[f, x]": "0",
        #  "D[f_[left___, x_, right___], x_?NotListQ] /; FreeQ[{left, right}, x]":
        #  "Derivative[Sequence @@ UnitVector["
        #  "  Length[{left, x, right}], Length[{left, x}]]][f][left, x, right]",
        #  'D[f_[args___], x_?NotListQ]':
        #  'Plus @@ MapIndexed[(D[f[Sequence@@ReplacePart[{args}, #2->t]], t] '
        #  '/. t->#) * D[#, x]&, {args}]',
        "D[{items___}, x_?NotListQ]": (
            "Function[{System`Private`item}, D[System`Private`item, x]]" " /@ {items}"
        ),
        # Handling iterated and vectorized derivative variables
        "D[f_, {list_List}]": "D[f, #]& /@ list",
        "D[f_, {list_List, n_Integer?Positive}]": (
            "D[f, Sequence @@ ConstantArray[{list}, n]]"
        ),
        "D[f_, x_, rest__]": "D[D[f, x], rest]",
        "D[expr_, {x_, n_Integer?NonNegative}]": (
            "Nest[Function[{t}, D[t, x]], expr, n]"
        ),
    }

    summary_text = "partial derivatives of scalar or vector functions"

    def apply(self, f, x, evaluation):
        "D[f_, x_?NotListQ]"
        x_pattern = Pattern.create(x)
        if f.is_free(x_pattern, evaluation):
            return Integer0
        elif f == x:
            return Integer1
        elif f.is_atom():  # Shouldn't happen
            1 / 0
            return
        # So, this is not an atom...

        head = f.get_head()
        if head is SymbolPlus:
            terms = [
                Expression("D", term, x)
                for term in f.leaves
                if not term.is_free(x_pattern, evaluation)
            ]
            if len(terms) == 0:
                return Integer0
            return Expression(SymbolPlus, *terms)
        elif head is SymbolTimes:
            terms = []
            for i, factor in enumerate(f.leaves):
                if factor.is_free(x_pattern, evaluation):
                    continue
                factors = [leaf for j, leaf in enumerate(f.leaves) if j != i]
                factors.append(Expression("D", factor, x))
                terms.append(Expression(SymbolTimes, *factors))
            if len(terms) != 0:
                return Expression(SymbolPlus, *terms)
            else:
                return Integer0
        elif head is SymbolPower and len(f.leaves) == 2:
            base, exp = f.leaves
            terms = []
            if not base.is_free(x_pattern, evaluation):
                terms.append(
                    Expression(
                        SymbolTimes,
                        exp,
                        Expression(
                            SymbolPower,
                            base,
                            Expression(SymbolPlus, exp, IntegerMinusOne),
                        ),
                        Expression("D", base, x),
                    )
                )
            if not exp.is_free(x_pattern, evaluation):
                if base.is_atom() and base.get_name() == "System`E":
                    terms.append(Expression(SymbolTimes, f, Expression("D", exp, x)))
                else:
                    terms.append(
                        Expression(
                            SymbolTimes,
                            f,
                            Expression("Log", base),
                            Expression("D", exp, x),
                        )
                    )

            if len(terms) == 0:
                return Integer0
            elif len(terms) == 1:
                return terms[0]
            else:
                return Expression(SymbolPlus, *terms)
        elif len(f.leaves) == 1:
            if f.leaves[0] == x:
                return Expression(
                    Expression(Expression("Derivative", Integer(1)), f.head), x
                )
            else:
                g = f.leaves[0]
                return Expression(
                    SymbolTimes,
                    Expression("D", Expression(f.head, g), g),
                    Expression("D", g, x),
                )
        else:  # many leaves

            def summand(leaf, index):
                result = Expression(
                    Expression(
                        Expression(
                            "Derivative",
                            *(
                                [Integer0] * (index)
                                + [Integer1]
<<<<<<< HEAD
                                + [IntegerZero] * (len(f.leaves) - index - 1)
=======
                                + [Integer0] * (len(f.leaves) - index - 1)
>>>>>>> 802ef991
                            ),
                        ),
                        f.head,
                    ),
                    *f.leaves,
                )
                if leaf.sameQ(x):
                    return result
                else:
                    return Expression("Times", result, Expression("D", leaf, x))

            result = [
                summand(leaf, index)
                for index, leaf in enumerate(f.leaves)
                if not leaf.is_free(x_pattern, evaluation)
            ]

            if len(result) == 1:
                return result[0]
            elif len(result) == 0:
                return Integer0
            else:
                return Expression("Plus", *result)

    def apply_wrong(self, expr, x, other, evaluation):
        "D[expr_, {x_, other___}]"

        arg = Expression(SymbolList, x, *other.get_sequence())
        evaluation.message("D", "dvar", arg)
        return Expression("D", expr, arg)


class Derivative(PostfixOperator, SympyFunction):
    """
    <dl>
      <dt>'Derivative[$n$][$f$]'
      <dd>represents the $n$th derivative of the function $f$.

      <dt>'Derivative[$n1$, $n2$, ...][$f$]'
      <dd>represents a multivariate derivative.
    </dl>

    >> Derivative[1][Sin]
     = Cos[#1]&
    >> Derivative[3][Sin]
     = -Cos[#1]&
    >> Derivative[2][# ^ 3&]
     = 6 #1&

    'Derivative' can be entered using '\\'':
    >> Sin'[x]
     = Cos[x]
    >> (# ^ 4&)''
     = 12 #1 ^ 2&
    >> f'[x] // InputForm
     = Derivative[1][f][x]

    >> Derivative[1][#2 Sin[#1]+Cos[#2]&]
     = Cos[#1] #2&
    >> Derivative[1,2][#2^3 Sin[#1]+Cos[#2]&]
     = 6 Cos[#1] #2&
    Deriving with respect to an unknown parameter yields 0:
    >> Derivative[1,2,1][#2^3 Sin[#1]+Cos[#2]&]
     = 0&
    The 0th derivative of any expression is the expression itself:
    >> Derivative[0,0,0][a+b+c]
     = a + b + c

    You can calculate the derivative of custom functions:
    >> f[x_] := x ^ 2
    >> f'[x]
     = 2 x

    Unknown derivatives:
    >> Derivative[2, 1][h]
     = Derivative[2, 1][h]
    >> Derivative[2, 0, 1, 0][h[g]]
     = Derivative[2, 0, 1, 0][h[g]]

    ## Parser Tests
    #> Hold[f''] // FullForm
     = Hold[Derivative[2][f]]
    #> Hold[f ' '] // FullForm
     = Hold[Derivative[2][f]]
    #> Hold[f '' ''] // FullForm
     = Hold[Derivative[4][f]]
    #> Hold[Derivative[x][4] '] // FullForm
     = Hold[Derivative[1][Derivative[x][4]]]
    """

    operator = "'"
    precedence = 670
    attributes = n_hold_all

    rules = {
        "MakeBoxes[Derivative[n__Integer][f_], "
        "  form:StandardForm|TraditionalForm]": (
            r"SuperscriptBox[MakeBoxes[f, form], If[{n} === {2}, "
            r'  "\[Prime]\[Prime]", If[{n} === {1}, "\[Prime]", '
            r'    RowBox[{"(", Sequence @@ Riffle[{n}, ","], ")"}]]]]'
        ),
        "MakeBoxes[Derivative[n:1|2][f_], form:OutputForm]": """RowBox[{MakeBoxes[f, form], If[n==1, "'", "''"]}]""",
        # The following rules should be applied in the apply method, instead of relying on the pattern matching
        # mechanism.
        "Derivative[0...][f_]": "f",
        "Derivative[n__Integer][Derivative[m__Integer][f_]] /; Length[{m}] "
        "== Length[{n}]": "Derivative[Sequence @@ ({n} + {m})][f]",
        # This would require at least some comments...
        """Derivative[n__Integer][f_Symbol] /; Module[{t=Sequence@@Slot/@Range[Length[{n}]], result, nothing, ft=f[t]},
            If[Head[ft] === f
            && FreeQ[Join[UpValues[f], DownValues[f], SubValues[f]], Derivative|D]
            && Context[f] != "System`",
                False,
                (* else *)
                ft = f[t];
                Block[{f},
                    Unprotect[f];
                    (*Derivative[1][f] ^= nothing;*)
                    Derivative[n][f] ^= nothing;
                    Derivative[n][nothing] ^= nothing;
                    result = D[ft, Sequence@@Table[{Slot[i], {n}[[i]]}, {i, Length[{n}]}]];
                ];
                FreeQ[result, nothing]
            ]
            ]""": """Module[{t=Sequence@@Slot/@Range[Length[{n}]], result, nothing, ft},
                ft = f[t];
                Block[{f},
                    Unprotect[f];
                    Derivative[n][f] ^= nothing;
                    Derivative[n][nothing] ^= nothing;
                    result = D[ft, Sequence@@Table[{Slot[i], {n}[[i]]}, {i, Length[{n}]}]];
                ];
                Function @@ {result}
            ]""",
        "Derivative[n__Integer][f_Function]": """Evaluate[D[
            Quiet[f[Sequence @@ Table[Slot[i], {i, 1, Length[{n}]}]],
                Function::slotn],
            Sequence @@ Table[{Slot[i], {n}[[i]]}, {i, 1, Length[{n}]}]]]&""",
    }

    summary_text = "symbolic and numerical derivative functions"

    default_formats = False

    def __init__(self, *args, **kwargs):
        super(Derivative, self).__init__(*args, **kwargs)

    def to_sympy(self, expr, **kwargs):
        inner = expr
        exprs = [inner]
        try:
            while True:
                inner = inner.head
                exprs.append(inner)
        except AttributeError:
            pass

        if len(exprs) != 4 or not all(len(exp.leaves) >= 1 for exp in exprs[:3]):
            return

        if len(exprs[0].leaves) != len(exprs[2].leaves):
            return

        sym_args = [leaf.to_sympy() for leaf in exprs[0].leaves]
        if None in sym_args:
            return

        func = exprs[1].leaves[0]
        sym_func = sympy.Function(str(sympy_symbol_prefix + func.__str__()))(*sym_args)

        counts = [leaf.get_int_value() for leaf in exprs[2].leaves]
        if None in counts:
            return

        # sympy expects e.g. Derivative(f(x, y), x, 2, y, 5)
        sym_d_args = []
        for sym_arg, count in zip(sym_args, counts):
            sym_d_args.append(sym_arg)
            sym_d_args.append(count)

        try:
            return sympy.Derivative(sym_func, *sym_d_args)
        except ValueError:
            return


class Integrate(SympyFunction):
    r"""
    <dl>
      <dt>'Integrate[$f$, $x$]'
      <dd>integrates $f$ with respect to $x$. The result does not contain the additive integration constant.

      <dt>'Integrate[$f$, {$x$, $a$, $b$}]'
      <dd>computes the definite integral of $f$ with respect to $x$ from $a$ to $b$.
    </dl>

    Integrate a polynomial:
    >> Integrate[6 x ^ 2 + 3 x ^ 2 - 4 x + 10, x]
     = x (10 - 2 x + 3 x ^ 2)

    Integrate trigonometric functions:
    >> Integrate[Sin[x] ^ 5, x]
     = -Cos[x] - Cos[x] ^ 5 / 5 + 2 Cos[x] ^ 3 / 3

    Definite integrals:
    >> Integrate[x ^ 2 + x, {x, 1, 3}]
     = 38 / 3
    >> Integrate[Sin[x], {x, 0, Pi/2}]
     = 1

    Some other integrals:
    >> Integrate[1 / (1 - 4 x + x^2), x]
     = Sqrt[3] (Log[-2 - Sqrt[3] + x] - Log[-2 + Sqrt[3] + x]) / 6
    >> Integrate[4 Sin[x] Cos[x], x]
     = 2 Sin[x] ^ 2

    > Integrate[-Infinity, {x, 0, Infinity}]
     = -Infinity

    > Integrate[-Infinity, {x, Infinity, 0}]
     = Infinity

    Integration in TeX:
    >> Integrate[f[x], {x, a, b}] // TeXForm
     = \int_a^b f\left[x\right] \, dx

    #> DownValues[Integrate]
     = {}
    #> Definition[Integrate]
     = Attributes[Integrate] = {Protected, ReadProtected}
     .
     . Options[Integrate] = {Assumptions -> $Assumptions, GenerateConditions -> Automatic, PrincipalValue -> False}
    #> Integrate[Hold[x + x], {x, a, b}]
     = Integrate[Hold[x + x], {x, a, b}]
    #> Integrate[sin[x], x]
     = Integrate[sin[x], x]

    #> Integrate[x ^ 3.5 + x, x]
     = x ^ 2 / 2 + 0.222222 x ^ 4.5

    Sometimes there is a loss of precision during integration.
    You can check the precision of your result with the following sequence
    of commands.
    >> Integrate[Abs[Sin[phi]], {phi, 0, 2Pi}] // N
     = 4.
     >> % // Precision
     = MachinePrecision

    #> Integrate[1/(x^5+1), x]
     = RootSum[1 + 5 #1 + 25 #1 ^ 2 + 125 #1 ^ 3 + 625 #1 ^ 4&, Log[x + 5 #1] #1&] + Log[1 + x] / 5

    #> Integrate[ArcTan(x), x]
     = x ^ 2 ArcTan / 2
    #> Integrate[E[x], x]
     = Integrate[E[x], x]

    #> Integrate[Exp[-(x/2)^2],{x,-Infinity,+Infinity}]
     = 2 Sqrt[Pi]

    #> Integrate[Exp[-1/(x^2)], x]
     = x E ^ (-1 / x ^ 2) + Sqrt[Pi] Erf[1 / x]

    >> Integrate[ArcSin[x / 3], x]
     = x ArcSin[x / 3] + Sqrt[9 - x ^ 2]

    >> Integrate[f'[x], {x, a, b}]
     = f[b] - f[a]
    and,
    >> D[Integrate[f[u, x],{u, a[x], b[x]}], x]
     = Integrate[Derivative[0, 1][f][u, x], {u, a[x], b[x]}] - f[a[x], x] a'[x] + f[b[x], x] b'[x]
    """
    # Reinstate as a unit test or describe why it should be an example and fix.
    # >> Integrate[x/Exp[x^2/t], {x, 0, Infinity}]
    # = ConditionalExpression[t / 2, Abs[Arg[t]] < Pi / 2]
    # This should work after merging the more sophisticated predicate_evaluation routine
    # be merged...
    # >> Assuming[Abs[Arg[t]] < Pi / 2, Integrate[x/Exp[x^2/t], {x, 0, Infinity}]]
    # = t / 2
    attributes = protected | read_protected

    options = {
        "Assumptions": "$Assumptions",
        "GenerateConditions": "Automatic",
        "PrincipalValue": "False",
    }

    messages = {
        "idiv": "Integral of `1` does not converge on `2`.",
        "ilim": "Invalid integration variable or limit(s).",
        "iconstraints": "Additional constraints needed: `1`",
    }

    rules = {
        "Integrate[list_List, x_]": "Integrate[#, x]& /@ list",
        "MakeBoxes[Integrate[f_, x_], form:StandardForm|TraditionalForm]": r"""RowBox[{"\[Integral]","\[InvisibleTimes]", MakeBoxes[f, form], "\[InvisibleTimes]",
                RowBox[{"\[DifferentialD]", MakeBoxes[x, form]}]}]""",
        "MakeBoxes[Integrate[f_, {x_, a_, b_}], "
        "form:StandardForm|TraditionalForm]": r"""RowBox[{SubsuperscriptBox["\[Integral]", MakeBoxes[a, form],
                MakeBoxes[b, form]], "\[InvisibleTimes]" , MakeBoxes[f, form], "\[InvisibleTimes]",
                RowBox[{"\[DifferentialD]", MakeBoxes[x, form]}]}]""",
    }

    summary_text = "symbolic integrals in one or more dimensions"
    sympy_name = "Integral"

    def prepare_sympy(self, leaves):
        if len(leaves) == 2:
            x = leaves[1]
            if x.has_form("List", 3):
                return [leaves[0]] + x.leaves
        return leaves

    def from_sympy(self, sympy_name, leaves):
        args = []
        for leaf in leaves[1:]:
            if leaf.has_form("List", 1):
                # {x} -> x
                args.append(leaf.leaves[0])
            else:
                args.append(leaf)
        new_leaves = [leaves[0]] + args
        return Expression(self.get_name(), *new_leaves)

    def apply(self, f, xs, evaluation, options):
        "Integrate[f_, xs__, OptionsPattern[]]"
        assuming = options["System`Assumptions"].evaluate(evaluation)
        f_sympy = f.to_sympy()
        if f_sympy.is_infinite:
            return Expression(SymbolIntegrate, Integer1, xs).evaluate(evaluation) * f
        if f_sympy is None or isinstance(f_sympy, SympyExpression):
            return
        xs = xs.get_sequence()
        vars = []
        prec = None
        for x in xs:
            if x.has_form("List", 3):
                x, a, b = x.leaves
                prec_a = a.get_precision()
                prec_b = b.get_precision()
                if prec_a is not None and prec_b is not None:
                    prec_new = min(prec_a, prec_b)
                    if prec is None or prec_new < prec:
                        prec = prec_new
                a = a.to_sympy()
                b = b.to_sympy()
                if a is None or b is None:
                    return
            else:
                a = b = None
            if not x.get_name():
                evaluation.message("Integrate", "ilim")
                return
            x = x.to_sympy()
            if x is None:
                return
            if a is None or b is None:
                vars.append(x)
            else:
                vars.append((x, a, b))
        try:
            result = sympy.integrate(f_sympy, *vars)
        except sympy.PolynomialError:
            return
        except ValueError:
            # e.g. ValueError: can't raise polynomial to a negative power
            return
        except NotImplementedError:
            # e.g. NotImplementedError: Result depends on the sign of
            # -sign(_Mathics_User_j)*sign(_Mathics_User_w)
            return
        if prec is not None and isinstance(result, sympy.Integral):
            # TODO MaxExtaPrecision -> maxn
            result = result.evalf(dps(prec))
        else:
            result = from_sympy(result)
        # If the result is defined as a Piecewise expression,
        # use ConditionalExpression.
        # This does not work now because the form sympy returns the values
        if result.get_head_name() == "System`Piecewise":
            cases = result._leaves[0]._leaves
            if len(result._leaves) == 1:
                if cases[-1]._leaves[1].is_true():
                    default = cases[-1]._leaves[0]
                    cases = result._leaves[0]._leaves[:-1]
                else:
                    default = SymbolUndefined
            else:
                cases = result._leaves[0]._leaves
                default = result._leaves[1]
            if default.has_form("Integrate", None):
                if default._leaves[0] == f:
                    default = SymbolUndefined

            simplified_cases = []
            for case in cases:
                # TODO: if something like 0^n or 1/expr appears,
                # put the condition n!=0 or expr!=0 accordingly in the list of
                # conditions...
                cond = Expression("Simplify", case._leaves[1], assuming).evaluate(
                    evaluation
                )
                resif = Expression("Simplify", case._leaves[0], assuming).evaluate(
                    evaluation
                )
                if cond.is_true():
                    return resif
                if resif.has_form("ConditionalExpression", 2):
                    cond = Expression("And", resif._leaves[1], cond)
                    cond = Expression("Simplify", cond, assuming).evaluate(evaluation)
                    resif = resif._leaves[0]
                simplified_cases.append(Expression(SymbolList, resif, cond))
            cases = simplified_cases
            if default is SymbolUndefined and len(cases) == 1:
                cases = cases[0]
                result = Expression("ConditionalExpression", *(cases._leaves))
            else:
                result = Expression(result._head, cases, default)
        else:
            if result.get_head() is SymbolIntegrate:
                if result._leaves[0].evaluate(evaluation).sameQ(f):
                    # Sympy returned the same expression, so it can't be evaluated.
                    return
            result = Expression("Simplify", result, assuming)
        return result

    # TODO: The following methods are exactly the same that in NIntegrate. DRY it!
    @staticmethod
    def decompose_domain(interval, evaluation):
        if interval.has_form("System`Sequence", 1, None):
            intervals = []
            for leaf in interval.leaves:
                inner_interval = Integrate.decompose_domain(leaf, evaluation)
                if inner_interval:
                    intervals.append(inner_interval)
                else:
                    evaluation.message("ilim", leaf)
                    return None
            return intervals

        if interval.has_form("System`List", 3, None):
            intervals = []
            intvar = interval.leaves[0]
            if not isinstance(intvar, Symbol):
                evaluation.message("ilim", interval)
                return None
            boundaries = [a for a in interval.leaves[1:]]
            if any([b.get_head_name() == "System`Complex" for b in boundaries]):
                intvar = Expression(
                    "List", intvar, Expression("Blank", Symbol("Complex"))
                )
            for i in range(len(boundaries) - 1):
                intervals.append((boundaries[i], boundaries[i + 1]))
            if len(intervals) > 0:
                return (intvar, intervals)

        evaluation.message("ilim", interval)
        return None

    def apply_D(self, func, domain, var, evaluation, options):
        """D[%(name)s[func_, domain__, OptionsPattern[%(name)s]], var_Symbol]"""
        options = tuple(
            Expression(Symbol("Rule"), Symbol(key), options[key]) for key in options
        )
        # if the integration is along several variables, take the integration of the inner
        # variables as func.
        if domain._head is SymbolSequence:
            func = Expression(
                Symbol(self.get_name()), func, *(domain._leaves[:-1]), *options
            )
            domain = domain._leaves[-1]

        terms = []
        # Evaluates the derivative regarding the integrand:
        integrand = Expression(SymbolD, func, var).evaluate(evaluation)
        if integrand:
            # TODO: put back options is they are not the default...
            term = Expression(Symbol("Integrate"), integrand, domain)
            terms = [term]

        # Run over the intervals, and evaluate the derivative
        # regarding the integration limits.
        list_domain = self.decompose_domain(domain, evaluation)
        if not list_domain:
            return

        ivar, limits = list_domain
        for limit in limits:
            for k, lim in enumerate(limit):
                jac = Expression(SymbolD, lim, var)
                ev_jac = jac.evaluate(evaluation)
                if ev_jac:
                    jac = ev_jac
                if isinstance(jac, Number) and jac.is_zero:
                    continue
                f = func.replace_vars({ivar.get_name(): lim})
                if k == 1:
                    f = Expression(SymbolTimes, f, jac)
                else:
                    f = Expression(SymbolTimes, Integer(-1), f, jac)
                eval_f = f.evaluate(evaluation)
                if eval_f:
                    f = eval_f
                if isinstance(f, Number) and f.is_zero:
                    continue
                terms.append(f)

        if len(terms) == 0:
            return Integer0
        if len(terms) == 1:
            return terms[0]
        return Expression(SymbolPlus, *terms)


class Root(SympyFunction):
    """
    <dl>
    <dt>'Root[$f$, $i$]'
        <dd>represents the i-th complex root of the polynomial $f$
    </dl>

    >> Root[#1 ^ 2 - 1&, 1]
     = -1
    >> Root[#1 ^ 2 - 1&, 2]
     = 1

    Roots that can't be represented by radicals:
    >> Root[#1 ^ 5 + 2 #1 + 1&, 2]
     = Root[#1 ^ 5 + 2 #1 + 1&, 2]
    """

    messages = {
        "nuni": "Argument `1` at position 1 is not a univariate polynomial function",
        "nint": "Argument `1` at position 2 is not an integer",
        "iidx": "Argument `1` at position 2 is out of bounds",
    }

    sympy_name = "CRootOf"

    def apply(self, f, i, evaluation):
        "Root[f_, i_]"

        try:
            if not f.has_form("Function", 1):
                raise sympy.PolynomialError

            body = f.leaves[0]
            poly = body.replace_slots([f, Symbol("_1")], evaluation)
            idx = i.to_sympy() - 1

            # Check for negative indeces (they are not allowed in Mathematica)
            if idx < 0:
                evaluation.message("Root", "iidx", i)
                return

            r = sympy.CRootOf(poly.to_sympy(), idx)
        except sympy.PolynomialError:
            evaluation.message("Root", "nuni", f)
            return
        except TypeError:
            evaluation.message("Root", "nint", i)
            return
        except IndexError:
            evaluation.message("Root", "iidx", i)
            return

        return from_sympy(r)

    def to_sympy(self, expr, **kwargs):
        try:
            if not expr.has_form("Root", 2):
                return None

            f = expr.leaves[0]

            if not f.has_form("Function", 1):
                return None

            body = f.leaves[0].replace_slots([f, Symbol("_1")], None)
            poly = body.to_sympy(**kwargs)

            i = expr.leaves[1].get_int_value(**kwargs) - 1

            if i is None:
                return None

            return sympy.CRootOf(poly, i)
        except Exception:
            return None


class Solve(Builtin):
    """
    <dl>
      <dt>'Solve[$equation$, $vars$]'
      <dd>attempts to solve $equation$ for the variables $vars$.

      <dt>'Solve[$equation$, $vars$, $domain$]'
      <dd>restricts variables to $domain$, which can be 'Complexes' or 'Reals' or 'Integers'.
    </dl>

    >> Solve[x ^ 2 - 3 x == 4, x]
     = {{x -> -1}, {x -> 4}}
    >> Solve[4 y - 8 == 0, y]
     = {{y -> 2}}

    Apply the solution:
    >> sol = Solve[2 x^2 - 10 x - 12 == 0, x]
     = {{x -> -1}, {x -> 6}}
    >> x /. sol
     = {-1, 6}

    Contradiction:
    >> Solve[x + 1 == x, x]
     = {}
    Tautology:
    >> Solve[x ^ 2 == x ^ 2, x]
     = {{}}

    Rational equations:
    >> Solve[x / (x ^ 2 + 1) == 1, x]
     = {{x -> 1 / 2 - I / 2 Sqrt[3]}, {x -> 1 / 2 + I / 2 Sqrt[3]}}
    >> Solve[(x^2 + 3 x + 2)/(4 x - 2) == 0, x]
     = {{x -> -2}, {x -> -1}}

    Transcendental equations:
    >> Solve[Cos[x] == 0, x]
     = {{x -> Pi / 2}, {x -> 3 Pi / 2}}

    Solve can only solve equations with respect to symbols or functions:
    >> Solve[f[x + y] == 3, f[x + y]]
     = {{f[x + y] -> 3}}
    >> Solve[a + b == 2, a + b]
     : a + b is not a valid variable.
     = Solve[a + b == 2, a + b]
    This happens when solving with respect to an assigned symbol:
    >> x = 3;
    >> Solve[x == 2, x]
     : 3 is not a valid variable.
     = Solve[False, 3]
    >> Clear[x]
    >> Solve[a < b, a]
     : a < b is not a well-formed equation.
     = Solve[a < b, a]

    Solve a system of equations:
    >> eqs = {3 x ^ 2 - 3 y == 0, 3 y ^ 2 - 3 x == 0};
    >> sol = Solve[eqs, {x, y}] // Simplify
     = {{x -> 0, y -> 0}, {x -> 1, y -> 1}, {x -> -1 / 2 + I / 2 Sqrt[3], y -> -1 / 2 - I / 2 Sqrt[3]}, {x -> (1 - I Sqrt[3]) ^ 2 / 4, y -> -1 / 2 + I / 2 Sqrt[3]}}
    >> eqs /. sol // Simplify
     = {{True, True}, {True, True}, {True, True}, {True, True}}

    An underdetermined system:
    >> Solve[x^2 == 1 && z^2 == -1, {x, y, z}]
     : Equations may not give solutions for all "solve" variables.
     = {{x -> -1, z -> -I}, {x -> -1, z -> I}, {x -> 1, z -> -I}, {x -> 1, z -> I}}

    Domain specification:
    >> Solve[x^2 == -1, x, Reals]
     = {}
    >> Solve[x^2 == 1, x, Reals]
     = {{x -> -1}, {x -> 1}}
    >> Solve[x^2 == -1, x, Complexes]
     = {{x -> -I}, {x -> I}}
    >> Solve[4 - 4 * x^2 - x^4 + x^6 == 0, x, Integers]
     = {{x -> -1}, {x -> 1}}

    #> Solve[x^2 +1 == 0, x] // FullForm
     = {{Rule[x, Complex[0, -1]]},{Rule[x, Complex[0, 1]]}}

    #> Solve[x^5==x,x]
     = {{x -> -1}, {x -> 0}, {x -> 1}, {x -> -I}, {x -> I}}

    #> Solve[g[x] == 0, x]
     = Solve[g[x] == 0, x]
    ## (should use inverse functions, actually!)
    #> Solve[g[x] + h[x] == 0, x]
     = Solve[g[x] + h[x] == 0, x]

    #> Solve[Sin(x) == 1, x]
     = {{x -> 1 / Sin}}

    #> Solve[E == 1, E]
     : E is not a valid variable.
     = Solve[False, E]
    #> Solve[False, Pi]
     : Pi is not a valid variable.
     = Solve[False, Pi]

    """

    messages = {
        "eqf": "`1` is not a well-formed equation.",
        "svars": 'Equations may not give solutions for all "solve" variables.',
    }

    rules = {
        "Solve[eqs_, vars_, Complexes]": "Solve[eqs, vars]",
        "Solve[eqs_, vars_, Reals]": (
            "Cases[Solve[eqs, vars], {Rule[x_,y_?RealNumberQ]}]"
        ),
        "Solve[eqs_, vars_, Integers]": (
            "Cases[Solve[eqs, vars], {Rule[x_,y_Integer]}]"
        ),
    }

    summary_text = "find generic solutions for variables"

    def apply(self, eqs, vars, evaluation):
        "Solve[eqs_, vars_]"

        vars_original = vars
        head_name = vars.get_head_name()
        if head_name == "System`List":
            vars = vars.leaves
        else:
            vars = [vars]
        for var in vars:
            if (
                (var.is_atom() and not var.is_symbol())
                or head_name in ("System`Plus", "System`Times", "System`Power")  # noqa
                or constant & var.get_attributes(evaluation.definitions)
            ):

                evaluation.message("Solve", "ivar", vars_original)
                return
        eqs_original = eqs
        if eqs.get_head_name() in ("System`List", "System`And"):
            eqs = eqs.leaves
        else:
            eqs = [eqs]
        sympy_eqs = []
        sympy_denoms = []
        for eq in eqs:
            if eq is SymbolTrue:
                pass
            elif eq is SymbolFalse:
                return Expression(SymbolList)
            elif not eq.has_form("Equal", 2):
                return evaluation.message("Solve", "eqf", eqs_original)
            else:
                left, right = eq.leaves
                left = left.to_sympy()
                right = right.to_sympy()
                if left is None or right is None:
                    return
                eq = left - right
                eq = sympy.together(eq)
                eq = sympy.cancel(eq)
                sympy_eqs.append(eq)
                numer, denom = eq.as_numer_denom()
                sympy_denoms.append(denom)

        vars_sympy = [var.to_sympy() for var in vars]
        if None in vars_sympy:
            return

        # delete unused variables to avoid SymPy's
        # PolynomialError: Not a zero-dimensional system
        # in e.g. Solve[x^2==1&&z^2==-1,{x,y,z}]
        all_vars = vars[:]
        all_vars_sympy = vars_sympy[:]
        vars = []
        vars_sympy = []
        for var, var_sympy in zip(all_vars, all_vars_sympy):
            pattern = Pattern.create(var)
            if not eqs_original.is_free(pattern, evaluation):
                vars.append(var)
                vars_sympy.append(var_sympy)

        def transform_dict(sols):
            if not sols:
                yield sols
            for var, sol in sols.items():
                rest = sols.copy()
                del rest[var]
                rest = transform_dict(rest)
                if not isinstance(sol, (tuple, list)):
                    sol = [sol]
                if not sol:
                    for r in rest:
                        yield r
                else:
                    for r in rest:
                        for item in sol:
                            new_sols = r.copy()
                            new_sols[var] = item
                            yield new_sols
                break

        def transform_solution(sol):
            if not isinstance(sol, dict):
                if not isinstance(sol, (list, tuple)):
                    sol = [sol]
                sol = dict(list(zip(vars_sympy, sol)))
            return transform_dict(sol)

        if not sympy_eqs:
            sympy_eqs = True
        elif len(sympy_eqs) == 1:
            sympy_eqs = sympy_eqs[0]

        try:
            if isinstance(sympy_eqs, bool):
                result = sympy_eqs
            else:
                result = sympy.solve(sympy_eqs, vars_sympy)
            if not isinstance(result, list):
                result = [result]
            if isinstance(result, list) and len(result) == 1 and result[0] is True:
                return Expression(SymbolList, Expression(SymbolList))
            if result == [None]:
                return Expression(SymbolList)
            results = []
            for sol in result:
                results.extend(transform_solution(sol))
            result = results
            if any(
                sol and any(var not in sol for var in all_vars_sympy) for sol in result
            ):
                evaluation.message("Solve", "svars")

            # Filter out results for which denominator is 0
            # (SymPy should actually do that itself, but it doesn't!)
            result = [
                sol
                for sol in result
                if all(sympy.simplify(denom.subs(sol)) != 0 for denom in sympy_denoms)
            ]

            return Expression(
                "List",
                *(
                    Expression(
                        "List",
                        *(
                            Expression(SymbolRule, var, from_sympy(sol[var_sympy]))
                            for var, var_sympy in zip(vars, vars_sympy)
                            if var_sympy in sol
                        ),
                    )
                    for sol in result
                ),
            )
        except sympy.PolynomialError:
            # raised for e.g. Solve[x^2==1&&z^2==-1,{x,y,z}] when not deleting
            # unused variables beforehand
            pass
        except NotImplementedError:
            pass
        except TypeError as exc:
            if str(exc).startswith("expected Symbol, Function or Derivative"):
                evaluation.message("Solve", "ivar", vars_original)


class Integers(Builtin):
    """
    <dl>
    <dt>'Integers'
        <dd>is the set of integer numbers.
    </dl>

    Limit a solution to integer numbers:
    >> Solve[-4 - 4 x + x^4 + x^5 == 0, x, Integers]
     = {{x -> -1}}
    >> Solve[x^4 == 4, x, Integers]
     = {}
    """


class Reals(Builtin):
    """
    <dl>
    <dt>'Reals'
        <dd>is the set of real numbers.
    </dl>

    Limit a solution to real numbers:
    >> Solve[x^3 == 1, x, Reals]
     = {{x -> 1}}
    """


class Complexes(Builtin):
    """
    <dl>
    <dt>'Complexes'
        <dd>is the set of complex numbers.
    </dl>
    """


class Limit(Builtin):
    """
    <dl>
      <dt>'Limit[$expr$, $x$->$x0$]'
      <dd>gives the limit of $expr$ as $x$ approaches $x0$.

      <dt>'Limit[$expr$, $x$->$x0$, Direction->1]'
      <dd>approaches $x0$ from smaller values.

      <dt>'Limit[$expr$, $x$->$x0$, Direction->-1]'
      <dd>approaches $x0$ from larger values.
    </dl>

    >> Limit[x, x->2]
     = 2
    >> Limit[Sin[x] / x, x->0]
     = 1
    >> Limit[1/x, x->0, Direction->-1]
     = Infinity
    >> Limit[1/x, x->0, Direction->1]
     = -Infinity

    #> Limit[x, x -> x0, Direction -> x]
     : Value of Direction -> x should be -1 or 1.
     = Limit[x, x -> x0, Direction -> x]
    """

    """
    The following test is currently causing PyPy to segfault...
     #> Limit[(1 + cos[x]) / x, x -> 0]
     = Limit[(1 + cos[x]) / x, x -> 0]
    """

    attributes = listable | protected

    options = {
        "Direction": "1",
    }

    messages = {
        "ldir": "Value of Direction -> `1` should be -1 or 1.",
    }

    summary_text = "directed and undirected limits"

    def apply(self, expr, x, x0, evaluation, options={}):
        "Limit[expr_, x_->x0_, OptionsPattern[Limit]]"

        expr = expr.to_sympy()
        x = x.to_sympy()
        x0 = x0.to_sympy()

        if expr is None or x is None or x0 is None:
            return

        direction = self.get_option(options, "Direction", evaluation)
        value = direction.get_int_value()
        if value == -1:
            dir_sympy = "+"
        elif value == 1:
            dir_sympy = "-"
        else:
            return evaluation.message("Limit", "ldir", direction)

        try:
            result = sympy.limit(expr, x, x0, dir_sympy)
        except sympy.PoleError:
            pass
        except RuntimeError:
            # Bug in Sympy: RuntimeError: maximum recursion depth exceeded
            # while calling a Python object
            pass
        except NotImplementedError:
            pass
        except TypeError:
            # Unknown SymPy0.7.6 bug
            pass
        else:
            return from_sympy(result)


class DiscreteLimit(Builtin):
    """
    <dl>
      <dt>'DiscreteLimit[$f$, $k$->Infinity]'
      <dd>gives the limit of the sequence $f$ as $k$ tends to infinity.
    </dl>

    >> DiscreteLimit[n/(n + 1), n -> Infinity]
     = 1

    >> DiscreteLimit[f[n], n -> Infinity]
     = f[Infinity]
    """

    # TODO: Make this work
    """
    >> DiscreteLimit[(n/(n + 2)) E^(-m/(m + 1)), {m -> Infinity, n -> Infinity}]
     = 1 / E
    """

    attributes = listable | protected

    options = {
        "Trials": "5",
    }

    messages = {
        "dltrials": "The value of Trials should be a positive integer",
    }

    summary_text = "limits of sequences including recurrence and number theory"

    def apply(self, f, n, n0, evaluation, options={}):
        "DiscreteLimit[f_, n_->n0_, OptionsPattern[DiscreteLimit]]"

        f = f.to_sympy(convert_all_global_functions=True)
        n = n.to_sympy()
        n0 = n0.to_sympy()

        if n0 != sympy.oo:
            return

        if f is None or n is None:
            return

        trials = options["System`Trials"].get_int_value()

        if trials is None or trials <= 0:
            evaluation.message("DiscreteLimit", "dltrials")
            trials = 5

        try:
            return from_sympy(sympy.limit_seq(f, n, trials))
        except Exception:
            pass


def find_root_secant(f, x0, x, opts, evaluation) -> (Number, bool):
    region = opts.get("$$Region", None)
    if not type(region) is list:
        if x0.is_zero:
            region = (Real(-1), Real(1))
        else:
            xmax = 2 * x0.to_python()
            xmin = -2 * x0.to_python()
            if xmin > xmax:
                region = (Real(xmax), Real(xmin))
            else:
                region = (Real(xmin), Real(xmax))

    maxit = opts["System`MaxIterations"]
    x_name = x.get_name()
    if maxit is SymbolAutomatic:
        maxit = 100
    else:
        maxit = maxit.evaluate(evaluation).get_int_value()

    x0 = from_python(region[0])
    x1 = from_python(region[1])
    f0 = dynamic_scoping(lambda ev: f.evaluate(evaluation), {x_name: x0}, evaluation)
    f1 = dynamic_scoping(lambda ev: f.evaluate(evaluation), {x_name: x1}, evaluation)
    if not isinstance(f0, Number):
        return x0, False
    if not isinstance(f1, Number):
        return x0, False
    f0 = f0.to_python(n_evaluation=True)
    f1 = f1.to_python(n_evaluation=True)
    count = 0
    while count < maxit:
        if f0 == f1:
            x1 = Expression(
                "Plus",
                x0,
                Expression(
                    "Times",
                    Real(0.75),
                    Expression("Plus", x1, Expression("Times", Integer(-1), x0)),
                ),
            )
            x1 = x1.evaluate(evaluation)
            f1 = dynamic_scoping(
                lambda ev: f.evaluate(evaluation), {x_name: x1}, evaluation
            )
            if not isinstance(f1, Number):
                return x0, False
            f1 = f1.to_python(n_evaluation=True)
            continue

        inv_deltaf = from_python(1.0 / (f1 - f0))
        num = Expression(
            "Plus",
            Expression("Times", x0, f1),
            Expression("Times", x1, f0, Integer(-1)),
        )
        x2 = Expression("Times", num, inv_deltaf)
        x2 = x2.evaluate(evaluation)
        f2 = dynamic_scoping(
            lambda ev: f.evaluate(evaluation), {x_name: x2}, evaluation
        )
        if not isinstance(f2, Number):
            return x0, False
        f2 = f2.to_python(n_evaluation=True)
        f1, f0 = f2, f1
        x1, x0 = x2, x1
        if x1 == x0 or abs(f2) == 0:
            break
        count = count + 1
    else:
        evaluation.message("FindRoot", "maxiter")
        return x0, False
    return x0, True


def find_root_newton(f, x0, x, opts, evaluation) -> (Number, bool):
    """
    Look for a root of a f: R->R using the Newton's method.
    """
    absf = abs(f)
    df = opts["System`Jacobian"]
    x_name = x.get_name()

    acc_goal, prec_goal, maxit_opt = get_accuracy_prec_and_maxit(opts, evaluation)
    maxit = maxit_opt.get_int_value() if maxit_opt else 100
    step_monitor = opts.get("System`StepMonitor", None)
    if step_monitor is SymbolNone:
        step_monitor = None
    evaluation_monitor = opts.get("System`EvaluationMonitor", None)
    if evaluation_monitor is SymbolNone:
        evaluation_monitor = None

    def decreasing(val1, val2):
        """
        Check if val2 has a smaller absolute value than val1
        """
        if not (val1.is_numeric() and val2.is_numeric()):
            return False
        if val2.is_zero:
            return True
        res = apply_N(Expression(SymbolLog, abs(val2 / val1)), evaluation)
        if not res.is_numeric():
            return False
        return res.to_python() < 0

    def new_seed():
        """
        looks for a new starting point, based on how close we are from the target.
        """
        x1 = apply_N(Integer2 * x0, evaluation)
        x2 = apply_N(x0 / Integer3, evaluation)
        x3 = apply_N(x0 - minus / Integer2, evaluation)
        x4 = apply_N(x0 + minus / Integer3, evaluation)
        absf1 = apply_N(absf.replace_vars({x_name: x1}), evaluation)
        absf2 = apply_N(absf.replace_vars({x_name: x2}), evaluation)
        absf3 = apply_N(absf.replace_vars({x_name: x3}), evaluation)
        absf4 = apply_N(absf.replace_vars({x_name: x4}), evaluation)
        if decreasing(absf1, absf2):
            x1, absf1 = x2, absf2
        if decreasing(absf1, absf3):
            x1, absf1 = x3, absf3
        if decreasing(absf1, absf4):
            x1, absf1 = x4, absf4
        return x1, absf1

    def sub(evaluation):
        d_value = apply_N(df, evaluation)
        if d_value == Integer(0):
            return None
        result = apply_N(f / d_value, evaluation)
        if evaluation_monitor:
            dynamic_scoping(
                lambda ev: evaluation_monitor.evaluate(ev), {x_name: x0}, evaluation
            )
        return result

    currval = absf.replace_vars({x_name: x0}).evaluate(evaluation)
    count = 0
    while count < maxit:
        if step_monitor:
            dynamic_scoping(
                lambda ev: step_monitor.evaluate(ev), {x_name: x0}, evaluation
            )
        minus = dynamic_scoping(sub, {x_name: x0}, evaluation)
        if minus is None:
            evaluation.message("FindRoot", "dsing", x, x0)
            return x0, False
        x1 = Expression("Plus", x0, Expression("Times", Integer(-1), minus)).evaluate(
            evaluation
        )
        if not isinstance(x1, Number):
            evaluation.message("FindRoot", "nnum", x, x0)
            return x0, False

        # Check convergence:
        new_currval = absf.replace_vars({x_name: x1}).evaluate(evaluation)
        if is_zero(new_currval, acc_goal, prec_goal, evaluation):
            return x1, True

        # This step tries to ensure that the new step goes forward to the convergence.
        # If not, tries to restart in a another point closer to x0 than x1.
        if decreasing(new_currval, currval):
            x0, currval = new_seed()
            count = count + 1
            continue
        else:
            currval = new_currval
            x0 = apply_N(x1, evaluation)
            # N required due to bug in sympy arithmetic
            count += 1
    else:
        evaluation.message("FindRoot", "maxiter")
    return x0, True


def find_minimum_newton1d(f, x0, x, opts, evaluation) -> (Number, bool):
    is_find_maximum = opts.get("_isfindmaximum", False)
    symbol_name = "FindMaximum" if is_find_maximum else "FindMinimum"
    if is_find_maximum:
        f = -f
        # TODO: revert jacobian if given...

    x_name = x.name
    maxit = opts["System`MaxIterations"]
    step_monitor = opts.get("System`StepMonitor", None)
    if step_monitor is SymbolNone:
        step_monitor = None
    evaluation_monitor = opts.get("System`EvaluationMonitor", None)
    if evaluation_monitor is SymbolNone:
        evaluation_monitor = None

    acc_goal, prec_goal, maxit_opt = get_accuracy_prec_and_maxit(opts, evaluation)
    maxit = maxit_opt.get_int_value() if maxit_opt else 100
    curr_val = apply_N(f.replace_vars({x_name: x0}), evaluation)

    # build the quadratic form:
    eps = determine_epsilon(x0, opts, evaluation)
    if not isinstance(curr_val, Number):
        evaluation.message(symbol_name, "nnum", x, x0)
        if is_find_maximum:
            return -x0, False
        else:
            return x0, False
    d1 = dynamic_scoping(
        lambda ev: Expression("D", f, x).evaluate(ev), {x_name: None}, evaluation
    )
    val_d1 = apply_N(d1.replace_vars({x_name: x0}), evaluation)
    if not isinstance(val_d1, Number):
        d1 = None
        d2 = None
        f2val = apply_N(f.replace_vars({x_name: x0 + eps}), evaluation)
        f1val = apply_N(f.replace_vars({x_name: x0 - eps}), evaluation)
        val_d1 = apply_N((f2val - f1val) / (Integer2 * eps), evaluation)
        val_d2 = apply_N(
            (f2val + f1val - Integer2 * curr_val) / (eps ** Integer2), evaluation
        )
    else:
        d2 = dynamic_scoping(
            lambda ev: Expression("D", d1, x).evaluate(ev), {x_name: None}, evaluation
        )
        val_d2 = apply_N(d2.replace_vars({x_name: x0}), evaluation)
        if not isinstance(val_d2, Number):
            d2 = None
            df2val = apply_N(d1.replace_vars({x_name: x0 + eps}), evaluation)
            df1val = apply_N(d1.replace_vars({x_name: x0 - eps}), evaluation)
            val_d2 = (df2val - df1val) / (Integer2 * eps)

    def reset_values(x0):
        x_try = [
            apply_N(x0 / Integer3, evaluation),
            apply_N(x0 * Integer2, evaluation),
            apply_N(x0 - offset / Integer2, evaluation),
        ]
        vals = [(u, apply_N(f.replace_vars({x_name: u}), evaluation)) for u in x_try]
        vals = [v for v in vals if isinstance(v[1], Number)]
        v0 = vals[0]
        for v in vals:
            if Expression(SymbolLess, v[1], v0[1]).evaluate(evaluation) is SymbolTrue:
                v0 = v
        return v0

    def reevaluate_coeffs():
        """reevaluates val_d1 and val_d2"""
        if d1:
            val_d1 = apply_N(d1.replace_vars({x_name: x0}), evaluation)
            if d2:
                val_d2 = apply_N(d2.replace_vars({x_name: x0}), evaluation)
            else:
                df2val = apply_N(d1.replace_vars({x_name: x0 + eps}), evaluation)
                df1val = apply_N(d1.replace_vars({x_name: x0 - eps}), evaluation)
                val_d2 = (df2val - df1val) / (Integer2 * eps)
        else:
            f2val = apply_N(f.replace_vars({x_name: x0 + eps}), evaluation)
            f1val = apply_N(f.replace_vars({x_name: x0 - eps}), evaluation)
            val_d1 = apply_N((f2val - f1val) / (Integer2 * eps), evaluation)
            val_d2 = apply_N(
                (f2val + f1val - Integer2 * curr_val) / (eps ** Integer2), evaluation
            )
        return (val_d1, val_d2)

    # Main loop
    count = 0

    while count < maxit:
        if step_monitor:
            step_monitor.replace_vars({x_name: x0}).evaluate(evaluation)

        if val_d1.is_zero:
            if is_find_maximum:
                evaluation.message(
                    symbol_name, "fmgz", String("maximum"), String("minimum")
                )
            else:
                evaluation.message(
                    symbol_name, "fmgz", String("minimum"), String("maximum")
                )

            if is_find_maximum:
                return (x0, -curr_val), True
            else:
                return (x0, curr_val), True
        if val_d2.is_zero:
            val_d2 = Integer1

        offset = apply_N(val_d1 / abs(val_d2), evaluation)
        x1 = apply_N(x0 - offset, evaluation)
        new_val = apply_N(f.replace_vars({x_name: x1}), evaluation)
        if (
            Expression(SymbolLessEqual, new_val, curr_val).evaluate(evaluation)
            is SymbolTrue
        ):
            if is_zero(offset, acc_goal, prec_goal, evaluation):
                if is_find_maximum:
                    return (x1, -curr_val), True
                else:
                    return (x1, curr_val), True
            x0 = x1
            curr_val = new_val
        else:
            if is_zero(offset / Integer2, acc_goal, prec_goal, evaluation):
                if is_find_maximum:
                    return (x0, -curr_val), True
                else:
                    return (x0, curr_val), True
            x0, curr_val = reset_values(x0)
        val_d1, val_d2 = reevaluate_coeffs()
        count = count + 1
    else:
        evaluation.message(symbol_name, "maxiter")
    if is_find_maximum:
        return (x0, -curr_val), False
    else:
        return (x0, curr_val), False


class _BaseFinder(Builtin):
    """
    This class is the basis class for FindRoot, FindMinimum and FindMaximum.
    """

    options = {
        "MaxIterations": "100",
        "Method": "Automatic",
        "AccuracyGoal": "Automatic",
        "PrecisionGoal": "Automatic",
        "StepMonitor": "None",
        "EvaluationMonitor": "None",
        "Jacobian": "Automatic",
    }

    attributes = hold_all | protected

    messages = {
        "snum": "Value `1` is not a number.",
        "nnum": "The function value is not a number at `1` = `2`.",
        "dsing": "Encountered a singular derivative at the point `1` = `2`.",
        "bdmthd": "Value option Method->`1` is not `2`",
        "maxiter": (
            "The maximum number of iterations was exceeded. "
            "The result might be inaccurate."
        ),
        "fmgz": (
            "Encountered a gradient that is effectively zero. "
            "The result returned may not be a `1`; "
            "it may be a `2` or a saddle point."
        ),
    }

    methods = {}

    def apply(self, f, x, x0, evaluation, options):
        "%(name)s[f_, {x_, x0_}, OptionsPattern[]]"
        # This is needed to get the right messages
        options["_isfindmaximum"] = self.__class__ is FindMaximum
        # First, determine x0 and x

        x0 = apply_N(x0, evaluation)
        if not isinstance(x0, Number):
            evaluation.message(self.get_name(), "snum", x0)
            return
        x_name = x.get_name()
        if not x_name:
            evaluation.message(self.get_name(), "sym", x, 2)
            return

        # Now, get the explicit form of f, depending of x
        # keeping x without evaluation (Like inside a "Block[{x},f])
        f = dynamic_scoping(lambda ev: f.evaluate(ev), {x_name: None}, evaluation)
        # If after evaluation, we get an "Equal" expression,
        # convert it in a function by substracting both
        # members. Again, ensure the scope in the evaluation
        if f.get_head_name() == "System`Equal":
            f = Expression(
                "Plus", f.leaves[0], Expression("Times", Integer(-1), f.leaves[1])
            )
            f = dynamic_scoping(lambda ev: f.evaluate(ev), {x_name: None}, evaluation)

        # Determine the method
        method = options["System`Method"]
        if isinstance(method, Expression):
            if method.get_head() is SymbolList:
                method = method._leaves[0]
        if isinstance(method, Symbol):
            method = method.get_name().split("`")[-1]
        elif isinstance(method, String):
            method = method.value
        if not isinstance(method, str):
            evaluation.message(
                self.get_name(),
                "bdmthd",
                method,
                [String(m) for m in self.methods.keys()],
            )
            return

        # Determine the "jacobian"s
        if (
            method in ("Newton", "Automatic")
            and options["System`Jacobian"] is SymbolAutomatic
        ):

            def diff(evaluation):
                return Expression("D", f, x).evaluate(evaluation)

            d = dynamic_scoping(diff, {x_name: None}, evaluation)
            options["System`Jacobian"] = d

        method_caller = self.methods.get(method, None)
        if method_caller is None:
            evaluation.message(
                self.get_name(),
                "bdmthd",
                method,
                [String(m) for m in self.methods.keys()],
            )
            return
        x0, success = method_caller(f, x0, x, options, evaluation)
        if not success:
            return
        if isinstance(x0, tuple):
            return Expression(
                SymbolList,
                x0[1],
                Expression(SymbolList, Expression(SymbolRule, x, x0[0])),
            )
        else:
            return Expression(SymbolList, Expression(SymbolRule, x, x0))

    def apply_with_x_tuple(self, f, xtuple, evaluation, options):
        "%(name)s[f_, xtuple_, OptionsPattern[]]"
        f_val = f.evaluate(evaluation)

        if f_val.has_form("Equal", 2):
            f = Expression("Plus", f_val.leaves[0], f_val.leaves[1])

        xtuple_value = xtuple.evaluate(evaluation)
        if xtuple_value.has_form("List", None):
            nleaves = len(xtuple_value.leaves)
            if nleaves == 2:
                x, x0 = xtuple.evaluate(evaluation).leaves
            elif nleaves == 3:
                x, x0, x1 = xtuple.evaluate(evaluation).leaves
                options["$$Region"] = (x0, x1)
            else:
                return
            return self.apply(f, x, x0, evaluation, options)
        return


<<<<<<< HEAD
=======
class FindRoot(_BaseFinder):
    r"""
    <dl>
    <dt>'FindRoot[$f$, {$x$, $x0$}]'
        <dd>searches for a numerical root of $f$, starting from '$x$=$x0$'.
    <dt>'FindRoot[$lhs$ == $rhs$, {$x$, $x0$}]'
        <dd>tries to solve the equation '$lhs$ == $rhs$'.
    </dl>

    'FindRoot' by default uses Newton\'s method, so the function of interest should have a first derivative.

    >> FindRoot[Cos[x], {x, 1}]
     = {x -> 1.5708}
    >> FindRoot[Sin[x] + Exp[x],{x, 0}]
     = {x -> -0.588533}

    >> FindRoot[Sin[x] + Exp[x] == Pi,{x, 0}]
     = {x -> 0.866815}

    'FindRoot' has attribute 'HoldAll' and effectively uses 'Block' to localize $x$.
    However, in the result $x$ will eventually still be replaced by its value.
    >> x = "I am the result!";
    >> FindRoot[Tan[x] + Sin[x] == Pi, {x, 1}]
     = {I am the result! -> 1.14911}
    >> Clear[x]

    'FindRoot' stops after 100 iterations:
    >> FindRoot[x^2 + x + 1, {x, 1}]
     : The maximum number of iterations was exceeded. The result might be inaccurate.
     = {x -> -1.}

    Find complex roots:
    >> FindRoot[x ^ 2 + x + 1, {x, -I}]
     = {x -> -0.5 - 0.866025 I}

    The function has to return numerical values:
    >> FindRoot[f[x] == 0, {x, 0}]
     : The function value is not a number at x = 0..
     = FindRoot[f[x] - 0, {x, 0}]

    The derivative must not be 0:
    >> FindRoot[Sin[x] == x, {x, 0}]
     : Encountered a singular derivative at the point x = 0..
     = FindRoot[Sin[x] - x, {x, 0}]


    #> FindRoot[2.5==x,{x,0}]
     = {x -> 2.5}

    >> FindRoot[x^2 - 2, {x, 1,3}, Method->"Secant"]
     = {x -> 1.41421}

    """

    rules = {
        "FindRoot[lhs_ == rhs_, {x_, xs_}, opt:OptionsPattern[]]": "FindRoot[lhs-rhs, {x, xs}, opt]",
        "FindRoot[lhs_ == rhs_, x__, opt:OptionsPattern[]]": "FindRoot[lhs-rhs, x, opt]",
    }

    methods = {
        "Newton": find_root_newton,
        "Automatic": find_root_newton,
        "Secant": find_root_secant,
    }


class FindMinimum(_BaseFinder):
    r"""
    <dl>
    <dt>'FindMinimum[$f$, {$x$, $x0$}]'
        <dd>searches for a numerical minimum of $f$, starting from '$x$=$x0$'.
    </dl>

    'FindMinimum' by default uses Newton\'s method, so the function of interest should have a first derivative.


    >> FindMinimum[(x-3)^2+2., {x, 1}]
     : Encountered a gradient that is effectively zero. The result returned may not be a minimum; it may be a maximum or a saddle point.
     = {2., {x -> 3.}}
    >> FindMinimum[10*^-30 *(x-3)^2+2., {x, 1}]
     : Encountered a gradient that is effectively zero. The result returned may not be a minimum; it may be a maximum or a saddle point.
     = {2., {x -> 3.}}
    >> FindMinimum[Sin[x], {x, 1}]
     = {-1., {x -> -1.5708}}
    >> phi[x_?NumberQ]:=NIntegrate[u,{u,0,x}];
    >> FindMinimum[phi[x]-x,{x,1.2}]
     = {-0.5, {x -> 1.00001}}
    >> Clear[phi];
    For a not so well behaving function, the result can be less accurate:
    >> FindMinimum[Exp[-1/x^2]+1., {x,1.2}, MaxIterations->300]
     : The maximum number of iterations was exceeded. The result might be inaccurate.
     =  FindMinimum[Exp[-1 / x ^ 2] + 1., {x, 1.2}, MaxIterations -> 300]
    """

    methods = {
        "Automatic": find_minimum_newton1d,
        "Newton": find_minimum_newton1d,
    }


class FindMaximum(_BaseFinder):
    r"""
    <dl>
    <dt>'FindMaximum[$f$, {$x$, $x0$}]'
        <dd>searches for a numerical maximum of $f$, starting from '$x$=$x0$'.
    </dl>

    'FindMaximum' by default uses Newton\'s method, so the function of interest should have a first derivative.

    >> FindMaximum[-(x-3)^2+2., {x, 1}]
     : Encountered a gradient that is effectively zero. The result returned may not be a maximum; it may be a minimum or a saddle point.
     = {2., {x -> 3.}}
    >> FindMaximum[-10*^-30 *(x-3)^2+2., {x, 1}]
     : Encountered a gradient that is effectively zero. The result returned may not be a maximum; it may be a minimum or a saddle point.
     = {2., {x -> 3.}}
    >> FindMaximum[Sin[x], {x, 1}]
     = {1., {x -> 1.5708}}
    >> phi[x_?NumberQ]:=NIntegrate[u,{u,0,x}];
    >> FindMaximum[-phi[x]+x,{x,1.2}]
     = {0.5, {x -> 1.00001}}
    >> Clear[phi];
    For a not so well behaving function, the result can be less accurate:
    >> FindMaximum[-Exp[-1/x^2]+1., {x,1.2}, MaxIterations->300]
     : The maximum number of iterations was exceeded. The result might be inaccurate.
     = FindMaximum[-Exp[-1 / x ^ 2] + 1., {x, 1.2}, MaxIterations -> 300]
    """

    methods = {
        "Automatic": find_minimum_newton1d,
        "Newton": find_minimum_newton1d,
    }


>>>>>>> 802ef991
class O_(Builtin):
    """
    <dl>
      <dt>'O[$x$]^n'
      <dd> Represents a term of order $x^n$.
      <dd> O[x]^n is generated to represent omitted higher order terms in power series.
    </dl>

    >> Series[1/(1-x),{x,0,2}]
     = 1 + x + x ^ 2 + O[x] ^ 3

    """

    name = "O"
    summary_text = "symbolic representation of a higher-order series term"


class Series(Builtin):
    """
    <dl>
      <dt>'Series[$f$, {$x$, $x0$, $n$}]'
      <dd>Represents the series expansion around '$x$=$x0$' up to order $n$.
    </dl>

    For elementary expressions, 'Series' returns the explicit power series as a 'SeriesData' expression:
    >> Series[Exp[x], {x,0,2}]
     = 1 + x + 1 / 2 x ^ 2 + O[x] ^ 3
    >> % // FullForm
     = SeriesData[x, 0, {1,1,Rational[1, 2]}, 0, 2, 1]
    Replacing the variable by a value, the series will not be evaluated as
    an expression, but as a 'SeriesData' object:
    >> s = Series[Exp[x^2],{x,0,2}]
     = 1 + x ^ 2 + O[x] ^ 3
    >> s /. x->4
     = 1 + 4 ^ 2 + O[4] ^ 3

    'Normal' transforms a 'SeriesData' expression into a polynomial:
    >> s // Normal
     = 1 + x ^ 2
    >> (s // Normal) /. x-> 4
     = 17
    >> Clear[s];
    """

    summary_text = "power series and asymptotic expansions"

    def apply_series(self, f, x, x0, n, evaluation):
        """Series[f_, {x_Symbol, x0_, n_Integer}]"""
        # TODO:
        # - Asymptotic series
        # - Series of compositions
        vars = {
            x.get_name(): x0,
        }

        data = [f.replace_vars(vars)]
        df = f
        for i in range(n.get_int_value()):
            df = Expression("D", df, x).evaluate(evaluation)
            newcoeff = df.replace_vars(vars)
            factorial = Expression("Factorial", Integer(i + 1))
            newcoeff = Expression(
                SymbolTimes,
                Expression(SymbolPower, factorial, IntegerMinusOne),
                newcoeff,
            ).evaluate(evaluation)
            data.append(newcoeff)
        data = Expression(SymbolList, *data).evaluate(evaluation)
        return Expression(Symbol("SeriesData"), x, x0, data, Integer0, n, Integer1)


class SeriesData(Builtin):
    """
    <dl>
    <dt>'SeriesData[...]'
    <dd>Represents a series expansion
    </dl>

    TODO:
    - Implement sum, product and composition of series
    """

    summary_text = "Mathics representation Power series"

    def apply_normal(self, x, x0, data, nummin, nummax, den, evaluation):
        """Normal[SeriesData[x_, x0_, data_, nummin_, nummax_, den_]]"""
        return Expression(
            SymbolPlus,
            *[a * (x - x0) ** ((nummin + k) / den) for k, a in enumerate(data.leaves)],
        )

    def apply_makeboxes(self, x, x0, data, nmin, nmax, den, form, evaluation):
        """MakeBoxes[SeriesData[x_, x0_, data_List, nmin_Integer, nmax_Integer, den_Integer],
        form:StandardForm|TraditionalForm|OutputForm|InputForm]"""

        form = form.get_name()
        if x0.is_zero:
            variable = x
        else:
            variable = Expression(
                SymbolPlus, x, Expression(SymbolTimes, IntegerMinusOne, x0)
            )
        den = den.get_int_value()
        nmin = nmin.get_int_value()
        nmax = nmax.get_int_value() + 1
        if den != 1:
            powers = [Rational(i, den) for i in range(nmin, nmax)]
            powers = powers + [Rational(nmax, den)]
        else:
            powers = [Integer(i) for i in range(nmin, nmax)]
            powers = powers + [Integer(nmax)]

        expansion = []
        for i, leaf in enumerate(data.leaves):
            if leaf.is_numeric(evaluation) and leaf.is_zero:
                continue
            if powers[i].is_zero:
                expansion.append(leaf)
                continue
            if powers[i] == Integer1:
                if leaf == Integer1:
                    term = variable
                else:
                    term = Expression(SymbolTimes, leaf, variable)
            else:
                if leaf == Integer1:
                    term = Expression(SymbolPower, variable, powers[i])
                else:
                    term = Expression(
                        SymbolTimes, leaf, Expression(SymbolPower, variable, powers[i])
                    )
            expansion.append(term)
        expansion = expansion + [
            Expression(SymbolPower, Expression("O", variable), powers[-1])
        ]
        # expansion = [ex.format(form) for ex in expansion]
        expansion = Expression(SymbolPlus, *expansion)
        return expansion.format(evaluation, form)


def _scipy_interface(integrator, options_map, mandatory=None, adapt_func=None):
    """
    This function provides a proxy for scipy.integrate
    functions, adapting the parameters.
    """

    def _scipy_proxy_func_filter(fun, a, b, **opts):
        native_opts = {}
        if mandatory:
            native_opts.update(mandatory)
        for opt, val in opts.items():
            native_opt = options_map.get(opt, None)
            if native_opt:
                if native_opt[1]:
                    val = native_opt[1](val)
                native_opts[native_opt[0]] = val
        return adapt_func(integrator(fun, a, b, **native_opts))

    def _scipy_proxy_func(fun, a, b, **opts):
        native_opts = {}
        if mandatory:
            native_opts.update(mandatory)
        for opt, val in opts.items():
            native_opt = options_map.get(opt, None)
            if native_opt:
                if native_opt[1]:
                    val = native_opt[1](val)
                native_opts[native_opt[0]] = val
        return integrator(fun, a, b, **native_opts)

    return _scipy_proxy_func_filter if adapt_func else _scipy_proxy_func


def _internal_adaptative_simpsons_rule(f, a, b, **opts):
    """
    1D adaptative Simpson's rule integrator
    Adapted from https://en.wikipedia.org/wiki/Adaptive_Simpson%27s_method
       by @mmatera

    TODO: handle weak divergences
    """
    wsr = 1.0 / 6.0

    tol = opts.get("tol")
    if not tol:
        tol = 1.0e-10

    maxrec = opts.get("maxrec")
    if not maxrec:
        maxrec = 150

    def _quad_simpsons_mem(f, a, fa, b, fb):
        """Evaluates the Simpson's Rule, also returning m and f(m) to reuse"""
        m = 0.5 * (a + b)
        try:
            fm = f(m)
        except ZeroDivisionError:
            fm = None

        if fm is None or np.isinf(fm):
            m = m + 1e-10
            fm = f(m)
        return (m, fm, wsr * abs(b - a) * (fa + 4.0 * fm + fb))

    def _quad_asr(f, a, fa, b, fb, eps, whole, m, fm, maxrec):
        """
        Efficient recursive implementation of adaptive Simpson's rule.
        Function values at the start, middle, end of the intervals
        are retained.
        """
        maxrec = maxrec - 1
        try:
            left = _quad_simpsons_mem(f, a, fa, m, fm)
            lm, flm, left = left
            right = _quad_simpsons_mem(f, m, fm, b, fb)
            rm, frm, right = right

            delta = left + right - whole
            err = abs(delta)
            if err <= 15 * eps or maxrec == 0:
                return (left + right + delta / 15, err)
            left = _quad_asr(f, a, fa, m, fm, 0.5 * eps, left, lm, flm, maxrec)
            right = _quad_asr(f, m, fm, b, fb, 0.5 * eps, right, rm, frm, maxrec)
            return (left[0] + right[0], left[1] + right[1])
        except Exception:
            raise

    def ensure_evaluation(f, x):
        try:
            val = f(x)
        except ZeroDivisionError:
            return None
        try:
            if np.isinf(val):
                return None
        except TypeError:
            return None
        return val

    invert_interval = False
    if a > b:
        b, a, invert_interval = a, b, True

    fa, fb = ensure_evaluation(f, a), ensure_evaluation(f, b)
    if fa is None:
        x = 10.0 * machine_epsilon if a == 0 else a * (1.0 + 10.0 * machine_epsilon)
        fa = ensure_evaluation(f, x)
        if fa is None:
            raise Exception(f"Function undefined around {a}. Cannot integrate")
    if fb is None:
        x = -10.0 * machine_epsilon if b == 0 else b * (1.0 - 10.0 * machine_epsilon)
        fb = ensure_evaluation(f, x)
        if fb is None:
            raise Exception(f"Function undefined around {b}. Cannot integrate")

    m, fm, whole = _quad_simpsons_mem(f, a, fa, b, fb)
    if invert_interval:
        return -_quad_asr(f, a, fa, b, fb, tol, whole, m, fm, maxrec)
    else:
        return _quad_asr(f, a, fa, b, fb, tol, whole, m, fm, maxrec)


def _fubini(func, ranges, **opts):
    if not ranges:
        return 0.0
    a, b = ranges[0]
    integrator = opts["integrator"]
    tol = opts.get("tol")
    if tol is None:
        opts["tol"] = 1.0e-10
        tol = 1.0e-10

    if len(ranges) > 1:

        def subintegral(*u):
            def ff(*z):
                return func(*(u + z))

            val = _fubini(ff, ranges[1:], **opts)[0]
            return val

        opts["tol"] = 4.0 * tol
        val = integrator(subintegral, a, b, **opts)
        return val
    else:
        val = integrator(func, a, b, **opts)
        return val


class NIntegrate(Builtin):
    """
    <dl>
       <dt>'NIntegrate[$expr$, $interval$]'
       <dd>returns a numeric approximation to the definite integral of $expr$ with limits $interval$ and with a precision of $prec$ digits.

        <dt>'NIntegrate[$expr$, $interval1$, $interval2$, ...]'
        <dd>returns a numeric approximation to the multiple integral of $expr$ with limits $interval1$, $interval2$ and with a precision of $prec$ digits.
    </dl>

    >> NIntegrate[Exp[-x],{x,0,Infinity},Tolerance->1*^-6]
     = 1.
    >> NIntegrate[Exp[x],{x,-Infinity, 0},Tolerance->1*^-6]
     = 1.
    >> NIntegrate[Exp[-x^2/2.],{x,-Infinity, Infinity},Tolerance->1*^-6]
     = 2.50663

    >> Table[1./NIntegrate[x^k,{x,0,1},Tolerance->1*^-6], {k,0,6}]
     : The specified method failed to return a number. Falling back into the internal evaluator.
     = {1., 2., 3., 4., 5., 6., 7.}

    >> NIntegrate[1 / z, {z, -1 - I, 1 - I, 1 + I, -1 + I, -1 - I}, Tolerance->1.*^-4]
     : Integration over a complex domain is not implemented yet
     = NIntegrate[1 / z, {z, -1 - I, 1 - I, 1 + I, -1 + I, -1 - I}, Tolerance -> 0.0001]
     ## = 6.2832 I

    Integrate singularities with weak divergences:
    >> Table[ NIntegrate[x^(1./k-1.), {x,0,1.}, Tolerance->1*^-6], {k,1,7.} ]
     = {1., 2., 3., 4., 5., 6., 7.}

    Mutiple Integrals :
    >> NIntegrate[x * y,{x, 0, 1}, {y, 0, 1}]
     = 0.25

    """

    messages = {
        "bdmtd": "The Method option should be a built-in method name.",
        "inumr": (
            "The integrand `1` has evaluated to non-numerical "
            + "values for all sampling points in the region "
            + "with boundaries `2`"
        ),
        "nlim": "`1` = `2` is not a valid limit of integration.",
        "ilim": "Invalid integration variable or limit(s) in `1`.",
        "mtdfail": (
            "The specified method failed to return a "
            + "number. Falling back into the internal "
            + "evaluator."
        ),
        "cmpint": ("Integration over a complex domain is not " + "implemented yet"),
    }

    options = {
        "Method": '"Automatic"',
        "Tolerance": "1*^-10",
        "Accuracy": "1*^-10",
        "MaxRecursion": "10",
    }

    methods = {
        "Automatic": (None, False),
    }

    def __init__(self, *args, **kwargs):
        super().__init__(*args, **kwargs)
        self.methods["Internal"] = (_internal_adaptative_simpsons_rule, False)
        try:
            from scipy.integrate import romberg, quad, nquad

            self.methods["NQuadrature"] = (
                _scipy_interface(
                    nquad, {}, {"full_output": 1}, lambda res: (res[0], res[1])
                ),
                True,
            )
            self.methods["Quadrature"] = (
                _scipy_interface(
                    quad,
                    {
                        "tol": ("epsabs", None),
                        "maxrec": ("limit", lambda maxrec: int(2 ** maxrec)),
                    },
                    {"full_output": 1},
                    lambda res: (res[0], res[1]),
                ),
                False,
            )
            self.methods["Romberg"] = (
                _scipy_interface(
                    romberg,
                    {"tol": ("tol", None), "maxrec": ("divmax", None)},
                    None,
                    lambda x: (x, np.nan),
                ),
                False,
            )
            self.methods["Automatic"] = self.methods["Quadrature"]
        except Exception:
            self.methods["Automatic"] = self.methods["Internal"]
            self.methods["Simpson"] = self.methods["Internal"]

        self.messages["bdmtd"] = (
            "The Method option should be a "
            + "built-in method name in {`"
            + "`, `".join(list(self.methods))
            + "`}. Using `Automatic`"
        )

    @staticmethod
    def decompose_domain(interval, evaluation):
        if interval.has_form("System`Sequence", 1, None):
            intervals = []
            for leaf in interval.leaves:
                inner_interval = NIntegrate.decompose_domain(leaf, evaluation)
                if inner_interval:
                    intervals.append(inner_interval)
                else:
                    evaluation.message("ilim", leaf)
                    return None
            return intervals

        if interval.has_form("System`List", 3, None):
            intervals = []
            intvar = interval.leaves[0]
            if not isinstance(intvar, Symbol):
                evaluation.message("ilim", interval)
                return None
            boundaries = [a for a in interval.leaves[1:]]
            if any([b.get_head_name() == "System`Complex" for b in boundaries]):
                intvar = Expression(
                    "List", intvar, Expression("Blank", Symbol("Complex"))
                )
            for i in range(len(boundaries) - 1):
                intervals.append((boundaries[i], boundaries[i + 1]))
            if len(intervals) > 0:
                return (intvar, intervals)

        evaluation.message("ilim", interval)
        return None

    def apply_with_func_domain(self, func, domain, evaluation, options):
        "%(name)s[func_, domain__, OptionsPattern[%(name)s]]"
        if func.is_numeric() and func.is_zero:
            return Integer0
        method = options["System`Method"].evaluate(evaluation)
        method_options = {}
        if method.has_form("System`List", 2):
            method = method.leaves[0]
            method_options.update(method.leaves[1].get_option_values())
        if isinstance(method, String):
            method = method.value
        elif isinstance(method, Symbol):
            method = method.get_name()
        else:
            evaluation.message("NIntegrate", "bdmtd", method)
            return
        tolerance = options["System`Tolerance"].evaluate(evaluation)
        tolerance = float(tolerance.value)
        accuracy = options["System`Accuracy"].evaluate(evaluation)
        accuracy = accuracy.value
        maxrecursion = options["System`MaxRecursion"].evaluate(evaluation)
        maxrecursion = maxrecursion.value
        nintegrate_method = self.methods.get(method, None)
        if nintegrate_method is None:
            evaluation.message("NIntegrate", "bdmtd", method)
            nintegrate_method = self.methods.get("Automatic")
        if type(nintegrate_method) is tuple:
            nintegrate_method, is_multidimensional = nintegrate_method
        else:
            is_multidimensional = False

        domain = self.decompose_domain(domain, evaluation)
        if not domain:
            return
        if not isinstance(domain, list):
            domain = [domain]

        coords = [axis[0] for axis in domain]
        # If any of the points in the integration domain is complex,
        # stop the evaluation...
        if any([c.get_head_name() == "System`List" for c in coords]):
            evaluation.message("NIntegrate", "cmpint")
            return

        intvars = Expression(SymbolList, *coords)
        integrand = Expression("Compile", intvars, func).evaluate(evaluation)

        if len(integrand.leaves) >= 3:
            integrand = integrand.leaves[2].cfunc
        else:
            evaluation.message("inumer", func, domain)
            return
        results = []
        for subdomain in product(*[axis[1] for axis in domain]):
            # On each subdomain, check if the region is bounded.
            # If not, implement a coordinate map
            func2 = integrand
            subdomain2 = []
            coordtransform = []
            nulldomain = False
            for i, r in enumerate(subdomain):
                a = r[0].evaluate(evaluation)
                b = r[1].evaluate(evaluation)
                if a == b:
                    nulldomain = True
                    break
                elif a.get_head_name() == "System`DirectedInfinity":
                    if b.get_head_name() == "System`DirectedInfinity":
                        a = a.to_python()
                        b = b.to_python()
                        le = 1 - machine_epsilon
                        if a == b:
                            nulldomain = True
                            break
                        elif a < b:
                            subdomain2.append([-le, le])
                        else:
                            subdomain2.append([le, -le])
                        coordtransform.append(
                            (np.arctanh, lambda u: 1.0 / (1.0 - u ** 2))
                        )
                    else:
                        if not b.is_numeric(evaluation):
                            evaluation.message("nlim", coords[i], b)
                            return
                        z = a.leaves[0].value
                        b = b.value
                        subdomain2.append([machine_epsilon, 1.0])
                        coordtransform.append(
                            (lambda u: b - z + z / u, lambda u: -z * u ** (-2.0))
                        )
                elif b.get_head_name() == "System`DirectedInfinity":
                    if not a.is_numeric(evaluation):
                        evaluation.message("nlim", coords[i], a)
                        return
                    a = a.value
                    z = b.leaves[0].value
                    subdomain2.append([machine_epsilon, 1.0])
                    coordtransform.append(
                        (lambda u: a - z + z / u, lambda u: z * u ** (-2.0))
                    )
                elif a.is_numeric(evaluation) and b.is_numeric(evaluation):
                    a = apply_N(a, evaluation).value
                    b = apply_N(b, evaluation).value
                    subdomain2.append([a, b])
                    coordtransform.append(None)
                else:
                    for x in (a, b):
                        if not x.is_numeric(evaluation):
                            evaluation.message("nlim", coords[i], x)
                    return

            if nulldomain:
                continue
<<<<<<< HEAD

            if any(coordtransform):
                func2 = lambda *u: (
                    integrand(
                        *[
                            x[0](u[i]) if x else u[i]
                            for i, x in enumerate(coordtransform)
                        ]
                    )
                    * np.prod(
                        [jac[1](u[i]) for i, jac in enumerate(coordtransform) if jac]
                    )
                )
=======
            if any(coordtransform):

                def func2_(*u):
                    x_u = (
                        x[0](u[i]) if x else u[i] for i, x in enumerate(coordtransform)
                    )
                    punctual_value = integrand(*x_u)
                    jac_factors = tuple(
                        jac[1](u[i]) for i, jac in enumerate(coordtransform) if jac
                    )
                    val_jac = np.prod(jac_factors)
                    print("val_jac:", val_jac)
                    return punctual_value * val_jac

                func2 = func2_
>>>>>>> 802ef991
            opts = {
                "acur": accuracy,
                "tol": tolerance,
                "maxrec": maxrecursion,
            }
            opts.update(method_options)
            try:
                if len(subdomain2) > 1:
                    if is_multidimensional:
                        nintegrate_method(func2, subdomain2, **opts)
                    else:
                        val = _fubini(
                            func2, subdomain2, integrator=nintegrate_method, **opts
                        )
                else:
                    val = nintegrate_method(func2, *(subdomain2[0]), **opts)
            except Exception:
                val = None

            if val is None:
                evaluation.message("NIntegrate", "mtdfail")
                if len(subdomain2) > 1:
                    val = _fubini(
                        func2,
                        subdomain2,
                        integrator=_internal_adaptative_simpsons_rule,
                        **opts,
                    )
                else:
                    try:
                        val = _internal_adaptative_simpsons_rule(
                            func2, *(subdomain2[0]), **opts
                        )
                    except Exception:
                        return None
            results.append(val)

        result = sum([r[0] for r in results])
        # error = sum([r[1] for r in results]) -> use it when accuracy
        #                                         be implemented...
        return from_python(result)

    def apply_D(self, func, domain, var, evaluation, options):
        """D[%(name)s[func_, domain__, OptionsPattern[%(name)s]], var_Symbol]"""
        options = tuple(
            Expression(Symbol("Rule"), Symbol(key), options[key]) for key in options
        )
        # if the integration is along several variables, take the integration of the inner
        # variables as func.
        if domain._head is SymbolSequence:
            func = Expression(
                Symbol(self.get_name()), func, *(domain._leaves[:-1]), *options
            )
            domain = domain._leaves[-1]

        terms = []
        # Evaluates the derivative regarding the integrand:
        integrand = Expression(SymbolD, func, var).evaluate(evaluation)
        if integrand:
            term = Expression(Symbol("NIntegrate"), integrand, domain, *options)
            terms = [term]

        # Run over the intervals, and evaluate the derivative
        # regarding the integration limits.
        list_domain = self.decompose_domain(domain, evaluation)
        if not list_domain:
            return

        ivar, limits = list_domain
        for limit in limits:
            for k, lim in enumerate(limit):
                jac = Expression(SymbolD, lim, var)
                ev_jac = jac.evaluate(evaluation)
                if ev_jac:
                    jac = ev_jac
                if isinstance(jac, Number) and jac.is_zero:
                    continue
                f = func.replace_vars({ivar.get_name(): lim})
                if k == 1:
                    f = Expression(SymbolTimes, f, jac)
                else:
                    f = Expression(SymbolTimes, Integer(-1), f, jac)
                eval_f = f.evaluate(evaluation)
                if eval_f:
                    f = eval_f
                if isinstance(f, Number) and f.is_zero:
                    continue
                terms.append(f)

        if len(terms) == 0:
            return Integer0
        if len(terms) == 1:
            return terms[0]
<<<<<<< HEAD
        return Expression(SymbolPlus, *terms)
=======
        return Expression(SymbolPlus, *terms)


# Auxiliary routines. Maybe should be moved to another module.


def is_zero(
    val: BaseExpression,
    acc_goal: Optional[Real],
    prec_goal: Optional[Real],
    evaluation: Evaluation,
) -> bool:
    """
    Check if val is zero upto the precision and accuracy goals
    """
    if not isinstance(val, Number):
        val = apply_N(val, evaluation)
    if not isinstance(val, Number):
        return False
    if val.is_zero:
        return True
    if not (acc_goal or prec_goal):
        return False

    eps_expr: BaseExpression = Integer10 ** (-prec_goal) if prec_goal else Integer0
    if acc_goal:
        eps_expr = eps_expr + Integer10 ** (-acc_goal) / abs(val)
    threeshold_expr = Expression(SymbolLog, eps_expr)
    threeshold: Real = apply_N(threeshold_expr, evaluation)
    return threeshold.to_python() > 0


def determine_epsilon(x0: Real, options: dict, evaluation: Evaluation) -> Real:
    """Determine epsilon  from a reference value, and from the accuracy and the precision goals"""
    acc_goal, prec_goal, maxit = get_accuracy_prec_and_maxit(options, evaluation)
    eps: Real = Real(1e-10)
    if not (acc_goal or prec_goal):
        return eps
    eps = apply_N(
        abs(x0) * Integer10 ** (-prec_goal) if prec_goal else Integer0, evaluation
    )
    if acc_goal:
        eps = apply_N(Integer10 ** (-acc_goal) + eps, evaluation)
    return eps


def get_accuracy_prec_and_maxit(opts: dict, evaluation: "Evaluation"):
    """
    Looks at an opts dictionary and tries to determine the numeric values of
    Accuracy and Precision goals. If not available, returns None.
    """
    # comment @mmatera: I fix the default value for Accuracy
    # and Precision goals to 12 because it ensures that
    # the results of the tests coincides with WMA upto
    # 6 digits. In any case, probably the default value should be
    # determined inside the methods that implements the specific
    # solvers.

    def to_real_or_none(value) -> Optional[Real]:
        if value:
            value = apply_N(value, evaluation)
        if value is SymbolAutomatic:
            value = Real(12.0)
        elif value is SymbolInfinity:
            value = None
        elif not isinstance(value, Number):
            value = None
        return value

    def to_integer_or_none(value) -> Optional[Integer]:
        if value:
            value = apply_N(value, evaluation)
        if value is SymbolAutomatic:
            value = Integer(100)
        elif value is SymbolInfinity:
            value = None
        elif not isinstance(value, Number):
            value = None
        return value

    acc_goal = opts.get("System`AccuracyGoal", None)
    acc_goal = to_real_or_none(acc_goal)
    prec_goal = opts.get("System`PrecisionGoal", None)
    prec_goal = to_real_or_none(prec_goal)
    max_it = opts.get("System`MaxIteration")
    max_it = to_integer_or_none(max_it)
    return acc_goal, prec_goal, max_it
>>>>>>> 802ef991
<|MERGE_RESOLUTION|>--- conflicted
+++ resolved
@@ -9,23 +9,13 @@
 import sympy
 import numpy as np
 from itertools import product
-<<<<<<< HEAD
+from typing import Optional
 
 from mathics.core.evaluators import apply_N
-from mathics.builtin.base import Builtin, PostfixOperator, SympyFunction
-from mathics.builtin.scoping import dynamic_scoping
-
-=======
-
-from mathics.core.evaluators import apply_N
-
-from typing import Optional
 from mathics.core.evaluation import Evaluation
 from mathics.builtin.base import Builtin, PostfixOperator, SympyFunction
 from mathics.builtin.scoping import dynamic_scoping
 
-from mathics.core.expression import Expression
->>>>>>> 802ef991
 from mathics.core.atoms import (
     String,
     Integer,
@@ -67,35 +57,17 @@
 from mathics.core.systemsymbols import (
     SymbolAutomatic,
     SymbolD,
-<<<<<<< HEAD
-=======
     SymbolInfinity,
     SymbolLess,
     SymbolLessEqual,
     SymbolLog,
     SymbolNone,
->>>>>>> 802ef991
     SymbolPlus,
     SymbolPower,
     SymbolRule,
     SymbolTimes,
     SymbolUndefined,
 )
-<<<<<<< HEAD
-=======
-from mathics.core.convert import sympy_symbol_prefix, SympyExpression, from_sympy
-from mathics.core.rules import Pattern
-from mathics.core.number import dps, machine_epsilon
-
-from mathics.core.attributes import (
-    constant,
-    hold_all,
-    listable,
-    n_hold_all,
-    protected,
-    read_protected,
-)
->>>>>>> 802ef991
 
 
 IntegerMinusOne = Integer(-1)
@@ -318,11 +290,7 @@
                             *(
                                 [Integer0] * (index)
                                 + [Integer1]
-<<<<<<< HEAD
-                                + [IntegerZero] * (len(f.leaves) - index - 1)
-=======
                                 + [Integer0] * (len(f.leaves) - index - 1)
->>>>>>> 802ef991
                             ),
                         ),
                         f.head,
@@ -1802,8 +1770,6 @@
         return
 
 
-<<<<<<< HEAD
-=======
 class FindRoot(_BaseFinder):
     r"""
     <dl>
@@ -1937,7 +1903,6 @@
     }
 
 
->>>>>>> 802ef991
 class O_(Builtin):
     """
     <dl>
@@ -2482,21 +2447,6 @@
 
             if nulldomain:
                 continue
-<<<<<<< HEAD
-
-            if any(coordtransform):
-                func2 = lambda *u: (
-                    integrand(
-                        *[
-                            x[0](u[i]) if x else u[i]
-                            for i, x in enumerate(coordtransform)
-                        ]
-                    )
-                    * np.prod(
-                        [jac[1](u[i]) for i, jac in enumerate(coordtransform) if jac]
-                    )
-                )
-=======
             if any(coordtransform):
 
                 def func2_(*u):
@@ -2512,7 +2462,6 @@
                     return punctual_value * val_jac
 
                 func2 = func2_
->>>>>>> 802ef991
             opts = {
                 "acur": accuracy,
                 "tol": tolerance,
@@ -2606,9 +2555,6 @@
             return Integer0
         if len(terms) == 1:
             return terms[0]
-<<<<<<< HEAD
-        return Expression(SymbolPlus, *terms)
-=======
         return Expression(SymbolPlus, *terms)
 
 
@@ -2695,5 +2641,4 @@
     prec_goal = to_real_or_none(prec_goal)
     max_it = opts.get("System`MaxIteration")
     max_it = to_integer_or_none(max_it)
-    return acc_goal, prec_goal, max_it
->>>>>>> 802ef991
+    return acc_goal, prec_goal, max_it