--- conflicted
+++ resolved
@@ -58,37 +58,16 @@
     SymbolAutomatic,
     SymbolD,
     SymbolInfinity,
-<<<<<<< HEAD
     SymbolLess,
     SymbolLessEqual,
     SymbolLog,
     SymbolNone,
-=======
->>>>>>> 7abab60e
     SymbolPlus,
     SymbolPower,
     SymbolRule,
     SymbolTimes,
     SymbolUndefined,
 )
-<<<<<<< HEAD
-=======
-from mathics.core.convert import sympy_symbol_prefix, SympyExpression, from_sympy
-from mathics.core.rules import Pattern
-from mathics.core.number import dps, machine_epsilon
-from mathics.builtin.scoping import dynamic_scoping
-from mathics.builtin.numeric import apply_N
-
-from mathics.core.attributes import (
-    constant,
-    hold_all,
-    listable,
-    n_hold_all,
-    protected,
-    read_protected,
-)
-
->>>>>>> 7abab60e
 
 from mathics.core.evaluation import Evaluation
 
@@ -1708,325 +1687,6 @@
             pass
 
 
-<<<<<<< HEAD
-def find_root_secant(f, x0, x, opts, evaluation) -> (Number, bool):
-    region = opts.get("$$Region", None)
-    if not type(region) is list:
-        if x0.is_zero:
-            region = (Real(-1), Real(1))
-        else:
-            xmax = 2 * x0.to_python()
-            xmin = -2 * x0.to_python()
-            if xmin > xmax:
-                region = (Real(xmax), Real(xmin))
-            else:
-                region = (Real(xmin), Real(xmax))
-
-    maxit = opts["System`MaxIterations"]
-    x_name = x.get_name()
-    if maxit is SymbolAutomatic:
-        maxit = 100
-    else:
-        maxit = maxit.evaluate(evaluation).get_int_value()
-
-    x0 = from_python(region[0])
-    x1 = from_python(region[1])
-    f0 = dynamic_scoping(lambda ev: f.evaluate(evaluation), {x_name: x0}, evaluation)
-    f1 = dynamic_scoping(lambda ev: f.evaluate(evaluation), {x_name: x1}, evaluation)
-    if not isinstance(f0, Number):
-        return x0, False
-    if not isinstance(f1, Number):
-        return x0, False
-    f0 = f0.to_python(n_evaluation=True)
-    f1 = f1.to_python(n_evaluation=True)
-    count = 0
-    while count < maxit:
-        if f0 == f1:
-            x1 = Expression(
-                "Plus",
-                x0,
-                Expression(
-                    "Times",
-                    Real(0.75),
-                    Expression("Plus", x1, Expression("Times", Integer(-1), x0)),
-                ),
-            )
-            x1 = x1.evaluate(evaluation)
-            f1 = dynamic_scoping(
-                lambda ev: f.evaluate(evaluation), {x_name: x1}, evaluation
-            )
-            if not isinstance(f1, Number):
-                return x0, False
-            f1 = f1.to_python(n_evaluation=True)
-            continue
-
-        inv_deltaf = from_python(1.0 / (f1 - f0))
-        num = Expression(
-            "Plus",
-            Expression("Times", x0, f1),
-            Expression("Times", x1, f0, Integer(-1)),
-        )
-        x2 = Expression("Times", num, inv_deltaf)
-        x2 = x2.evaluate(evaluation)
-        f2 = dynamic_scoping(
-            lambda ev: f.evaluate(evaluation), {x_name: x2}, evaluation
-        )
-        if not isinstance(f2, Number):
-            return x0, False
-        f2 = f2.to_python(n_evaluation=True)
-        f1, f0 = f2, f1
-        x1, x0 = x2, x1
-        if x1 == x0 or abs(f2) == 0:
-            break
-        count = count + 1
-    else:
-        evaluation.message("FindRoot", "maxiter")
-        return x0, False
-    return x0, True
-
-
-def find_root_newton(f, x0, x, opts, evaluation) -> (Number, bool):
-    """
-    Look for a root of a f: R->R using the Newton's method.
-    """
-    absf = abs(f)
-    df = opts["System`Jacobian"]
-    x_name = x.get_name()
-
-    acc_goal, prec_goal, maxit_opt = get_accuracy_prec_and_maxit(opts, evaluation)
-    maxit = maxit_opt.get_int_value() if maxit_opt else 100
-    step_monitor = opts.get("System`StepMonitor", None)
-    if step_monitor is SymbolNone:
-        step_monitor = None
-    evaluation_monitor = opts.get("System`EvaluationMonitor", None)
-    if evaluation_monitor is SymbolNone:
-        evaluation_monitor = None
-
-    def decreasing(val1, val2):
-        """
-        Check if val2 has a smaller absolute value than val1
-        """
-        if not (val1.is_numeric() and val2.is_numeric()):
-            return False
-        if val2.is_zero:
-            return True
-        res = apply_N(Expression(SymbolLog, abs(val2 / val1)), evaluation)
-        if not res.is_numeric():
-            return False
-        return res.to_python() < 0
-
-    def new_seed():
-        """
-        looks for a new starting point, based on how close we are from the target.
-        """
-        x1 = apply_N(Integer2 * x0, evaluation)
-        x2 = apply_N(x0 / Integer3, evaluation)
-        x3 = apply_N(x0 - minus / Integer2, evaluation)
-        x4 = apply_N(x0 + minus / Integer3, evaluation)
-        absf1 = apply_N(absf.replace_vars({x_name: x1}), evaluation)
-        absf2 = apply_N(absf.replace_vars({x_name: x2}), evaluation)
-        absf3 = apply_N(absf.replace_vars({x_name: x3}), evaluation)
-        absf4 = apply_N(absf.replace_vars({x_name: x4}), evaluation)
-        if decreasing(absf1, absf2):
-            x1, absf1 = x2, absf2
-        if decreasing(absf1, absf3):
-            x1, absf1 = x3, absf3
-        if decreasing(absf1, absf4):
-            x1, absf1 = x4, absf4
-        return x1, absf1
-
-    def sub(evaluation):
-        d_value = apply_N(df, evaluation)
-        if d_value == Integer(0):
-            return None
-        result = apply_N(f / d_value, evaluation)
-        if evaluation_monitor:
-            dynamic_scoping(
-                lambda ev: evaluation_monitor.evaluate(ev), {x_name: x0}, evaluation
-            )
-        return result
-
-    currval = absf.replace_vars({x_name: x0}).evaluate(evaluation)
-    count = 0
-    while count < maxit:
-        if step_monitor:
-            dynamic_scoping(
-                lambda ev: step_monitor.evaluate(ev), {x_name: x0}, evaluation
-            )
-        minus = dynamic_scoping(sub, {x_name: x0}, evaluation)
-        if minus is None:
-            evaluation.message("FindRoot", "dsing", x, x0)
-            return x0, False
-        x1 = Expression("Plus", x0, Expression("Times", Integer(-1), minus)).evaluate(
-            evaluation
-        )
-        if not isinstance(x1, Number):
-            evaluation.message("FindRoot", "nnum", x, x0)
-            return x0, False
-
-        # Check convergence:
-        new_currval = absf.replace_vars({x_name: x1}).evaluate(evaluation)
-        if is_zero(new_currval, acc_goal, prec_goal, evaluation):
-            return x1, True
-
-        # This step tries to ensure that the new step goes forward to the convergence.
-        # If not, tries to restart in a another point closer to x0 than x1.
-        if decreasing(new_currval, currval):
-            x0, currval = new_seed()
-            count = count + 1
-            continue
-        else:
-            currval = new_currval
-            x0 = apply_N(x1, evaluation)
-            # N required due to bug in sympy arithmetic
-            count += 1
-    else:
-        evaluation.message("FindRoot", "maxiter")
-    return x0, True
-
-
-def find_minimum_newton1d(f, x0, x, opts, evaluation) -> (Number, bool):
-    is_find_maximum = opts.get("_isfindmaximum", False)
-    symbol_name = "FindMaximum" if is_find_maximum else "FindMinimum"
-    if is_find_maximum:
-        f = -f
-        # TODO: revert jacobian if given...
-
-    x_name = x.name
-    maxit = opts["System`MaxIterations"]
-    step_monitor = opts.get("System`StepMonitor", None)
-    if step_monitor is SymbolNone:
-        step_monitor = None
-    evaluation_monitor = opts.get("System`EvaluationMonitor", None)
-    if evaluation_monitor is SymbolNone:
-        evaluation_monitor = None
-
-    acc_goal, prec_goal, maxit_opt = get_accuracy_prec_and_maxit(opts, evaluation)
-    maxit = maxit_opt.get_int_value() if maxit_opt else 100
-    curr_val = apply_N(f.replace_vars({x_name: x0}), evaluation)
-
-    # build the quadratic form:
-    eps = determine_epsilon(x0, opts, evaluation)
-    if not isinstance(curr_val, Number):
-        evaluation.message(symbol_name, "nnum", x, x0)
-        if is_find_maximum:
-            return -x0, False
-        else:
-            return x0, False
-    d1 = dynamic_scoping(
-        lambda ev: Expression("D", f, x).evaluate(ev), {x_name: None}, evaluation
-    )
-    val_d1 = apply_N(d1.replace_vars({x_name: x0}), evaluation)
-    if not isinstance(val_d1, Number):
-        d1 = None
-        d2 = None
-        f2val = apply_N(f.replace_vars({x_name: x0 + eps}), evaluation)
-        f1val = apply_N(f.replace_vars({x_name: x0 - eps}), evaluation)
-        val_d1 = apply_N((f2val - f1val) / (Integer2 * eps), evaluation)
-        val_d2 = apply_N(
-            (f2val + f1val - Integer2 * curr_val) / (eps ** Integer2), evaluation
-        )
-    else:
-        d2 = dynamic_scoping(
-            lambda ev: Expression("D", d1, x).evaluate(ev), {x_name: None}, evaluation
-        )
-        val_d2 = apply_N(d2.replace_vars({x_name: x0}), evaluation)
-        if not isinstance(val_d2, Number):
-            d2 = None
-            df2val = apply_N(d1.replace_vars({x_name: x0 + eps}), evaluation)
-            df1val = apply_N(d1.replace_vars({x_name: x0 - eps}), evaluation)
-            val_d2 = (df2val - df1val) / (Integer2 * eps)
-
-    def reset_values(x0):
-        x_try = [
-            apply_N(x0 / Integer3, evaluation),
-            apply_N(x0 * Integer2, evaluation),
-            apply_N(x0 - offset / Integer2, evaluation),
-        ]
-        vals = [(u, apply_N(f.replace_vars({x_name: u}), evaluation)) for u in x_try]
-        vals = [v for v in vals if isinstance(v[1], Number)]
-        v0 = vals[0]
-        for v in vals:
-            if Expression(SymbolLess, v[1], v0[1]).evaluate(evaluation) is SymbolTrue:
-                v0 = v
-        return v0
-
-    def reevaluate_coeffs():
-        """reevaluates val_d1 and val_d2"""
-        if d1:
-            val_d1 = apply_N(d1.replace_vars({x_name: x0}), evaluation)
-            if d2:
-                val_d2 = apply_N(d2.replace_vars({x_name: x0}), evaluation)
-            else:
-                df2val = apply_N(d1.replace_vars({x_name: x0 + eps}), evaluation)
-                df1val = apply_N(d1.replace_vars({x_name: x0 - eps}), evaluation)
-                val_d2 = (df2val - df1val) / (Integer2 * eps)
-        else:
-            f2val = apply_N(f.replace_vars({x_name: x0 + eps}), evaluation)
-            f1val = apply_N(f.replace_vars({x_name: x0 - eps}), evaluation)
-            val_d1 = apply_N((f2val - f1val) / (Integer2 * eps), evaluation)
-            val_d2 = apply_N(
-                (f2val + f1val - Integer2 * curr_val) / (eps ** Integer2), evaluation
-            )
-        return (val_d1, val_d2)
-
-    # Main loop
-    count = 0
-
-    while count < maxit:
-        if step_monitor:
-            step_monitor.replace_vars({x_name: x0}).evaluate(evaluation)
-
-        if val_d1.is_zero:
-            if is_find_maximum:
-                evaluation.message(
-                    symbol_name, "fmgz", String("maximum"), String("minimum")
-                )
-            else:
-                evaluation.message(
-                    symbol_name, "fmgz", String("minimum"), String("maximum")
-                )
-
-            if is_find_maximum:
-                return (x0, -curr_val), True
-            else:
-                return (x0, curr_val), True
-        if val_d2.is_zero:
-            val_d2 = Integer1
-
-        offset = apply_N(val_d1 / abs(val_d2), evaluation)
-        x1 = apply_N(x0 - offset, evaluation)
-        new_val = apply_N(f.replace_vars({x_name: x1}), evaluation)
-        if (
-            Expression(SymbolLessEqual, new_val, curr_val).evaluate(evaluation)
-            is SymbolTrue
-        ):
-            if is_zero(offset, acc_goal, prec_goal, evaluation):
-                if is_find_maximum:
-                    return (x1, -curr_val), True
-                else:
-                    return (x1, curr_val), True
-            x0 = x1
-            curr_val = new_val
-        else:
-            if is_zero(offset / Integer2, acc_goal, prec_goal, evaluation):
-                if is_find_maximum:
-                    return (x0, -curr_val), True
-                else:
-                    return (x0, curr_val), True
-            x0, curr_val = reset_values(x0)
-        val_d1, val_d2 = reevaluate_coeffs()
-        count = count + 1
-    else:
-        evaluation.message(symbol_name, "maxiter")
-    if is_find_maximum:
-        return (x0, -curr_val), False
-    else:
-        return (x0, curr_val), False
-
-
-=======
->>>>>>> 7abab60e
 class _BaseFinder(Builtin):
     """
     This class is the basis class for FindRoot, FindMinimum and FindMaximum.
@@ -2223,13 +1883,6 @@
         "FindRoot[lhs_ == rhs_, x__, opt:OptionsPattern[]]": "FindRoot[lhs-rhs, x, opt]",
     }
 
-<<<<<<< HEAD
-    methods = {
-        "Newton": find_root_newton,
-        "Automatic": find_root_newton,
-        "Secant": find_root_secant,
-    }
-=======
     methods = {}
     try:
         from mathics.algorithm.optimizers import native_findroot_methods
@@ -2248,7 +1901,6 @@
         update_findroot_messages(messages)
     except Exception:
         pass
->>>>>>> 7abab60e
 
 
 class FindMinimum(_BaseFinder):
@@ -2279,12 +1931,6 @@
      =  FindMinimum[Exp[-1 / x ^ 2] + 1., {x, 1.2}, MaxIterations -> 300]
     """
 
-<<<<<<< HEAD
-    methods = {
-        "Automatic": find_minimum_newton1d,
-        "Newton": find_minimum_newton1d,
-    }
-=======
     methods = {}
     try:
         from mathics.algorithm.optimizers import native_local_optimizer_methods
@@ -2298,7 +1944,6 @@
         methods.update(scipy_optimizer_methods)
     except Exception:
         pass
->>>>>>> 7abab60e
 
 
 class FindMaximum(_BaseFinder):
@@ -2328,12 +1973,6 @@
      = FindMaximum[-Exp[-1 / x ^ 2] + 1., {x, 1.2}, MaxIterations -> 300]
     """
 
-<<<<<<< HEAD
-    methods = {
-        "Automatic": find_minimum_newton1d,
-        "Newton": find_minimum_newton1d,
-    }
-=======
     methods = {}
     try:
         from mathics.algorithm.optimizers import native_local_optimizer_methods
@@ -2347,7 +1986,6 @@
         methods.update(scipy_optimizer_methods)
     except Exception:
         pass
->>>>>>> 7abab60e
 
 
 class O_(Builtin):
@@ -2639,373 +2277,6 @@
         return val
 
 
-<<<<<<< HEAD
-class NIntegrate(Builtin):
-    """
-    <dl>
-       <dt>'NIntegrate[$expr$, $interval$]'
-       <dd>returns a numeric approximation to the definite integral of $expr$ with limits $interval$ and with a precision of $prec$ digits.
-
-        <dt>'NIntegrate[$expr$, $interval1$, $interval2$, ...]'
-        <dd>returns a numeric approximation to the multiple integral of $expr$ with limits $interval1$, $interval2$ and with a precision of $prec$ digits.
-    </dl>
-
-    >> NIntegrate[Exp[-x],{x,0,Infinity},Tolerance->1*^-6]
-     = 1.
-    >> NIntegrate[Exp[x],{x,-Infinity, 0},Tolerance->1*^-6]
-     = 1.
-    >> NIntegrate[Exp[-x^2/2.],{x,-Infinity, Infinity},Tolerance->1*^-6]
-     = 2.50663
-
-    >> Table[1./NIntegrate[x^k,{x,0,1},Tolerance->1*^-6], {k,0,6}]
-     : The specified method failed to return a number. Falling back into the internal evaluator.
-     = {1., 2., 3., 4., 5., 6., 7.}
-
-    >> NIntegrate[1 / z, {z, -1 - I, 1 - I, 1 + I, -1 + I, -1 - I}, Tolerance->1.*^-4]
-     : Integration over a complex domain is not implemented yet
-     = NIntegrate[1 / z, {z, -1 - I, 1 - I, 1 + I, -1 + I, -1 - I}, Tolerance -> 0.0001]
-     ## = 6.2832 I
-
-    Integrate singularities with weak divergences:
-    >> Table[ NIntegrate[x^(1./k-1.), {x,0,1.}, Tolerance->1*^-6], {k,1,7.} ]
-     = {1., 2., 3., 4., 5., 6., 7.}
-
-    Mutiple Integrals :
-    >> NIntegrate[x * y,{x, 0, 1}, {y, 0, 1}]
-     = 0.25
-
-    """
-
-    messages = {
-        "bdmtd": "The Method option should be a built-in method name.",
-        "inumr": (
-            "The integrand `1` has evaluated to non-numerical "
-            + "values for all sampling points in the region "
-            + "with boundaries `2`"
-        ),
-        "nlim": "`1` = `2` is not a valid limit of integration.",
-        "ilim": "Invalid integration variable or limit(s) in `1`.",
-        "mtdfail": (
-            "The specified method failed to return a "
-            + "number. Falling back into the internal "
-            + "evaluator."
-        ),
-        "cmpint": ("Integration over a complex domain is not " + "implemented yet"),
-    }
-
-    options = {
-        "Method": '"Automatic"',
-        "Tolerance": "1*^-10",
-        "Accuracy": "1*^-10",
-        "MaxRecursion": "10",
-    }
-
-    methods = {
-        "Automatic": (None, False),
-    }
-
-    def __init__(self, *args, **kwargs):
-        super().__init__(*args, **kwargs)
-        self.methods["Internal"] = (_internal_adaptative_simpsons_rule, False)
-        try:
-            from scipy.integrate import romberg, quad, nquad
-
-            self.methods["NQuadrature"] = (
-                _scipy_interface(
-                    nquad, {}, {"full_output": 1}, lambda res: (res[0], res[1])
-                ),
-                True,
-            )
-            self.methods["Quadrature"] = (
-                _scipy_interface(
-                    quad,
-                    {
-                        "tol": ("epsabs", None),
-                        "maxrec": ("limit", lambda maxrec: int(2 ** maxrec)),
-                    },
-                    {"full_output": 1},
-                    lambda res: (res[0], res[1]),
-                ),
-                False,
-            )
-            self.methods["Romberg"] = (
-                _scipy_interface(
-                    romberg,
-                    {"tol": ("tol", None), "maxrec": ("divmax", None)},
-                    None,
-                    lambda x: (x, np.nan),
-                ),
-                False,
-            )
-            self.methods["Automatic"] = self.methods["Quadrature"]
-        except Exception:
-            self.methods["Automatic"] = self.methods["Internal"]
-            self.methods["Simpson"] = self.methods["Internal"]
-
-        self.messages["bdmtd"] = (
-            "The Method option should be a "
-            + "built-in method name in {`"
-            + "`, `".join(list(self.methods))
-            + "`}. Using `Automatic`"
-        )
-
-    @staticmethod
-    def decompose_domain(interval, evaluation):
-        if interval.has_form("System`Sequence", 1, None):
-            intervals = []
-            for leaf in interval.leaves:
-                inner_interval = NIntegrate.decompose_domain(leaf, evaluation)
-                if inner_interval:
-                    intervals.append(inner_interval)
-                else:
-                    evaluation.message("ilim", leaf)
-                    return None
-            return intervals
-
-        if interval.has_form("System`List", 3, None):
-            intervals = []
-            intvar = interval.leaves[0]
-            if not isinstance(intvar, Symbol):
-                evaluation.message("ilim", interval)
-                return None
-            boundaries = [a for a in interval.leaves[1:]]
-            if any([b.get_head_name() == "System`Complex" for b in boundaries]):
-                intvar = Expression(
-                    "List", intvar, Expression("Blank", Symbol("Complex"))
-                )
-            for i in range(len(boundaries) - 1):
-                intervals.append((boundaries[i], boundaries[i + 1]))
-            if len(intervals) > 0:
-                return (intvar, intervals)
-
-        evaluation.message("ilim", interval)
-        return None
-
-    def apply_with_func_domain(self, func, domain, evaluation, options):
-        "%(name)s[func_, domain__, OptionsPattern[%(name)s]]"
-        if func.is_numeric() and func.is_zero:
-            return Integer0
-        method = options["System`Method"].evaluate(evaluation)
-        method_options = {}
-        if method.has_form("System`List", 2):
-            method = method.leaves[0]
-            method_options.update(method.leaves[1].get_option_values())
-        if isinstance(method, String):
-            method = method.value
-        elif isinstance(method, Symbol):
-            method = method.get_name()
-        else:
-            evaluation.message("NIntegrate", "bdmtd", method)
-            return
-        tolerance = options["System`Tolerance"].evaluate(evaluation)
-        tolerance = float(tolerance.value)
-        accuracy = options["System`Accuracy"].evaluate(evaluation)
-        accuracy = accuracy.value
-        maxrecursion = options["System`MaxRecursion"].evaluate(evaluation)
-        maxrecursion = maxrecursion.value
-        nintegrate_method = self.methods.get(method, None)
-        if nintegrate_method is None:
-            evaluation.message("NIntegrate", "bdmtd", method)
-            nintegrate_method = self.methods.get("Automatic")
-        if type(nintegrate_method) is tuple:
-            nintegrate_method, is_multidimensional = nintegrate_method
-        else:
-            is_multidimensional = False
-
-        domain = self.decompose_domain(domain, evaluation)
-        if not domain:
-            return
-        if not isinstance(domain, list):
-            domain = [domain]
-
-        coords = [axis[0] for axis in domain]
-        # If any of the points in the integration domain is complex,
-        # stop the evaluation...
-        if any([c.get_head_name() == "System`List" for c in coords]):
-            evaluation.message("NIntegrate", "cmpint")
-            return
-
-        intvars = Expression(SymbolList, *coords)
-        integrand = Expression("Compile", intvars, func).evaluate(evaluation)
-
-        if len(integrand.leaves) >= 3:
-            integrand = integrand.leaves[2].cfunc
-        else:
-            evaluation.message("inumer", func, domain)
-            return
-        results = []
-        for subdomain in product(*[axis[1] for axis in domain]):
-            # On each subdomain, check if the region is bounded.
-            # If not, implement a coordinate map
-            func2 = integrand
-            subdomain2 = []
-            coordtransform = []
-            nulldomain = False
-            for i, r in enumerate(subdomain):
-                a = r[0].evaluate(evaluation)
-                b = r[1].evaluate(evaluation)
-                if a == b:
-                    nulldomain = True
-                    break
-                elif a.get_head_name() == "System`DirectedInfinity":
-                    if b.get_head_name() == "System`DirectedInfinity":
-                        a = a.to_python()
-                        b = b.to_python()
-                        le = 1 - machine_epsilon
-                        if a == b:
-                            nulldomain = True
-                            break
-                        elif a < b:
-                            subdomain2.append([-le, le])
-                        else:
-                            subdomain2.append([le, -le])
-                        coordtransform.append(
-                            (np.arctanh, lambda u: 1.0 / (1.0 - u ** 2))
-                        )
-                    else:
-                        if not b.is_numeric(evaluation):
-                            evaluation.message("nlim", coords[i], b)
-                            return
-                        z = a.leaves[0].value
-                        b = b.value
-                        subdomain2.append([machine_epsilon, 1.0])
-                        coordtransform.append(
-                            (lambda u: b - z + z / u, lambda u: -z * u ** (-2.0))
-                        )
-                elif b.get_head_name() == "System`DirectedInfinity":
-                    if not a.is_numeric(evaluation):
-                        evaluation.message("nlim", coords[i], a)
-                        return
-                    a = a.value
-                    z = b.leaves[0].value
-                    subdomain2.append([machine_epsilon, 1.0])
-                    coordtransform.append(
-                        (lambda u: a - z + z / u, lambda u: z * u ** (-2.0))
-                    )
-                elif a.is_numeric(evaluation) and b.is_numeric(evaluation):
-                    a = apply_N(a, evaluation).value
-                    b = apply_N(b, evaluation).value
-                    subdomain2.append([a, b])
-                    coordtransform.append(None)
-                else:
-                    for x in (a, b):
-                        if not x.is_numeric(evaluation):
-                            evaluation.message("nlim", coords[i], x)
-                    return
-
-            if nulldomain:
-                continue
-            if any(coordtransform):
-
-                def func2_(*u):
-                    x_u = (
-                        x[0](u[i]) if x else u[i] for i, x in enumerate(coordtransform)
-                    )
-                    punctual_value = integrand(*x_u)
-                    jac_factors = tuple(
-                        jac[1](u[i]) for i, jac in enumerate(coordtransform) if jac
-                    )
-                    val_jac = np.prod(jac_factors)
-                    print("val_jac:", val_jac)
-                    return punctual_value * val_jac
-
-                func2 = func2_
-            opts = {
-                "acur": accuracy,
-                "tol": tolerance,
-                "maxrec": maxrecursion,
-            }
-            opts.update(method_options)
-            try:
-                if len(subdomain2) > 1:
-                    if is_multidimensional:
-                        nintegrate_method(func2, subdomain2, **opts)
-                    else:
-                        val = _fubini(
-                            func2, subdomain2, integrator=nintegrate_method, **opts
-                        )
-                else:
-                    val = nintegrate_method(func2, *(subdomain2[0]), **opts)
-            except Exception:
-                val = None
-
-            if val is None:
-                evaluation.message("NIntegrate", "mtdfail")
-                if len(subdomain2) > 1:
-                    val = _fubini(
-                        func2,
-                        subdomain2,
-                        integrator=_internal_adaptative_simpsons_rule,
-                        **opts,
-                    )
-                else:
-                    try:
-                        val = _internal_adaptative_simpsons_rule(
-                            func2, *(subdomain2[0]), **opts
-                        )
-                    except Exception:
-                        return None
-            results.append(val)
-
-        result = sum([r[0] for r in results])
-        # error = sum([r[1] for r in results]) -> use it when accuracy
-        #                                         be implemented...
-        return from_python(result)
-
-    def apply_D(self, func, domain, var, evaluation, options):
-        """D[%(name)s[func_, domain__, OptionsPattern[%(name)s]], var_Symbol]"""
-        options = tuple(
-            Expression(Symbol("Rule"), Symbol(key), options[key]) for key in options
-        )
-        # if the integration is along several variables, take the integration of the inner
-        # variables as func.
-        if domain._head is SymbolSequence:
-            func = Expression(
-                Symbol(self.get_name()), func, *(domain._leaves[:-1]), *options
-            )
-            domain = domain._leaves[-1]
-
-        terms = []
-        # Evaluates the derivative regarding the integrand:
-        integrand = Expression(SymbolD, func, var).evaluate(evaluation)
-        if integrand:
-            term = Expression(Symbol("NIntegrate"), integrand, domain, *options)
-            terms = [term]
-
-        # Run over the intervals, and evaluate the derivative
-        # regarding the integration limits.
-        list_domain = self.decompose_domain(domain, evaluation)
-        if not list_domain:
-            return
-
-        ivar, limits = list_domain
-        for limit in limits:
-            for k, lim in enumerate(limit):
-                jac = Expression(SymbolD, lim, var)
-                ev_jac = jac.evaluate(evaluation)
-                if ev_jac:
-                    jac = ev_jac
-                if isinstance(jac, Number) and jac.is_zero:
-                    continue
-                f = func.replace_vars({ivar.get_name(): lim})
-                if k == 1:
-                    f = Expression(SymbolTimes, f, jac)
-                else:
-                    f = Expression(SymbolTimes, Integer(-1), f, jac)
-                eval_f = f.evaluate(evaluation)
-                if eval_f:
-                    f = eval_f
-                if isinstance(f, Number) and f.is_zero:
-                    continue
-                terms.append(f)
-
-        if len(terms) == 0:
-            return Integer0
-        if len(terms) == 1:
-            return terms[0]
-        return Expression(SymbolPlus, *terms)
-
-
 # Auxiliary routines. Maybe should be moved to another module.
 
 
@@ -3049,8 +2320,6 @@
     return eps
 
 
-=======
->>>>>>> 7abab60e
 def get_accuracy_prec_and_maxit(opts: dict, evaluation: "Evaluation"):
     """
     Looks at an opts dictionary and tries to determine the numeric values of
