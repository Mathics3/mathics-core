# -*- coding: utf-8 -*-
"""
Algebraic Manipulation
"""


from mathics.version import __version__  # noqa used in loading to check consistency.

from mathics.builtin.base import Builtin
from mathics.core.expression import Expression

from mathics.core.symbols import (
    Atom,
    Symbol,
    SymbolFalse,
    SymbolList,
    SymbolNull,
    SymbolTrue,
)

from mathics.core.atoms import (
    Integer,
    Integer0,
    Integer1,
    RationalOneHalf,
    Number,
)

from mathics.core.systemsymbols import (
    SymbolAlternatives,
    SymbolDirectedInfinity,
    SymbolPlus,
    SymbolPower,
<<<<<<< HEAD
    SymbolSqrt,
    SymbolTimes,
    SymbolSin,
    SymbolCos,
    SymbolTan,
    SymbolCot,
    SymbolSinh,
    SymbolCosh,
    SymbolTanh,
    SymbolCoth,
    SymbolRule,
    SymbolRuleDelayed,
=======
    SymbolTimes,
>>>>>>> 309525e7
)

from mathics.core.convert import from_sympy, sympy_symbol_prefix
from mathics.core.rules import Pattern
from mathics.builtin.scoping import dynamic_scoping
from mathics.builtin.inference import evaluate_predicate

import sympy

SymbolSin = Symbol("Sin")
SymbolSinh = Symbol("Sinh")
SymbolCos = Symbol("Cos")
SymbolCosh = Symbol("Cosh")
SymbolTan = Symbol("Tan")
SymbolTanh = Symbol("Tanh")
SymbolCot = Symbol("Cot")
SymbolCoth = Symbol("Coth")


def sympy_factor(expr_sympy):
    try:
        result = sympy.together(expr_sympy)
        numer, denom = result.as_numer_denom()
        if denom == 1:
            result = sympy.factor(expr_sympy)
        else:
            result = sympy.factor(numer) / sympy.factor(denom)
    except sympy.PolynomialError:
        return expr_sympy
    return result


def cancel(expr):
<<<<<<< HEAD
    if expr.has_form(SymbolPlus, None):
=======
    if expr.has_form("Plus", None):
>>>>>>> 309525e7
        return Expression(SymbolPlus, *[cancel(leaf) for leaf in expr.leaves])
    else:
        try:
            result = expr.to_sympy()
            if result is None:
                return None

            # result = sympy.powsimp(result, deep=True)
            result = sympy.cancel(result)

            # cancel factors out rationals, so we factor them again
            result = sympy_factor(result)

            return from_sympy(result)
        except sympy.PolynomialError:
            # e.g. for non-commutative expressions
            return expr


def expand(expr, numer=True, denom=False, deep=False, **kwargs):
    def _expand(expr2):
        return expand(expr2, numer=numer, denom=denom, deep=deep, **kwargs)

    if kwargs["modulus"] is not None and kwargs["modulus"] <= 0:
        return Integer0

    target_pat = kwargs.get("pattern", None)
    if target_pat:
        evaluation = kwargs["evaluation"]
    # A special case for trigonometric functions
    if "trig" in kwargs and kwargs["trig"]:
        if expr.has_form(
            (
                SymbolSin,
                SymbolCos,
                SymbolTan,
                SymbolCot,
                SymbolSinh,
                SymbolCosh,
                SymbolTanh,
                SymbolCoth,
            ),
            1,
        ):
            head = expr.get_head()
            theta = expr.leaves[0]
            if (target_pat is not None) and theta.is_free(target_pat, evaluation):
                return expr
            if deep:
                theta = _expand(theta)

<<<<<<< HEAD
            if theta.has_form(SymbolPlus, 2, None):
=======
            if theta.has_form("Plus", 2, None):
>>>>>>> 309525e7
                x, y = theta.leaves[0], Expression(SymbolPlus, *theta.leaves[1:])
                if head is SymbolSin:
                    a = Expression(
                        SymbolTimes,
                        _expand(Expression(SymbolSin, x)),
                        _expand(Expression(SymbolCos, y)),
                    )

                    b = Expression(
                        SymbolTimes,
                        _expand(Expression(SymbolCos, x)),
                        _expand(Expression(SymbolSin, y)),
                    )
                    return _expand(Expression(SymbolPlus, a, b))
<<<<<<< HEAD
                elif head == SymbolCos:
                    a = Expression(
                        SymbolTimes,
=======
                elif head == Symbol("Cos"):
                    a = Expression(
                        "Times",
>>>>>>> 309525e7
                        _expand(Expression(SymbolCos, x)),
                        _expand(Expression(SymbolCos, y)),
                    )

                    b = Expression(
<<<<<<< HEAD
                        SymbolTimes,
=======
                        "Times",
>>>>>>> 309525e7
                        _expand(Expression(SymbolSin, x)),
                        _expand(Expression(SymbolSin, y)),
                    )

                    return _expand(Expression(SymbolPlus, a, -b))
<<<<<<< HEAD
                elif head == SymbolSinh:
                    a = Expression(
                        SymbolTimes,
=======
                elif head == Symbol("Sinh"):
                    a = Expression(
                        "Times",
>>>>>>> 309525e7
                        _expand(Expression(SymbolSinh, x)),
                        _expand(Expression(SymbolCosh, y)),
                    )

                    b = Expression(
<<<<<<< HEAD
                        SymbolTimes,
=======
                        "Times",
>>>>>>> 309525e7
                        _expand(Expression(SymbolCosh, x)),
                        _expand(Expression(SymbolSinh, y)),
                    )

                    return _expand(Expression(SymbolPlus, a, b))
<<<<<<< HEAD
                elif head is SymbolCosh:
                    a = Expression(
                        SymbolTimes,
=======
                elif head == Symbol("Cosh"):
                    a = Expression(
                        "Times",
>>>>>>> 309525e7
                        _expand(Expression(SymbolCosh, x)),
                        _expand(Expression(SymbolCosh, y)),
                    )

                    b = Expression(
<<<<<<< HEAD
                        SymbolTimes,
=======
                        "Times",
>>>>>>> 309525e7
                        _expand(Expression(SymbolSinh, x)),
                        _expand(Expression(SymbolSinh, y)),
                    )

                    return _expand(Expression(SymbolPlus, a, b))
<<<<<<< HEAD
                elif head is SymbolTan:
=======
                elif head is Symbol("Tan"):
>>>>>>> 309525e7
                    a = _expand(Expression(SymbolSin, theta))
                    b = Expression(
                        SymbolPower, _expand(Expression(SymbolCos, theta)), Integer(-1)
                    )
                    return _expand(Expression(SymbolTimes, a, b))
                elif head is SymbolCot:
                    a = _expand(Expression(SymbolCos, theta))
                    b = Expression(
<<<<<<< HEAD
                        SymbolPower, _expand(Expression(SymbolSin, theta)), Integer(-1)
=======
                        "Power", _expand(Expression(SymbolSin, theta)), Integer(-1)
>>>>>>> 309525e7
                    )
                    return _expand(Expression(SymbolTimes, a, b))
                elif head is SymbolTanh:
                    a = _expand(Expression(SymbolSinh, theta))
                    b = Expression(
                        SymbolPower, _expand(Expression(SymbolCosh, theta)), Integer(-1)
                    )
                    return _expand(Expression(SymbolTimes, a, b))
                elif head is SymbolCoth:
<<<<<<< HEAD
                    a = _expand(Expression(SymbolCosh, theta))
=======
                    a = _expand(Expression(SymbolTimes, "Cosh", theta))
>>>>>>> 309525e7
                    b = Expression(
                        SymbolPower, _expand(Expression(SymbolSinh, theta)), Integer(-1)
                    )
                    return _expand(Expression(a, b))

    sub_exprs = []

    def store_sub_expr(expr):
        sub_exprs.append(expr)
        result = sympy.Symbol(sympy_symbol_prefix + str(len(sub_exprs) - 1))
        return result

    def get_sub_expr(expr):
        name = expr.get_name()
        assert isinstance(expr, Symbol) and name.startswith("System`")
        i = int(name[len("System`") :])
        return sub_exprs[i]

    def convert_sympy(expr):
        "converts top-level to sympy"
        leaves = expr.get_leaves()
        if isinstance(expr, Integer):
            return sympy.Integer(expr.get_int_value())
        if target_pat is not None and not isinstance(expr, Number):
            if expr.is_free(target_pat, evaluation):
                return store_sub_expr(expr)
        if expr.has_form(SymbolPower, 2):
            # sympy won't expand `(a + b) / x` to `a / x + b / x` if denom is False
            # if denom is False we store negative powers to prevent this.
            n1 = leaves[1].get_int_value()
            if not denom and n1 is not None and n1 < 0:
                return store_sub_expr(expr)
            return sympy.Pow(*[convert_sympy(leaf) for leaf in leaves])
        elif expr.has_form(SymbolTimes, 2, None):
            return sympy.Mul(*[convert_sympy(leaf) for leaf in leaves])
        elif expr.has_form(SymbolPlus, 2, None):
            return sympy.Add(*[convert_sympy(leaf) for leaf in leaves])
        else:
            return store_sub_expr(expr)

    def unconvert_subexprs(expr):
        if expr.is_atom():
            if isinstance(expr, Symbol):
                return get_sub_expr(expr)
            else:
                return expr
        else:
            return Expression(
                expr.head, *[unconvert_subexprs(leaf) for leaf in expr.get_leaves()]
            )

    sympy_expr = convert_sympy(expr)
    if deep:
        # thread over everything
        for (
            i,
            sub_expr,
        ) in enumerate(sub_exprs):
            if not sub_expr.is_atom():
                head = _expand(sub_expr.head)  # also expand head
                leaves = sub_expr.get_leaves()
                if target_pat:
                    leaves = [
                        leaf if leaf.is_free(target_pat, evaluation) else _expand(leaf)
                        for leaf in leaves
                    ]
                else:
                    leaves = [_expand(leaf) for leaf in leaves]
                sub_exprs[i] = Expression(head, *leaves)
    else:
        # thread over Lists etc.
        threaded_heads = (SymbolList, SymbolRule)
        for i, sub_expr in enumerate(sub_exprs):
            for head in threaded_heads:
                if sub_expr.has_form(head, None):
                    leaves = sub_expr.get_leaves()
                    if target_pat:
                        leaves = [
                            leaf
                            if leaf.is_free(target_pat, evaluation)
                            else _expand(leaf)
                            for leaf in leaves
                        ]
                    else:
                        leaves = [_expand(leaf) for leaf in leaves]
                    sub_exprs[i] = Expression(head, *leaves)
                    break

    hints = {
        "mul": True,
        "multinomial": True,
        "power_exp": False,
        "power_base": False,
        "basic": False,
        "log": False,
    }

    hints.update(kwargs)

    if numer and denom:
        # don't expand fractions when modulus is True
        if hints["modulus"] is not None:
            hints["frac"] = True
    else:
        # setting both True doesn't expand denom
        hints["numer"] = numer
        hints["denom"] = denom

    sympy_expr = sympy_expr.expand(**hints)
    result = from_sympy(sympy_expr)
    result = unconvert_subexprs(result)
    return result


def find_all_vars(expr):
    variables = set()

    def find_vars(e, e_sympy):
        assert e_sympy is not None
        if e_sympy.is_constant():
            return
        elif e.is_symbol():
            variables.add(e)
        elif e.has_form((SymbolPlus, SymbolTimes), None):
            for l in e.leaves:
                l_sympy = l.to_sympy()
                if l_sympy is not None:
                    find_vars(l, l_sympy)
        elif e.has_form(SymbolPower, 2):
            (a, b) = e.leaves  # a^b
            a_sympy, b_sympy = a.to_sympy(), b.to_sympy()
            if a_sympy is None or b_sympy is None:
                return
            if not (a_sympy.is_constant()) and b_sympy.is_rational:
                find_vars(a, a_sympy)
        elif not (e.is_atom()):
            variables.add(e)

    exprs = expr.leaves if expr.has_form(SymbolList, None) else [expr]
    for e in exprs:
        e_sympy = e.to_sympy()
        if e_sympy is not None:
            find_vars(e, e_sympy)

    return variables


def find_exponents(expr, var):
    """
    Find all exponents of var in expr
    """
    f = expr.to_sympy()
    x = var.to_sympy()
    if f is None or x is None:
        return {0}

    result = set()
    for t in f.expand(power_exp=False).as_ordered_terms():
        coeff, exponent = t.as_coeff_exponent(x)
        if exponent:
            result.add(from_sympy(exponent))
        else:
            # find exponent of terms multiplied with functions: sin, cos, log, exp, ...
            # e.g: x^3 * Sin[x^2] should give 3
            muls = [
                term.as_coeff_mul(x)[1]
                if term.as_coeff_mul(x)[1]
                else (sympy.Integer(0),)
                for term in coeff.as_ordered_terms()
            ]
            expos = [term.as_coeff_exponent(x)[1] for mul in muls for term in mul]
            result.add(from_sympy(sympy.Max(*[e for e in expos])))
    return sorted(result)


class Cancel(Builtin):
    """
    <dl>
      <dt>'Cancel[$expr$]'
      <dd>cancels out common factors in numerators and denominators.
    </dl>

    >> Cancel[x / x ^ 2]
     = 1 / x
    'Cancel' threads over sums:
    >> Cancel[x / x ^ 2 + y / y ^ 2]
     = 1 / x + 1 / y

    >> Cancel[f[x] / x + x * f[x] / x ^ 2]
     = 2 f[x] / x
    """

    attributes = ("Listable", "Protected")

    def apply(self, expr, evaluation):
        "Cancel[expr_]"

        return cancel(expr)


class Simplify(Builtin):
    """
    <dl>
    <dt>'Simplify[$expr$]'
        <dd>simplifies $expr$.
    <dt>'Simplify[$expr$, $assump$]'
        <dd>simplifies $expr$ assuming $assump$ instead of $Assumptions$.
    </dl>

    >> Simplify[2*Sin[x]^2 + 2*Cos[x]^2]
     = 2
    >> Simplify[x]
     = x
    >> Simplify[f[x]]
     = f[x]

    Simplify over conditional expressions uses $Assumptions, or $assump$
    to evaluate the condition:
    # TODO: enable this once the logic for conditional expression
    # be restaured.
    # >> $Assumptions={a <= 0};
    # >> Simplify[ConditionalExpression[1, a > 0]]
    # = Undefined
    # >> Simplify[ConditionalExpression[1, a > 0], { a > 0 }]
    # = 1
    """

    rules = {
        "Simplify[list_List]": "Simplify /@ list",
        "Simplify[rule_Rule]": "Simplify /@ rule",
        "Simplify[list_List, assum_]": "Simplify[#1, assum]& /@ list",
        "Simplify[rule_Rule, assum_]": "Simplify[#1, assum]& /@ rule",
        "Simplify[0^a_, assum_]": "ConditionalExpression[0,Simplify[a>0]]",
        "Simplify[b_^a_, assum_]": "ConditionalExpression[b,Simplify[{Or[a>0, b!=0]}]]",
    }

    def apply_assuming(self, expr, assumptions, evaluation):
        "%(name)s[expr_, assumptions_]"
        assumptions = assumptions.evaluate(evaluation)
        return dynamic_scoping(
            lambda ev: self.apply(expr, ev),
            {"System`$Assumptions": assumptions},
            evaluation,
        )

    def apply(self, expr, evaluation):
        "%(name)s[expr_]"
        # Check first if we are dealing with a logic expression...
        expr = evaluate_predicate(expr, evaluation)
        if expr.is_atom():
            return expr
        # else, use sympy:
        leaves = [self.apply(leaf, evaluation) for leaf in expr._leaves]
        head = self.apply(expr.get_head(), evaluation)
        expr = Expression(head, *leaves)

        sympy_expr = expr.to_sympy()
        if sympy_expr is None:
            return
        sympy_result = sympy.simplify(sympy_expr)
        return from_sympy(sympy_result)


class FullSimplify(Simplify):
    """
    <dl>
    <dt>'FullSimplify[$expr$]'
        <dd>simplifies $expr$ using an extended set of simplification rules.
    <dt>'FullSimplify[$expr$, $assump$]'
        <dd>simplifies $expr$ assuming $assump$ instead of $Assumptions$.
    </dl>
    TODO: implement the extension. By now, this does the same than Simplify...

    >> FullSimplify[2*Sin[x]^2 + 2*Cos[x]^2]
     = 2

    """

    rules = {
        "FullSimplify[list_List]": "FullSimplify /@ list",
        "FullSimplify[rule_Rule]": "FullSimplify /@ rule",
        "FullSimplify[eq_Equal]": "FullSimplify /@ eq",
        "FullSimplify[list_List, assum_]": "FullSimplify[#1, assum]& /@ list",
        "FullSimplify[rule_Rule, assum_]": "FullSimplify[#1, assum]& /@ rule",
        "FullSimplify[eq_Equal, assum_]": "FullSimplify[#1, assum]& /@ eq",
    }


class Together(Builtin):
    """
    <dl>
    <dt>'Together[$expr$]'
        <dd>writes sums of fractions in $expr$ together.
    </dl>

    >> Together[a / c + b / c]
     = (a + b) / c
    'Together' operates on lists:
    >> Together[{x / (y+1) + x / (y+1)^2}]
     = {x (2 + y) / (1 + y) ^ 2}
    But it does not touch other functions:
    >> Together[f[a / c + b / c]]
     = f[a / c + b / c]

    #> f[x]/x+f[x]/x^2//Together
     = f[x] (1 + x) / x ^ 2
    """

    attributes = ["Listable"]

    def apply(self, expr, evaluation):
        "Together[expr_]"

        expr_sympy = expr.to_sympy()
        if expr_sympy is None:
            return None
        result = sympy.together(expr_sympy)
        result = from_sympy(result)
        result = cancel(result)
        return result


class Factor(Builtin):
    """
    <dl>
    <dt>'Factor[$expr$]'
        <dd>factors the polynomial expression $expr$.
    </dl>

    >> Factor[x ^ 2 + 2 x + 1]
     = (1 + x) ^ 2

    >> Factor[1 / (x^2+2x+1) + 1 / (x^4+2x^2+1)]
     = (2 + 2 x + 3 x ^ 2 + x ^ 4) / ((1 + x) ^ 2 (1 + x ^ 2) ^ 2)

    ## Issue659
    #> Factor[{x+x^2}]
     = {x (1 + x)}
    """

    attributes = ("Listable",)

    def apply(self, expr, evaluation):
        "Factor[expr_]"

        expr_sympy = expr.to_sympy()
        if expr_sympy is None:
            return None

        try:
            result = sympy.together(expr_sympy)
            numer, denom = result.as_numer_denom()
            if denom == 1:
                result = sympy.factor(expr_sympy)
            else:
                result = sympy.factor(numer) / sympy.factor(denom)
        except sympy.PolynomialError:
            return expr
        return from_sympy(result)


class FactorTermsList(Builtin):
    """
    <dl>
    <dt>'FactorTermsList[poly]'
        <dd>returns a list of 2 elements.
        The first element is the numerical factor in $poly$.
        The second one is the remaining of the polynomial with numerical factor removed
    <dt>'FactorTermsList[poly, {x1, x2, ...}]'
        <dd>returns a list of factors in $poly$.
        The first element is the numerical factor in $poly$.
        The next ones are factors that are independent of variables lists which
        are created by removing each variable $xi$ from right to left.
        The last one is the remaining of polynomial after dividing $poly$ to all previous factors
    </dl>

    >> FactorTermsList[2 x^2 - 2]
     = {2, -1 + x ^ 2}
    >> FactorTermsList[x^2 - 2 x + 1]
     = {1, 1 - 2 x + x ^ 2}
    #> FactorTermsList[2 x^2 - 2, x]
     = {2, 1, -1 + x ^ 2}

    >> f = 3 (-1 + 2 x) (-1 + y) (1 - a)
     = 3 (-1 + 2 x) (-1 + y) (1 - a)
    >> FactorTermsList[f]
     = {-3, -1 + a - 2 a x - a y + 2 x + y - 2 x y + 2 a x y}
    >> FactorTermsList[f, x]
     = {-3, 1 - a - y + a y, -1 + 2 x}
    """

    rules = {
        "FactorTermsList[expr_]": "FactorTermsList[expr, {}]",
        "FactorTermsList[expr_, var_]": "FactorTermsList[expr, {var}]",
    }

    messages = {
        # 'poly': '`1` is not a polynomial.',
        "ivar": "`1` is not a valid variable.",
    }

    def apply_list(self, expr, vars, evaluation):
        "FactorTermsList[expr_, vars_List]"
        if expr == Integer0:
            return Expression(SymbolList, Integer1, Integer0)
        elif isinstance(expr, Number):
            return Expression(SymbolList, expr, Integer1)

        for x in vars.leaves:
            if not (isinstance(x, Atom)):
                return evaluation.message("CoefficientList", "ivar", x)

        sympy_expr = expr.to_sympy()
        if sympy_expr is None:
            return Expression(SymbolList, Integer1, expr)
        sympy_expr = sympy.together(sympy_expr)

        sympy_vars = [
            x.to_sympy()
            for x in vars.leaves
            if isinstance(x, Symbol) and sympy_expr.is_polynomial(x.to_sympy())
        ]

        result = []
        numer, denom = sympy_expr.as_numer_denom()
        try:
            if denom == 1:
                # Get numerical part
                num_coeff, num_polys = sympy.factor_list(sympy.Poly(numer))
                result.append(num_coeff)

                # Get factors are independent of sub list of variables
                if (
                    sympy_vars
                    and isinstance(expr, Expression)
                    and any(
                        x.free_symbols.issubset(sympy_expr.free_symbols)
                        for x in sympy_vars
                    )
                ):
                    for i in reversed(range(len(sympy_vars))):
                        numer = sympy.factor(numer) / sympy.factor(num_coeff)
                        num_coeff, num_polys = sympy.factor_list(
                            sympy.Poly(numer), *[x for x in sympy_vars[: (i + 1)]]
                        )
                        result.append(sympy.expand(num_coeff))

                # Last factor
                numer = sympy.factor(numer) / sympy.factor(num_coeff)
                result.append(sympy.expand(numer))
            else:
                num_coeff, num_polys = sympy.factor_list(sympy.Poly(numer))
                den_coeff, den_polys = sympy.factor_list(sympy.Poly(denom))
                result = [
                    num_coeff / den_coeff,
                    sympy.expand(
                        sympy.factor(numer)
                        / num_coeff
                        / (sympy.factor(denom) / den_coeff)
                    ),
                ]
        except sympy.PolynomialError:  # MMA does not raise error for non poly
            result.append(sympy.expand(numer))
            # evaluation.message(self.get_name(), 'poly', expr)

        return Expression(SymbolList, *[from_sympy(i) for i in result])


class Apart(Builtin):
    """
    <dl>
    <dt>'Apart[$expr$]'
        <dd>writes $expr$ as a sum of individual fractions.
    <dt>'Apart[$expr$, $var$]'
        <dd>treats $var$ as the main variable.
    </dl>

    >> Apart[1 / (x^2 + 5x + 6)]
     = 1 / (2 + x) - 1 / (3 + x)

    When several variables are involved, the results can be different
    depending on the main variable:
    >> Apart[1 / (x^2 - y^2), x]
     = -1 / (2 y (x + y)) + 1 / (2 y (x - y))
    >> Apart[1 / (x^2 - y^2), y]
     = 1 / (2 x (x + y)) + 1 / (2 x (x - y))

    'Apart' is 'Listable':
    >> Apart[{1 / (x^2 + 5x + 6)}]
     = {1 / (2 + x) - 1 / (3 + x)}

    But it does not touch other expressions:
    >> Sin[1 / (x ^ 2 - y ^ 2)] // Apart
     = Sin[1 / (x ^ 2 - y ^ 2)]

    #> Attributes[f] = {HoldAll}; Apart[f[x + x]]
     = f[x + x]

    #> Attributes[f] = {}; Apart[f[x + x]]
     = f[2 x]
    """

    attributes = ["Listable"]
    rules = {
        "Apart[expr_]": (
            "Block[{vars = Cases[Level[expr, {-1}], _Symbol]},"
            "  If[Length[vars] > 0, Apart[expr, vars[[1]]], expr]]"
        ),
    }

    def apply(self, expr, var, evaluation):
        "Apart[expr_, var_Symbol]"

        expr_sympy = expr.to_sympy()
        var_sympy = var.to_sympy()
        if expr_sympy is None or var_sympy is None:
            return None

        try:
            result = sympy.apart(expr_sympy, var_sympy)
            result = from_sympy(result)
            return result
        except sympy.PolynomialError:
            # raised e.g. for apart(sin(1/(x**2-y**2)))
            return expr


class _Expand(Builtin):

    options = {
        "Trig": "False",
        "Modulus": "0",
    }

    messages = {
        "modn": "Value of option `1` -> `2` should be an integer.",
        "opttf": "Value of option `1` -> `2` should be True or False.",
    }

    def convert_options(self, options, evaluation):
        modulus = options["System`Modulus"]
        py_modulus = modulus.get_int_value()
        if py_modulus is None:
            return evaluation.message(
                self.get_name(), "modn", Symbol("Modulus"), modulus
            )
        if py_modulus == 0:
            py_modulus = None

        trig = options["System`Trig"]
        if trig is SymbolTrue:
            py_trig = True
        elif trig is SymbolFalse:
            py_trig = False
        else:
            return evaluation.message(self.get_name(), "opttf", Symbol("Trig"), trig)

        return {"modulus": py_modulus, "trig": py_trig}


class Expand(_Expand):
    """
    <dl>
    <dt>'Expand[$expr$]'
        <dd>expands out positive integer powers and products of sums in $expr$,
        as well as trigonometric identities.
    <dt>Expand[$expr$, $target$]
        <dd>just expands those parts involving $target$.
    </dl>

    >> Expand[(x + y) ^ 3]
     = x ^ 3 + 3 x ^ 2 y + 3 x y ^ 2 + y ^ 3
    >> Expand[(a + b) (a + c + d)]
     = a ^ 2 + a b + a c + a d + b c + b d
    >> Expand[(a + b) (a + c + d) (e + f) + e a a]
     = 2 a ^ 2 e + a ^ 2 f + a b e + a b f + a c e + a c f + a d e + a d f + b c e + b c f + b d e + b d f
    >> Expand[(a + b) ^ 2 * (c + d)]
     = a ^ 2 c + a ^ 2 d + 2 a b c + 2 a b d + b ^ 2 c + b ^ 2 d
    >> Expand[(x + y) ^ 2 + x y]
     = x ^ 2 + 3 x y + y ^ 2
    >> Expand[((a + b) (c + d)) ^ 2 + b (1 + a)]
     = a ^ 2 c ^ 2 + 2 a ^ 2 c d + a ^ 2 d ^ 2 + b + a b + 2 a b c ^ 2 + 4 a b c d + 2 a b d ^ 2 + b ^ 2 c ^ 2 + 2 b ^ 2 c d + b ^ 2 d ^ 2

    'Expand' expands items in lists and rules:
    >> Expand[{4 (x + y), 2 (x + y) -> 4 (x + y)}]
     = {4 x + 4 y, 2 x + 2 y -> 4 x + 4 y}

    'Expand' expands trigonometric identities
    >> Expand[Sin[x + y], Trig -> True]
     = Cos[x] Sin[y] + Cos[y] Sin[x]
    >> Expand[Tanh[x + y], Trig -> True]
     = Cosh[x] Sinh[y] / (Cosh[x] Cosh[y] + Sinh[x] Sinh[y]) + Cosh[y] Sinh[x] / (Cosh[x] Cosh[y] + Sinh[x] Sinh[y])

    'Expand' does not change any other expression.
    >> Expand[Sin[x (1 + y)]]
     = Sin[x (1 + y)]

    Using the second argument, the expression only
    expands those subexpressions containing $pat$:
    >> Expand[(x+a)^2+(y+a)^2+(x+y)(x+a), y]
     = a ^ 2 + 2 a y + x (a + x) + y (a + x) + y ^ 2 + (a + x) ^ 2
    'Expand' also works in Galois fields
    >> Expand[(1 + a)^12, Modulus -> 3]
     = 1 + a ^ 3 + a ^ 9 + a ^ 12

    >> Expand[(1 + a)^12, Modulus -> 4]
     = 1 + 2 a ^ 2 + 3 a ^ 4 + 3 a ^ 8 + 2 a ^ 10 + a ^ 12

    #> Expand[x, Modulus -> -1]  (* copy odd MMA behaviour *)
     = 0
    #> Expand[x, Modulus -> x]
     : Value of option Modulus -> x should be an integer.
     = Expand[x, Modulus -> x]

    #> a(b(c+d)+e) // Expand
     = a b c + a b d + a e

    #> (y^2)^(1/2)/(2x+2y)//Expand
     = Sqrt[y ^ 2] / (2 x + 2 y)


    #> 2(3+2x)^2/(5+x^2+3x)^3 // Expand
     = 24 x / (5 + 3 x + x ^ 2) ^ 3 + 8 x ^ 2 / (5 + 3 x + x ^ 2) ^ 3 + 18 / (5 + 3 x + x ^ 2) ^ 3
    """

    def apply_patt(self, expr, target, evaluation, options):
        "Expand[expr_, target_, OptionsPattern[Expand]]"

        if target.get_head() in (SymbolRule, SymbolRuleDelayed):
            optname = target.leaves[0].get_name()
            options[optname] = target.leaves[1]
            target = None

        kwargs = self.convert_options(options, evaluation)
        if kwargs is None:
            return

        if target:
            kwargs["pattern"] = Pattern.create(target)
        kwargs["evaluation"] = evaluation
        return expand(expr, True, False, **kwargs)

    def apply(self, expr, evaluation, options):
        "Expand[expr_, OptionsPattern[Expand]]"

        kwargs = self.convert_options(options, evaluation)
        if kwargs is None:
            return

        return expand(expr, True, False, **kwargs)


class ExpandDenominator(_Expand):
    """
    <dl>
    <dt>'ExpandDenominator[$expr$]'
        <dd>expands out negative integer powers and products of sums in $expr$.
    </dl>

    >> ExpandDenominator[(a + b) ^ 2 / ((c + d)^2 (e + f))]
     = (a + b) ^ 2 / (c ^ 2 e + c ^ 2 f + 2 c d e + 2 c d f + d ^ 2 e + d ^ 2 f)

    ## Modulus option
    #> ExpandDenominator[1 / (x + y)^3, Modulus -> 3]
     = 1 / (x ^ 3 + y ^ 3)
    #> ExpandDenominator[1 / (x + y)^6, Modulus -> 4]
     = 1 / (x ^ 6 + 2 x ^ 5 y + 3 x ^ 4 y ^ 2 + 3 x ^ 2 y ^ 4 + 2 x y ^ 5 + y ^ 6)

    #> ExpandDenominator[2(3+2x)^2/(5+x^2+3x)^3]
     = 2 (3 + 2 x) ^ 2 / (125 + 225 x + 210 x ^ 2 + 117 x ^ 3 + 42 x ^ 4 + 9 x ^ 5 + x ^ 6)
    """

    def apply(self, expr, evaluation, options):
        "ExpandDenominator[expr_, OptionsPattern[ExpandDenominator]]"

        kwargs = self.convert_options(options, evaluation)
        if kwargs is None:
            return
        return expand(expr, False, True, **kwargs)


class ExpandAll(_Expand):
    """
    <dl>
    <dt>'ExpandAll[$expr$]'
        <dd>expands out negative integer powers and products of sums in $expr$.
    <dt>'ExpandAll[$expr$, $target$]'
        <dd>just expands those parts involving $target$.
    </dl>

    >> ExpandAll[(a + b) ^ 2 / (c + d)^2]
     = a ^ 2 / (c ^ 2 + 2 c d + d ^ 2) + 2 a b / (c ^ 2 + 2 c d + d ^ 2) + b ^ 2 / (c ^ 2 + 2 c d + d ^ 2)

    'ExpandAll' descends into sub expressions
    >> ExpandAll[(a + Sin[x (1 + y)])^2]
     = 2 a Sin[x + x y] + a ^ 2 + Sin[x + x y] ^ 2

    >> ExpandAll[Sin[(x+y)^2]]
     = Sin[x ^ 2 + 2 x y + y ^ 2]

    >> ExpandAll[Sin[(x+y)^2], Trig->True]
     = -Sin[x ^ 2] Sin[2 x y] Sin[y ^ 2] + Cos[x ^ 2] Cos[2 x y] Sin[y ^ 2] + Cos[x ^ 2] Cos[y ^ 2] Sin[2 x y] + Cos[2 x y] Cos[y ^ 2] Sin[x ^ 2]

    'ExpandAll' also expands heads
    >> ExpandAll[((1 + x)(1 + y))[x]]
     = (1 + x + y + x y)[x]

    'ExpandAll' can also work in finite fields
    >> ExpandAll[(1 + a) ^ 6 / (x + y)^3, Modulus -> 3]
     = (1 + 2 a ^ 3 + a ^ 6) / (x ^ 3 + y ^ 3)

    """

    def apply_patt(self, expr, target, evaluation, options):
        "ExpandAll[expr_, target_, OptionsPattern[Expand]]"
        if target.get_head_name() in ("System`Rule", "System`DelayedRule"):
            optname = target.leaves[0].get_name()
            options[optname] = target.leaves[1]
            target = None

        kwargs = self.convert_options(options, evaluation)
        if kwargs is None:
            return

        if target:
            kwargs["pattern"] = Pattern.create(target)
        kwargs["evaluation"] = evaluation
        return expand(expr, numer=True, denom=True, deep=True, **kwargs)

    def apply(self, expr, evaluation, options):
        "ExpandAll[expr_, OptionsPattern[ExpandAll]]"

        kwargs = self.convert_options(options, evaluation)
        if kwargs is None:
            return
        return expand(expr, numer=True, denom=True, deep=True, **kwargs)


class PowerExpand(Builtin):
    """
    <dl>
    <dt>'PowerExpand[$expr$]'
        <dd>expands out powers of the form '(x^y)^z' and '(x*y)^z' in $expr$.
    </dl>

    >> PowerExpand[(a ^ b) ^ c]
     = a ^ (b c)
    >> PowerExpand[(a * b) ^ c]
     = a ^ c b ^ c

    'PowerExpand' is not correct without certain assumptions:
    >> PowerExpand[(x ^ 2) ^ (1/2)]
     = x
    """

    rules = {
        "PowerExpand[(x_ ^ y_) ^ z_]": "x ^ (y * z)",
        "PowerExpand[(x_ * y_) ^ z_]": "x ^ z * y ^ z",
        "PowerExpand[Log[x_ ^ y_]]": "y * Log[x]",
        "PowerExpand[x_Plus]": "PowerExpand /@ x",
        "PowerExpand[x_Times]": "PowerExpand /@ x",
        "PowerExpand[x_Power]": "PowerExpand /@ x",
        "PowerExpand[x_List]": "PowerExpand /@ x",
        "PowerExpand[x_Rule]": "PowerExpand /@ x",
        "PowerExpand[other_]": "other",
    }


class Numerator(Builtin):
    """
    <dl>
    <dt>'Numerator[$expr$]'
        <dd>gives the numerator in $expr$.
    </dl>

    >> Numerator[a / b]
     = a
    >> Numerator[2 / 3]
     = 2
    >> Numerator[a + b]
     = a + b
    """

    attributes = ("Listable", "Protected")

    def apply(self, expr, evaluation):
        "Numerator[expr_]"

        sympy_expr = expr.to_sympy()
        if sympy_expr is None:
            return None
        numer, denom = sympy_expr.as_numer_denom()
        return from_sympy(numer)


class Denominator(Builtin):
    """
    <dl>
    <dt>'Denominator[$expr$]'
        <dd>gives the denominator in $expr$.
    </dl>

    >> Denominator[a / b]
     = b
    >> Denominator[2 / 3]
     = 3
    >> Denominator[a + b]
     = 1
    """

    attributes = ("Listable", "Protected")

    def apply(self, expr, evaluation):
        "Denominator[expr_]"

        sympy_expr = expr.to_sympy()
        if sympy_expr is None:
            return None
        numer, denom = sympy_expr.as_numer_denom()
        return from_sympy(denom)


class Variables(Builtin):
    # This builtin is incomplete. See the failing test case below.
    """
    <dl>
    <dt>'Variables[$expr$]'
        <dd>gives a list of the variables that appear in the
        polynomial $expr$.
    </dl>

    >> Variables[a x^2 + b x + c]
     = {a, b, c, x}
    >> Variables[{a + b x, c y^2 + x/2}]
     = {a, b, c, x, y}
    >> Variables[x + Sin[y]]
     = {x, Sin[y]}
    """

    """
    ## failing test case from MMA docs
    #> Variables[E^x]
     = {}
    """

    def apply(self, expr, evaluation):
        "Variables[expr_]"

        variables = find_all_vars(expr)

        variables = Expression(SymbolList, *variables)
        variables.sort()  # MMA doesn't do this
        return variables


class UpTo(Builtin):
    messages = {
        "innf": "Expected non-negative integer or infinity at position 1 in ``.",
        "argx": "UpTo expects 1 argument, `1` arguments were given.",
    }


class MinimalPolynomial(Builtin):
    """
    <dl>
    <dt>'MinimalPolynomial[s, x]'
        <dd>gives the minimal polynomial in $x$ for which the algebraic number $s$ is a root.
    </dl>

    >> MinimalPolynomial[7, x]
     = -7 + x
    >> MinimalPolynomial[Sqrt[2] + Sqrt[3], x]
     = 1 - 10 x ^ 2 + x ^ 4
    >> MinimalPolynomial[Sqrt[1 + Sqrt[3]], x]
     = -2 - 2 x ^ 2 + x ^ 4
    >> MinimalPolynomial[Sqrt[I + Sqrt[6]], x]
     = 49 - 10 x ^ 4 + x ^ 8

    #> MinimalPolynomial[7a, x]
     : 7 a is not an explicit algebraic number.
     = MinimalPolynomial[7 a, x]
    #> MinimalPolynomial[3x^3 + 2x^2 + y^2 + ab, x]
     : ab + 2 x ^ 2 + 3 x ^ 3 + y ^ 2 is not an explicit algebraic number.
     = MinimalPolynomial[ab + 2 x ^ 2 + 3 x ^ 3 + y ^ 2, x]

    ## PurePoly
    #> MinimalPolynomial[Sqrt[2 + Sqrt[3]]]
     = 1 - 4 #1 ^ 2 + #1 ^ 4
    """

    attributes = ("Listable",)

    messages = {
        "nalg": "`1` is not an explicit algebraic number.",
    }

    def apply_novar(self, s, evaluation):
        "MinimalPolynomial[s_]"
        x = Symbol("#1")
        return self.apply(s, x, evaluation)

    def apply(self, s, x, evaluation):
        "MinimalPolynomial[s_, x_]"
        variables = find_all_vars(s)
        if len(variables) > 0:
            return evaluation.message("MinimalPolynomial", "nalg", s)

        if s == SymbolNull:
            return evaluation.message("MinimalPolynomial", "nalg", s)

        sympy_s, sympy_x = s.to_sympy(), x.to_sympy()
        if sympy_s is None or sympy_x is None:
            return None
        sympy_result = sympy.minimal_polynomial(sympy_s, polys=True)(sympy_x)
        return from_sympy(sympy_result)


class PolynomialQ(Builtin):
    """
    <dl>
    <dt>'PolynomialQ[expr, var]'
        <dd>returns True if $expr$ is a polynomial in $var$, and returns False otherwise.
    <dt>'PolynomialQ[expr, {var1, ...}]'
        <dd>tests whether $expr$ is a polynomial in the $vari$.
    </dl>

    ## Form 1:
    >> PolynomialQ[x^3 - 2 x/y + 3xz, x]
     = True
    >> PolynomialQ[x^3 - 2 x/y + 3xz, y]
     = False
    >> PolynomialQ[f[a] + f[a]^2, f[a]]
     = True

    ## Form 2
    >> PolynomialQ[x^2 + axy^2 - bSin[c], {x, y}]
     = True
    >> PolynomialQ[x^2 + axy^2 - bSin[c], {a, b, c}]
     = False

    #> PolynomialQ[x, x, y]
     : PolynomialQ called with 3 arguments; 1 or 2 arguments are expected.
     = PolynomialQ[x, x, y]

    ## Always return True if argument is Null
    #> PolynomialQ[x^3 - 2 x/y + 3xz,]
     : Warning: comma encountered with no adjacent expression. The expression will be treated as Null (line 1 of "<test>").
     = True
    #> PolynomialQ[, {x, y, z}]
     : Warning: comma encountered with no adjacent expression. The expression will be treated as Null (line 1 of "<test>").
     = True
    #> PolynomialQ[, ]
     : Warning: comma encountered with no adjacent expression. The expression will be treated as Null (line 1 of "<test>").
     : Warning: comma encountered with no adjacent expression. The expression will be treated as Null (line 1 of "<test>").
     = True

    ## TODO: MMA and Sympy handle these cases differently
    ## #> PolynomialQ[x^(1/2) + 6xyz]
    ##  : No variable is not supported in PolynomialQ.
    ##  = True
    ## #> PolynomialQ[x^(1/2) + 6xyz, {}]
    ##  : No variable is not supported in PolynomialQ.
    ##  = True

    ## #> PolynomialQ[x^3 - 2 x/y + 3xz]
    ##  : No variable is not supported in PolynomialQ.
    ##  = False
    ## #> PolynomialQ[x^3 - 2 x/y + 3xz, {}]
    ##  : No variable is not supported in PolynomialQ.
    ##  = False
    """

    messages = {
        "argt": "PolynomialQ called with `1` arguments; 1 or 2 arguments are expected.",
        "novar": "No variable is not supported in PolynomialQ.",
    }

    def apply(self, expr, v, evaluation):
        "PolynomialQ[expr_, v___]"
        if expr == SymbolNull:
            return SymbolTrue

        v = v.get_sequence()
        if len(v) > 1:
            return evaluation.message("PolynomialQ", "argt", Integer(len(v) + 1))
        elif len(v) == 0:
            return evaluation.message("PolynomialQ", "novar")

        var = v[0]
        if var == SymbolNull:
            return SymbolTrue
        elif var.has_form(SymbolList, None):
            if len(var.leaves) == 0:
                return evaluation.message("PolynomialQ", "novar")
            sympy_var = [x.to_sympy() for x in var.leaves]
        else:
            sympy_var = [var.to_sympy()]

        sympy_expr = expr.to_sympy()
        sympy_result = sympy_expr.is_polynomial(*[x for x in sympy_var])
        return SymbolTrue if sympy_result else SymbolFalse


# Get a coefficient of form in an expression
def _coefficient(name, expr, form, n, evaluation):
    if expr == SymbolNull or form == SymbolNull or n == SymbolNull:
        return Integer0

    if not (isinstance(form, Symbol)) and not (isinstance(form, Expression)):
        return evaluation.message(name, "ivar", form)

    sympy_exprs = expr.to_sympy().as_ordered_terms()
    sympy_var = form.to_sympy()
    sympy_n = n.to_sympy()

    def combine_exprs(exprs):
        result = 0
        for e in exprs:
            result += e
        return result

    # expand sub expressions if they contain variables
    sympy_exprs = [
        sympy.expand(e) if sympy_var.free_symbols.issubset(e.free_symbols) else e
        for e in sympy_exprs
    ]
    sympy_expr = combine_exprs(sympy_exprs)
    sympy_result = sympy_expr.coeff(sympy_var, sympy_n)
    return from_sympy(sympy_result)


class Coefficient(Builtin):
    """
    <dl>
    <dt>'Coefficient[expr, form]'
        <dd>returns the coefficient of $form$ in the polynomial $expr$.
    <dt>'Coefficient[expr, form, n]'
        <dd>return the coefficient of $form$^$n$ in $expr$.
    </dl>

    ## Form 1: Coefficent[expr, form]
    >> Coefficient[(x + y)^4, (x^2) * (y^2)]
     = 6
    >> Coefficient[a x^2 + b y^3 + c x + d y + 5, x]
     = c
    >> Coefficient[(x + 3 y)^5, x]
     = 405 y ^ 4
    >> Coefficient[(x + 3 y)^5, x * y^4]
     = 405
    >> Coefficient[(x + 2)/(y - 3) + (x + 3)/(y - 2), x]
     = 1 / (-3 + y) + 1 / (-2 + y)
    >> Coefficient[x*Cos[x + 3] + 6*y, x]
     = Cos[3 + x]

    ## Form 2: Coefficent[expr, form, n]
    >> Coefficient[(x + 1)^3, x, 2]
     = 3
    >> Coefficient[a x^2 + b y^3 + c x + d y + 5, y, 3]
     = b

    Find the free term in a polynomial:
    >> Coefficient[(x + 2)^3 + (x + 3)^2, x, 0]
     = 17
    >> Coefficient[(x + 2)^3 + (x + 3)^2, y, 0]
     = (2 + x) ^ 3 + (3 + x) ^ 2
    >> Coefficient[a x^2 + b y^3 + c x + d y + 5, x, 0]
     = 5 + b y ^ 3 + d y

    ## Errors:
    #> Coefficient[x + y + 3]
     : Coefficient called with 1 argument; 2 or 3 arguments are expected.
     = Coefficient[3 + x + y]
    #> Coefficient[x + y + 3, 5]
     : 5 is not a valid variable.
     = Coefficient[3 + x + y, 5]

    ## This is known bug of Sympy 1.0, next Sympy version will fix it by this commit
    ## https://github.com/sympy/sympy/commit/25bf64b64d4d9a2dc563022818d29d06bc740d47
    ## #> Coefficient[x * y, z, 0]
    ##  = x y
    ##  ## Sympy 1.0 retuns 0

    ## ## TODO: Support Modulus
    ## >> Coefficient[(x + 2)^3 + (x + 3)^2, x, 0, Modulus -> 3]
    ##  = 2
    ## #> Coefficient[(x + 2)^3 + (x + 3)^2, x, 0, {Modulus -> 3, Modulus -> 2, Modulus -> 10}]
    ##  = {2, 1, 7}
    """

    messages = {
        "argtu": "Coefficient called with 1 argument; 2 or 3 arguments are expected.",
        "ivar": "`1` is not a valid variable.",
    }

    attributes = ("Listable",)

    def apply_noform(self, expr, evaluation):
        "Coefficient[expr_]"
        return evaluation.message("Coefficient", "argtu")

    def apply(self, expr, form, evaluation):
        "Coefficient[expr_, form_]"
        return _coefficient(self.__class__.__name__, expr, form, Integer1, evaluation)

    def apply_n(self, expr, form, n, evaluation):
        "Coefficient[expr_, form_, n_]"
        return _coefficient(self.__class__.__name__, expr, form, n, evaluation)


class CoefficientList(Builtin):
    """
    <dl>
    <dt>'CoefficientList[poly, var]'
        <dd>returns a list of coefficients of powers of $var$ in $poly$, starting with power 0.
    <dt>'CoefficientList[poly, {var1, var2, ...}]'
        <dd>returns an array of coefficients of the $vari$.
    </dl>

    ## Form 1 CoefficientList[poly, var]
    >> CoefficientList[(x + 3)^5, x]
     = {243, 405, 270, 90, 15, 1}
    >> CoefficientList[(x + y)^4, x]
     = {y ^ 4, 4 y ^ 3, 6 y ^ 2, 4 y, 1}
    >> CoefficientList[a x^2 + b y^3 + c x + d y + 5, x]
     = {5 + b y ^ 3 + d y, c, a}
    >> CoefficientList[(x + 2)/(y - 3) + x/(y - 2), x]
     = {2 / (-3 + y), 1 / (-3 + y) + 1 / (-2 + y)}
    >> CoefficientList[(x + y)^3, z]
     = {(x + y) ^ 3}
    #> CoefficientList[x + y, 5]
     : 5 is not a valid variable.
     = CoefficientList[x + y, 5]

    ## Form 2 CoefficientList[poly, {var1, var2, ...}]
    >> CoefficientList[a x^2 + b y^3 + c x + d y + 5, {x, y}]
     = {{5, d, 0, b}, {c, 0, 0, 0}, {a, 0, 0, 0}}
    >> CoefficientList[(x - 2 y + 3 z)^3, {x, y, z}]
     = {{{0, 0, 0, 27}, {0, 0, -54, 0}, {0, 36, 0, 0}, {-8, 0, 0, 0}}, {{0, 0, 27, 0}, {0, -36, 0, 0}, {12, 0, 0, 0}, {0, 0, 0, 0}}, {{0, 9, 0, 0}, {-6, 0, 0, 0}, {0, 0, 0, 0}, {0, 0, 0, 0}}, {{1, 0, 0, 0}, {0, 0, 0, 0}, {0, 0, 0, 0}, {0, 0, 0, 0}}}
    #> CoefficientList[(x - 2 y)^4, {x, 2}]
     : 2 is not a valid variable.
     = CoefficientList[(x - 2 y) ^ 4, {x, 2}]
    #> CoefficientList[x / y, {x, y}]
     : x / y is not a polynomial.
     = CoefficientList[x / y, {x, y}]
    """

    messages = {
        "argtu": "CoefficientList called with 1 argument; 2 or 3 arguments are expected.",
        "ivar": "`1` is not a valid variable.",
        "poly": "`1` is not a polynomial.",
    }

    def apply_noform(self, expr, evaluation):
        "CoefficientList[expr_]"
        return evaluation.message("CoefficientList", "argtu")

    def apply(self, expr, form, evaluation):
        "CoefficientList[expr_, form_]"
        vars = (
            [form] if not form.has_form(SymbolList, None) else [v for v in form.leaves]
        )

        # check form is not a variable
        for v in vars:
            if not (isinstance(v, Symbol)) and not (isinstance(v, Expression)):
                return evaluation.message("CoefficientList", "ivar", v)

        # special cases for expr and form
        e_null = expr == SymbolNull
        f_null = form == SymbolNull
        if expr == Integer0:
            return Expression(SymbolList)
        elif e_null and f_null:
            return Expression(SymbolList, Integer0)
        elif e_null and not f_null:
            return Expression(SymbolList, SymbolNull)
        elif f_null:
            return Expression(SymbolList, expr)
<<<<<<< HEAD
        elif form.has_form(SymbolList, 0):
=======
        elif form.has_form("List", 0):
>>>>>>> 309525e7
            return expr

        sympy_expr = expr.to_sympy()
        sympy_vars = [v.to_sympy() for v in vars]

        if not sympy_expr.is_polynomial(*[x for x in sympy_vars]):
            return evaluation.message("CoefficientList", "poly", expr)

        try:
            sympy_poly, sympy_opt = sympy.poly_from_expr(sympy_expr, sympy_vars)
            dimensions = [
                sympy_poly.degree(x) if x in sympy_poly.gens else 0 for x in sympy_vars
            ]

            # single & multiple variables cases
            if not form.has_form(SymbolList, None):
                return Expression(
                    "List",
                    *[
                        _coefficient(
                            self.__class__.__name__, expr, form, Integer(n), evaluation
                        )
                        for n in range(dimensions[0] + 1)
                    ]
                )
            elif form.has_form(SymbolList, 1):
                form = form.leaves[0]
                return Expression(
                    "List",
                    *[
                        _coefficient(
                            self.__class__.__name__, expr, form, Integer(n), evaluation
                        )
                        for n in range(dimensions[0] + 1)
                    ]
                )
            else:

                def _nth(poly, dims, exponents):
                    if not dims:
                        return from_sympy(poly.coeff_monomial(exponents))

                    leaves = []
                    first_dim = dims[0]
                    for i in range(first_dim + 1):
                        exponents.append(i)
                        subs = _nth(poly, dims[1:], exponents)
                        leaves.append(subs)
                        exponents.pop()
                    result = Expression(SymbolList, *leaves)
                    return result

                return _nth(sympy_poly, dimensions, [])
        except sympy.PolificationFailed:
            return evaluation.message("CoefficientList", "poly", expr)


class Exponent(Builtin):
    """
    <dl>
    <dt>'Exponent[expr, form]'
        <dd>returns the maximum power with which $form$ appears in the expanded form of $expr$.
    <dt>'Exponent[expr, form, h]'
        <dd>applies $h$ to the set of exponents with which $form$ appears in $expr$.
    </dl>

    >> Exponent[5 x^2 - 3 x + 7, x]
     = 2
    >> Exponent[(x^3 + 1)^2 + 1, x]
     = 6
    >> Exponent[x^(n + 1) + Sqrt[x] + 1, x]
     = Max[1 / 2, 1 + n]
    >> Exponent[x / y, y]
     = -1

    >> Exponent[(x^2 + 1)^3 - 1, x, Min]
     = 2

    >> Exponent[0, x]
     = -Infinity
    >> Exponent[1, x]
     = 0

    ## errors:
    #> Exponent[x^2]
     : Exponent called with 1 argument; 2 or 3 arguments are expected.
     = Exponent[x ^ 2]
    """

    attributes = ("Listable", "Protected")

    messages = {
        "argtu": "Exponent called with `1` argument; 2 or 3 arguments are expected.",
    }

    rules = {
        "Exponent[expr_, form_]": "Exponent[expr, form, Max]",
    }

    def apply_novar(self, expr, evaluation):
        "Exponent[expr_]"
        return evaluation.message("Exponent", "argtu", Integer1)

    def apply(self, expr, form, h, evaluation):
        "Exponent[expr_, form_, h_]"
        if expr == Integer0:
            return Expression(SymbolDirectedInfinity, Integer(-1))

        if not form.has_form(SymbolList, None):
            return Expression(h, *[i for i in find_exponents(expr, form)])
        else:
            exponents = [find_exponents(expr, var) for var in form.leaves]
            return Expression(
                "List", *[Expression(h, *[i for i in s]) for s in exponents]
            )


class _CoefficientHandler(Builtin):
    def coeff_power_internal(self, expr, var_exprs, filt, evaluation, form="expr"):
        from mathics.builtin.patterns import match

        if len(var_exprs) == 0:
            if form == "expr":
                return expr
            else:
                return [([], expr)]
        if len(var_exprs) == 1:
            target_pat = Pattern.create(var_exprs[0])
            var_pats = [target_pat]
        else:
            target_pat = Pattern.create(Expression(SymbolAlternatives, *var_exprs))
            var_pats = [Pattern.create(var) for var in var_exprs]

        ####### Auxiliary functions #########
        def key_powers(lst):
            key = Expression(SymbolPlus, *lst)
            key = key.evaluate(evaluation)
            if key.is_numeric(evaluation):
                return key.to_python()
            return 0

        def powers_list(pf):
            powers = [Integer0 for i, p in enumerate(var_pats)]
            if pf is None:
                return powers
            if pf.is_symbol():
                for i, pat in enumerate(var_pats):
                    if match(pf, pat, evaluation):
                        powers[i] = Integer(1)
                        return powers
            if pf.has_form(SymbolSqrt, 1):
                for i, pat in enumerate(var_pats):
                    if match(pf._leaves[0], pat, evaluation):
                        powers[i] = RationalOneHalf
                        return powers
            if pf.has_form(SymbolPower, 2):
                for i, pat in enumerate(var_pats):
                    matchval = match(pf._leaves[0], pat, evaluation)
                    if matchval:
                        powers[i] = pf._leaves[1]
                        return powers
            if pf.has_form(SymbolTimes, None):
                contrib = [powers_list(factor) for factor in pf._leaves]
                for i in range(len(var_pats)):
                    powers[i] = Expression(
                        SymbolPlus, *[c[i] for c in contrib]
                    ).evaluate(evaluation)
                return powers
            return powers

        def split_coeff_pow(term):
            """
            This function factorizes term in a coefficent free
            of powers of the target variables, and a factor with
            that powers.
            """
            coeffs = []
            powers = []
            # First, split factors on those which are powers of the variables
            # and the rest.
            if term.is_free(target_pat, evaluation):
                coeffs.append(term)
            elif (
                term.is_symbol()
                or term.has_form(SymbolPower, 2)
                or term.has_form(SymbolSqrt, 1)
            ):
                powers.append(term)
            elif term.has_form(SymbolTimes, None):
                for factor in term.leaves:
                    if factor.is_free(target_pat, evaluation):
                        coeffs.append(factor)
                    elif match(factor, target_pat, evaluation):
                        powers.append(factor)
                    elif (
                        factor.has_form(SymbolPower, 2)
                        or factor.has_form(SymbolSqrt, 1)
                    ) and match(factor._leaves[0], target_pat, evaluation):
                        powers.append(factor)
                    else:
                        coeffs.append(factor)
            else:
                coeffs.append(term)
            # Now, rebuild both factors
            if len(coeffs) == 0:
                coeffs = None
            elif len(coeffs) == 1:
                coeffs = coeffs[0]
            else:
                coeffs = Expression("Times", *coeffs)
            if len(powers) == 0:
                powers = None
            elif len(powers) == 1:
                powers = powers[0]
            else:
                powers = Expression("Times", *sorted(powers))
            return coeffs, powers

        #################  The actual begin ####################
        expr = expand(
            expr,
            numer=True,
            denom=False,
            deep=False,
            trig=False,
            modulus=None,
            target_pat=target_pat,
        )

        if expr.is_free(target_pat, evaluation):
            if filt:
                expr = Expression(filt, expr).evaluate(evaluation)
            if form == "expr":
                return expr
            else:
                return [(powers_list(None), expr)]
        elif (
            expr.is_symbol()
            or match(expr, target_pat, evaluation)
            or expr.has_form(SymbolPower, 2)
            or expr.has_form(SymbolSqrt, 1)
        ):
            coeff = (
                Expression(filt, Integer1).evaluate(evaluation) if filt else Integer1
            )
            if form == "expr":
                if coeff is Integer1:
                    return expr
                else:
                    return Expression("Times", coeff, expr)
            else:
                if not coeff.is_free(target_pat, evaluation):
                    return []
                return [(powers_list(expr), coeff)]
        elif expr.has_form(SymbolTimes, None):
            coeff, powers = split_coeff_pow(expr)
            if coeff is None:
                coeff = Integer1
            else:
                if form != "expr" and not coeff.is_free(target_pat, evaluation):
                    return []
            if filt:
                coeff = Expression(filt, coeff).evaluate(evaluation)

            if form == "expr":
                if powers is None:
                    return coeff
                else:
                    if coeff is Integer1:
                        return powers
                    else:
                        return Expression("Times", coeff, powers)
            else:
                pl = powers_list(powers)
                return [(pl, coeff)]
        elif expr.has_form(SymbolPlus, None):
            coeff_dict = {}
            powers_dict = {}
            powers_order = {}
            for term in expr._leaves:
                coeff, powers = split_coeff_pow(term)
                if (
                    form != "expr"
                    and coeff is not None
                    and not coeff.is_free(target_pat, evaluation)
                ):
                    return []
                pl = powers_list(powers)
                key = str(pl)
                if not key in powers_dict:
                    if form == "expr":
                        powers_dict[key] = powers
                    else:
                        # TODO: check if pl is a monomial...
                        powers_dict[key] = pl
                    coeff_dict[key] = []
                    powers_order[key] = key_powers(pl)

                coeff_dict[key].append(Integer1 if coeff is None else coeff)

            terms = []
            for key in sorted(
                coeff_dict, key=lambda kv: powers_order[kv], reverse=False
            ):
                val = coeff_dict[key]
                if len(val) == 0:
                    continue
                elif len(val) == 1:
                    coeff = val[0]
                else:
                    coeff = Expression(SymbolPlus, *val)
                if filt:
                    coeff = Expression(filt, coeff).evaluate(evaluation)

                powerfactor = powers_dict[key]
                if form == "expr":
                    if powerfactor:
                        terms.append(Expression("Times", coeff, powerfactor))
                    else:
                        terms.append(coeff)
                else:
                    terms.append([powerfactor, coeff])
            if form == "expr":
                return Expression(SymbolPlus, *terms)
            else:
                return terms
        else:
            # expr is not a polynomial.
            if form == "expr":
                if filt:
                    expr = Expression(filt, expr).evaluate(evaluation)
                return expr
            else:
                return []


class CoefficientArrays(_CoefficientHandler):
    """
    <dl>
    <dt>'CoefficientArrays[$polys$, $vars$]'
        <dd>returns a list of arrays of coefficients of the variables $vars$ in the polynomial  $poly$.
    </dl>

    >> CoefficientArrays[1 + x^3, x]
     = {1, {0}, {{0}}, {{{1}}}}
    >> CoefficientArrays[1 + x y+ x^3, {x, y}]
     = {1, {0, 0}, {{0, 1}, {0, 0}}, {{{1, 0}, {0, 0}}, {{0, 0}, {0, 0}}}}
    >> CoefficientArrays[{1 + x^2, x y}, {x, y}]
     = {{1, 0}, {{0, 0}, {0, 0}}, {{{1, 0}, {0, 0}}, {{0, 1}, {0, 0}}}}
    >> CoefficientArrays[(x+y+Sin[z])^3, {x,y}]
     = {Sin[z] ^ 3, {3 Sin[z] ^ 2, 3 Sin[z] ^ 2}, {{3 Sin[z], 6 Sin[z]}, {0, 3 Sin[z]}}, {{{1, 3}, {0, 3}}, {{0, 0}, {0, 1}}}}
    >> CoefficientArrays[(x + y + Sin[z])^3, {x, z}]
     : (x + y + Sin[z]) ^ 3 is not a polynomial in {x, z}
     = CoefficientArrays[(x + y + Sin[z]) ^ 3, {x, z}]
    """

    options = {
        "Symmetric": "False",
    }
    messages = {
        "poly": "`1` is not a polynomial in `2`",
    }

    def apply_list(self, polys, varlist, evaluation, options):
        "%(name)s[polys_, varlist_, OptionsPattern[]]"
        from mathics.algorithm.parts import walk_parts

        if polys.has_form(SymbolList, None):
            list_polys = polys.leaves
        else:
            list_polys = [polys]

        if varlist.is_symbol():
            var_exprs = [varlist]
        elif varlist.has_form(SymbolList, None):
            var_exprs = varlist.get_leaves()
        else:
            var_exprs = [varlist]

        coeffs = [
            self.coeff_power_internal(pol, var_exprs, None, evaluation, "coeffs")
            for pol in list_polys
        ]

        dim1 = len(coeffs)
        dim2 = len(var_exprs)
        arrays = []
        if dim1 == 1:
            arrays.append(Integer(0))
        for i, component in enumerate(coeffs):
            if len(component) == 0:
                evaluation.message("CoefficientArrays", "poly", polys, varlist)
                return
            for idxcoeff in component:
                idx, coeff = idxcoeff
                order = (
                    Expression(SymbolPlus, *idx).evaluate(evaluation).get_int_value()
                )
                if order is None:
                    evaluation.message("CoefficientArrays", "poly", polys, varlist)
                    return
                while len(arrays) <= order:
                    cur_ord = len(arrays)
                    range2 = Expression(SymbolList, Integer(dim2))
                    its2 = [range2 for k in range(cur_ord)]
                    # TODO: Use SparseArray...
                    # This constructs a tensor or range cur_ord+1
                    if dim1 > 1:
                        newtable = Expression(
                            "Table",
                            Integer(0),
                            Expression(SymbolList, Integer(dim1)),
                            *its2
                        )
                    else:
                        newtable = Expression("Table", Integer(0), *its2)
                    arrays.append(newtable.evaluate(evaluation))
                curr_array = arrays[order]
                arrayidx = [
                    Integer(n + 1)
                    for n, j in enumerate(idx)
                    for q in range(j.get_int_value())
                ]
                if dim1 > 1:
                    arrayidx = [Integer(i + 1)] + arrayidx
                if dim1 == 1 and order == 0:
                    arrays[0] = coeff
                else:
                    walk_parts([curr_array], arrayidx, evaluation, coeff)
                    arrays[order] = curr_array
        return Expression(SymbolList, *arrays)


class Collect(_CoefficientHandler):
    """
    <dl>
    <dt>'Collect[$expr$, $x$]'
    <dd> Expands $expr$ and collect together terms having the same power of $x$.
    <dt>'Collect[$expr$, {$x_1$, $x_2$, ...}]'
    <dd> Expands $expr$ and collect together terms having the same powers of
         $x_1$, $x_2$, ....
    <dt>'Collect[$expr$, {$x_1$, $x_2$, ...}, $filter$]'
    <dd> After collect the terms, applies $filter$ to each coefficient.
    </dl>

    >> Collect[(x+y)^3, y]
     =  x ^ 3 + 3 x ^ 2 y + 3 x y ^ 2 + y ^ 3
    >> Collect[2 Sin[x z] (x+2 y^2 + Sin[y] x), y]
     = 2 x Sin[x z] + 2 x Sin[x z] Sin[y] + 4 y ^ 2 Sin[x z]
    >> Collect[3 x y+2 Sin[x z] (x+2 y^2 + x) + (x+y)^3, y]
     = 4 x Sin[x z] + x ^ 3 + y (3 x + 3 x ^ 2) + y ^ 2 (3 x + 4 Sin[x z]) + y ^ 3
    >> Collect[3 x y+2 Sin[x z] (x+2 y^2 + x) + (x+y)^3, {x,y}]
     = 4 x Sin[x z] + x ^ 3 + 3 x y + 3 x ^ 2 y + 4 y ^ 2 Sin[x z] + 3 x y ^ 2 + y ^ 3
    >> Collect[3 x y+2 Sin[x z] (x+2 y^2 + x) + (x+y)^3, {x,y}, h]
     = x h[4 Sin[x z]] + x ^ 3 h[1] + x y h[3] + x ^ 2 y h[3] + y ^ 2 h[4 Sin[x z]] + x y ^ 2 h[3] + y ^ 3 h[1]
    """

    rules = {
        "Collect[expr_, varlst_]": "Collect[expr, varlst, Identity]",
    }

    def apply_var_filter(self, expr, varlst, filt, evaluation):
        """Collect[expr_, varlst_, filt_]"""
        if filt == Symbol("Identity"):
            filt = None
        if varlst.is_symbol():
            var_exprs = [varlst]
        elif varlst.has_form(SymbolList, None):
            var_exprs = varlst.get_leaves()
        else:
            var_exprs = [varlst]

        return self.coeff_power_internal(expr, var_exprs, filt, evaluation, "expr")<|MERGE_RESOLUTION|>--- conflicted
+++ resolved
@@ -31,7 +31,6 @@
     SymbolDirectedInfinity,
     SymbolPlus,
     SymbolPower,
-<<<<<<< HEAD
     SymbolSqrt,
     SymbolTimes,
     SymbolSin,
@@ -44,9 +43,6 @@
     SymbolCoth,
     SymbolRule,
     SymbolRuleDelayed,
-=======
-    SymbolTimes,
->>>>>>> 309525e7
 )
 
 from mathics.core.convert import from_sympy, sympy_symbol_prefix
@@ -80,11 +76,7 @@
 
 
 def cancel(expr):
-<<<<<<< HEAD
     if expr.has_form(SymbolPlus, None):
-=======
-    if expr.has_form("Plus", None):
->>>>>>> 309525e7
         return Expression(SymbolPlus, *[cancel(leaf) for leaf in expr.leaves])
     else:
         try:
@@ -136,11 +128,7 @@
             if deep:
                 theta = _expand(theta)
 
-<<<<<<< HEAD
             if theta.has_form(SymbolPlus, 2, None):
-=======
-            if theta.has_form("Plus", 2, None):
->>>>>>> 309525e7
                 x, y = theta.leaves[0], Expression(SymbolPlus, *theta.leaves[1:])
                 if head is SymbolSin:
                     a = Expression(
@@ -155,83 +143,49 @@
                         _expand(Expression(SymbolSin, y)),
                     )
                     return _expand(Expression(SymbolPlus, a, b))
-<<<<<<< HEAD
-                elif head == SymbolCos:
+                elif head is SymbolCos:
                     a = Expression(
                         SymbolTimes,
-=======
-                elif head == Symbol("Cos"):
-                    a = Expression(
-                        "Times",
->>>>>>> 309525e7
                         _expand(Expression(SymbolCos, x)),
                         _expand(Expression(SymbolCos, y)),
                     )
 
                     b = Expression(
-<<<<<<< HEAD
                         SymbolTimes,
-=======
-                        "Times",
->>>>>>> 309525e7
                         _expand(Expression(SymbolSin, x)),
                         _expand(Expression(SymbolSin, y)),
                     )
 
                     return _expand(Expression(SymbolPlus, a, -b))
-<<<<<<< HEAD
-                elif head == SymbolSinh:
+                elif head is SymbolSinh:
                     a = Expression(
                         SymbolTimes,
-=======
-                elif head == Symbol("Sinh"):
-                    a = Expression(
-                        "Times",
->>>>>>> 309525e7
                         _expand(Expression(SymbolSinh, x)),
                         _expand(Expression(SymbolCosh, y)),
                     )
 
                     b = Expression(
-<<<<<<< HEAD
                         SymbolTimes,
-=======
-                        "Times",
->>>>>>> 309525e7
                         _expand(Expression(SymbolCosh, x)),
                         _expand(Expression(SymbolSinh, y)),
                     )
 
                     return _expand(Expression(SymbolPlus, a, b))
-<<<<<<< HEAD
                 elif head is SymbolCosh:
                     a = Expression(
                         SymbolTimes,
-=======
-                elif head == Symbol("Cosh"):
-                    a = Expression(
-                        "Times",
->>>>>>> 309525e7
                         _expand(Expression(SymbolCosh, x)),
                         _expand(Expression(SymbolCosh, y)),
                     )
 
                     b = Expression(
-<<<<<<< HEAD
                         SymbolTimes,
-=======
-                        "Times",
->>>>>>> 309525e7
                         _expand(Expression(SymbolSinh, x)),
                         _expand(Expression(SymbolSinh, y)),
                     )
 
                     return _expand(Expression(SymbolPlus, a, b))
-<<<<<<< HEAD
                 elif head is SymbolTan:
-=======
-                elif head is Symbol("Tan"):
->>>>>>> 309525e7
                     a = _expand(Expression(SymbolSin, theta))
                     b = Expression(
                         SymbolPower, _expand(Expression(SymbolCos, theta)), Integer(-1)
@@ -240,11 +194,7 @@
                 elif head is SymbolCot:
                     a = _expand(Expression(SymbolCos, theta))
                     b = Expression(
-<<<<<<< HEAD
                         SymbolPower, _expand(Expression(SymbolSin, theta)), Integer(-1)
-=======
-                        "Power", _expand(Expression(SymbolSin, theta)), Integer(-1)
->>>>>>> 309525e7
                     )
                     return _expand(Expression(SymbolTimes, a, b))
                 elif head is SymbolTanh:
@@ -254,11 +204,7 @@
                     )
                     return _expand(Expression(SymbolTimes, a, b))
                 elif head is SymbolCoth:
-<<<<<<< HEAD
                     a = _expand(Expression(SymbolCosh, theta))
-=======
-                    a = _expand(Expression(SymbolTimes, "Cosh", theta))
->>>>>>> 309525e7
                     b = Expression(
                         SymbolPower, _expand(Expression(SymbolSinh, theta)), Integer(-1)
                     )
@@ -1437,11 +1383,7 @@
             return Expression(SymbolList, SymbolNull)
         elif f_null:
             return Expression(SymbolList, expr)
-<<<<<<< HEAD
         elif form.has_form(SymbolList, 0):
-=======
-        elif form.has_form("List", 0):
->>>>>>> 309525e7
             return expr
 
         sympy_expr = expr.to_sympy()
