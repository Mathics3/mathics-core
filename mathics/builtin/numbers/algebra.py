# -*- coding: utf-8 -*-
"""
Algebraic Manipulation
"""


from mathics.builtin.base import Builtin
from mathics.core.expression import Expression

from mathics.core.symbols import (
    Atom,
    Symbol,
    SymbolFalse,
    SymbolList,
    SymbolNull,
    SymbolTrue,
)

from mathics.core.atoms import (
    Integer,
    Integer0,
    Integer1,
    RationalOneHalf,
    Number,
)

from mathics.core.systemsymbols import (
    SymbolAlternatives,
    SymbolCos,
    SymbolDirectedInfinity,
    SymbolPlus,
    SymbolPower,
    SymbolSin,
    SymbolTimes,
)

from mathics.core.convert import from_sympy, sympy_symbol_prefix
from mathics.core.rules import Pattern
from mathics.builtin.scoping import dynamic_scoping
from mathics.builtin.inference import evaluate_predicate

from mathics.core.attributes import listable, protected

import sympy

SymbolSinh = Symbol("Sinh")
SymbolCosh = Symbol("Cosh")
SymbolTan = Symbol("Tan")
SymbolTanh = Symbol("Tanh")
SymbolCot = Symbol("Cot")
SymbolCoth = Symbol("Coth")


def sympy_factor(expr_sympy):
    try:
        result = sympy.together(expr_sympy)
        numer, denom = result.as_numer_denom()
        if denom == 1:
            result = sympy.factor(expr_sympy)
        else:
            result = sympy.factor(numer) / sympy.factor(denom)
    except sympy.PolynomialError:
        return expr_sympy
    return result


def cancel(expr):
    if expr.has_form("Plus", None):
        return Expression(SymbolPlus, *[cancel(leaf) for leaf in expr.leaves])
    else:
        try:
            result = expr.to_sympy()
            if result is None:
                return None

            # result = sympy.powsimp(result, deep=True)
            result = sympy.cancel(result)

            # cancel factors out rationals, so we factor them again
            result = sympy_factor(result)

            return from_sympy(result)
        except sympy.PolynomialError:
            # e.g. for non-commutative expressions
            return expr


def expand(expr, numer=True, denom=False, deep=False, **kwargs):
    def _expand(expr):
        return expand(expr, numer=numer, denom=denom, deep=deep, **kwargs)

    if kwargs["modulus"] is not None and kwargs["modulus"] <= 0:
        return Integer0

    target_pat = kwargs.get("pattern", None)
    if target_pat:
        evaluation = kwargs["evaluation"]
    # A special case for trigonometric functions
    if "trig" in kwargs and kwargs["trig"]:
        if expr.has_form(
            ("Sin", "Cos", "Tan", "Cot", "Sinh", "Cosh", "Tanh", "Coth"), 1
        ):
            head = expr.get_head()
            theta = expr.leaves[0]
            if (target_pat is not None) and theta.is_free(target_pat, evaluation):
                return expr
            if deep:
                theta = _expand(theta)

            if theta.has_form("Plus", 2, None):
                x, y = theta.leaves[0], Expression(SymbolPlus, *theta.leaves[1:])
                if head is SymbolSin:
                    a = Expression(
                        SymbolTimes,
                        _expand(Expression(SymbolSin, x)),
                        _expand(Expression(SymbolCos, y)),
                    )

                    b = Expression(
                        SymbolTimes,
                        _expand(Expression(SymbolCos, x)),
                        _expand(Expression(SymbolSin, y)),
                    )
                    return _expand(Expression(SymbolPlus, a, b))
                elif head is Symbol("Cos"):
                    a = Expression(
                        "Times",
                        _expand(Expression(SymbolCos, x)),
                        _expand(Expression(SymbolCos, y)),
                    )

                    b = Expression(
                        "Times",
                        _expand(Expression(SymbolSin, x)),
                        _expand(Expression(SymbolSin, y)),
                    )

                    return _expand(Expression(SymbolPlus, a, -b))
                elif head is Symbol("Sinh"):
                    a = Expression(
                        "Times",
                        _expand(Expression(SymbolSinh, x)),
                        _expand(Expression(SymbolCosh, y)),
                    )

                    b = Expression(
                        "Times",
                        _expand(Expression(SymbolCosh, x)),
                        _expand(Expression(SymbolSinh, y)),
                    )

                    return _expand(Expression(SymbolPlus, a, b))
                elif head is Symbol("Cosh"):
                    a = Expression(
                        "Times",
                        _expand(Expression(SymbolCosh, x)),
                        _expand(Expression(SymbolCosh, y)),
                    )

                    b = Expression(
                        "Times",
                        _expand(Expression(SymbolSinh, x)),
                        _expand(Expression(SymbolSinh, y)),
                    )

                    return _expand(Expression(SymbolPlus, a, b))
                elif head is Symbol("Tan"):
                    a = _expand(Expression(SymbolSin, theta))
                    b = Expression(
                        SymbolPower, _expand(Expression(SymbolCos, theta)), Integer(-1)
                    )
                    return _expand(Expression(SymbolTimes, a, b))
                elif head is SymbolCot:
                    a = _expand(Expression(SymbolCos, theta))
                    b = Expression(
                        "Power", _expand(Expression(SymbolSin, theta)), Integer(-1)
                    )
                    return _expand(Expression(SymbolTimes, a, b))
                elif head is SymbolTanh:
                    a = _expand(Expression(SymbolSinh, theta))
                    b = Expression(
                        SymbolPower, _expand(Expression(SymbolCosh, theta)), Integer(-1)
                    )
                    return _expand(Expression(SymbolTimes, a, b))
                elif head is SymbolCoth:
                    a = _expand(Expression(SymbolTimes, "Cosh", theta))
                    b = Expression(
                        SymbolPower, _expand(Expression(SymbolSinh, theta)), Integer(-1)
                    )
                    return _expand(Expression(a, b))

    sub_exprs = []

    def store_sub_expr(expr):
        sub_exprs.append(expr)
        result = sympy.Symbol(sympy_symbol_prefix + str(len(sub_exprs) - 1))
        return result

    def get_sub_expr(expr):
        name = expr.get_name()
        assert isinstance(expr, Symbol) and name.startswith("System`")
        i = int(name[len("System`") :])
        return sub_exprs[i]

    def convert_sympy(expr):
        "converts top-level to sympy"
        elements = expr.get_elements()
        if isinstance(expr, Integer):
            return sympy.Integer(expr.get_int_value())
        if target_pat is not None and not isinstance(expr, Number):
            if expr.is_free(target_pat, evaluation):
                return store_sub_expr(expr)
        if expr.has_form("Power", 2):
            # sympy won't expand `(a + b) / x` to `a / x + b / x` if denom is False
            # if denom is False we store negative powers to prevent this.
            n1 = elements[1].get_int_value()
            if not denom and n1 is not None and n1 < 0:
                return store_sub_expr(expr)
            return sympy.Pow(*[convert_sympy(leaf) for leaf in elements])
        elif expr.has_form("Times", 2, None):
            return sympy.Mul(*[convert_sympy(leaf) for leaf in elements])
        elif expr.has_form("Plus", 2, None):
            return sympy.Add(*[convert_sympy(leaf) for leaf in elements])
        else:
            return store_sub_expr(expr)

    def unconvert_subexprs(expr):
        if expr.is_atom():
            if isinstance(expr, Symbol):
                return get_sub_expr(expr)
            else:
                return expr
        else:
            return Expression(
                expr.head,
                *[unconvert_subexprs(element) for element in expr.get_elements()]
            )

    sympy_expr = convert_sympy(expr)
    if deep:
        # thread over everything
        for (
            i,
            sub_expr,
        ) in enumerate(sub_exprs):
            if not sub_expr.is_atom():
                head = _expand(sub_expr.head)  # also expand head
                elements = sub_expr.get_elements()
                if target_pat:
                    elements = [
                        element
                        if element.is_free(target_pat, evaluation)
                        else _expand(element)
                        for element in elements
                    ]
                else:
                    elements = [_expand(element) for element in elements]
                sub_exprs[i] = Expression(head, *elements)
    else:
        # thread over Lists etc.
        threaded_heads = ("List", "Rule")
        for i, sub_expr in enumerate(sub_exprs):
            for head in threaded_heads:
                if sub_expr.has_form(head, None):
                    elements = sub_expr.get_elements()
                    if target_pat:
                        elements = [
                            element
                            if element.is_free(target_pat, evaluation)
                            else _expand(element)
                            for element in elements
                        ]
                    else:
                        elements = [_expand(element) for element in elements]
                    sub_exprs[i] = Expression(head, *elements)
                    break

    hints = {
        "mul": True,
        "multinomial": True,
        "power_exp": False,
        "power_base": False,
        "basic": False,
        "log": False,
    }

    hints.update(kwargs)

    if numer and denom:
        # don't expand fractions when modulus is True
        if hints["modulus"] is not None:
            hints["frac"] = True
    else:
        # setting both True doesn't expand denom
        hints["numer"] = numer
        hints["denom"] = denom

    sympy_expr = sympy_expr.expand(**hints)
    result = from_sympy(sympy_expr)
    result = unconvert_subexprs(result)
    return result


def find_all_vars(expr):
    variables = set()

    def find_vars(e, e_sympy):
        assert e_sympy is not None
        if e_sympy.is_constant():
            return
        elif e.is_symbol():
            variables.add(e)
        elif e.has_form(("Plus", "Times"), None):
            for l in e.leaves:
                l_sympy = l.to_sympy()
                if l_sympy is not None:
                    find_vars(l, l_sympy)
        elif e.has_form("Power", 2):
            (a, b) = e.leaves  # a^b
            a_sympy, b_sympy = a.to_sympy(), b.to_sympy()
            if a_sympy is None or b_sympy is None:
                return
            if not (a_sympy.is_constant()) and b_sympy.is_rational:
                find_vars(a, a_sympy)
        elif not (e.is_atom()):
            variables.add(e)

    exprs = expr.leaves if expr.has_form("List", None) else [expr]
    for e in exprs:
        e_sympy = e.to_sympy()
        if e_sympy is not None:
            find_vars(e, e_sympy)

    return variables


def find_exponents(expr, var):
    """
    Find all exponents of var in expr
    """
    f = expr.to_sympy()
    x = var.to_sympy()
    if f is None or x is None:
        return {0}

    result = set()
    for t in f.expand(power_exp=False).as_ordered_terms():
        coeff, exponent = t.as_coeff_exponent(x)
        if exponent:
            result.add(from_sympy(exponent))
        else:
            # find exponent of terms multiplied with functions: sin, cos, log, exp, ...
            # e.g: x^3 * Sin[x^2] should give 3
            muls = [
                term.as_coeff_mul(x)[1]
                if term.as_coeff_mul(x)[1]
                else (sympy.Integer(0),)
                for term in coeff.as_ordered_terms()
            ]
            expos = [term.as_coeff_exponent(x)[1] for mul in muls for term in mul]
            result.add(from_sympy(sympy.Max(*[e for e in expos])))
    return sorted(result)


class Cancel(Builtin):
    """
    <dl>
      <dt>'Cancel[$expr$]'
      <dd>cancels out common factors in numerators and denominators.
    </dl>

    >> Cancel[x / x ^ 2]
     = 1 / x
    'Cancel' threads over sums:
    >> Cancel[x / x ^ 2 + y / y ^ 2]
     = 1 / x + 1 / y

    >> Cancel[f[x] / x + x * f[x] / x ^ 2]
     = 2 f[x] / x
    """

    attributes = listable | protected

    def apply(self, expr, evaluation):
        "Cancel[expr_]"

        return cancel(expr)


class Simplify(Builtin):
    """
    <dl>
    <dt>'Simplify[$expr$]'
        <dd>simplifies $expr$.
    <dt>'Simplify[$expr$, $assump$]'
        <dd>simplifies $expr$ assuming $assump$ instead of $Assumptions$.
    </dl>

    >> Simplify[2*Sin[x]^2 + 2*Cos[x]^2]
     = 2
    >> Simplify[x]
     = x
    >> Simplify[f[x]]
     = f[x]

    Simplify over conditional expressions uses $Assumptions, or $assump$
    to evaluate the condition:
    # TODO: enable this once the logic for conditional expression
    # be restaured.
    # >> $Assumptions={a <= 0};
    # >> Simplify[ConditionalExpression[1, a > 0]]
    # = Undefined
    # >> Simplify[ConditionalExpression[1, a > 0], { a > 0 }]
    # = 1
    """

    rules = {
        "Simplify[list_List]": "Simplify /@ list",
        "Simplify[rule_Rule]": "Simplify /@ rule",
        "Simplify[list_List, assum_]": "Simplify[#1, assum]& /@ list",
        "Simplify[rule_Rule, assum_]": "Simplify[#1, assum]& /@ rule",
        "Simplify[0^a_, assum_]": "ConditionalExpression[0,Simplify[a>0, assum]]",
        "Simplify[b_^a_, assum_]": "ConditionalExpression[b^a,Simplify[Or[a>0, b!=0],assum]]",
    }

    def apply_assuming(self, expr, assumptions, evaluation):
        "%(name)s[expr_, assumptions_]"
        assumptions = assumptions.evaluate(evaluation)
        return dynamic_scoping(
            lambda ev: self.apply(expr, ev),
            {"System`$Assumptions": assumptions},
            evaluation,
        )

    def apply(self, expr, evaluation):
        "%(name)s[expr_]"
        # Check first if we are dealing with a logic expression...
        if expr in (SymbolTrue, SymbolFalse, SymbolList):
            return expr
        expr = evaluate_predicate(expr, evaluation)
        if expr.is_atom():
            return expr
        # else, use sympy:
        elements = [self.apply(element, evaluation) for element in expr._elements]
        head = self.apply(expr.get_head(), evaluation)
<<<<<<< HEAD
        expr = Expression(head, *leaves)
=======
        expr = Expression(head, *elements)

>>>>>>> 84c011a1
        sympy_expr = expr.to_sympy()
        # If the expression cannot be handled by Sympy, just return it.
        if sympy_expr is None:
            return expr
        # Tries to apply the rules
        sympy_result = sympy.simplify(sympy_expr)
        result = from_sympy(sympy_result).evaluate(evaluation)
        return result


class FullSimplify(Simplify):
    """
    <dl>
    <dt>'FullSimplify[$expr$]'
        <dd>simplifies $expr$ using an extended set of simplification rules.
    <dt>'FullSimplify[$expr$, $assump$]'
        <dd>simplifies $expr$ assuming $assump$ instead of $Assumptions$.
    </dl>
    TODO: implement the extension. By now, this does the same than Simplify...

    >> FullSimplify[2*Sin[x]^2 + 2*Cos[x]^2]
     = 2

    """

    rules = {
        "FullSimplify[list_List]": "FullSimplify /@ list",
        "FullSimplify[rule_Rule]": "FullSimplify /@ rule",
        "FullSimplify[eq_Equal]": "FullSimplify /@ eq",
        "FullSimplify[list_List, assum_]": "FullSimplify[#1, assum]& /@ list",
        "FullSimplify[rule_Rule, assum_]": "FullSimplify[#1, assum]& /@ rule",
        "FullSimplify[eq_Equal, assum_]": "FullSimplify[#1, assum]& /@ eq",
    }


class Together(Builtin):
    """
    <dl>
    <dt>'Together[$expr$]'
        <dd>writes sums of fractions in $expr$ together.
    </dl>

    >> Together[a / c + b / c]
     = (a + b) / c
    'Together' operates on lists:
    >> Together[{x / (y+1) + x / (y+1)^2}]
     = {x (2 + y) / (1 + y) ^ 2}
    But it does not touch other functions:
    >> Together[f[a / c + b / c]]
     = f[a / c + b / c]

    #> f[x]/x+f[x]/x^2//Together
     = f[x] (1 + x) / x ^ 2
    """

    attributes = listable | protected

    def apply(self, expr, evaluation):
        "Together[expr_]"

        expr_sympy = expr.to_sympy()
        if expr_sympy is None:
            return None
        result = sympy.together(expr_sympy)
        result = from_sympy(result)
        result = cancel(result)
        return result


class Factor(Builtin):
    """
    <dl>
    <dt>'Factor[$expr$]'
        <dd>factors the polynomial expression $expr$.
    </dl>

    >> Factor[x ^ 2 + 2 x + 1]
     = (1 + x) ^ 2

    >> Factor[1 / (x^2+2x+1) + 1 / (x^4+2x^2+1)]
     = (2 + 2 x + 3 x ^ 2 + x ^ 4) / ((1 + x) ^ 2 (1 + x ^ 2) ^ 2)

    ## Issue659
    #> Factor[{x+x^2}]
     = {x (1 + x)}
    """

    attributes = listable | protected

    def apply(self, expr, evaluation):
        "Factor[expr_]"

        expr_sympy = expr.to_sympy()
        if expr_sympy is None:
            return None

        try:
            result = sympy.together(expr_sympy)
            numer, denom = result.as_numer_denom()
            if denom == 1:
                result = sympy.factor(expr_sympy)
            else:
                result = sympy.factor(numer) / sympy.factor(denom)
        except sympy.PolynomialError:
            return expr
        return from_sympy(result)


class FactorTermsList(Builtin):
    """
    <dl>
    <dt>'FactorTermsList[poly]'
        <dd>returns a list of 2 elements.
        The first element is the numerical factor in $poly$.
        The second one is the remaining of the polynomial with numerical factor removed
    <dt>'FactorTermsList[poly, {x1, x2, ...}]'
        <dd>returns a list of factors in $poly$.
        The first element is the numerical factor in $poly$.
        The next ones are factors that are independent of variables lists which
        are created by removing each variable $xi$ from right to left.
        The last one is the remaining of polynomial after dividing $poly$ to all previous factors
    </dl>

    >> FactorTermsList[2 x^2 - 2]
     = {2, -1 + x ^ 2}
    >> FactorTermsList[x^2 - 2 x + 1]
     = {1, 1 - 2 x + x ^ 2}
    #> FactorTermsList[2 x^2 - 2, x]
     = {2, 1, -1 + x ^ 2}

    >> f = 3 (-1 + 2 x) (-1 + y) (1 - a)
     = 3 (-1 + 2 x) (-1 + y) (1 - a)
    >> FactorTermsList[f]
     = {-3, -1 + a - 2 a x - a y + 2 x + y - 2 x y + 2 a x y}
    >> FactorTermsList[f, x]
     = {-3, 1 - a - y + a y, -1 + 2 x}
    """

    rules = {
        "FactorTermsList[expr_]": "FactorTermsList[expr, {}]",
        "FactorTermsList[expr_, var_]": "FactorTermsList[expr, {var}]",
    }

    messages = {
        # 'poly': '`1` is not a polynomial.',
        "ivar": "`1` is not a valid variable.",
    }

    def apply_list(self, expr, vars, evaluation):
        "FactorTermsList[expr_, vars_List]"
        if expr == Integer0:
            return Expression(SymbolList, Integer1, Integer0)
        elif isinstance(expr, Number):
            return Expression(SymbolList, expr, Integer1)

        for x in vars.leaves:
            if not (isinstance(x, Atom)):
                return evaluation.message("CoefficientList", "ivar", x)

        sympy_expr = expr.to_sympy()
        if sympy_expr is None:
            return Expression(SymbolList, Integer1, expr)
        sympy_expr = sympy.together(sympy_expr)

        sympy_vars = [
            x.to_sympy()
            for x in vars.leaves
            if isinstance(x, Symbol) and sympy_expr.is_polynomial(x.to_sympy())
        ]

        result = []
        numer, denom = sympy_expr.as_numer_denom()
        try:
            if denom == 1:
                # Get numerical part
                num_coeff, num_polys = sympy.factor_list(sympy.Poly(numer))
                result.append(num_coeff)

                # Get factors are independent of sub list of variables
                if (
                    sympy_vars
                    and isinstance(expr, Expression)
                    and any(
                        x.free_symbols.issubset(sympy_expr.free_symbols)
                        for x in sympy_vars
                    )
                ):
                    for i in reversed(range(len(sympy_vars))):
                        numer = sympy.factor(numer) / sympy.factor(num_coeff)
                        num_coeff, num_polys = sympy.factor_list(
                            sympy.Poly(numer), *[x for x in sympy_vars[: (i + 1)]]
                        )
                        result.append(sympy.expand(num_coeff))

                # Last factor
                numer = sympy.factor(numer) / sympy.factor(num_coeff)
                result.append(sympy.expand(numer))
            else:
                num_coeff, num_polys = sympy.factor_list(sympy.Poly(numer))
                den_coeff, den_polys = sympy.factor_list(sympy.Poly(denom))
                result = [
                    num_coeff / den_coeff,
                    sympy.expand(
                        sympy.factor(numer)
                        / num_coeff
                        / (sympy.factor(denom) / den_coeff)
                    ),
                ]
        except sympy.PolynomialError:  # MMA does not raise error for non poly
            result.append(sympy.expand(numer))
            # evaluation.message(self.get_name(), 'poly', expr)

        return Expression(SymbolList, *[from_sympy(i) for i in result])


class Apart(Builtin):
    """
    <dl>
    <dt>'Apart[$expr$]'
        <dd>writes $expr$ as a sum of individual fractions.
    <dt>'Apart[$expr$, $var$]'
        <dd>treats $var$ as the main variable.
    </dl>

    >> Apart[1 / (x^2 + 5x + 6)]
     = 1 / (2 + x) - 1 / (3 + x)

    When several variables are involved, the results can be different
    depending on the main variable:
    >> Apart[1 / (x^2 - y^2), x]
     = -1 / (2 y (x + y)) + 1 / (2 y (x - y))
    >> Apart[1 / (x^2 - y^2), y]
     = 1 / (2 x (x + y)) + 1 / (2 x (x - y))

    'Apart' is 'Listable':
    >> Apart[{1 / (x^2 + 5x + 6)}]
     = {1 / (2 + x) - 1 / (3 + x)}

    But it does not touch other expressions:
    >> Sin[1 / (x ^ 2 - y ^ 2)] // Apart
     = Sin[1 / (x ^ 2 - y ^ 2)]

    #> Attributes[f] = {HoldAll}; Apart[f[x + x]]
     = f[x + x]

    #> Attributes[f] = {}; Apart[f[x + x]]
     = f[2 x]
    """

    attributes = listable | protected
    rules = {
        "Apart[expr_]": (
            "Block[{vars = Cases[Level[expr, {-1}], _Symbol]},"
            "  If[Length[vars] > 0, Apart[expr, vars[[1]]], expr]]"
        ),
    }

    def apply(self, expr, var, evaluation):
        "Apart[expr_, var_Symbol]"

        expr_sympy = expr.to_sympy()
        var_sympy = var.to_sympy()
        if expr_sympy is None or var_sympy is None:
            return None

        try:
            result = sympy.apart(expr_sympy, var_sympy)
            result = from_sympy(result)
            return result
        except sympy.PolynomialError:
            # raised e.g. for apart(sin(1/(x**2-y**2)))
            return expr


class _Expand(Builtin):

    options = {
        "Trig": "False",
        "Modulus": "0",
    }

    messages = {
        "modn": "Value of option `1` -> `2` should be an integer.",
        "opttf": "Value of option `1` -> `2` should be True or False.",
    }

    def convert_options(self, options, evaluation):
        modulus = options["System`Modulus"]
        py_modulus = modulus.get_int_value()
        if py_modulus is None:
            return evaluation.message(
                self.get_name(), "modn", Symbol("Modulus"), modulus
            )
        if py_modulus == 0:
            py_modulus = None

        trig = options["System`Trig"]
        if trig is SymbolTrue:
            py_trig = True
        elif trig is SymbolFalse:
            py_trig = False
        else:
            return evaluation.message(self.get_name(), "opttf", Symbol("Trig"), trig)

        return {"modulus": py_modulus, "trig": py_trig}


class Expand(_Expand):
    """
    <dl>
    <dt>'Expand[$expr$]'
        <dd>expands out positive integer powers and products of sums in $expr$,
        as well as trigonometric identities.
    <dt>Expand[$expr$, $target$]
        <dd>just expands those parts involving $target$.
    </dl>

    >> Expand[(x + y) ^ 3]
     = x ^ 3 + 3 x ^ 2 y + 3 x y ^ 2 + y ^ 3
    >> Expand[(a + b) (a + c + d)]
     = a ^ 2 + a b + a c + a d + b c + b d
    >> Expand[(a + b) (a + c + d) (e + f) + e a a]
     = 2 a ^ 2 e + a ^ 2 f + a b e + a b f + a c e + a c f + a d e + a d f + b c e + b c f + b d e + b d f
    >> Expand[(a + b) ^ 2 * (c + d)]
     = a ^ 2 c + a ^ 2 d + 2 a b c + 2 a b d + b ^ 2 c + b ^ 2 d
    >> Expand[(x + y) ^ 2 + x y]
     = x ^ 2 + 3 x y + y ^ 2
    >> Expand[((a + b) (c + d)) ^ 2 + b (1 + a)]
     = a ^ 2 c ^ 2 + 2 a ^ 2 c d + a ^ 2 d ^ 2 + b + a b + 2 a b c ^ 2 + 4 a b c d + 2 a b d ^ 2 + b ^ 2 c ^ 2 + 2 b ^ 2 c d + b ^ 2 d ^ 2

    'Expand' expands items in lists and rules:
    >> Expand[{4 (x + y), 2 (x + y) -> 4 (x + y)}]
     = {4 x + 4 y, 2 x + 2 y -> 4 x + 4 y}

    'Expand' expands trigonometric identities
    >> Expand[Sin[x + y], Trig -> True]
     = Cos[x] Sin[y] + Cos[y] Sin[x]
    >> Expand[Tanh[x + y], Trig -> True]
     = Cosh[x] Sinh[y] / (Cosh[x] Cosh[y] + Sinh[x] Sinh[y]) + Cosh[y] Sinh[x] / (Cosh[x] Cosh[y] + Sinh[x] Sinh[y])

    'Expand' does not change any other expression.
    >> Expand[Sin[x (1 + y)]]
     = Sin[x (1 + y)]

    Using the second argument, the expression only
    expands those subexpressions containing $pat$:
    >> Expand[(x+a)^2+(y+a)^2+(x+y)(x+a), y]
     = a ^ 2 + 2 a y + x (a + x) + y (a + x) + y ^ 2 + (a + x) ^ 2
    'Expand' also works in Galois fields
    >> Expand[(1 + a)^12, Modulus -> 3]
     = 1 + a ^ 3 + a ^ 9 + a ^ 12

    >> Expand[(1 + a)^12, Modulus -> 4]
     = 1 + 2 a ^ 2 + 3 a ^ 4 + 3 a ^ 8 + 2 a ^ 10 + a ^ 12

    #> Expand[x, Modulus -> -1]  (* copy odd MMA behaviour *)
     = 0
    #> Expand[x, Modulus -> x]
     : Value of option Modulus -> x should be an integer.
     = Expand[x, Modulus -> x]

    #> a(b(c+d)+e) // Expand
     = a b c + a b d + a e

    #> (y^2)^(1/2)/(2x+2y)//Expand
     = Sqrt[y ^ 2] / (2 x + 2 y)


    #> 2(3+2x)^2/(5+x^2+3x)^3 // Expand
     = 24 x / (5 + 3 x + x ^ 2) ^ 3 + 8 x ^ 2 / (5 + 3 x + x ^ 2) ^ 3 + 18 / (5 + 3 x + x ^ 2) ^ 3
    """

    def apply_patt(self, expr, target, evaluation, options):
        "Expand[expr_, target_, OptionsPattern[Expand]]"

        if target.get_head_name() in ("System`Rule", "System`DelayedRule"):
            optname = target.leaves[0].get_name()
            options[optname] = target.leaves[1]
            target = None

        kwargs = self.convert_options(options, evaluation)
        if kwargs is None:
            return

        if target:
            kwargs["pattern"] = Pattern.create(target)
        kwargs["evaluation"] = evaluation
        return expand(expr, True, False, **kwargs)

    def apply(self, expr, evaluation, options):
        "Expand[expr_, OptionsPattern[Expand]]"

        kwargs = self.convert_options(options, evaluation)
        if kwargs is None:
            return

        return expand(expr, True, False, **kwargs)


class ExpandDenominator(_Expand):
    """
    <dl>
    <dt>'ExpandDenominator[$expr$]'
        <dd>expands out negative integer powers and products of sums in $expr$.
    </dl>

    >> ExpandDenominator[(a + b) ^ 2 / ((c + d)^2 (e + f))]
     = (a + b) ^ 2 / (c ^ 2 e + c ^ 2 f + 2 c d e + 2 c d f + d ^ 2 e + d ^ 2 f)

    ## Modulus option
    #> ExpandDenominator[1 / (x + y)^3, Modulus -> 3]
     = 1 / (x ^ 3 + y ^ 3)
    #> ExpandDenominator[1 / (x + y)^6, Modulus -> 4]
     = 1 / (x ^ 6 + 2 x ^ 5 y + 3 x ^ 4 y ^ 2 + 3 x ^ 2 y ^ 4 + 2 x y ^ 5 + y ^ 6)

    #> ExpandDenominator[2(3+2x)^2/(5+x^2+3x)^3]
     = 2 (3 + 2 x) ^ 2 / (125 + 225 x + 210 x ^ 2 + 117 x ^ 3 + 42 x ^ 4 + 9 x ^ 5 + x ^ 6)
    """

    def apply(self, expr, evaluation, options):
        "ExpandDenominator[expr_, OptionsPattern[ExpandDenominator]]"

        kwargs = self.convert_options(options, evaluation)
        if kwargs is None:
            return
        return expand(expr, False, True, **kwargs)


class ExpandAll(_Expand):
    """
    <dl>
    <dt>'ExpandAll[$expr$]'
        <dd>expands out negative integer powers and products of sums in $expr$.
    <dt>'ExpandAll[$expr$, $target$]'
        <dd>just expands those parts involving $target$.
    </dl>

    >> ExpandAll[(a + b) ^ 2 / (c + d)^2]
     = a ^ 2 / (c ^ 2 + 2 c d + d ^ 2) + 2 a b / (c ^ 2 + 2 c d + d ^ 2) + b ^ 2 / (c ^ 2 + 2 c d + d ^ 2)

    'ExpandAll' descends into sub expressions
    >> ExpandAll[(a + Sin[x (1 + y)])^2]
     = 2 a Sin[x + x y] + a ^ 2 + Sin[x + x y] ^ 2

    >> ExpandAll[Sin[(x+y)^2]]
     = Sin[x ^ 2 + 2 x y + y ^ 2]

    >> ExpandAll[Sin[(x+y)^2], Trig->True]
     = -Sin[x ^ 2] Sin[2 x y] Sin[y ^ 2] + Cos[x ^ 2] Cos[2 x y] Sin[y ^ 2] + Cos[x ^ 2] Cos[y ^ 2] Sin[2 x y] + Cos[2 x y] Cos[y ^ 2] Sin[x ^ 2]

    'ExpandAll' also expands heads
    >> ExpandAll[((1 + x)(1 + y))[x]]
     = (1 + x + y + x y)[x]

    'ExpandAll' can also work in finite fields
    >> ExpandAll[(1 + a) ^ 6 / (x + y)^3, Modulus -> 3]
     = (1 + 2 a ^ 3 + a ^ 6) / (x ^ 3 + y ^ 3)

    """

    def apply_patt(self, expr, target, evaluation, options):
        "ExpandAll[expr_, target_, OptionsPattern[Expand]]"
        if target.get_head_name() in ("System`Rule", "System`DelayedRule"):
            optname = target.leaves[0].get_name()
            options[optname] = target.leaves[1]
            target = None

        kwargs = self.convert_options(options, evaluation)
        if kwargs is None:
            return

        if target:
            kwargs["pattern"] = Pattern.create(target)
        kwargs["evaluation"] = evaluation
        return expand(expr, numer=True, denom=True, deep=True, **kwargs)

    def apply(self, expr, evaluation, options):
        "ExpandAll[expr_, OptionsPattern[ExpandAll]]"

        kwargs = self.convert_options(options, evaluation)
        if kwargs is None:
            return
        return expand(expr, numer=True, denom=True, deep=True, **kwargs)


class PowerExpand(Builtin):
    """
    <dl>
    <dt>'PowerExpand[$expr$]'
        <dd>expands out powers of the form '(x^y)^z' and '(x*y)^z' in $expr$.
    </dl>

    >> PowerExpand[(a ^ b) ^ c]
     = a ^ (b c)
    >> PowerExpand[(a * b) ^ c]
     = a ^ c b ^ c

    'PowerExpand' is not correct without certain assumptions:
    >> PowerExpand[(x ^ 2) ^ (1/2)]
     = x
    """

    rules = {
        "PowerExpand[(x_ ^ y_) ^ z_]": "x ^ (y * z)",
        "PowerExpand[(x_ * y_) ^ z_]": "x ^ z * y ^ z",
        "PowerExpand[Log[x_ ^ y_]]": "y * Log[x]",
        "PowerExpand[x_Plus]": "PowerExpand /@ x",
        "PowerExpand[x_Times]": "PowerExpand /@ x",
        "PowerExpand[x_Power]": "PowerExpand /@ x",
        "PowerExpand[x_List]": "PowerExpand /@ x",
        "PowerExpand[x_Rule]": "PowerExpand /@ x",
        "PowerExpand[other_]": "other",
    }


class Numerator(Builtin):
    """
    <dl>
    <dt>'Numerator[$expr$]'
        <dd>gives the numerator in $expr$.
    </dl>

    >> Numerator[a / b]
     = a
    >> Numerator[2 / 3]
     = 2
    >> Numerator[a + b]
     = a + b
    """

    attributes = listable | protected

    def apply(self, expr, evaluation):
        "Numerator[expr_]"

        sympy_expr = expr.to_sympy()
        if sympy_expr is None:
            return None
        numer, denom = sympy_expr.as_numer_denom()
        return from_sympy(numer)


class Denominator(Builtin):
    """
    <dl>
    <dt>'Denominator[$expr$]'
        <dd>gives the denominator in $expr$.
    </dl>

    >> Denominator[a / b]
     = b
    >> Denominator[2 / 3]
     = 3
    >> Denominator[a + b]
     = 1
    """

    attributes = listable | protected

    def apply(self, expr, evaluation):
        "Denominator[expr_]"

        sympy_expr = expr.to_sympy()
        if sympy_expr is None:
            return None
        numer, denom = sympy_expr.as_numer_denom()
        return from_sympy(denom)


class Variables(Builtin):
    # This builtin is incomplete. See the failing test case below.
    """
    <dl>
    <dt>'Variables[$expr$]'
        <dd>gives a list of the variables that appear in the
        polynomial $expr$.
    </dl>

    >> Variables[a x^2 + b x + c]
     = {a, b, c, x}
    >> Variables[{a + b x, c y^2 + x/2}]
     = {a, b, c, x, y}
    >> Variables[x + Sin[y]]
     = {x, Sin[y]}
    """

    """
    ## failing test case from MMA docs
    #> Variables[E^x]
     = {}
    """

    def apply(self, expr, evaluation):
        "Variables[expr_]"

        variables = find_all_vars(expr)

        variables = Expression(SymbolList, *variables)
        variables.sort()  # MMA doesn't do this
        return variables


class UpTo(Builtin):
    messages = {
        "innf": "Expected non-negative integer or infinity at position 1 in ``.",
        "argx": "UpTo expects 1 argument, `1` arguments were given.",
    }


class MinimalPolynomial(Builtin):
    """
    <dl>
    <dt>'MinimalPolynomial[s, x]'
        <dd>gives the minimal polynomial in $x$ for which the algebraic number $s$ is a root.
    </dl>

    >> MinimalPolynomial[7, x]
     = -7 + x
    >> MinimalPolynomial[Sqrt[2] + Sqrt[3], x]
     = 1 - 10 x ^ 2 + x ^ 4
    >> MinimalPolynomial[Sqrt[1 + Sqrt[3]], x]
     = -2 - 2 x ^ 2 + x ^ 4
    >> MinimalPolynomial[Sqrt[I + Sqrt[6]], x]
     = 49 - 10 x ^ 4 + x ^ 8

    #> MinimalPolynomial[7a, x]
     : 7 a is not an explicit algebraic number.
     = MinimalPolynomial[7 a, x]
    #> MinimalPolynomial[3x^3 + 2x^2 + y^2 + ab, x]
     : ab + 2 x ^ 2 + 3 x ^ 3 + y ^ 2 is not an explicit algebraic number.
     = MinimalPolynomial[ab + 2 x ^ 2 + 3 x ^ 3 + y ^ 2, x]

    ## PurePoly
    #> MinimalPolynomial[Sqrt[2 + Sqrt[3]]]
     = 1 - 4 #1 ^ 2 + #1 ^ 4
    """

    attributes = listable | protected

    messages = {
        "nalg": "`1` is not an explicit algebraic number.",
    }

    def apply_novar(self, s, evaluation):
        "MinimalPolynomial[s_]"
        x = Symbol("#1")
        return self.apply(s, x, evaluation)

    def apply(self, s, x, evaluation):
        "MinimalPolynomial[s_, x_]"
        variables = find_all_vars(s)
        if len(variables) > 0:
            return evaluation.message("MinimalPolynomial", "nalg", s)

        if s is SymbolNull:
            return evaluation.message("MinimalPolynomial", "nalg", s)

        sympy_s, sympy_x = s.to_sympy(), x.to_sympy()
        if sympy_s is None or sympy_x is None:
            return None
        sympy_result = sympy.minimal_polynomial(sympy_s, polys=True)(sympy_x)
        return from_sympy(sympy_result)


class PolynomialQ(Builtin):
    """
    <dl>
    <dt>'PolynomialQ[expr, var]'
        <dd>returns True if $expr$ is a polynomial in $var$, and returns False otherwise.
    <dt>'PolynomialQ[expr, {var1, ...}]'
        <dd>tests whether $expr$ is a polynomial in the $vari$.
    </dl>

    ## Form 1:
    >> PolynomialQ[x^3 - 2 x/y + 3xz, x]
     = True
    >> PolynomialQ[x^3 - 2 x/y + 3xz, y]
     = False
    >> PolynomialQ[f[a] + f[a]^2, f[a]]
     = True

    ## Form 2
    >> PolynomialQ[x^2 + axy^2 - bSin[c], {x, y}]
     = True
    >> PolynomialQ[x^2 + axy^2 - bSin[c], {a, b, c}]
     = False

    #> PolynomialQ[x, x, y]
     : PolynomialQ called with 3 arguments; 1 or 2 arguments are expected.
     = PolynomialQ[x, x, y]

    ## Always return True if argument is Null
    #> PolynomialQ[x^3 - 2 x/y + 3xz,]
     : Warning: comma encountered with no adjacent expression. The expression will be treated as Null (line 1 of "<test>").
     = True
    #> PolynomialQ[, {x, y, z}]
     : Warning: comma encountered with no adjacent expression. The expression will be treated as Null (line 1 of "<test>").
     = True
    #> PolynomialQ[, ]
     : Warning: comma encountered with no adjacent expression. The expression will be treated as Null (line 1 of "<test>").
     : Warning: comma encountered with no adjacent expression. The expression will be treated as Null (line 1 of "<test>").
     = True

    ## TODO: MMA and Sympy handle these cases differently
    ## #> PolynomialQ[x^(1/2) + 6xyz]
    ##  : No variable is not supported in PolynomialQ.
    ##  = True
    ## #> PolynomialQ[x^(1/2) + 6xyz, {}]
    ##  : No variable is not supported in PolynomialQ.
    ##  = True

    ## #> PolynomialQ[x^3 - 2 x/y + 3xz]
    ##  : No variable is not supported in PolynomialQ.
    ##  = False
    ## #> PolynomialQ[x^3 - 2 x/y + 3xz, {}]
    ##  : No variable is not supported in PolynomialQ.
    ##  = False
    """

    messages = {
        "argt": "PolynomialQ called with `1` arguments; 1 or 2 arguments are expected.",
        "novar": "No variable is not supported in PolynomialQ.",
    }

    def apply(self, expr, v, evaluation):
        "PolynomialQ[expr_, v___]"
        if expr is SymbolNull:
            return SymbolTrue

        v = v.get_sequence()
        if len(v) > 1:
            return evaluation.message("PolynomialQ", "argt", Integer(len(v) + 1))
        elif len(v) == 0:
            return evaluation.message("PolynomialQ", "novar")

        var = v[0]
        if var is SymbolNull:
            return SymbolTrue
        elif var.has_form("List", None):
            if len(var.leaves) == 0:
                return evaluation.message("PolynomialQ", "novar")
            sympy_var = [x.to_sympy() for x in var.leaves]
        else:
            sympy_var = [var.to_sympy()]

        sympy_expr = expr.to_sympy()
        sympy_result = sympy_expr.is_polynomial(*[x for x in sympy_var])
        return SymbolTrue if sympy_result else SymbolFalse


# Get a coefficient of form in an expression
def _coefficient(name, expr, form, n, evaluation):
    if expr is SymbolNull or form is SymbolNull or n is SymbolNull:
        return Integer0

    if not (isinstance(form, Symbol)) and not (isinstance(form, Expression)):
        return evaluation.message(name, "ivar", form)

    sympy_exprs = expr.to_sympy().as_ordered_terms()
    sympy_var = form.to_sympy()
    sympy_n = n.to_sympy()

    def combine_exprs(exprs):
        result = 0
        for e in exprs:
            result += e
        return result

    # expand sub expressions if they contain variables
    sympy_exprs = [
        sympy.expand(e) if sympy_var.free_symbols.issubset(e.free_symbols) else e
        for e in sympy_exprs
    ]
    sympy_expr = combine_exprs(sympy_exprs)
    sympy_result = sympy_expr.coeff(sympy_var, sympy_n)
    return from_sympy(sympy_result)


class Coefficient(Builtin):
    """
    <dl>
    <dt>'Coefficient[expr, form]'
        <dd>returns the coefficient of $form$ in the polynomial $expr$.
    <dt>'Coefficient[expr, form, n]'
        <dd>return the coefficient of $form$^$n$ in $expr$.
    </dl>

    ## Form 1: Coefficent[expr, form]
    >> Coefficient[(x + y)^4, (x^2) * (y^2)]
     = 6
    >> Coefficient[a x^2 + b y^3 + c x + d y + 5, x]
     = c
    >> Coefficient[(x + 3 y)^5, x]
     = 405 y ^ 4
    >> Coefficient[(x + 3 y)^5, x * y^4]
     = 405
    >> Coefficient[(x + 2)/(y - 3) + (x + 3)/(y - 2), x]
     = 1 / (-3 + y) + 1 / (-2 + y)
    >> Coefficient[x*Cos[x + 3] + 6*y, x]
     = Cos[3 + x]

    ## Form 2: Coefficent[expr, form, n]
    >> Coefficient[(x + 1)^3, x, 2]
     = 3
    >> Coefficient[a x^2 + b y^3 + c x + d y + 5, y, 3]
     = b

    Find the free term in a polynomial:
    >> Coefficient[(x + 2)^3 + (x + 3)^2, x, 0]
     = 17
    >> Coefficient[(x + 2)^3 + (x + 3)^2, y, 0]
     = (2 + x) ^ 3 + (3 + x) ^ 2
    >> Coefficient[a x^2 + b y^3 + c x + d y + 5, x, 0]
     = 5 + b y ^ 3 + d y

    ## Errors:
    #> Coefficient[x + y + 3]
     : Coefficient called with 1 argument; 2 or 3 arguments are expected.
     = Coefficient[3 + x + y]
    #> Coefficient[x + y + 3, 5]
     : 5 is not a valid variable.
     = Coefficient[3 + x + y, 5]

    ## This is known bug of Sympy 1.0, next Sympy version will fix it by this commit
    ## https://github.com/sympy/sympy/commit/25bf64b64d4d9a2dc563022818d29d06bc740d47
    ## #> Coefficient[x * y, z, 0]
    ##  = x y
    ##  ## Sympy 1.0 retuns 0

    ## ## TODO: Support Modulus
    ## >> Coefficient[(x + 2)^3 + (x + 3)^2, x, 0, Modulus -> 3]
    ##  = 2
    ## #> Coefficient[(x + 2)^3 + (x + 3)^2, x, 0, {Modulus -> 3, Modulus -> 2, Modulus -> 10}]
    ##  = {2, 1, 7}
    """

    messages = {
        "argtu": "Coefficient called with 1 argument; 2 or 3 arguments are expected.",
        "ivar": "`1` is not a valid variable.",
    }

    attributes = listable | protected

    def apply_noform(self, expr, evaluation):
        "Coefficient[expr_]"
        return evaluation.message("Coefficient", "argtu")

    def apply(self, expr, form, evaluation):
        "Coefficient[expr_, form_]"
        return _coefficient(self.__class__.__name__, expr, form, Integer1, evaluation)

    def apply_n(self, expr, form, n, evaluation):
        "Coefficient[expr_, form_, n_]"
        return _coefficient(self.__class__.__name__, expr, form, n, evaluation)


class CoefficientList(Builtin):
    """
    <dl>
    <dt>'CoefficientList[poly, var]'
        <dd>returns a list of coefficients of powers of $var$ in $poly$, starting with power 0.
    <dt>'CoefficientList[poly, {var1, var2, ...}]'
        <dd>returns an array of coefficients of the $vari$.
    </dl>

    ## Form 1 CoefficientList[poly, var]
    >> CoefficientList[(x + 3)^5, x]
     = {243, 405, 270, 90, 15, 1}
    >> CoefficientList[(x + y)^4, x]
     = {y ^ 4, 4 y ^ 3, 6 y ^ 2, 4 y, 1}
    >> CoefficientList[a x^2 + b y^3 + c x + d y + 5, x]
     = {5 + b y ^ 3 + d y, c, a}
    >> CoefficientList[(x + 2)/(y - 3) + x/(y - 2), x]
     = {2 / (-3 + y), 1 / (-3 + y) + 1 / (-2 + y)}
    >> CoefficientList[(x + y)^3, z]
     = {(x + y) ^ 3}
    #> CoefficientList[x + y, 5]
     : 5 is not a valid variable.
     = CoefficientList[x + y, 5]

    ## Form 2 CoefficientList[poly, {var1, var2, ...}]
    >> CoefficientList[a x^2 + b y^3 + c x + d y + 5, {x, y}]
     = {{5, d, 0, b}, {c, 0, 0, 0}, {a, 0, 0, 0}}
    >> CoefficientList[(x - 2 y + 3 z)^3, {x, y, z}]
     = {{{0, 0, 0, 27}, {0, 0, -54, 0}, {0, 36, 0, 0}, {-8, 0, 0, 0}}, {{0, 0, 27, 0}, {0, -36, 0, 0}, {12, 0, 0, 0}, {0, 0, 0, 0}}, {{0, 9, 0, 0}, {-6, 0, 0, 0}, {0, 0, 0, 0}, {0, 0, 0, 0}}, {{1, 0, 0, 0}, {0, 0, 0, 0}, {0, 0, 0, 0}, {0, 0, 0, 0}}}
    #> CoefficientList[(x - 2 y)^4, {x, 2}]
     : 2 is not a valid variable.
     = CoefficientList[(x - 2 y) ^ 4, {x, 2}]
    #> CoefficientList[x / y, {x, y}]
     : x / y is not a polynomial.
     = CoefficientList[x / y, {x, y}]
    """

    messages = {
        "argtu": "CoefficientList called with 1 argument; 2 or 3 arguments are expected.",
        "ivar": "`1` is not a valid variable.",
        "poly": "`1` is not a polynomial.",
    }

    def apply_noform(self, expr, evaluation):
        "CoefficientList[expr_]"
        return evaluation.message("CoefficientList", "argtu")

    def apply(self, expr, form, evaluation):
        "CoefficientList[expr_, form_]"
        vars = [form] if not form.has_form("List", None) else [v for v in form.leaves]

        # check form is not a variable
        for v in vars:
            if not (isinstance(v, Symbol)) and not (isinstance(v, Expression)):
                return evaluation.message("CoefficientList", "ivar", v)

        # special cases for expr and form
        e_null = expr is SymbolNull
        f_null = form is SymbolNull
        if expr == Integer0:
            return Expression(SymbolList)
        elif e_null and f_null:
            return Expression(SymbolList, Integer0)
        elif e_null and not f_null:
            return Expression(SymbolList, SymbolNull)
        elif f_null:
            return Expression(SymbolList, expr)
        elif form.has_form("List", 0):
            return expr

        sympy_expr = expr.to_sympy()
        sympy_vars = [v.to_sympy() for v in vars]

        if not sympy_expr.is_polynomial(*[x for x in sympy_vars]):
            return evaluation.message("CoefficientList", "poly", expr)

        try:
            sympy_poly, sympy_opt = sympy.poly_from_expr(sympy_expr, sympy_vars)
            dimensions = [
                sympy_poly.degree(x) if x in sympy_poly.gens else 0 for x in sympy_vars
            ]

            # single & multiple variables cases
            if not form.has_form("List", None):
                return Expression(
                    "List",
                    *[
                        _coefficient(
                            self.__class__.__name__, expr, form, Integer(n), evaluation
                        )
                        for n in range(dimensions[0] + 1)
                    ]
                )
            elif form.has_form("List", 1):
                form = form.leaves[0]
                return Expression(
                    "List",
                    *[
                        _coefficient(
                            self.__class__.__name__, expr, form, Integer(n), evaluation
                        )
                        for n in range(dimensions[0] + 1)
                    ]
                )
            else:

                def _nth(poly, dims, exponents):
                    if not dims:
                        return from_sympy(poly.coeff_monomial(exponents))

                    leaves = []
                    first_dim = dims[0]
                    for i in range(first_dim + 1):
                        exponents.append(i)
                        subs = _nth(poly, dims[1:], exponents)
                        leaves.append(subs)
                        exponents.pop()
                    result = Expression(SymbolList, *leaves)
                    return result

                return _nth(sympy_poly, dimensions, [])
        except sympy.PolificationFailed:
            return evaluation.message("CoefficientList", "poly", expr)


class Exponent(Builtin):
    """
    <dl>
    <dt>'Exponent[expr, form]'
        <dd>returns the maximum power with which $form$ appears in the expanded form of $expr$.
    <dt>'Exponent[expr, form, h]'
        <dd>applies $h$ to the set of exponents with which $form$ appears in $expr$.
    </dl>

    >> Exponent[5 x^2 - 3 x + 7, x]
     = 2
    >> Exponent[(x^3 + 1)^2 + 1, x]
     = 6
    >> Exponent[x^(n + 1) + Sqrt[x] + 1, x]
     = Max[1 / 2, 1 + n]
    >> Exponent[x / y, y]
     = -1

    >> Exponent[(x^2 + 1)^3 - 1, x, Min]
     = 2

    >> Exponent[0, x]
     = -Infinity
    >> Exponent[1, x]
     = 0

    ## errors:
    #> Exponent[x^2]
     : Exponent called with 1 argument; 2 or 3 arguments are expected.
     = Exponent[x ^ 2]
    """

    attributes = listable | protected

    messages = {
        "argtu": "Exponent called with `1` argument; 2 or 3 arguments are expected.",
    }

    rules = {
        "Exponent[expr_, form_]": "Exponent[expr, form, Max]",
    }

    def apply_novar(self, expr, evaluation):
        "Exponent[expr_]"
        return evaluation.message("Exponent", "argtu", Integer1)

    def apply(self, expr, form, h, evaluation):
        "Exponent[expr_, form_, h_]"
        if expr == Integer0:
            return Expression(SymbolDirectedInfinity, Integer(-1))

        if not form.has_form("List", None):
            return Expression(h, *[i for i in find_exponents(expr, form)])
        else:
            exponents = [find_exponents(expr, var) for var in form.leaves]
            return Expression(
                "List", *[Expression(h, *[i for i in s]) for s in exponents]
            )


class _CoefficientHandler(Builtin):
    def coeff_power_internal(self, expr, var_exprs, filt, evaluation, form="expr"):
        from mathics.builtin.patterns import match

        if len(var_exprs) == 0:
            if form == "expr":
                return expr
            else:
                return [([], expr)]
        if len(var_exprs) == 1:
            target_pat = Pattern.create(var_exprs[0])
            var_pats = [target_pat]
        else:
            target_pat = Pattern.create(Expression(SymbolAlternatives, *var_exprs))
            var_pats = [Pattern.create(var) for var in var_exprs]

        ####### Auxiliary functions #########
        def key_powers(lst):
            key = Expression(SymbolPlus, *lst)
            key = key.evaluate(evaluation)
            if key.is_numeric(evaluation):
                return key.to_python()
            return 0

        def powers_list(pf):
            powers = [Integer0 for i, p in enumerate(var_pats)]
            if pf is None:
                return powers
            if pf.is_symbol():
                for i, pat in enumerate(var_pats):
                    if match(pf, pat, evaluation):
                        powers[i] = Integer(1)
                        return powers
            if pf.has_form("Sqrt", 1):
                for i, pat in enumerate(var_pats):
                    if match(pf._elements[0], pat, evaluation):
                        powers[i] = RationalOneHalf
                        return powers
            if pf.has_form("Power", 2):
                for i, pat in enumerate(var_pats):
                    matchval = match(pf._elements[0], pat, evaluation)
                    if matchval:
                        powers[i] = pf._elements[1]
                        return powers
            if pf.has_form("Times", None):
                contrib = [powers_list(factor) for factor in pf._elements]
                for i in range(len(var_pats)):
                    powers[i] = Expression(
                        SymbolPlus, *[c[i] for c in contrib]
                    ).evaluate(evaluation)
                return powers
            return powers

        def split_coeff_pow(term):
            """
            This function factorizes term in a coefficent free
            of powers of the target variables, and a factor with
            that powers.
            """
            coeffs = []
            powers = []
            # First, split factors on those which are powers of the variables
            # and the rest.
            if term.is_free(target_pat, evaluation):
                coeffs.append(term)
            elif (
                term.is_symbol()
                or term.has_form("Power", 2)
                or term.has_form("Sqrt", 1)
            ):
                powers.append(term)
            elif term.has_form("Times", None):
                for factor in term.leaves:
                    if factor.is_free(target_pat, evaluation):
                        coeffs.append(factor)
                    elif match(factor, target_pat, evaluation):
                        powers.append(factor)
                    elif (
                        factor.has_form("Power", 2) or factor.has_form("Sqrt", 1)
                    ) and match(factor._elements[0], target_pat, evaluation):
                        powers.append(factor)
                    else:
                        coeffs.append(factor)
            else:
                coeffs.append(term)
            # Now, rebuild both factors
            if len(coeffs) == 0:
                coeffs = None
            elif len(coeffs) == 1:
                coeffs = coeffs[0]
            else:
                coeffs = Expression("Times", *coeffs)
            if len(powers) == 0:
                powers = None
            elif len(powers) == 1:
                powers = powers[0]
            else:
                powers = Expression("Times", *sorted(powers))
            return coeffs, powers

        #################  The actual begin ####################
        expr = expand(
            expr,
            numer=True,
            denom=False,
            deep=False,
            trig=False,
            modulus=None,
            target_pat=target_pat,
        )

        if expr.is_free(target_pat, evaluation):
            if filt:
                expr = Expression(filt, expr).evaluate(evaluation)
            if form == "expr":
                return expr
            else:
                return [(powers_list(None), expr)]
        elif (
            expr.is_symbol()
            or match(expr, target_pat, evaluation)
            or expr.has_form("Power", 2)
            or expr.has_form("Sqrt", 1)
        ):
            coeff = (
                Expression(filt, Integer1).evaluate(evaluation) if filt else Integer1
            )
            if form == "expr":
                if coeff is Integer1:
                    return expr
                else:
                    return Expression("Times", coeff, expr)
            else:
                if not coeff.is_free(target_pat, evaluation):
                    return []
                return [(powers_list(expr), coeff)]
        elif expr.has_form("Times", None):
            coeff, powers = split_coeff_pow(expr)
            if coeff is None:
                coeff = Integer1
            else:
                if form != "expr" and not coeff.is_free(target_pat, evaluation):
                    return []
            if filt:
                coeff = Expression(filt, coeff).evaluate(evaluation)

            if form == "expr":
                if powers is None:
                    return coeff
                else:
                    if coeff is Integer1:
                        return powers
                    else:
                        return Expression("Times", coeff, powers)
            else:
                pl = powers_list(powers)
                return [(pl, coeff)]
        elif expr.has_form("Plus", None):
            coeff_dict = {}
            powers_dict = {}
            powers_order = {}
            for term in expr._elements:
                coeff, powers = split_coeff_pow(term)
                if (
                    form != "expr"
                    and coeff is not None
                    and not coeff.is_free(target_pat, evaluation)
                ):
                    return []
                pl = powers_list(powers)
                key = str(pl)
                if not key in powers_dict:
                    if form == "expr":
                        powers_dict[key] = powers
                    else:
                        # TODO: check if pl is a monomial...
                        powers_dict[key] = pl
                    coeff_dict[key] = []
                    powers_order[key] = key_powers(pl)

                coeff_dict[key].append(Integer1 if coeff is None else coeff)

            terms = []
            for key in sorted(
                coeff_dict, key=lambda kv: powers_order[kv], reverse=False
            ):
                val = coeff_dict[key]
                if len(val) == 0:
                    continue
                elif len(val) == 1:
                    coeff = val[0]
                else:
                    coeff = Expression(SymbolPlus, *val)
                if filt:
                    coeff = Expression(filt, coeff).evaluate(evaluation)

                powerfactor = powers_dict[key]
                if form == "expr":
                    if powerfactor:
                        terms.append(Expression("Times", coeff, powerfactor))
                    else:
                        terms.append(coeff)
                else:
                    terms.append([powerfactor, coeff])
            if form == "expr":
                return Expression(SymbolPlus, *terms)
            else:
                return terms
        else:
            # expr is not a polynomial.
            if form == "expr":
                if filt:
                    expr = Expression(filt, expr).evaluate(evaluation)
                return expr
            else:
                return []


class CoefficientArrays(_CoefficientHandler):
    """
    <dl>
    <dt>'CoefficientArrays[$polys$, $vars$]'
        <dd>returns a list of arrays of coefficients of the variables $vars$ in the polynomial  $poly$.
    </dl>

    >> CoefficientArrays[1 + x^3, x]
     = {1, {0}, {{0}}, {{{1}}}}
    >> CoefficientArrays[1 + x y+ x^3, {x, y}]
     = {1, {0, 0}, {{0, 1}, {0, 0}}, {{{1, 0}, {0, 0}}, {{0, 0}, {0, 0}}}}
    >> CoefficientArrays[{1 + x^2, x y}, {x, y}]
     = {{1, 0}, {{0, 0}, {0, 0}}, {{{1, 0}, {0, 0}}, {{0, 1}, {0, 0}}}}
    >> CoefficientArrays[(x+y+Sin[z])^3, {x,y}]
     = {Sin[z] ^ 3, {3 Sin[z] ^ 2, 3 Sin[z] ^ 2}, {{3 Sin[z], 6 Sin[z]}, {0, 3 Sin[z]}}, {{{1, 3}, {0, 3}}, {{0, 0}, {0, 1}}}}
    >> CoefficientArrays[(x + y + Sin[z])^3, {x, z}]
     : (x + y + Sin[z]) ^ 3 is not a polynomial in {x, z}
     = CoefficientArrays[(x + y + Sin[z]) ^ 3, {x, z}]
    """

    options = {
        "Symmetric": "False",
    }
    messages = {
        "poly": "`1` is not a polynomial in `2`",
    }

    def apply_list(self, polys, varlist, evaluation, options):
        "%(name)s[polys_, varlist_, OptionsPattern[]]"
        from mathics.algorithm.parts import walk_parts

        if polys.has_form("List", None):
            list_polys = polys.leaves
        else:
            list_polys = [polys]

        if varlist.is_symbol():
            var_exprs = [varlist]
        elif varlist.has_form("List", None):
            var_exprs = varlist.get_elements()
        else:
            var_exprs = [varlist]

        coeffs = [
            self.coeff_power_internal(pol, var_exprs, None, evaluation, "coeffs")
            for pol in list_polys
        ]

        dim1 = len(coeffs)
        dim2 = len(var_exprs)
        arrays = []
        if dim1 == 1:
            arrays.append(Integer(0))
        for i, component in enumerate(coeffs):
            if len(component) == 0:
                evaluation.message("CoefficientArrays", "poly", polys, varlist)
                return
            for idxcoeff in component:
                idx, coeff = idxcoeff
                order = (
                    Expression(SymbolPlus, *idx).evaluate(evaluation).get_int_value()
                )
                if order is None:
                    evaluation.message("CoefficientArrays", "poly", polys, varlist)
                    return
                while len(arrays) <= order:
                    cur_ord = len(arrays)
                    range2 = Expression(SymbolList, Integer(dim2))
                    its2 = [range2 for k in range(cur_ord)]
                    # TODO: Use SparseArray...
                    # This constructs a tensor or range cur_ord+1
                    if dim1 > 1:
                        newtable = Expression(
                            "Table",
                            Integer(0),
                            Expression(SymbolList, Integer(dim1)),
                            *its2
                        )
                    else:
                        newtable = Expression("Table", Integer(0), *its2)
                    arrays.append(newtable.evaluate(evaluation))
                curr_array = arrays[order]
                arrayidx = [
                    Integer(n + 1)
                    for n, j in enumerate(idx)
                    for q in range(j.get_int_value())
                ]
                if dim1 > 1:
                    arrayidx = [Integer(i + 1)] + arrayidx
                if dim1 == 1 and order == 0:
                    arrays[0] = coeff
                else:
                    walk_parts([curr_array], arrayidx, evaluation, coeff)
                    arrays[order] = curr_array
        return Expression(SymbolList, *arrays)


class Collect(_CoefficientHandler):
    """
    <dl>
    <dt>'Collect[$expr$, $x$]'
    <dd> Expands $expr$ and collect together terms having the same power of $x$.
    <dt>'Collect[$expr$, {$x_1$, $x_2$, ...}]'
    <dd> Expands $expr$ and collect together terms having the same powers of
         $x_1$, $x_2$, ....
    <dt>'Collect[$expr$, {$x_1$, $x_2$, ...}, $filter$]'
    <dd> After collect the terms, applies $filter$ to each coefficient.
    </dl>

    >> Collect[(x+y)^3, y]
     =  x ^ 3 + 3 x ^ 2 y + 3 x y ^ 2 + y ^ 3
    >> Collect[2 Sin[x z] (x+2 y^2 + Sin[y] x), y]
     = 2 x Sin[x z] + 2 x Sin[x z] Sin[y] + 4 y ^ 2 Sin[x z]
    >> Collect[3 x y+2 Sin[x z] (x+2 y^2 + x) + (x+y)^3, y]
     = 4 x Sin[x z] + x ^ 3 + y (3 x + 3 x ^ 2) + y ^ 2 (3 x + 4 Sin[x z]) + y ^ 3
    >> Collect[3 x y+2 Sin[x z] (x+2 y^2 + x) + (x+y)^3, {x,y}]
     = 4 x Sin[x z] + x ^ 3 + 3 x y + 3 x ^ 2 y + 4 y ^ 2 Sin[x z] + 3 x y ^ 2 + y ^ 3
    >> Collect[3 x y+2 Sin[x z] (x+2 y^2 + x) + (x+y)^3, {x,y}, h]
     = x h[4 Sin[x z]] + x ^ 3 h[1] + x y h[3] + x ^ 2 y h[3] + y ^ 2 h[4 Sin[x z]] + x y ^ 2 h[3] + y ^ 3 h[1]
    """

    rules = {
        "Collect[expr_, varlst_]": "Collect[expr, varlst, Identity]",
    }

    def apply_var_filter(self, expr, varlst, filt, evaluation):
        """Collect[expr_, varlst_, filt_]"""
        if filt is Symbol("Identity"):
            filt = None
        if varlst.is_symbol():
            var_exprs = [varlst]
        elif varlst.has_form("List", None):
            var_exprs = varlst.get_elements()
        else:
            var_exprs = [varlst]

        return self.coeff_power_internal(expr, var_exprs, filt, evaluation, "expr")<|MERGE_RESOLUTION|>--- conflicted
+++ resolved
@@ -443,12 +443,7 @@
         # else, use sympy:
         elements = [self.apply(element, evaluation) for element in expr._elements]
         head = self.apply(expr.get_head(), evaluation)
-<<<<<<< HEAD
-        expr = Expression(head, *leaves)
-=======
         expr = Expression(head, *elements)
-
->>>>>>> 84c011a1
         sympy_expr = expr.to_sympy()
         # If the expression cannot be handled by Sympy, just return it.
         if sympy_expr is None:
