--- conflicted
+++ resolved
@@ -1491,13 +1491,8 @@
         if expr == Integer0:
             return Expression(SymbolDirectedInfinity, Integer(-1))
 
-<<<<<<< HEAD
         if not form.get_head() is SymbolList:
-            return Expression(h, *[i for i in find_exponents(expr, form)])
-=======
-        if not form.has_form("List", None):
             return Expression(h, *[from_python(i) for i in find_exponents(expr, form)])
->>>>>>> d17384af
         else:
             exponents = [find_exponents(expr, var) for var in form.leaves]
             return Expression(
