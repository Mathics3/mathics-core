--- conflicted
+++ resolved
@@ -38,27 +38,15 @@
     SymbolModulus,
     SymbolPlus,
     SymbolPower,
-<<<<<<< HEAD
-    SymbolSqrt,
-    SymbolTimes,
-    SymbolSin,
-    SymbolCos,
-    SymbolTan,
-    SymbolCot,
-    SymbolSinh,
-    SymbolCosh,
-    SymbolTanh,
-    SymbolCoth,
     SymbolRule,
     SymbolRuleDelayed,
-=======
     SymbolSin,
     SymbolSinh,
+    SymbolSqrt,
     SymbolTan,
     SymbolTanh,
     SymbolTimes,
     SymbolTrig,
->>>>>>> e5fbc270
 )
 
 from mathics.core.convert import from_sympy, sympy_symbol_prefix
@@ -104,17 +92,12 @@
 
 
 def expand(expr, numer=True, denom=False, deep=False, **kwargs):
-<<<<<<< HEAD
+    """
+    Implements ``Expand`` over an expression.
+    """
+
     def _expand(expr2):
         return expand(expr2, numer=numer, denom=denom, deep=deep, **kwargs)
-=======
-    """
-    Implements ``Expand`` over an expression.
-    """
-
-    def _expand(expr):
-        return expand(expr, numer=numer, denom=denom, deep=deep, **kwargs)
->>>>>>> e5fbc270
 
     if kwargs["modulus"] is not None and kwargs["modulus"] <= 0:
         return Integer0
@@ -344,21 +327,12 @@
             return
         elif e.is_symbol():
             variables.add(e)
-<<<<<<< HEAD
         elif e.get_head() in (SymbolPlus, SymbolTimes):
-            for l in e.leaves:
-                l_sympy = l.to_sympy()
-                if l_sympy is not None:
-                    find_vars(l, l_sympy)
-        elif e.has_form(SymbolPower, 2):
-=======
-        elif e.has_form(("Plus", "Times"), None):
             for leaf in e.leaves:
                 l_sympy = leaf.to_sympy()
                 if l_sympy is not None:
                     find_vars(leaf, l_sympy)
-        elif e.has_form("Power", 2):
->>>>>>> e5fbc270
+        elif e.has_form(SymbolPower, 2):
             (a, b) = e.leaves  # a^b
             a_sympy, b_sympy = a.to_sympy(), b.to_sympy()
             if a_sympy is None or b_sympy is None:
