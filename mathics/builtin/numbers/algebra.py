# -*- coding: utf-8 -*-
"""
Algebraic Manipulation
"""


from mathics.builtin.base import Builtin
from mathics.core.expression import Expression

from mathics.core.symbols import (
    Atom,
    Symbol,
    SymbolFalse,
    SymbolList,
    SymbolNull,
    SymbolTrue,
)

from mathics.core.atoms import (
    Integer,
    Integer0,
    Integer1,
    RationalOneHalf,
    Number,
)

from mathics.core.systemsymbols import (
    SymbolAlternatives,
    SymbolDirectedInfinity,
    SymbolPlus,
    SymbolPower,
    SymbolSqrt,
    SymbolTimes,
    SymbolSin,
    SymbolCos,
    SymbolTan,
    SymbolCot,
    SymbolSinh,
    SymbolCosh,
    SymbolTanh,
    SymbolCoth,
    SymbolRule,
    SymbolRuleDelayed,
)

from mathics.core.convert import from_sympy, sympy_symbol_prefix
from mathics.core.rules import Pattern
from mathics.builtin.scoping import dynamic_scoping
from mathics.builtin.inference import evaluate_predicate

import sympy

SymbolSin = Symbol("Sin")
SymbolSinh = Symbol("Sinh")
SymbolCos = Symbol("Cos")
SymbolCosh = Symbol("Cosh")
SymbolTan = Symbol("Tan")
SymbolTanh = Symbol("Tanh")
SymbolCot = Symbol("Cot")
SymbolCoth = Symbol("Coth")


def sympy_factor(expr_sympy):
    try:
        result = sympy.together(expr_sympy)
        numer, denom = result.as_numer_denom()
        if denom == 1:
            result = sympy.factor(expr_sympy)
        else:
            result = sympy.factor(numer) / sympy.factor(denom)
    except sympy.PolynomialError:
        return expr_sympy
    return result


def cancel(expr):
    if expr.get_head() is SymbolPlus:
        return Expression(SymbolPlus, *[cancel(leaf) for leaf in expr.leaves])
    else:
        try:
            result = expr.to_sympy()
            if result is None:
                return None

            # result = sympy.powsimp(result, deep=True)
            result = sympy.cancel(result)

            # cancel factors out rationals, so we factor them again
            result = sympy_factor(result)

            return from_sympy(result)
        except sympy.PolynomialError:
            # e.g. for non-commutative expressions
            return expr


def expand(expr, numer=True, denom=False, deep=False, **kwargs):
    def _expand(expr2):
        return expand(expr2, numer=numer, denom=denom, deep=deep, **kwargs)

    if kwargs["modulus"] is not None and kwargs["modulus"] <= 0:
        return Integer0

    target_pat = kwargs.get("pattern", None)
    if target_pat:
        evaluation = kwargs["evaluation"]
    # A special case for trigonometric functions
    if "trig" in kwargs and kwargs["trig"]:
        if expr.has_form(
            (
                SymbolSin,
                SymbolCos,
                SymbolTan,
                SymbolCot,
                SymbolSinh,
                SymbolCosh,
                SymbolTanh,
                SymbolCoth,
            ),
            1,
        ):
            head = expr.get_head()
            theta = expr.leaves[0]
            if (target_pat is not None) and theta.is_free(target_pat, evaluation):
                return expr
            if deep:
                theta = _expand(theta)

            if theta.has_form(SymbolPlus, 2, None):
                x, y = theta.leaves[0], Expression(SymbolPlus, *theta.leaves[1:])
                if head is SymbolSin:
                    a = Expression(
                        SymbolTimes,
                        _expand(Expression(SymbolSin, x)),
                        _expand(Expression(SymbolCos, y)),
                    )

                    b = Expression(
                        SymbolTimes,
                        _expand(Expression(SymbolCos, x)),
                        _expand(Expression(SymbolSin, y)),
                    )
                    return _expand(Expression(SymbolPlus, a, b))
<<<<<<< HEAD
                elif head is SymbolCos:
=======
                elif head is Symbol("Cos"):
>>>>>>> 2b4e3459
                    a = Expression(
                        SymbolTimes,
                        _expand(Expression(SymbolCos, x)),
                        _expand(Expression(SymbolCos, y)),
                    )

                    b = Expression(
                        SymbolTimes,
                        _expand(Expression(SymbolSin, x)),
                        _expand(Expression(SymbolSin, y)),
                    )

                    return _expand(Expression(SymbolPlus, a, -b))
<<<<<<< HEAD
                elif head is SymbolSinh:
=======
                elif head is Symbol("Sinh"):
>>>>>>> 2b4e3459
                    a = Expression(
                        SymbolTimes,
                        _expand(Expression(SymbolSinh, x)),
                        _expand(Expression(SymbolCosh, y)),
                    )

                    b = Expression(
                        SymbolTimes,
                        _expand(Expression(SymbolCosh, x)),
                        _expand(Expression(SymbolSinh, y)),
                    )

                    return _expand(Expression(SymbolPlus, a, b))
<<<<<<< HEAD
                elif head is SymbolCosh:
=======
                elif head is Symbol("Cosh"):
>>>>>>> 2b4e3459
                    a = Expression(
                        SymbolTimes,
                        _expand(Expression(SymbolCosh, x)),
                        _expand(Expression(SymbolCosh, y)),
                    )

                    b = Expression(
                        SymbolTimes,
                        _expand(Expression(SymbolSinh, x)),
                        _expand(Expression(SymbolSinh, y)),
                    )

                    return _expand(Expression(SymbolPlus, a, b))
                elif head is SymbolTan:
                    a = _expand(Expression(SymbolSin, theta))
                    b = Expression(
                        SymbolPower, _expand(Expression(SymbolCos, theta)), Integer(-1)
                    )
                    return _expand(Expression(SymbolTimes, a, b))
                elif head is SymbolCot:
                    a = _expand(Expression(SymbolCos, theta))
                    b = Expression(
                        SymbolPower, _expand(Expression(SymbolSin, theta)), Integer(-1)
                    )
                    return _expand(Expression(SymbolTimes, a, b))
                elif head is SymbolTanh:
                    a = _expand(Expression(SymbolSinh, theta))
                    b = Expression(
                        SymbolPower, _expand(Expression(SymbolCosh, theta)), Integer(-1)
                    )
                    return _expand(Expression(SymbolTimes, a, b))
                elif head is SymbolCoth:
                    a = _expand(Expression(SymbolCosh, theta))
                    b = Expression(
                        SymbolPower, _expand(Expression(SymbolSinh, theta)), Integer(-1)
                    )
                    return _expand(Expression(a, b))

    sub_exprs = []

    def store_sub_expr(expr):
        sub_exprs.append(expr)
        result = sympy.Symbol(sympy_symbol_prefix + str(len(sub_exprs) - 1))
        return result

    def get_sub_expr(expr):
        name = expr.get_name()
        assert isinstance(expr, Symbol) and name.startswith("System`")
        i = int(name[len("System`") :])
        return sub_exprs[i]

    def convert_sympy(expr):
        "converts top-level to sympy"
        leaves = expr.get_leaves()
        if isinstance(expr, Integer):
            return sympy.Integer(expr.get_int_value())
        if target_pat is not None and not isinstance(expr, Number):
            if expr.is_free(target_pat, evaluation):
                return store_sub_expr(expr)
        if expr.has_form(SymbolPower, 2):
            # sympy won't expand `(a + b) / x` to `a / x + b / x` if denom is False
            # if denom is False we store negative powers to prevent this.
            n1 = leaves[1].get_int_value()
            if not denom and n1 is not None and n1 < 0:
                return store_sub_expr(expr)
            return sympy.Pow(*[convert_sympy(leaf) for leaf in leaves])
        elif expr.has_form(SymbolTimes, 2, None):
            return sympy.Mul(*[convert_sympy(leaf) for leaf in leaves])
        elif expr.has_form(SymbolPlus, 2, None):
            return sympy.Add(*[convert_sympy(leaf) for leaf in leaves])
        else:
            return store_sub_expr(expr)

    def unconvert_subexprs(expr):
        if expr.is_atom():
            if isinstance(expr, Symbol):
                return get_sub_expr(expr)
            else:
                return expr
        else:
            return Expression(
                expr.head, *[unconvert_subexprs(leaf) for leaf in expr.get_leaves()]
            )

    sympy_expr = convert_sympy(expr)
    if deep:
        # thread over everything
        for (
            i,
            sub_expr,
        ) in enumerate(sub_exprs):
            if not sub_expr.is_atom():
                head = _expand(sub_expr.head)  # also expand head
                leaves = sub_expr.get_leaves()
                if target_pat:
                    leaves = [
                        leaf if leaf.is_free(target_pat, evaluation) else _expand(leaf)
                        for leaf in leaves
                    ]
                else:
                    leaves = [_expand(leaf) for leaf in leaves]
                sub_exprs[i] = Expression(head, *leaves)
    else:
        # thread over Lists etc.
        threaded_heads = (SymbolList, SymbolRule)
        for i, sub_expr in enumerate(sub_exprs):
            for head in threaded_heads:
                if sub_expr.get_head() is head:
                    leaves = sub_expr.get_leaves()
                    if target_pat:
                        leaves = [
                            leaf
                            if leaf.is_free(target_pat, evaluation)
                            else _expand(leaf)
                            for leaf in leaves
                        ]
                    else:
                        leaves = [_expand(leaf) for leaf in leaves]
                    sub_exprs[i] = Expression(head, *leaves)
                    break

    hints = {
        "mul": True,
        "multinomial": True,
        "power_exp": False,
        "power_base": False,
        "basic": False,
        "log": False,
    }

    hints.update(kwargs)

    if numer and denom:
        # don't expand fractions when modulus is True
        if hints["modulus"] is not None:
            hints["frac"] = True
    else:
        # setting both True doesn't expand denom
        hints["numer"] = numer
        hints["denom"] = denom

    sympy_expr = sympy_expr.expand(**hints)
    result = from_sympy(sympy_expr)
    result = unconvert_subexprs(result)
    return result


def find_all_vars(expr):
    variables = set()

    def find_vars(e, e_sympy):
        assert e_sympy is not None
        if e_sympy.is_constant():
            return
        elif e.is_symbol():
            variables.add(e)
        elif e.get_head() in (SymbolPlus, SymbolTimes):
            for l in e.leaves:
                l_sympy = l.to_sympy()
                if l_sympy is not None:
                    find_vars(l, l_sympy)
        elif e.has_form(SymbolPower, 2):
            (a, b) = e.leaves  # a^b
            a_sympy, b_sympy = a.to_sympy(), b.to_sympy()
            if a_sympy is None or b_sympy is None:
                return
            if not (a_sympy.is_constant()) and b_sympy.is_rational:
                find_vars(a, a_sympy)
        elif not (e.is_atom()):
            variables.add(e)

    exprs = expr.leaves if expr.get_head() is SymbolList else [expr]
    for e in exprs:
        e_sympy = e.to_sympy()
        if e_sympy is not None:
            find_vars(e, e_sympy)

    return variables


def find_exponents(expr, var):
    """
    Find all exponents of var in expr
    """
    f = expr.to_sympy()
    x = var.to_sympy()
    if f is None or x is None:
        return {0}

    result = set()
    for t in f.expand(power_exp=False).as_ordered_terms():
        coeff, exponent = t.as_coeff_exponent(x)
        if exponent:
            result.add(from_sympy(exponent))
        else:
            # find exponent of terms multiplied with functions: sin, cos, log, exp, ...
            # e.g: x^3 * Sin[x^2] should give 3
            muls = [
                term.as_coeff_mul(x)[1]
                if term.as_coeff_mul(x)[1]
                else (sympy.Integer(0),)
                for term in coeff.as_ordered_terms()
            ]
            expos = [term.as_coeff_exponent(x)[1] for mul in muls for term in mul]
            result.add(from_sympy(sympy.Max(*[e for e in expos])))
    return sorted(result)


class Cancel(Builtin):
    """
    <dl>
      <dt>'Cancel[$expr$]'
      <dd>cancels out common factors in numerators and denominators.
    </dl>

    >> Cancel[x / x ^ 2]
     = 1 / x
    'Cancel' threads over sums:
    >> Cancel[x / x ^ 2 + y / y ^ 2]
     = 1 / x + 1 / y

    >> Cancel[f[x] / x + x * f[x] / x ^ 2]
     = 2 f[x] / x
    """

    attributes = ("Listable", "Protected")

    def apply(self, expr, evaluation):
        "Cancel[expr_]"

        return cancel(expr)


class Simplify(Builtin):
    """
    <dl>
    <dt>'Simplify[$expr$]'
        <dd>simplifies $expr$.
    <dt>'Simplify[$expr$, $assump$]'
        <dd>simplifies $expr$ assuming $assump$ instead of $Assumptions$.
    </dl>

    >> Simplify[2*Sin[x]^2 + 2*Cos[x]^2]
     = 2
    >> Simplify[x]
     = x
    >> Simplify[f[x]]
     = f[x]

    Simplify over conditional expressions uses $Assumptions, or $assump$
    to evaluate the condition:
    # TODO: enable this once the logic for conditional expression
    # be restaured.
    # >> $Assumptions={a <= 0};
    # >> Simplify[ConditionalExpression[1, a > 0]]
    # = Undefined
    # >> Simplify[ConditionalExpression[1, a > 0], { a > 0 }]
    # = 1
    """

    rules = {
        "Simplify[list_List]": "Simplify /@ list",
        "Simplify[rule_Rule]": "Simplify /@ rule",
        "Simplify[list_List, assum_]": "Simplify[#1, assum]& /@ list",
        "Simplify[rule_Rule, assum_]": "Simplify[#1, assum]& /@ rule",
        "Simplify[0^a_, assum_]": "ConditionalExpression[0,Simplify[a>0]]",
        "Simplify[b_^a_, assum_]": "ConditionalExpression[b,Simplify[{Or[a>0, b!=0]}]]",
    }

    def apply_assuming(self, expr, assumptions, evaluation):
        "%(name)s[expr_, assumptions_]"
        assumptions = assumptions.evaluate(evaluation)
        return dynamic_scoping(
            lambda ev: self.apply(expr, ev),
            {"System`$Assumptions": assumptions},
            evaluation,
        )

    def apply(self, expr, evaluation):
        "%(name)s[expr_]"
        # Check first if we are dealing with a logic expression...
        expr = evaluate_predicate(expr, evaluation)
        if expr.is_atom():
            return expr
        # else, use sympy:
        leaves = [self.apply(leaf, evaluation) for leaf in expr._leaves]
        head = self.apply(expr.get_head(), evaluation)
        expr = Expression(head, *leaves)

        sympy_expr = expr.to_sympy()
        if sympy_expr is None:
            return
        sympy_result = sympy.simplify(sympy_expr)
        return from_sympy(sympy_result)


class FullSimplify(Simplify):
    """
    <dl>
    <dt>'FullSimplify[$expr$]'
        <dd>simplifies $expr$ using an extended set of simplification rules.
    <dt>'FullSimplify[$expr$, $assump$]'
        <dd>simplifies $expr$ assuming $assump$ instead of $Assumptions$.
    </dl>
    TODO: implement the extension. By now, this does the same than Simplify...

    >> FullSimplify[2*Sin[x]^2 + 2*Cos[x]^2]
     = 2

    """

    rules = {
        "FullSimplify[list_List]": "FullSimplify /@ list",
        "FullSimplify[rule_Rule]": "FullSimplify /@ rule",
        "FullSimplify[eq_Equal]": "FullSimplify /@ eq",
        "FullSimplify[list_List, assum_]": "FullSimplify[#1, assum]& /@ list",
        "FullSimplify[rule_Rule, assum_]": "FullSimplify[#1, assum]& /@ rule",
        "FullSimplify[eq_Equal, assum_]": "FullSimplify[#1, assum]& /@ eq",
    }


class Together(Builtin):
    """
    <dl>
    <dt>'Together[$expr$]'
        <dd>writes sums of fractions in $expr$ together.
    </dl>

    >> Together[a / c + b / c]
     = (a + b) / c
    'Together' operates on lists:
    >> Together[{x / (y+1) + x / (y+1)^2}]
     = {x (2 + y) / (1 + y) ^ 2}
    But it does not touch other functions:
    >> Together[f[a / c + b / c]]
     = f[a / c + b / c]

    #> f[x]/x+f[x]/x^2//Together
     = f[x] (1 + x) / x ^ 2
    """

    attributes = ["Listable"]

    def apply(self, expr, evaluation):
        "Together[expr_]"

        expr_sympy = expr.to_sympy()
        if expr_sympy is None:
            return None
        result = sympy.together(expr_sympy)
        result = from_sympy(result)
        result = cancel(result)
        return result


class Factor(Builtin):
    """
    <dl>
    <dt>'Factor[$expr$]'
        <dd>factors the polynomial expression $expr$.
    </dl>

    >> Factor[x ^ 2 + 2 x + 1]
     = (1 + x) ^ 2

    >> Factor[1 / (x^2+2x+1) + 1 / (x^4+2x^2+1)]
     = (2 + 2 x + 3 x ^ 2 + x ^ 4) / ((1 + x) ^ 2 (1 + x ^ 2) ^ 2)

    ## Issue659
    #> Factor[{x+x^2}]
     = {x (1 + x)}
    """

    attributes = ("Listable",)

    def apply(self, expr, evaluation):
        "Factor[expr_]"

        expr_sympy = expr.to_sympy()
        if expr_sympy is None:
            return None

        try:
            result = sympy.together(expr_sympy)
            numer, denom = result.as_numer_denom()
            if denom == 1:
                result = sympy.factor(expr_sympy)
            else:
                result = sympy.factor(numer) / sympy.factor(denom)
        except sympy.PolynomialError:
            return expr
        return from_sympy(result)


class FactorTermsList(Builtin):
    """
    <dl>
    <dt>'FactorTermsList[poly]'
        <dd>returns a list of 2 elements.
        The first element is the numerical factor in $poly$.
        The second one is the remaining of the polynomial with numerical factor removed
    <dt>'FactorTermsList[poly, {x1, x2, ...}]'
        <dd>returns a list of factors in $poly$.
        The first element is the numerical factor in $poly$.
        The next ones are factors that are independent of variables lists which
        are created by removing each variable $xi$ from right to left.
        The last one is the remaining of polynomial after dividing $poly$ to all previous factors
    </dl>

    >> FactorTermsList[2 x^2 - 2]
     = {2, -1 + x ^ 2}
    >> FactorTermsList[x^2 - 2 x + 1]
     = {1, 1 - 2 x + x ^ 2}
    #> FactorTermsList[2 x^2 - 2, x]
     = {2, 1, -1 + x ^ 2}

    >> f = 3 (-1 + 2 x) (-1 + y) (1 - a)
     = 3 (-1 + 2 x) (-1 + y) (1 - a)
    >> FactorTermsList[f]
     = {-3, -1 + a - 2 a x - a y + 2 x + y - 2 x y + 2 a x y}
    >> FactorTermsList[f, x]
     = {-3, 1 - a - y + a y, -1 + 2 x}
    """

    rules = {
        "FactorTermsList[expr_]": "FactorTermsList[expr, {}]",
        "FactorTermsList[expr_, var_]": "FactorTermsList[expr, {var}]",
    }

    messages = {
        # 'poly': '`1` is not a polynomial.',
        "ivar": "`1` is not a valid variable.",
    }

    def apply_list(self, expr, vars, evaluation):
        "FactorTermsList[expr_, vars_List]"
        if expr == Integer0:
            return Expression(SymbolList, Integer1, Integer0)
        elif isinstance(expr, Number):
            return Expression(SymbolList, expr, Integer1)

        for x in vars.leaves:
            if not (isinstance(x, Atom)):
                return evaluation.message("CoefficientList", "ivar", x)

        sympy_expr = expr.to_sympy()
        if sympy_expr is None:
            return Expression(SymbolList, Integer1, expr)
        sympy_expr = sympy.together(sympy_expr)

        sympy_vars = [
            x.to_sympy()
            for x in vars.leaves
            if isinstance(x, Symbol) and sympy_expr.is_polynomial(x.to_sympy())
        ]

        result = []
        numer, denom = sympy_expr.as_numer_denom()
        try:
            if denom == 1:
                # Get numerical part
                num_coeff, num_polys = sympy.factor_list(sympy.Poly(numer))
                result.append(num_coeff)

                # Get factors are independent of sub list of variables
                if (
                    sympy_vars
                    and isinstance(expr, Expression)
                    and any(
                        x.free_symbols.issubset(sympy_expr.free_symbols)
                        for x in sympy_vars
                    )
                ):
                    for i in reversed(range(len(sympy_vars))):
                        numer = sympy.factor(numer) / sympy.factor(num_coeff)
                        num_coeff, num_polys = sympy.factor_list(
                            sympy.Poly(numer), *[x for x in sympy_vars[: (i + 1)]]
                        )
                        result.append(sympy.expand(num_coeff))

                # Last factor
                numer = sympy.factor(numer) / sympy.factor(num_coeff)
                result.append(sympy.expand(numer))
            else:
                num_coeff, num_polys = sympy.factor_list(sympy.Poly(numer))
                den_coeff, den_polys = sympy.factor_list(sympy.Poly(denom))
                result = [
                    num_coeff / den_coeff,
                    sympy.expand(
                        sympy.factor(numer)
                        / num_coeff
                        / (sympy.factor(denom) / den_coeff)
                    ),
                ]
        except sympy.PolynomialError:  # MMA does not raise error for non poly
            result.append(sympy.expand(numer))
            # evaluation.message(self.get_name(), 'poly', expr)

        return Expression(SymbolList, *[from_sympy(i) for i in result])


class Apart(Builtin):
    """
    <dl>
    <dt>'Apart[$expr$]'
        <dd>writes $expr$ as a sum of individual fractions.
    <dt>'Apart[$expr$, $var$]'
        <dd>treats $var$ as the main variable.
    </dl>

    >> Apart[1 / (x^2 + 5x + 6)]
     = 1 / (2 + x) - 1 / (3 + x)

    When several variables are involved, the results can be different
    depending on the main variable:
    >> Apart[1 / (x^2 - y^2), x]
     = -1 / (2 y (x + y)) + 1 / (2 y (x - y))
    >> Apart[1 / (x^2 - y^2), y]
     = 1 / (2 x (x + y)) + 1 / (2 x (x - y))

    'Apart' is 'Listable':
    >> Apart[{1 / (x^2 + 5x + 6)}]
     = {1 / (2 + x) - 1 / (3 + x)}

    But it does not touch other expressions:
    >> Sin[1 / (x ^ 2 - y ^ 2)] // Apart
     = Sin[1 / (x ^ 2 - y ^ 2)]

    #> Attributes[f] = {HoldAll}; Apart[f[x + x]]
     = f[x + x]

    #> Attributes[f] = {}; Apart[f[x + x]]
     = f[2 x]
    """

    attributes = ["Listable"]
    rules = {
        "Apart[expr_]": (
            "Block[{vars = Cases[Level[expr, {-1}], _Symbol]},"
            "  If[Length[vars] > 0, Apart[expr, vars[[1]]], expr]]"
        ),
    }

    def apply(self, expr, var, evaluation):
        "Apart[expr_, var_Symbol]"

        expr_sympy = expr.to_sympy()
        var_sympy = var.to_sympy()
        if expr_sympy is None or var_sympy is None:
            return None

        try:
            result = sympy.apart(expr_sympy, var_sympy)
            result = from_sympy(result)
            return result
        except sympy.PolynomialError:
            # raised e.g. for apart(sin(1/(x**2-y**2)))
            return expr


class _Expand(Builtin):

    options = {
        "Trig": "False",
        "Modulus": "0",
    }

    messages = {
        "modn": "Value of option `1` -> `2` should be an integer.",
        "opttf": "Value of option `1` -> `2` should be True or False.",
    }

    def convert_options(self, options, evaluation):
        modulus = options["System`Modulus"]
        py_modulus = modulus.get_int_value()
        if py_modulus is None:
            return evaluation.message(
                self.get_name(), "modn", Symbol("Modulus"), modulus
            )
        if py_modulus == 0:
            py_modulus = None

        trig = options["System`Trig"]
        if trig is SymbolTrue:
            py_trig = True
        elif trig is SymbolFalse:
            py_trig = False
        else:
            return evaluation.message(self.get_name(), "opttf", Symbol("Trig"), trig)

        return {"modulus": py_modulus, "trig": py_trig}


class Expand(_Expand):
    """
    <dl>
    <dt>'Expand[$expr$]'
        <dd>expands out positive integer powers and products of sums in $expr$,
        as well as trigonometric identities.
    <dt>Expand[$expr$, $target$]
        <dd>just expands those parts involving $target$.
    </dl>

    >> Expand[(x + y) ^ 3]
     = x ^ 3 + 3 x ^ 2 y + 3 x y ^ 2 + y ^ 3
    >> Expand[(a + b) (a + c + d)]
     = a ^ 2 + a b + a c + a d + b c + b d
    >> Expand[(a + b) (a + c + d) (e + f) + e a a]
     = 2 a ^ 2 e + a ^ 2 f + a b e + a b f + a c e + a c f + a d e + a d f + b c e + b c f + b d e + b d f
    >> Expand[(a + b) ^ 2 * (c + d)]
     = a ^ 2 c + a ^ 2 d + 2 a b c + 2 a b d + b ^ 2 c + b ^ 2 d
    >> Expand[(x + y) ^ 2 + x y]
     = x ^ 2 + 3 x y + y ^ 2
    >> Expand[((a + b) (c + d)) ^ 2 + b (1 + a)]
     = a ^ 2 c ^ 2 + 2 a ^ 2 c d + a ^ 2 d ^ 2 + b + a b + 2 a b c ^ 2 + 4 a b c d + 2 a b d ^ 2 + b ^ 2 c ^ 2 + 2 b ^ 2 c d + b ^ 2 d ^ 2

    'Expand' expands items in lists and rules:
    >> Expand[{4 (x + y), 2 (x + y) -> 4 (x + y)}]
     = {4 x + 4 y, 2 x + 2 y -> 4 x + 4 y}

    'Expand' expands trigonometric identities
    >> Expand[Sin[x + y], Trig -> True]
     = Cos[x] Sin[y] + Cos[y] Sin[x]
    >> Expand[Tanh[x + y], Trig -> True]
     = Cosh[x] Sinh[y] / (Cosh[x] Cosh[y] + Sinh[x] Sinh[y]) + Cosh[y] Sinh[x] / (Cosh[x] Cosh[y] + Sinh[x] Sinh[y])

    'Expand' does not change any other expression.
    >> Expand[Sin[x (1 + y)]]
     = Sin[x (1 + y)]

    Using the second argument, the expression only
    expands those subexpressions containing $pat$:
    >> Expand[(x+a)^2+(y+a)^2+(x+y)(x+a), y]
     = a ^ 2 + 2 a y + x (a + x) + y (a + x) + y ^ 2 + (a + x) ^ 2
    'Expand' also works in Galois fields
    >> Expand[(1 + a)^12, Modulus -> 3]
     = 1 + a ^ 3 + a ^ 9 + a ^ 12

    >> Expand[(1 + a)^12, Modulus -> 4]
     = 1 + 2 a ^ 2 + 3 a ^ 4 + 3 a ^ 8 + 2 a ^ 10 + a ^ 12

    #> Expand[x, Modulus -> -1]  (* copy odd MMA behaviour *)
     = 0
    #> Expand[x, Modulus -> x]
     : Value of option Modulus -> x should be an integer.
     = Expand[x, Modulus -> x]

    #> a(b(c+d)+e) // Expand
     = a b c + a b d + a e

    #> (y^2)^(1/2)/(2x+2y)//Expand
     = Sqrt[y ^ 2] / (2 x + 2 y)


    #> 2(3+2x)^2/(5+x^2+3x)^3 // Expand
     = 24 x / (5 + 3 x + x ^ 2) ^ 3 + 8 x ^ 2 / (5 + 3 x + x ^ 2) ^ 3 + 18 / (5 + 3 x + x ^ 2) ^ 3
    """

    def apply_patt(self, expr, target, evaluation, options):
        "Expand[expr_, target_, OptionsPattern[Expand]]"

        if target.get_head() in (SymbolRule, SymbolRuleDelayed):
            optname = target.leaves[0].get_name()
            options[optname] = target.leaves[1]
            target = None

        kwargs = self.convert_options(options, evaluation)
        if kwargs is None:
            return

        if target:
            kwargs["pattern"] = Pattern.create(target)
        kwargs["evaluation"] = evaluation
        return expand(expr, True, False, **kwargs)

    def apply(self, expr, evaluation, options):
        "Expand[expr_, OptionsPattern[Expand]]"

        kwargs = self.convert_options(options, evaluation)
        if kwargs is None:
            return

        return expand(expr, True, False, **kwargs)


class ExpandDenominator(_Expand):
    """
    <dl>
    <dt>'ExpandDenominator[$expr$]'
        <dd>expands out negative integer powers and products of sums in $expr$.
    </dl>

    >> ExpandDenominator[(a + b) ^ 2 / ((c + d)^2 (e + f))]
     = (a + b) ^ 2 / (c ^ 2 e + c ^ 2 f + 2 c d e + 2 c d f + d ^ 2 e + d ^ 2 f)

    ## Modulus option
    #> ExpandDenominator[1 / (x + y)^3, Modulus -> 3]
     = 1 / (x ^ 3 + y ^ 3)
    #> ExpandDenominator[1 / (x + y)^6, Modulus -> 4]
     = 1 / (x ^ 6 + 2 x ^ 5 y + 3 x ^ 4 y ^ 2 + 3 x ^ 2 y ^ 4 + 2 x y ^ 5 + y ^ 6)

    #> ExpandDenominator[2(3+2x)^2/(5+x^2+3x)^3]
     = 2 (3 + 2 x) ^ 2 / (125 + 225 x + 210 x ^ 2 + 117 x ^ 3 + 42 x ^ 4 + 9 x ^ 5 + x ^ 6)
    """

    def apply(self, expr, evaluation, options):
        "ExpandDenominator[expr_, OptionsPattern[ExpandDenominator]]"

        kwargs = self.convert_options(options, evaluation)
        if kwargs is None:
            return
        return expand(expr, False, True, **kwargs)


class ExpandAll(_Expand):
    """
    <dl>
    <dt>'ExpandAll[$expr$]'
        <dd>expands out negative integer powers and products of sums in $expr$.
    <dt>'ExpandAll[$expr$, $target$]'
        <dd>just expands those parts involving $target$.
    </dl>

    >> ExpandAll[(a + b) ^ 2 / (c + d)^2]
     = a ^ 2 / (c ^ 2 + 2 c d + d ^ 2) + 2 a b / (c ^ 2 + 2 c d + d ^ 2) + b ^ 2 / (c ^ 2 + 2 c d + d ^ 2)

    'ExpandAll' descends into sub expressions
    >> ExpandAll[(a + Sin[x (1 + y)])^2]
     = 2 a Sin[x + x y] + a ^ 2 + Sin[x + x y] ^ 2

    >> ExpandAll[Sin[(x+y)^2]]
     = Sin[x ^ 2 + 2 x y + y ^ 2]

    >> ExpandAll[Sin[(x+y)^2], Trig->True]
     = -Sin[x ^ 2] Sin[2 x y] Sin[y ^ 2] + Cos[x ^ 2] Cos[2 x y] Sin[y ^ 2] + Cos[x ^ 2] Cos[y ^ 2] Sin[2 x y] + Cos[2 x y] Cos[y ^ 2] Sin[x ^ 2]

    'ExpandAll' also expands heads
    >> ExpandAll[((1 + x)(1 + y))[x]]
     = (1 + x + y + x y)[x]

    'ExpandAll' can also work in finite fields
    >> ExpandAll[(1 + a) ^ 6 / (x + y)^3, Modulus -> 3]
     = (1 + 2 a ^ 3 + a ^ 6) / (x ^ 3 + y ^ 3)

    """

    def apply_patt(self, expr, target, evaluation, options):
        "ExpandAll[expr_, target_, OptionsPattern[Expand]]"
        if target.get_head_name() in ("System`Rule", "System`DelayedRule"):
            optname = target.leaves[0].get_name()
            options[optname] = target.leaves[1]
            target = None

        kwargs = self.convert_options(options, evaluation)
        if kwargs is None:
            return

        if target:
            kwargs["pattern"] = Pattern.create(target)
        kwargs["evaluation"] = evaluation
        return expand(expr, numer=True, denom=True, deep=True, **kwargs)

    def apply(self, expr, evaluation, options):
        "ExpandAll[expr_, OptionsPattern[ExpandAll]]"

        kwargs = self.convert_options(options, evaluation)
        if kwargs is None:
            return
        return expand(expr, numer=True, denom=True, deep=True, **kwargs)


class PowerExpand(Builtin):
    """
    <dl>
    <dt>'PowerExpand[$expr$]'
        <dd>expands out powers of the form '(x^y)^z' and '(x*y)^z' in $expr$.
    </dl>

    >> PowerExpand[(a ^ b) ^ c]
     = a ^ (b c)
    >> PowerExpand[(a * b) ^ c]
     = a ^ c b ^ c

    'PowerExpand' is not correct without certain assumptions:
    >> PowerExpand[(x ^ 2) ^ (1/2)]
     = x
    """

    rules = {
        "PowerExpand[(x_ ^ y_) ^ z_]": "x ^ (y * z)",
        "PowerExpand[(x_ * y_) ^ z_]": "x ^ z * y ^ z",
        "PowerExpand[Log[x_ ^ y_]]": "y * Log[x]",
        "PowerExpand[x_Plus]": "PowerExpand /@ x",
        "PowerExpand[x_Times]": "PowerExpand /@ x",
        "PowerExpand[x_Power]": "PowerExpand /@ x",
        "PowerExpand[x_List]": "PowerExpand /@ x",
        "PowerExpand[x_Rule]": "PowerExpand /@ x",
        "PowerExpand[other_]": "other",
    }


class Numerator(Builtin):
    """
    <dl>
    <dt>'Numerator[$expr$]'
        <dd>gives the numerator in $expr$.
    </dl>

    >> Numerator[a / b]
     = a
    >> Numerator[2 / 3]
     = 2
    >> Numerator[a + b]
     = a + b
    """

    attributes = ("Listable", "Protected")

    def apply(self, expr, evaluation):
        "Numerator[expr_]"

        sympy_expr = expr.to_sympy()
        if sympy_expr is None:
            return None
        numer, denom = sympy_expr.as_numer_denom()
        return from_sympy(numer)


class Denominator(Builtin):
    """
    <dl>
    <dt>'Denominator[$expr$]'
        <dd>gives the denominator in $expr$.
    </dl>

    >> Denominator[a / b]
     = b
    >> Denominator[2 / 3]
     = 3
    >> Denominator[a + b]
     = 1
    """

    attributes = ("Listable", "Protected")

    def apply(self, expr, evaluation):
        "Denominator[expr_]"

        sympy_expr = expr.to_sympy()
        if sympy_expr is None:
            return None
        numer, denom = sympy_expr.as_numer_denom()
        return from_sympy(denom)


class Variables(Builtin):
    # This builtin is incomplete. See the failing test case below.
    """
    <dl>
    <dt>'Variables[$expr$]'
        <dd>gives a list of the variables that appear in the
        polynomial $expr$.
    </dl>

    >> Variables[a x^2 + b x + c]
     = {a, b, c, x}
    >> Variables[{a + b x, c y^2 + x/2}]
     = {a, b, c, x, y}
    >> Variables[x + Sin[y]]
     = {x, Sin[y]}
    """

    """
    ## failing test case from MMA docs
    #> Variables[E^x]
     = {}
    """

    def apply(self, expr, evaluation):
        "Variables[expr_]"

        variables = find_all_vars(expr)

        variables = Expression(SymbolList, *variables)
        variables.sort()  # MMA doesn't do this
        return variables


class UpTo(Builtin):
    messages = {
        "innf": "Expected non-negative integer or infinity at position 1 in ``.",
        "argx": "UpTo expects 1 argument, `1` arguments were given.",
    }


class MinimalPolynomial(Builtin):
    """
    <dl>
    <dt>'MinimalPolynomial[s, x]'
        <dd>gives the minimal polynomial in $x$ for which the algebraic number $s$ is a root.
    </dl>

    >> MinimalPolynomial[7, x]
     = -7 + x
    >> MinimalPolynomial[Sqrt[2] + Sqrt[3], x]
     = 1 - 10 x ^ 2 + x ^ 4
    >> MinimalPolynomial[Sqrt[1 + Sqrt[3]], x]
     = -2 - 2 x ^ 2 + x ^ 4
    >> MinimalPolynomial[Sqrt[I + Sqrt[6]], x]
     = 49 - 10 x ^ 4 + x ^ 8

    #> MinimalPolynomial[7a, x]
     : 7 a is not an explicit algebraic number.
     = MinimalPolynomial[7 a, x]
    #> MinimalPolynomial[3x^3 + 2x^2 + y^2 + ab, x]
     : ab + 2 x ^ 2 + 3 x ^ 3 + y ^ 2 is not an explicit algebraic number.
     = MinimalPolynomial[ab + 2 x ^ 2 + 3 x ^ 3 + y ^ 2, x]

    ## PurePoly
    #> MinimalPolynomial[Sqrt[2 + Sqrt[3]]]
     = 1 - 4 #1 ^ 2 + #1 ^ 4
    """

    attributes = ("Listable",)

    messages = {
        "nalg": "`1` is not an explicit algebraic number.",
    }

    def apply_novar(self, s, evaluation):
        "MinimalPolynomial[s_]"
        x = Symbol("#1")
        return self.apply(s, x, evaluation)

    def apply(self, s, x, evaluation):
        "MinimalPolynomial[s_, x_]"
        variables = find_all_vars(s)
        if len(variables) > 0:
            return evaluation.message("MinimalPolynomial", "nalg", s)

        if s is SymbolNull:
            return evaluation.message("MinimalPolynomial", "nalg", s)

        sympy_s, sympy_x = s.to_sympy(), x.to_sympy()
        if sympy_s is None or sympy_x is None:
            return None
        sympy_result = sympy.minimal_polynomial(sympy_s, polys=True)(sympy_x)
        return from_sympy(sympy_result)


class PolynomialQ(Builtin):
    """
    <dl>
    <dt>'PolynomialQ[expr, var]'
        <dd>returns True if $expr$ is a polynomial in $var$, and returns False otherwise.
    <dt>'PolynomialQ[expr, {var1, ...}]'
        <dd>tests whether $expr$ is a polynomial in the $vari$.
    </dl>

    ## Form 1:
    >> PolynomialQ[x^3 - 2 x/y + 3xz, x]
     = True
    >> PolynomialQ[x^3 - 2 x/y + 3xz, y]
     = False
    >> PolynomialQ[f[a] + f[a]^2, f[a]]
     = True

    ## Form 2
    >> PolynomialQ[x^2 + axy^2 - bSin[c], {x, y}]
     = True
    >> PolynomialQ[x^2 + axy^2 - bSin[c], {a, b, c}]
     = False

    #> PolynomialQ[x, x, y]
     : PolynomialQ called with 3 arguments; 1 or 2 arguments are expected.
     = PolynomialQ[x, x, y]

    ## Always return True if argument is Null
    #> PolynomialQ[x^3 - 2 x/y + 3xz,]
     : Warning: comma encountered with no adjacent expression. The expression will be treated as Null (line 1 of "<test>").
     = True
    #> PolynomialQ[, {x, y, z}]
     : Warning: comma encountered with no adjacent expression. The expression will be treated as Null (line 1 of "<test>").
     = True
    #> PolynomialQ[, ]
     : Warning: comma encountered with no adjacent expression. The expression will be treated as Null (line 1 of "<test>").
     : Warning: comma encountered with no adjacent expression. The expression will be treated as Null (line 1 of "<test>").
     = True

    ## TODO: MMA and Sympy handle these cases differently
    ## #> PolynomialQ[x^(1/2) + 6xyz]
    ##  : No variable is not supported in PolynomialQ.
    ##  = True
    ## #> PolynomialQ[x^(1/2) + 6xyz, {}]
    ##  : No variable is not supported in PolynomialQ.
    ##  = True

    ## #> PolynomialQ[x^3 - 2 x/y + 3xz]
    ##  : No variable is not supported in PolynomialQ.
    ##  = False
    ## #> PolynomialQ[x^3 - 2 x/y + 3xz, {}]
    ##  : No variable is not supported in PolynomialQ.
    ##  = False
    """

    messages = {
        "argt": "PolynomialQ called with `1` arguments; 1 or 2 arguments are expected.",
        "novar": "No variable is not supported in PolynomialQ.",
    }

    def apply(self, expr, v, evaluation):
        "PolynomialQ[expr_, v___]"
        if expr is SymbolNull:
            return SymbolTrue

        v = v.get_sequence()
        if len(v) > 1:
            return evaluation.message("PolynomialQ", "argt", Integer(len(v) + 1))
        elif len(v) == 0:
            return evaluation.message("PolynomialQ", "novar")

        var = v[0]
        if var is SymbolNull:
            return SymbolTrue
        elif var.get_head() is SymbolList:
            if len(var.leaves) == 0:
                return evaluation.message("PolynomialQ", "novar")
            sympy_var = [x.to_sympy() for x in var.leaves]
        else:
            sympy_var = [var.to_sympy()]

        sympy_expr = expr.to_sympy()
        sympy_result = sympy_expr.is_polynomial(*[x for x in sympy_var])
        return SymbolTrue if sympy_result else SymbolFalse


# Get a coefficient of form in an expression
def _coefficient(name, expr, form, n, evaluation):
    if expr is SymbolNull or form is SymbolNull or n is SymbolNull:
        return Integer0

    if not (isinstance(form, Symbol)) and not (isinstance(form, Expression)):
        return evaluation.message(name, "ivar", form)

    sympy_exprs = expr.to_sympy().as_ordered_terms()
    sympy_var = form.to_sympy()
    sympy_n = n.to_sympy()

    def combine_exprs(exprs):
        result = 0
        for e in exprs:
            result += e
        return result

    # expand sub expressions if they contain variables
    sympy_exprs = [
        sympy.expand(e) if sympy_var.free_symbols.issubset(e.free_symbols) else e
        for e in sympy_exprs
    ]
    sympy_expr = combine_exprs(sympy_exprs)
    sympy_result = sympy_expr.coeff(sympy_var, sympy_n)
    return from_sympy(sympy_result)


class Coefficient(Builtin):
    """
    <dl>
    <dt>'Coefficient[expr, form]'
        <dd>returns the coefficient of $form$ in the polynomial $expr$.
    <dt>'Coefficient[expr, form, n]'
        <dd>return the coefficient of $form$^$n$ in $expr$.
    </dl>

    ## Form 1: Coefficent[expr, form]
    >> Coefficient[(x + y)^4, (x^2) * (y^2)]
     = 6
    >> Coefficient[a x^2 + b y^3 + c x + d y + 5, x]
     = c
    >> Coefficient[(x + 3 y)^5, x]
     = 405 y ^ 4
    >> Coefficient[(x + 3 y)^5, x * y^4]
     = 405
    >> Coefficient[(x + 2)/(y - 3) + (x + 3)/(y - 2), x]
     = 1 / (-3 + y) + 1 / (-2 + y)
    >> Coefficient[x*Cos[x + 3] + 6*y, x]
     = Cos[3 + x]

    ## Form 2: Coefficent[expr, form, n]
    >> Coefficient[(x + 1)^3, x, 2]
     = 3
    >> Coefficient[a x^2 + b y^3 + c x + d y + 5, y, 3]
     = b

    Find the free term in a polynomial:
    >> Coefficient[(x + 2)^3 + (x + 3)^2, x, 0]
     = 17
    >> Coefficient[(x + 2)^3 + (x + 3)^2, y, 0]
     = (2 + x) ^ 3 + (3 + x) ^ 2
    >> Coefficient[a x^2 + b y^3 + c x + d y + 5, x, 0]
     = 5 + b y ^ 3 + d y

    ## Errors:
    #> Coefficient[x + y + 3]
     : Coefficient called with 1 argument; 2 or 3 arguments are expected.
     = Coefficient[3 + x + y]
    #> Coefficient[x + y + 3, 5]
     : 5 is not a valid variable.
     = Coefficient[3 + x + y, 5]

    ## This is known bug of Sympy 1.0, next Sympy version will fix it by this commit
    ## https://github.com/sympy/sympy/commit/25bf64b64d4d9a2dc563022818d29d06bc740d47
    ## #> Coefficient[x * y, z, 0]
    ##  = x y
    ##  ## Sympy 1.0 retuns 0

    ## ## TODO: Support Modulus
    ## >> Coefficient[(x + 2)^3 + (x + 3)^2, x, 0, Modulus -> 3]
    ##  = 2
    ## #> Coefficient[(x + 2)^3 + (x + 3)^2, x, 0, {Modulus -> 3, Modulus -> 2, Modulus -> 10}]
    ##  = {2, 1, 7}
    """

    messages = {
        "argtu": "Coefficient called with 1 argument; 2 or 3 arguments are expected.",
        "ivar": "`1` is not a valid variable.",
    }

    attributes = ("Listable",)

    def apply_noform(self, expr, evaluation):
        "Coefficient[expr_]"
        return evaluation.message("Coefficient", "argtu")

    def apply(self, expr, form, evaluation):
        "Coefficient[expr_, form_]"
        return _coefficient(self.__class__.__name__, expr, form, Integer1, evaluation)

    def apply_n(self, expr, form, n, evaluation):
        "Coefficient[expr_, form_, n_]"
        return _coefficient(self.__class__.__name__, expr, form, n, evaluation)


class CoefficientList(Builtin):
    """
    <dl>
    <dt>'CoefficientList[poly, var]'
        <dd>returns a list of coefficients of powers of $var$ in $poly$, starting with power 0.
    <dt>'CoefficientList[poly, {var1, var2, ...}]'
        <dd>returns an array of coefficients of the $vari$.
    </dl>

    ## Form 1 CoefficientList[poly, var]
    >> CoefficientList[(x + 3)^5, x]
     = {243, 405, 270, 90, 15, 1}
    >> CoefficientList[(x + y)^4, x]
     = {y ^ 4, 4 y ^ 3, 6 y ^ 2, 4 y, 1}
    >> CoefficientList[a x^2 + b y^3 + c x + d y + 5, x]
     = {5 + b y ^ 3 + d y, c, a}
    >> CoefficientList[(x + 2)/(y - 3) + x/(y - 2), x]
     = {2 / (-3 + y), 1 / (-3 + y) + 1 / (-2 + y)}
    >> CoefficientList[(x + y)^3, z]
     = {(x + y) ^ 3}
    #> CoefficientList[x + y, 5]
     : 5 is not a valid variable.
     = CoefficientList[x + y, 5]

    ## Form 2 CoefficientList[poly, {var1, var2, ...}]
    >> CoefficientList[a x^2 + b y^3 + c x + d y + 5, {x, y}]
     = {{5, d, 0, b}, {c, 0, 0, 0}, {a, 0, 0, 0}}
    >> CoefficientList[(x - 2 y + 3 z)^3, {x, y, z}]
     = {{{0, 0, 0, 27}, {0, 0, -54, 0}, {0, 36, 0, 0}, {-8, 0, 0, 0}}, {{0, 0, 27, 0}, {0, -36, 0, 0}, {12, 0, 0, 0}, {0, 0, 0, 0}}, {{0, 9, 0, 0}, {-6, 0, 0, 0}, {0, 0, 0, 0}, {0, 0, 0, 0}}, {{1, 0, 0, 0}, {0, 0, 0, 0}, {0, 0, 0, 0}, {0, 0, 0, 0}}}
    #> CoefficientList[(x - 2 y)^4, {x, 2}]
     : 2 is not a valid variable.
     = CoefficientList[(x - 2 y) ^ 4, {x, 2}]
    #> CoefficientList[x / y, {x, y}]
     : x / y is not a polynomial.
     = CoefficientList[x / y, {x, y}]
    """

    messages = {
        "argtu": "CoefficientList called with 1 argument; 2 or 3 arguments are expected.",
        "ivar": "`1` is not a valid variable.",
        "poly": "`1` is not a polynomial.",
    }

    def apply_noform(self, expr, evaluation):
        "CoefficientList[expr_]"
        return evaluation.message("CoefficientList", "argtu")

    def apply(self, expr, form, evaluation):
        "CoefficientList[expr_, form_]"
        vars = [form] if not form.get_head() is SymbolList else [v for v in form.leaves]

        # check form is not a variable
        for v in vars:
            if not (isinstance(v, Symbol)) and not (isinstance(v, Expression)):
                return evaluation.message("CoefficientList", "ivar", v)

        # special cases for expr and form
        e_null = expr is SymbolNull
        f_null = form is SymbolNull
        if expr == Integer0:
            return Expression(SymbolList)
        elif e_null and f_null:
            return Expression(SymbolList, Integer0)
        elif e_null and not f_null:
            return Expression(SymbolList, SymbolNull)
        elif f_null:
            return Expression(SymbolList, expr)
        elif form.has_form(SymbolList, 0):
            return expr

        sympy_expr = expr.to_sympy()
        sympy_vars = [v.to_sympy() for v in vars]

        if not sympy_expr.is_polynomial(*[x for x in sympy_vars]):
            return evaluation.message("CoefficientList", "poly", expr)

        try:
            sympy_poly, sympy_opt = sympy.poly_from_expr(sympy_expr, sympy_vars)
            dimensions = [
                sympy_poly.degree(x) if x in sympy_poly.gens else 0 for x in sympy_vars
            ]

            # single & multiple variables cases
            if not form.get_head() is SymbolList:
                return Expression(
                    "List",
                    *[
                        _coefficient(
                            self.__class__.__name__, expr, form, Integer(n), evaluation
                        )
                        for n in range(dimensions[0] + 1)
                    ]
                )
            elif form.has_form(SymbolList, 1):
                form = form.leaves[0]
                return Expression(
                    "List",
                    *[
                        _coefficient(
                            self.__class__.__name__, expr, form, Integer(n), evaluation
                        )
                        for n in range(dimensions[0] + 1)
                    ]
                )
            else:

                def _nth(poly, dims, exponents):
                    if not dims:
                        return from_sympy(poly.coeff_monomial(exponents))

                    leaves = []
                    first_dim = dims[0]
                    for i in range(first_dim + 1):
                        exponents.append(i)
                        subs = _nth(poly, dims[1:], exponents)
                        leaves.append(subs)
                        exponents.pop()
                    result = Expression(SymbolList, *leaves)
                    return result

                return _nth(sympy_poly, dimensions, [])
        except sympy.PolificationFailed:
            return evaluation.message("CoefficientList", "poly", expr)


class Exponent(Builtin):
    """
    <dl>
    <dt>'Exponent[expr, form]'
        <dd>returns the maximum power with which $form$ appears in the expanded form of $expr$.
    <dt>'Exponent[expr, form, h]'
        <dd>applies $h$ to the set of exponents with which $form$ appears in $expr$.
    </dl>

    >> Exponent[5 x^2 - 3 x + 7, x]
     = 2
    >> Exponent[(x^3 + 1)^2 + 1, x]
     = 6
    >> Exponent[x^(n + 1) + Sqrt[x] + 1, x]
     = Max[1 / 2, 1 + n]
    >> Exponent[x / y, y]
     = -1

    >> Exponent[(x^2 + 1)^3 - 1, x, Min]
     = 2

    >> Exponent[0, x]
     = -Infinity
    >> Exponent[1, x]
     = 0

    ## errors:
    #> Exponent[x^2]
     : Exponent called with 1 argument; 2 or 3 arguments are expected.
     = Exponent[x ^ 2]
    """

    attributes = ("Listable", "Protected")

    messages = {
        "argtu": "Exponent called with `1` argument; 2 or 3 arguments are expected.",
    }

    rules = {
        "Exponent[expr_, form_]": "Exponent[expr, form, Max]",
    }

    def apply_novar(self, expr, evaluation):
        "Exponent[expr_]"
        return evaluation.message("Exponent", "argtu", Integer1)

    def apply(self, expr, form, h, evaluation):
        "Exponent[expr_, form_, h_]"
        if expr == Integer0:
            return Expression(SymbolDirectedInfinity, Integer(-1))

        if not form.get_head() is SymbolList:
            return Expression(h, *[i for i in find_exponents(expr, form)])
        else:
            exponents = [find_exponents(expr, var) for var in form.leaves]
            return Expression(
                "List", *[Expression(h, *[i for i in s]) for s in exponents]
            )


class _CoefficientHandler(Builtin):
    def coeff_power_internal(self, expr, var_exprs, filt, evaluation, form="expr"):
        from mathics.builtin.patterns import match

        if len(var_exprs) == 0:
            if form == "expr":
                return expr
            else:
                return [([], expr)]
        if len(var_exprs) == 1:
            target_pat = Pattern.create(var_exprs[0])
            var_pats = [target_pat]
        else:
            target_pat = Pattern.create(Expression(SymbolAlternatives, *var_exprs))
            var_pats = [Pattern.create(var) for var in var_exprs]

        ####### Auxiliary functions #########
        def key_powers(lst):
            key = Expression(SymbolPlus, *lst)
            key = key.evaluate(evaluation)
            if key.is_numeric(evaluation):
                return key.to_python()
            return 0

        def powers_list(pf):
            powers = [Integer0 for i, p in enumerate(var_pats)]
            if pf is None:
                return powers
            if pf.is_symbol():
                for i, pat in enumerate(var_pats):
                    if match(pf, pat, evaluation):
                        powers[i] = Integer(1)
                        return powers
            if pf.has_form(SymbolSqrt, 1):
                for i, pat in enumerate(var_pats):
                    if match(pf._leaves[0], pat, evaluation):
                        powers[i] = RationalOneHalf
                        return powers
            if pf.has_form(SymbolPower, 2):
                for i, pat in enumerate(var_pats):
                    matchval = match(pf._leaves[0], pat, evaluation)
                    if matchval:
                        powers[i] = pf._leaves[1]
                        return powers
            if pf.get_head() is SymbolTimes:
                contrib = [powers_list(factor) for factor in pf._leaves]
                for i in range(len(var_pats)):
                    powers[i] = Expression(
                        SymbolPlus, *[c[i] for c in contrib]
                    ).evaluate(evaluation)
                return powers
            return powers

        def split_coeff_pow(term):
            """
            This function factorizes term in a coefficent free
            of powers of the target variables, and a factor with
            that powers.
            """
            coeffs = []
            powers = []
            # First, split factors on those which are powers of the variables
            # and the rest.
            if term.is_free(target_pat, evaluation):
                coeffs.append(term)
            elif (
                term.is_symbol()
                or term.has_form(SymbolPower, 2)
                or term.has_form(SymbolSqrt, 1)
            ):
                powers.append(term)
            elif term.get_head() is SymbolTimes:
                for factor in term.leaves:
                    if factor.is_free(target_pat, evaluation):
                        coeffs.append(factor)
                    elif match(factor, target_pat, evaluation):
                        powers.append(factor)
                    elif (
                        factor.has_form(SymbolPower, 2)
                        or factor.has_form(SymbolSqrt, 1)
                    ) and match(factor._leaves[0], target_pat, evaluation):
                        powers.append(factor)
                    else:
                        coeffs.append(factor)
            else:
                coeffs.append(term)
            # Now, rebuild both factors
            if len(coeffs) == 0:
                coeffs = None
            elif len(coeffs) == 1:
                coeffs = coeffs[0]
            else:
                coeffs = Expression("Times", *coeffs)
            if len(powers) == 0:
                powers = None
            elif len(powers) == 1:
                powers = powers[0]
            else:
                powers = Expression("Times", *sorted(powers))
            return coeffs, powers

        #################  The actual begin ####################
        expr = expand(
            expr,
            numer=True,
            denom=False,
            deep=False,
            trig=False,
            modulus=None,
            target_pat=target_pat,
        )

        if expr.is_free(target_pat, evaluation):
            if filt:
                expr = Expression(filt, expr).evaluate(evaluation)
            if form == "expr":
                return expr
            else:
                return [(powers_list(None), expr)]
        elif (
            expr.is_symbol()
            or match(expr, target_pat, evaluation)
            or expr.has_form(SymbolPower, 2)
            or expr.has_form(SymbolSqrt, 1)
        ):
            coeff = (
                Expression(filt, Integer1).evaluate(evaluation) if filt else Integer1
            )
            if form == "expr":
                if coeff is Integer1:
                    return expr
                else:
                    return Expression("Times", coeff, expr)
            else:
                if not coeff.is_free(target_pat, evaluation):
                    return []
                return [(powers_list(expr), coeff)]
        elif expr.get_head() is SymbolTimes:
            coeff, powers = split_coeff_pow(expr)
            if coeff is None:
                coeff = Integer1
            else:
                if form != "expr" and not coeff.is_free(target_pat, evaluation):
                    return []
            if filt:
                coeff = Expression(filt, coeff).evaluate(evaluation)

            if form == "expr":
                if powers is None:
                    return coeff
                else:
                    if coeff is Integer1:
                        return powers
                    else:
                        return Expression("Times", coeff, powers)
            else:
                pl = powers_list(powers)
                return [(pl, coeff)]
        elif expr.get_head() is SymbolPlus:
            coeff_dict = {}
            powers_dict = {}
            powers_order = {}
            for term in expr._leaves:
                coeff, powers = split_coeff_pow(term)
                if (
                    form != "expr"
                    and coeff is not None
                    and not coeff.is_free(target_pat, evaluation)
                ):
                    return []
                pl = powers_list(powers)
                key = str(pl)
                if not key in powers_dict:
                    if form == "expr":
                        powers_dict[key] = powers
                    else:
                        # TODO: check if pl is a monomial...
                        powers_dict[key] = pl
                    coeff_dict[key] = []
                    powers_order[key] = key_powers(pl)

                coeff_dict[key].append(Integer1 if coeff is None else coeff)

            terms = []
            for key in sorted(
                coeff_dict, key=lambda kv: powers_order[kv], reverse=False
            ):
                val = coeff_dict[key]
                if len(val) == 0:
                    continue
                elif len(val) == 1:
                    coeff = val[0]
                else:
                    coeff = Expression(SymbolPlus, *val)
                if filt:
                    coeff = Expression(filt, coeff).evaluate(evaluation)

                powerfactor = powers_dict[key]
                if form == "expr":
                    if powerfactor:
                        terms.append(Expression("Times", coeff, powerfactor))
                    else:
                        terms.append(coeff)
                else:
                    terms.append([powerfactor, coeff])
            if form == "expr":
                return Expression(SymbolPlus, *terms)
            else:
                return terms
        else:
            # expr is not a polynomial.
            if form == "expr":
                if filt:
                    expr = Expression(filt, expr).evaluate(evaluation)
                return expr
            else:
                return []


class CoefficientArrays(_CoefficientHandler):
    """
    <dl>
    <dt>'CoefficientArrays[$polys$, $vars$]'
        <dd>returns a list of arrays of coefficients of the variables $vars$ in the polynomial  $poly$.
    </dl>

    >> CoefficientArrays[1 + x^3, x]
     = {1, {0}, {{0}}, {{{1}}}}
    >> CoefficientArrays[1 + x y+ x^3, {x, y}]
     = {1, {0, 0}, {{0, 1}, {0, 0}}, {{{1, 0}, {0, 0}}, {{0, 0}, {0, 0}}}}
    >> CoefficientArrays[{1 + x^2, x y}, {x, y}]
     = {{1, 0}, {{0, 0}, {0, 0}}, {{{1, 0}, {0, 0}}, {{0, 1}, {0, 0}}}}
    >> CoefficientArrays[(x+y+Sin[z])^3, {x,y}]
     = {Sin[z] ^ 3, {3 Sin[z] ^ 2, 3 Sin[z] ^ 2}, {{3 Sin[z], 6 Sin[z]}, {0, 3 Sin[z]}}, {{{1, 3}, {0, 3}}, {{0, 0}, {0, 1}}}}
    >> CoefficientArrays[(x + y + Sin[z])^3, {x, z}]
     : (x + y + Sin[z]) ^ 3 is not a polynomial in {x, z}
     = CoefficientArrays[(x + y + Sin[z]) ^ 3, {x, z}]
    """

    options = {
        "Symmetric": "False",
    }
    messages = {
        "poly": "`1` is not a polynomial in `2`",
    }

    def apply_list(self, polys, varlist, evaluation, options):
        "%(name)s[polys_, varlist_, OptionsPattern[]]"
        from mathics.algorithm.parts import walk_parts

        if polys.get_head() is SymbolList:
            list_polys = polys.leaves
        else:
            list_polys = [polys]

        if varlist.is_symbol():
            var_exprs = [varlist]
        elif varlist.get_head() is SymbolList:
            var_exprs = varlist.get_leaves()
        else:
            var_exprs = [varlist]

        coeffs = [
            self.coeff_power_internal(pol, var_exprs, None, evaluation, "coeffs")
            for pol in list_polys
        ]

        dim1 = len(coeffs)
        dim2 = len(var_exprs)
        arrays = []
        if dim1 == 1:
            arrays.append(Integer(0))
        for i, component in enumerate(coeffs):
            if len(component) == 0:
                evaluation.message("CoefficientArrays", "poly", polys, varlist)
                return
            for idxcoeff in component:
                idx, coeff = idxcoeff
                order = (
                    Expression(SymbolPlus, *idx).evaluate(evaluation).get_int_value()
                )
                if order is None:
                    evaluation.message("CoefficientArrays", "poly", polys, varlist)
                    return
                while len(arrays) <= order:
                    cur_ord = len(arrays)
                    range2 = Expression(SymbolList, Integer(dim2))
                    its2 = [range2 for k in range(cur_ord)]
                    # TODO: Use SparseArray...
                    # This constructs a tensor or range cur_ord+1
                    if dim1 > 1:
                        newtable = Expression(
                            "Table",
                            Integer(0),
                            Expression(SymbolList, Integer(dim1)),
                            *its2
                        )
                    else:
                        newtable = Expression("Table", Integer(0), *its2)
                    arrays.append(newtable.evaluate(evaluation))
                curr_array = arrays[order]
                arrayidx = [
                    Integer(n + 1)
                    for n, j in enumerate(idx)
                    for q in range(j.get_int_value())
                ]
                if dim1 > 1:
                    arrayidx = [Integer(i + 1)] + arrayidx
                if dim1 == 1 and order == 0:
                    arrays[0] = coeff
                else:
                    walk_parts([curr_array], arrayidx, evaluation, coeff)
                    arrays[order] = curr_array
        return Expression(SymbolList, *arrays)


class Collect(_CoefficientHandler):
    """
    <dl>
    <dt>'Collect[$expr$, $x$]'
    <dd> Expands $expr$ and collect together terms having the same power of $x$.
    <dt>'Collect[$expr$, {$x_1$, $x_2$, ...}]'
    <dd> Expands $expr$ and collect together terms having the same powers of
         $x_1$, $x_2$, ....
    <dt>'Collect[$expr$, {$x_1$, $x_2$, ...}, $filter$]'
    <dd> After collect the terms, applies $filter$ to each coefficient.
    </dl>

    >> Collect[(x+y)^3, y]
     =  x ^ 3 + 3 x ^ 2 y + 3 x y ^ 2 + y ^ 3
    >> Collect[2 Sin[x z] (x+2 y^2 + Sin[y] x), y]
     = 2 x Sin[x z] + 2 x Sin[x z] Sin[y] + 4 y ^ 2 Sin[x z]
    >> Collect[3 x y+2 Sin[x z] (x+2 y^2 + x) + (x+y)^3, y]
     = 4 x Sin[x z] + x ^ 3 + y (3 x + 3 x ^ 2) + y ^ 2 (3 x + 4 Sin[x z]) + y ^ 3
    >> Collect[3 x y+2 Sin[x z] (x+2 y^2 + x) + (x+y)^3, {x,y}]
     = 4 x Sin[x z] + x ^ 3 + 3 x y + 3 x ^ 2 y + 4 y ^ 2 Sin[x z] + 3 x y ^ 2 + y ^ 3
    >> Collect[3 x y+2 Sin[x z] (x+2 y^2 + x) + (x+y)^3, {x,y}, h]
     = x h[4 Sin[x z]] + x ^ 3 h[1] + x y h[3] + x ^ 2 y h[3] + y ^ 2 h[4 Sin[x z]] + x y ^ 2 h[3] + y ^ 3 h[1]
    """

    rules = {
        "Collect[expr_, varlst_]": "Collect[expr, varlst, Identity]",
    }

    def apply_var_filter(self, expr, varlst, filt, evaluation):
        """Collect[expr_, varlst_, filt_]"""
        if filt is Symbol("Identity"):
            filt = None
        if varlst.is_symbol():
            var_exprs = [varlst]
        elif varlst.get_head() is SymbolList:
            var_exprs = varlst.get_leaves()
        else:
            var_exprs = [varlst]

        return self.coeff_power_internal(expr, var_exprs, filt, evaluation, "expr")<|MERGE_RESOLUTION|>--- conflicted
+++ resolved
@@ -141,11 +141,7 @@
                         _expand(Expression(SymbolSin, y)),
                     )
                     return _expand(Expression(SymbolPlus, a, b))
-<<<<<<< HEAD
                 elif head is SymbolCos:
-=======
-                elif head is Symbol("Cos"):
->>>>>>> 2b4e3459
                     a = Expression(
                         SymbolTimes,
                         _expand(Expression(SymbolCos, x)),
@@ -159,11 +155,7 @@
                     )
 
                     return _expand(Expression(SymbolPlus, a, -b))
-<<<<<<< HEAD
                 elif head is SymbolSinh:
-=======
-                elif head is Symbol("Sinh"):
->>>>>>> 2b4e3459
                     a = Expression(
                         SymbolTimes,
                         _expand(Expression(SymbolSinh, x)),
@@ -177,11 +169,7 @@
                     )
 
                     return _expand(Expression(SymbolPlus, a, b))
-<<<<<<< HEAD
                 elif head is SymbolCosh:
-=======
-                elif head is Symbol("Cosh"):
->>>>>>> 2b4e3459
                     a = Expression(
                         SymbolTimes,
                         _expand(Expression(SymbolCosh, x)),
