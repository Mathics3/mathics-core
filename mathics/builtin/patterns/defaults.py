# -*- coding: utf-8 -*-
"""
Pattern Defaults


"""

from typing import Optional as OptionalType

from mathics.core.builtin import InfixOperator, PatternObject
from mathics.core.evaluation import Evaluation
from mathics.core.expression import Expression
from mathics.core.keycomparable import PATTERN_SORT_KEY_OPTIONAL
from mathics.core.pattern import BasePattern
from mathics.eval.patterns import get_default_value

# This tells documentation how to sort this module
sort_order = "mathics.builtin.rules-and-patterns.patttern-defaults"


class Optional(InfixOperator, PatternObject):
    """

    <url>:WMA link:https://reference.wolfram.com/language/ref/Optional.html</url>

    <dl>
      <dt>'Optional'[$pattern$, $default$]
      <dt>'$pattern$ : $default$'
      <dd>is a pattern which matches $pattern$, which if omitted
        should be replaced by $default$.
    </dl>

    >> f[x_, y_:1] := {x, y}
    >> f[1, 2]
     = {1, 2}
    >> f[a]
     = {a, 1}

    Note that '$symb$ : $pattern$' represents a 'Pattern' object. However, there is no
    disambiguity, since $symb$ has to be a symbol in this case.

    >> x:_ // FullForm
     = Pattern[x, Blank[]]
    >> _:d // FullForm
     = Optional[Blank[], d]
    >> x:_+y_:d // FullForm
     = Pattern[x, Plus[Blank[], Optional[Pattern[y, Blank[]], d]]]

    's_.' is equivalent to 'Optional[s_]' and represents an optional parameter which, if omitted,
    gets its value from 'Default'.
    >> FullForm[s_.]
     = Optional[Pattern[s, Blank[]]]

    >> Default[h, k_] := k
    >> h[a] /. h[x_, y_.] -> {x, y}
     = {a, 2}
    """

    arg_counts = [1, 2]

    default_formats = False

    formats = {
        "Verbatim[Optional][pattern_Pattern, default_]": 'Infix[{HoldForm[pattern], HoldForm[default]}, ":", 140, Right]'
    }
    grouping = "Right"
    rules = {
        "MakeBoxes[Verbatim[Optional][Verbatim[Pattern][symbol_Symbol, Verbatim[_]]], f:StandardForm|TraditionalForm|InputForm|OutputForm]": 'MakeBoxes[symbol, f] <> "_."',
        "MakeBoxes[Verbatim[Optional][Verbatim[_]], f:StandardForm|TraditionalForm|InputForm|OutputForm]": '"_."',
    }
    summary_text = "an optional argument with a default value"

    def init(
        self, expr: Expression, evaluation: OptionalType[Evaluation] = None
    ) -> None:
        super().init(expr, evaluation=evaluation)
        self.pattern = BasePattern.create(expr.elements[0], evaluation=evaluation)
        if len(expr.elements) == 2:
            self.default = expr.elements[1]
        else:
            self.default = None

    def match(self, expression: Expression, pattern_context: dict):
        head = pattern_context.get("head", None)
        evaluation = pattern_context["evaluation"]
        element_index = pattern_context.get("element_index", None)
        element_count = pattern_context.get("element_count", None)
        vars_dict = pattern_context["vars_dict"]
        yield_func = pattern_context["yield_func"]

        if expression.has_form("Sequence", 0):
            if self.default is None:
                if head is None:  # head should be given by match_element!
                    default = None
                else:
                    name = head.get_name()
                    default = get_default_value(
                        name, evaluation, element_index, element_count
                    )
                if default is None:
                    evaluation.message(
                        "Pattern", "nodef", head, element_index, element_count
                    )
                    return
            else:
                default = self.default

            expression = default
        # for vars_2, rest in self.pattern.match(expression, vars_dict, evaluation):
        #    yield vars_2, rest
        self.pattern.match(
            expression,
            {
                "yield_func": yield_func,
                "vars_dict": vars_dict,
                "evaluation": evaluation,
            },
        )

    def get_match_count(self, vars_dict: OptionalType[dict] = None) -> tuple:
        return (0, 1)

    @property
    def element_order(self) -> tuple:
        """
        Return a tuple value that is used in ordering elements
        of an expression. The tuple is ultimately compared lexicographically.
        """
        return self.expr.element_order

    @property
    def pattern_precedence(self) -> tuple:
        """
        Return a precedence value, a tuple, which is used in selecting
        which pattern to select when several match.
        """
        sub = list(self.pattern.pattern_precedence)
        sub[0] &= PATTERN_SORT_KEY_OPTIONAL
<<<<<<< HEAD
        return tuple(sub)
=======
        return tuple(sub)

    def get_sort_key(self, pattern_sort=True):
        if pattern_sort:
            return self.pattern_precedence
        else:
            return self.element_order
>>>>>>> d160eb0c
<|MERGE_RESOLUTION|>--- conflicted
+++ resolved
@@ -136,14 +136,4 @@
         """
         sub = list(self.pattern.pattern_precedence)
         sub[0] &= PATTERN_SORT_KEY_OPTIONAL
-<<<<<<< HEAD
         return tuple(sub)
-=======
-        return tuple(sub)
-
-    def get_sort_key(self, pattern_sort=True):
-        if pattern_sort:
-            return self.pattern_precedence
-        else:
-            return self.element_order
->>>>>>> d160eb0c
