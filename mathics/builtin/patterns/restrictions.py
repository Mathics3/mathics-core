# -*- coding: utf-8 -*-
"""
Restrictions on Patterns


"""
from typing import Optional as OptionalType, Tuple

from mathics.core.atoms import Integer, Number, Rational, Real, String
from mathics.core.attributes import A_HOLD_REST, A_PROTECTED
from mathics.core.builtin import InfixOperator, PatternObject, Test
from mathics.core.evaluation import Evaluation
from mathics.core.expression import Expression
from mathics.core.keycomparable import (
    PATTERN_SORT_KEY_CONDITIONAL,
    PATTERN_SORT_KEY_PATTERNTEST,
)
from mathics.core.pattern import BasePattern
from mathics.core.symbols import Atom, SymbolTrue

# This tells documentation how to sort this module
sort_order = "mathics.builtin.rules-and-patterns.restrictions"


class Condition(InfixOperator, PatternObject):
    """
    <url>
    :WMA link:
    https://reference.wolfram.com/language/ref/Condition.html</url>

    <dl>
      <dt>'Condition'[$pattern$, $expr$]
      <dt>'$pattern$ /; $expr$'
      <dd>places an additional constraint on $pattern$ that only \
          allows it to match if $expr$ evaluates to 'True'.
    </dl>

    The controlling expression of a 'Condition' can use variables from \
    the pattern:
    >> f[3] /. f[x_] /; x>0 -> t
     = t
    >> f[-3] /. f[x_] /; x>0 -> t
     = f[-3]

    'Condition' can be used in an assignment:
    >> f[x_] := p[x] /; x>0
    >> f[3]
     = p[3]
    >> f[-3]
     = f[-3]
    """

    arg_counts = [2]
    # Don't know why this has attribute HoldAll in Mathematica
    attributes = A_HOLD_REST | A_PROTECTED
    summary_text = "conditional definition"

    def init(
        self, expr: Expression, evaluation: OptionalType[Evaluation] = None
    ) -> None:
        super().init(expr, evaluation=evaluation)
        self.test = expr.elements[1]
        # if (expr.elements[0].get_head_name() == "System`Condition" and
        #    len(expr.elements[0].elements) == 2):
        #    self.test = Expression(SymbolAnd, self.test, expr.elements[0].elements[1])
        #    self.pattern = BasePattern.create(expr.elements[0].elements[0])
        # else:
        self.pattern = BasePattern.create(expr.elements[0], evaluation=evaluation)

    def match(self, expression: Expression, pattern_context: dict):
        """Match with Condition pattern"""
        # for new_vars_dict, rest in self.pattern.match(expression, vars_dict,
        # evaluation):
        evaluation = pattern_context["evaluation"]
        yield_func = pattern_context["yield_func"]

        def yield_match(new_vars_dict, rest):
            test_expr = self.test.replace_vars(new_vars_dict)
            test_result = test_expr.evaluate(evaluation)
            if test_result is SymbolTrue:
                yield_func(new_vars_dict, rest)

        pattern_context = pattern_context.copy()
        pattern_context["yield_func"] = yield_match
        self.pattern.match(expression, pattern_context)

<<<<<<< HEAD
    def get_sort_key(self, pattern_sort=True):
        if not pattern_sort:
            return self.expr.get_sort_key()

        sub = list(self.pattern.get_sort_key(True))
=======
    @property
    def element_order(self) -> tuple:
        """
        Return a tuple value that is used in ordering elements
        of an expression. The tuple is ultimately compared lexicographically.
        """
        return self.expr.element_order

    @property
    def pattern_precedence(self) -> tuple:
        """
        Return a precedence value, a tuple, which is used in selecting
        which pattern to select when several match.
        """
        sub = list(self.pattern.pattern_precedence)
>>>>>>> 157e5765
        # Remove the bit "inconditional" to increase
        # the priority of this pattern.
        sub[0] &= PATTERN_SORT_KEY_CONDITIONAL
        return tuple(sub)

<<<<<<< HEAD
=======
    def get_sort_key(self, pattern_sort=True):
        if pattern_sort:
            return self.pattern_precedence
        else:
            return self.element_order

>>>>>>> 157e5765

class PatternTest(InfixOperator, PatternObject):
    """

    <url>
    :WMA link:
    https://reference.wolfram.com/language/ref/PatternTest.html</url>

    <dl>
      <dt>'PatternTest'[$pattern$, $test$]
      <dt>'$pattern$ ? $test$'
      <dd>constrains $pattern$ to match $expr$ only if the \
          evaluation of '$test$[$expr$]' yields 'True'.
    </dl>

    >> MatchQ[3, _Integer?(#>0&)]
     = True
    >> MatchQ[-3, _Integer?(#>0&)]
     = False
    >> MatchQ[3, Pattern[3]]
     : First element in pattern Pattern[3] is not a valid pattern name.
     = False
    """

    arg_counts = [2]
    summary_text = "match to a pattern conditioned to a test result"

    def init(
        self, expr: Expression, evaluation: OptionalType[Evaluation] = None
    ) -> None:
        super().init(expr, evaluation=evaluation)
        # This class has an important effect in the general performance,
        # since all the rules that requires specify the type of patterns
        # call it. Then, for simple checks like `NumberQ` or `NumericQ`
        # it is important to have the fastest possible implementation.
        # To to this, we overwrite the match method taking it from the
        # following dictionary. Here also would get some advantage by
        # singletonizing the Symbol class and accessing this dictionary
        # using an id() instead a string...

        match_functions = {
            "System`AtomQ": self.match_atom,
            "System`StringQ": self.match_string,
            "System`NumericQ": self.match_numericq,
            "System`NumberQ": self.match_numberq,
            "System`RealValuedNumberQ": self.match_real_numberq,
            "Internal`RealValuedNumberQ": self.match_real_numberq,
            "System`Posive": self.match_positive,
            "System`Negative": self.match_negative,
            "System`NonPositive": self.match_nonpositive,
            "System`NonNegative": self.match_nonnegative,
        }

        self.pattern = BasePattern.create(expr.elements[0], evaluation=evaluation)
        self.test = expr.elements[1]
        testname = self.test.get_name()
        self.test_name = testname
        match_function = match_functions.get(testname, None)
        if match_function:
            self.match = match_function

    def match_atom(self, expression: Expression, pattern_context: dict):
        """Match function for AtomQ"""
        yield_func = pattern_context["yield_func"]

        def yield_match(vars_2, rest):
            items = expression.get_sequence()
            # Here we use a `for` loop instead an all over iterator
            # because in Cython this is faster, since it avoids a function
            # call. For pure Python, it is the opposite.
            for item in items:
                if not isinstance(item, Atom):
                    break
            else:
                yield_func(vars_2, None)

        # TODO: clarify why we need to use copy here.
        pattern_context = pattern_context.copy()
        pattern_context["yield_func"] = yield_match
        self.pattern.match(expression, pattern_context)

    def match_string(self, expression: Expression, pattern_context: dict):
        """Match function for StringQ"""
        yield_func = pattern_context["yield_func"]

        def yield_match(vars_2, rest):
            items = expression.get_sequence()
            for item in items:
                if not isinstance(item, String):
                    break
            else:
                yield_func(vars_2, None)

        pattern_context = pattern_context.copy()
        pattern_context["yield_func"] = yield_match
        self.pattern.match(expression, pattern_context)

    def match_numberq(self, expression: Expression, pattern_context: dict):
        """Match function for NumberQ"""
        yield_func = pattern_context["yield_func"]

        def yield_match(vars_2, rest):
            items = expression.get_sequence()
            for item in items:
                if not isinstance(item, Number):
                    break
            else:
                yield_func(vars_2, None)

        pattern_context = pattern_context.copy()
        pattern_context["yield_func"] = yield_match
        self.pattern.match(expression, pattern_context)

    def match_numericq(self, expression: Expression, pattern_context: dict):
        """Match function for NumericQ"""
        yield_func = pattern_context["yield_func"]
        evaluation = pattern_context["evaluation"]

        def yield_match(vars_2, rest):
            items = expression.get_sequence()
            for item in items:
                if not (isinstance(item, Number) or item.is_numeric(evaluation)):
                    break
            else:
                yield_func(vars_2, None)

        pattern_context = pattern_context.copy()
        pattern_context["yield_func"] = yield_match
        self.pattern.match(expression, pattern_context)

    def match_real_numberq(self, expression: Expression, pattern_context: dict):
        """Match function for RealValuedNumberQ"""
        yield_func = pattern_context["yield_func"]

        def yield_match(vars_2, rest):
            items = expression.get_sequence()
            for item in items:
                if not isinstance(item, (Integer, Rational, Real)):
                    break
            else:
                yield_func(vars_2, None)

        pattern_context = pattern_context.copy()
        pattern_context["yield_func"] = yield_match
        self.pattern.match(expression, pattern_context)

    def match_positive(self, expression: Expression, pattern_context: dict):
        """Match function for PositiveQ"""
        yield_func = pattern_context["yield_func"]

        def yield_match(vars_2, rest):
            items = expression.get_sequence()
            if all(
                isinstance(item, (Integer, Rational, Real)) and item.value > 0
                for item in items
            ):
                yield_func(vars_2, None)

        pattern_context = pattern_context.copy()
        pattern_context["yield_func"] = yield_match
        self.pattern.match(expression, pattern_context)

    def match_negative(self, expression: Expression, pattern_context: dict):
        """Match function for NegativeQ"""
        yield_func = pattern_context["yield_func"]

        def yield_match(vars_2, rest):
            items = expression.get_sequence()
            if all(
                isinstance(item, (Integer, Rational, Real)) and item.value < 0
                for item in items
            ):
                yield_func(vars_2, None)

        pattern_context = pattern_context.copy()
        pattern_context["yield_func"] = yield_match
        self.pattern.match(expression, pattern_context)

    def match_nonpositive(self, expression: Expression, pattern_context: dict):
        """Match function for NonPositiveQ"""
        yield_func = pattern_context["yield_func"]

        def yield_match(vars_2, rest):
            items = expression.get_sequence()
            if all(
                isinstance(item, (Integer, Rational, Real)) and item.value <= 0
                for item in items
            ):
                yield_func(vars_2, None)

        pattern_context = pattern_context.copy()
        pattern_context["yield_func"] = yield_match
        self.pattern.match(expression, pattern_context)

    def match_nonnegative(self, expression: Expression, pattern_context: dict):
        """Match function for NonNegativeQ"""
        yield_func = pattern_context["yield_func"]

        def yield_match(vars_2, rest):
            items = expression.get_sequence()
            if all(
                isinstance(item, (Integer, Rational, Real)) and item.value >= 0
                for item in items
            ):
                yield_func(vars_2, None)

        pattern_context = pattern_context.copy()
        pattern_context["yield_func"] = yield_match
        self.pattern.match(expression, pattern_context)

    def quick_pattern_test(self, candidate, test, evaluation: Evaluation):
        """Pattern test for some other special cases"""
        if test == "System`NegativePowerQ":
            return (
                candidate.has_form("Power", 2)
                and isinstance(candidate.elements[1], (Integer, Rational, Real))
                and candidate.elements[1].value < 0
            )
        if test == "System`NotNegativePowerQ":
            return not (
                candidate.has_form("Power", 2)
                and isinstance(candidate.elements[1], (Integer, Rational, Real))
                and candidate.elements[1].value < 0
            )

        try:
            builtin = evaluation.definitions.get_definition(test, True).builtin
        except KeyError:
            return None

        if builtin is not None and isinstance(builtin, Test):
            return builtin.test(candidate)
        return None

    def match(self, expression: Expression, pattern_context: dict):
        """Match expression with PatternTest"""
        evaluation = pattern_context["evaluation"]
        vars_dict = pattern_context["vars_dict"]
        yield_func = pattern_context["yield_func"]

        # def match(self, yield_func, expression, vars_dict, evaluation, **kwargs):
        # for vars_2, rest in self.pattern.match(expression, vars_dict, evaluation):
        def yield_match(vars_2, rest):
            testname = self.test_name
            items = expression.get_sequence()
            for item in items:
                item = item.evaluate(evaluation)
                quick_test = self.quick_pattern_test(item, testname, evaluation)
                if quick_test is False:
                    break
                if quick_test is True:
                    continue
                    # raise StopGenerator
                test_expr = Expression(self.test, item)
                test_value = test_expr.evaluate(evaluation)
                if test_value is not SymbolTrue:
                    break
                    # raise StopGenerator
            else:
                yield_func(vars_2, None)

        # try:
        self.pattern.match(
            expression,
            {
                "yield_func": yield_match,
                "vars_dict": vars_dict,
                "evaluation": evaluation,
            },
        )
        # except StopGenerator:
        #    pass

    def get_match_count(self, vars_dict: OptionalType[dict] = None) -> Tuple[int, int]:
        return self.pattern.get_match_count(vars_dict)

<<<<<<< HEAD
    def get_sort_key(self, pattern_sort=True):
        if not pattern_sort:
            return self.expr.get_sort_key()

        sub = list(self.pattern.get_sort_key(True))
        # Remove the bit "not pattern test" to increase
        # the priority of this pattern.
        sub[0] &= PATTERN_SORT_KEY_PATTERNTEST
        return tuple(sub)
=======
    @property
    def element_order(self) -> tuple:
        """
        Return a tuple value that is used in ordering elements
        of an expression. The tuple is ultimately compared lexicographically.
        """
        return self.expr.element_order

    @property
    def pattern_precedence(self) -> tuple:
        """
        Return a precedence value, a tuple, which is used in selecting
        which pattern to select when several match.
        """
        sub = list(self.pattern.pattern_precedence)
        # Remove the bit "not pattern test" to increase
        # the priority of this pattern.
        sub[0] &= PATTERN_SORT_KEY_PATTERNTEST
        return tuple(sub)

    def get_sort_key(self, pattern_sort=True):
        if pattern_sort:
            return self.pattern_precedence
        else:
            return self.element_order
>>>>>>> 157e5765
<|MERGE_RESOLUTION|>--- conflicted
+++ resolved
@@ -84,13 +84,6 @@
         pattern_context["yield_func"] = yield_match
         self.pattern.match(expression, pattern_context)
 
-<<<<<<< HEAD
-    def get_sort_key(self, pattern_sort=True):
-        if not pattern_sort:
-            return self.expr.get_sort_key()
-
-        sub = list(self.pattern.get_sort_key(True))
-=======
     @property
     def element_order(self) -> tuple:
         """
@@ -106,21 +99,17 @@
         which pattern to select when several match.
         """
         sub = list(self.pattern.pattern_precedence)
->>>>>>> 157e5765
         # Remove the bit "inconditional" to increase
         # the priority of this pattern.
         sub[0] &= PATTERN_SORT_KEY_CONDITIONAL
         return tuple(sub)
 
-<<<<<<< HEAD
-=======
     def get_sort_key(self, pattern_sort=True):
         if pattern_sort:
             return self.pattern_precedence
         else:
             return self.element_order
 
->>>>>>> 157e5765
 
 class PatternTest(InfixOperator, PatternObject):
     """
@@ -397,17 +386,6 @@
     def get_match_count(self, vars_dict: OptionalType[dict] = None) -> Tuple[int, int]:
         return self.pattern.get_match_count(vars_dict)
 
-<<<<<<< HEAD
-    def get_sort_key(self, pattern_sort=True):
-        if not pattern_sort:
-            return self.expr.get_sort_key()
-
-        sub = list(self.pattern.get_sort_key(True))
-        # Remove the bit "not pattern test" to increase
-        # the priority of this pattern.
-        sub[0] &= PATTERN_SORT_KEY_PATTERNTEST
-        return tuple(sub)
-=======
     @property
     def element_order(self) -> tuple:
         """
@@ -432,5 +410,4 @@
         if pattern_sort:
             return self.pattern_precedence
         else:
-            return self.element_order
->>>>>>> 157e5765
+            return self.element_order