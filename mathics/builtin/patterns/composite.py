# -*- coding: utf-8 -*-
"""
Composite Patterns

"""

from typing import Optional as OptionalType, Tuple, Union

from mathics.core.attributes import A_HOLD_ALL, A_HOLD_FIRST, A_PROTECTED
from mathics.core.builtin import Builtin, InfixOperator, PatternObject, PostfixOperator
from mathics.core.element import BaseElement, EvalMixin
from mathics.core.evaluation import Evaluation
from mathics.core.expression import Expression
from mathics.core.keycomparable import (
    BASIC_ATOM_PATTERN_SORT_KEY,
    BASIC_EXPRESSION_PATTERN_SORT_KEY,
    EMPTY_ALTERNATIVE_PATTERN_SORT_KEY,
    END_OF_LIST_PATTERN_SORT_KEY,
    OPTIONSPATTERN_SORT_KEY,
    VERBATIM_PATTERN_SORT_KEY,
)
from mathics.core.list import ListExpression
from mathics.core.pattern import BasePattern, StopGenerator
from mathics.core.systemsymbols import SymbolBlank, SymbolVerbatim

# This tells documentation how to sort this module
sort_order = "mathics.builtin.rules-and-patterns.composite"


class _StopGeneratorExcept(StopGenerator):
    pass


class Alternatives(InfixOperator, PatternObject):
    """
    <url>
    :WMA link:
    https://reference.wolfram.com/language/ref/Alternatives.html</url>

    <dl>
      <dt>'Alternatives'[$p_1$, $p_2$, ..., $p_i$]
      <dt>$p_1$ '|' $p_2$ '|' ... '|' $p_i$
      <dd>is a pattern that matches any of the patterns $p_1$, $p_2$, \
        ...., $p_i$.
    </dl>

    >> a+b+c+d/.(a|b)->t
     = c + d + 2 t

    Alternatives can also be used for string expressions:
    >> StringReplace["0123 3210", "1" | "2" -> "X"]
     = 0XX3 3XX0
    """

    arg_counts = None
    needs_verbatim = True
    summary_text = "match to any of several patterns"

    def init(
        self, expr: Expression, evaluation: OptionalType[Evaluation] = None
    ) -> None:
        super().init(expr, evaluation=evaluation)
        self.alternatives = [
            BasePattern.create(element, evaluation=evaluation)
            for element in expr.elements
        ]

    def match(self, expression: Expression, pattern_context: dict):
        """Match with Alternatives"""
        for alternative in self.alternatives:
            # for new_vars_dict, rest in alternative.match(
            #     expression, vars_dict, evaluation):
            #     yield_func(new_vars_dict, rest)
            alternative.match(expression, pattern_context)

    def get_match_count(
        self, vars_dict: OptionalType[dict] = None
    ) -> Union[None, int, tuple]:
        range_lst = None
        for alternative in self.alternatives:
            sub = alternative.get_match_count(vars_dict)
            if range_lst is None:
                range_lst = list(sub)
            else:
                range_lst[0] = min(sub[0], range_lst[0])
                if range_lst[1] is None or sub[1] > range_lst[1]:
                    range_lst[1] = sub[1]
        return tuple(range_lst)

    def get_sort_key(self, pattern_sort=True):
        if not pattern_sort:
            return self.expr.get_sort_key()

        min_key = END_OF_LIST_PATTERN_SORT_KEY
        min = None
        for element in self.elements:
            key = element.get_sort_key(True)
            if key < min_key:
                min = element
                min_key = key
        if min is None:
            # empty alternatives -> very restrictive pattern
            return EMPTY_ALTERNATIVE_PATTERN_SORT_KEY
        return min_key


class Except(PatternObject):
    """
    <url>
    :WMA link:
    https://reference.wolfram.com/language/ref/Except.html</url>

    <dl>
      <dt>'Except'[$c$]
      <dd>represents a pattern object that matches any expression except \
          those matching $c$.

      <dt>'Except'[$c$, $p$]
      <dd>represents a pattern object that matches $p$ but not $c$.
    </dl>

    >> Cases[{x, a, b, x, c}, Except[x]]
     = {a, b, c}

    >> Cases[{a, 0, b, 1, c, 2, 3}, Except[1, _Integer]]
     = {0, 2, 3}

    Except can also be used for string expressions:
    >> StringReplace["Hello world!", Except[LetterCharacter] -> ""]
     = Helloworld
    """

    arg_counts = [1, 2]
    summary_text = "match to expressions that do not match with a pattern"

    def init(
        self, expr: Expression, evaluation: OptionalType[Evaluation] = None
    ) -> None:
        super().init(expr, evaluation=evaluation)
        self.c = BasePattern.create(expr.elements[0], evaluation=evaluation)
        if len(expr.elements) == 2:
            self.p = BasePattern.create(expr.elements[1], evaluation=evaluation)
        else:
            self.p = BasePattern.create(Expression(SymbolBlank), evaluation=evaluation)

    def match(self, expression: Expression, pattern_context: dict):
        """Match with Exception Pattern"""

        def except_yield_func(vars_dict, rest):
            raise _StopGeneratorExcept(True)

        new_pattern_context = pattern_context.copy()
        new_pattern_context["yield_func"] = except_yield_func

        try:
            self.c.match(expression, new_pattern_context)
        except _StopGeneratorExcept:
            pass
        else:
            self.p.match(expression, pattern_context)


class HoldPattern(PatternObject):
    """

    <url>:WMA link:https://reference.wolfram.com/language/ref/HoldPattern.html</url>

    <dl>
      <dt>'HoldPattern'[$expr$]
      <dd>is equivalent to $expr$ for pattern matching, but \
        maintains it in an unevaluated form.
    </dl>

    >> HoldPattern[x + x]
     = HoldPattern[x + x]
    >> x /. HoldPattern[x] -> t
     = t

    'HoldPattern' has attribute 'HoldAll':
    >> Attributes[HoldPattern]
     = {HoldAll, Protected}
    """

    arg_counts = [1]
    attributes = A_HOLD_ALL | A_PROTECTED
    summary_text = "took the expression as a literal pattern"

    def init(
        self, expr: Expression, evaluation: OptionalType[Evaluation] = None
    ) -> None:
        super().init(expr, evaluation=evaluation)
        self.pattern = BasePattern.create(expr.elements[0], evaluation=evaluation)

    def match(self, expression: Expression, pattern_context: dict):
        # for new_vars_dict, rest in self.pattern.match(
        #     expression, vars_dict, evaluation):
        #     yield new_vars_dict, rest
        self.pattern.match(expression, pattern_context)

    def get_sort_key(self, pattern_sort=True):
<<<<<<< HEAD
        if pattern_sort:
            return self.pattern.get_sort_key(True)
        return self.expr.get_sort_key(False)
=======
        if not pattern_sort:
            return self.expr.get_sort_key()
        return self.pattern.get_sort_key(True)
>>>>>>> 04540031


class Longest(Builtin):
    """
    <url>
    :WMA link:
    https://reference.wolfram.com/language/ref/Longest.html</url>

    <dl>
      <dt>'Longest'[$pat$]
      <dd>is a pattern object that matches the longest sequence consistent \
      with the pattern $pat$.
    </dl>

    >> StringCases["aabaaab", Longest["a" ~~ __ ~~ "b"]]
     = {aabaaab}

    >> StringCases["aabaaab", Longest[RegularExpression["a+b"]]]
     = {aab, aaab}
    """

    summary_text = "the longest part matching a string pattern"


class OptionsPattern(PatternObject):
    """
    <url>
    :WMA link:
    https://reference.wolfram.com/language/ref/OptionsPattern.html</url>

    <dl>
      <dt>'OptionsPattern'[$f$]
      <dd>is a pattern that stands for a sequence of options given \
        to a function, with default values taken from 'Options[$f$]'. \
        The options can be of the form '$opt$->$value$' or \
        '$opt$:>$value$', and might be in arbitrarily nested lists.

      <dt>'OptionsPattern'[{$opt_1$->$value_1$, ...}]
      <dd>takes explicit default values from the given list. The \
        list may also contain symbols $f$, for which 'Options[$f$]' is \
        taken into account; it may be arbitrarily nested. \
        'OptionsPattern[{}]' does not use any default values.
    </dl>

    The option values can be accessed using 'OptionValue'.

    >> f[x_, OptionsPattern[{n->2}]] := x ^ OptionValue[n]
    >> f[x]
     = x ^ 2
    >> f[x, n->3]
     = x ^ 3

    Delayed rules as options:
    >> e = f[x, n:>a]
     = x ^ a
    >> a = 5;
    >> e
     = x ^ 5

    Options might be given in nested lists:
    >> f[x, {{{n->4}}}]
     = x ^ 4

    See also <url>
    :'Options':
    /doc/reference-of-built-in-symbols/options-management/options/</url> and <url>
    :'OptionValue':
    /doc/reference-of-built-in-symbols/options-management/optionvalue/</url>.
    """

    arg_counts = [0, 1]
    summary_text = "a sequence of optional named arguments"

    def init(
        self, expr: Expression, evaluation: OptionalType[Evaluation] = None
    ) -> None:
        super().init(expr, evaluation=evaluation)
        try:
            self.defaults = expr.elements[0]
        except IndexError:
            # OptionsPattern[] takes default options of the nearest enclosing
            # function. Set to not None in self.match
            self.defaults = None

    def match(self, expression: Expression, pattern_context: dict):
        """Match with an OptionsPattern"""
        head = pattern_context.get("head", None)
        evaluation = pattern_context["evaluation"]
        if self.defaults is None:
            self.defaults = head
            if self.defaults is None:
                # we end up here with OptionsPattern that do not have any
                # default options defined, e.g. with this code:
                # f[x:OptionsPattern[]] := x; f["Test" -> 1]
                # set self.defaults to an empty List, so we don't crash.
                self.defaults = ListExpression()
        defaults = self.defaults
        values = (
            defaults.get_option_values(
                evaluation, allow_symbols=True, stop_on_error=False
            )
            if isinstance(defaults, EvalMixin)
            else {}
        )
        sequence = expression.get_sequence()
        for options in sequence:
            option_values = (
                options.get_option_values(evaluation)
                if isinstance(options, EvalMixin)
                else None
            )
            if option_values is None:
                return
            values.update(option_values)
        new_vars_dict = pattern_context["vars_dict"].copy()
        for name, value in values.items():
            new_vars_dict["_option_" + name] = value
        pattern_context["yield_func"](new_vars_dict, None)

    def get_match_count(self, vars_dict: OptionalType[dict] = None) -> tuple:
        return (0, None)

    def get_match_candidates(
        self, elements: Tuple[BaseElement], pattern_context: dict
    ) -> tuple:
        """
        Return the sub-tuple of elements that matches with the pattern.
        """

        def _match(element: Expression):
            return element.has_form(("Rule", "RuleDelayed"), 2) or element.has_form(
                "List", None
            )

        return tuple((element for element in elements if _match(element)))

    def get_sort_key(self, pattern_sort=True):
        if not pattern_sort:
            return self.expr.get_sort_key()

        return (
            OPTIONSPATTERN_SORT_KEY,
            # Check if this is necesary...
            self.head.get_sort_key(True),
            tuple(element.get_sort_key(True) for element in self.elements),
        )


class Pattern(PatternObject):
    """
    <url>:WMA link:https://reference.wolfram.com/language/ref/Pattern.html</url>

    <dl>
      <dt>'Pattern'[$symb$, $pat$]
      <dt>$symb$ ':' $pat$
      <dd>assigns the name $symb$ to the pattern $pat$.
      <dt>$symb$'_'$head$
      <dd>is equivalent to $symb$' : _'$head$ (accordingly with '__' \
        and '___').
      <dt>$symb$' : '$pat$' : '$default$
      <dd>is a pattern with name $symb$ and default value $default$, \
        equivalent to 'Optional'[$pat$ : $symb$, $default$].
    </dl>

    >> FullForm[a_b]
     = Pattern[a, Blank[b]]
    >> FullForm[a:_:b]
     = Optional[Pattern[a, Blank[]], b]

    'Pattern' has attribute 'HoldFirst', so it does not evaluate its name:
    >> x = 2
     = 2
    >> x_
     = x_

    Nested 'Pattern' assigns multiple names to the same pattern. Still, \
    the last parameter is the default value.
    >> f[y] /. f[a:b,_:d] -> {a, b}
     = f[y]
    This is equivalent to:
    >> f[a] /. f[a:_:b] -> {a, b}
     = {a, b}
    'FullForm':
    >> FullForm[a:b:c:d:e]
     = Optional[Pattern[a, b], Optional[Pattern[c, d], e]]

    >> f[] /. f[a:_:b] -> {a, b}
     = {b, b}
    """

    name = "Pattern"

    arg_counts = [2]

    attributes = A_HOLD_FIRST | A_PROTECTED

    messages = {
        "patvar": "First element in pattern `1` is not a valid pattern name.",
        "nodef": (
            "No default setting found for `1` in " "position `2` when length is `3`."
        ),
    }

    rules = {
        (
            "MakeBoxes[Verbatim[Pattern][symbol_Symbol, blank_Blank|"
            "blank_BlankSequence|blank_BlankNullSequence], "
            "f:StandardForm|TraditionalForm|InputForm|OutputForm]"
        ): "MakeBoxes[symbol, f] <> MakeBoxes[blank, f]",
        # 'StringForm["`1``2`", HoldForm[symbol], blank]',
    }

    formats = {
        "Verbatim[Pattern][symbol_, "
        "pattern_?(!MatchQ[#, _Blank|_BlankSequence|_BlankNullSequence]&)]": (
            'Infix[{symbol, pattern}, ":", 150, Left]'
        )
    }
    summary_text = "a named pattern"

    def init(
        self, expr: Expression, evaluation: OptionalType[Evaluation] = None
    ) -> None:
        if len(expr.elements) != 2:
            self.error("patvar", expr)
        varname = expr.elements[0].get_name()
        if varname is None or varname == "":
            self.error("patvar", expr)
        super().init(expr, evaluation=evaluation)
        self.varname = varname
        self.pattern = BasePattern.create(expr.elements[1], evaluation=evaluation)

    def __repr__(self):
        return "<Pattern: %s>" % repr(self.pattern)

    def get_match_count(
        self, vars_dict: OptionalType[dict] = None
    ) -> Union[int, tuple]:
        return self.pattern.get_match_count(vars_dict)

    def match(self, expression: Expression, pattern_context: dict):
        """Match with a (named) pattern"""
        from mathics.builtin.patterns.composite import OptionsPattern

        yield_func = pattern_context["yield_func"]
        vars_dict = pattern_context["vars_dict"]

        existing = vars_dict.get(self.varname, None)
        if existing is None:
            new_vars_dict = vars_dict.copy()
            new_vars_dict[self.varname] = expression
            pattern_context = pattern_context.copy()
            pattern_context["vars_dict"] = new_vars_dict
            # for vars_2, rest in self.pattern.match(
            #    expression, new_vars_dict, evaluation):
            #    yield vars_2, rest
            if isinstance(self.pattern, OptionsPattern):
                self.pattern.match(
                    expression=expression, pattern_context=pattern_context
                )
            else:
                self.pattern.match(
                    expression=expression, pattern_context=pattern_context
                )
        else:
            if existing.sameQ(expression):
                yield_func(vars_dict, None)

    def get_match_candidates(self, elements: tuple, pattern_context: dict) -> tuple:
        """
        Return a sub-tuple of elements that match with
        the pattern.
        Optional parameters provide information
        about the context where the elements and the
        patterns come from.
        """
        vars_dict = pattern_context.get("vars_dict", {})

        existing = vars_dict.get(self.varname, None)
        if existing is None:
            return self.pattern.get_match_candidates(elements, pattern_context)

        # Treat existing variable as verbatim
        verbatim_expr = Expression(SymbolVerbatim, existing)
        verbatim = Verbatim(verbatim_expr)
        return verbatim.get_match_candidates(elements, pattern_context)

    def get_sort_key(self, pattern_sort=True):
        if not pattern_sort:
            return self.expr.get_sort_key()
        sub = list(self.pattern.get_sort_key(True))
        sub_key = list(sub[0])
        sub_key[3] = 0
        sub[0] = tuple(sub_key)
        return tuple(sub)


class Repeated(PostfixOperator, PatternObject):
    """
    <url>:WMA link:https://reference.wolfram.com/language/ref/Repeated.html</url>

    <dl>
      <dt>'Repeated'[$pat$]
      <dd>matches one or more occurrences of $pat$.
    </dl>

    >> a_Integer.. // FullForm
     = Repeated[Pattern[a, Blank[Integer]]]
    >> 0..1//FullForm
     = Repeated[0]
    >> {{}, {a}, {a, b}, {a, a, a}, {a, a, a, a}} /. {Repeated[x : a | b, 3]} -> x
     = {{}, a, {a, b}, a, {a, a, a, a}}
    >> f[x, 0, 0, 0] /. f[x, s:0..] -> s
     = Sequence[0, 0, 0]
    """

    arg_counts = [1, 2]
    messages = {
        "range": (
            "Range specification in integers (max or {min, max}) "
            "expected at position `1` in `2`."
        )
    }

    summary_text = "match to one or more occurrences of a pattern"

    def init(
        self,
        expr: Expression,
        min_idx: int = 1,
        evaluation: OptionalType[Evaluation] = None,
    ):
        self.expr = expr
        # self.head = BasePattern.create(expr.head)
        # self.elements = (BasePattern.create(elem) for elem in expr.elements)
        self.pattern = BasePattern.create(expr.elements[0], evaluation=evaluation)
        self.max = None
        self.min = min_idx
        if len(expr.elements) == 2:
            element_1 = expr.elements[1]
            allnumbers = not any(
                element.get_int_value() is None for element in element_1.get_elements()
            )
            if element_1.has_form("List", 1, 2) and allnumbers:
                self.max = element_1.elements[-1].get_int_value()
                self.min = element_1.elements[0].get_int_value()
            elif element_1.get_int_value():
                self.max = element_1.get_int_value()
            else:
                self.error("range", 2, expr)

    def match(self, expression: Expression, pattern_context: dict):
        """Match with Repeated[...]"""
        yield_func = pattern_context["yield_func"]
        vars_dict = pattern_context["vars_dict"]
        evaluation = pattern_context["evaluation"]
        elements = expression.get_sequence()
        if len(elements) < self.min:
            return
        if self.max is not None and len(elements) > self.max:
            return

        def iter_fn(yield_iter, rest_elements, vars_dict):
            if rest_elements:
                # for new_vars_dict, rest in self.pattern.match(rest_elements[0],
                # vars_dict, evaluation):
                def yield_match(new_vars_dict, rest):
                    # for sub_vars_dict, sub_rest in iter(rest_elements[1:],
                    #                                new_vars):
                    #    yield sub_vars_dict, rest
                    iter_fn(yield_iter, rest_elements[1:], new_vars_dict)

                self.pattern.match(
                    rest_elements[0],
                    {
                        "yield_func": yield_match,
                        "vars_dict": vars_dict,
                        "evaluation": evaluation,
                    },
                )
            else:
                yield_iter(vars_dict, None)

        # for vars_dict, rest in iter(elements, vars):
        #    yield_func(vars_dict, rest)
        iter_fn(yield_func, elements, vars_dict)

    def get_match_count(self, vars_dict: OptionalType[dict] = None) -> tuple:
        return (self.min, self.max)

    def get_sort_key(self, pattern_sort=True):
        if pattern_sort:
            return (
                BASIC_EXPRESSION_PATTERN_SORT_KEY,
                BASIC_ATOM_PATTERN_SORT_KEY,
                (self.pattern.get_sort_key(True), (4,)),
                1,
            )
        return self.expr.get_sort_key()


class RepeatedNull(Repeated):
    """
    <url>:WMA link:https://reference.wolfram.com/language/ref/RepeatedNull.html</url>

    <dl>
      <dt>'RepeatedNull'[$pat$]
      <dd>matches zero or more occurrences of $pat$.
    </dl>

    >> a___Integer...//FullForm
     = RepeatedNull[Pattern[a, BlankNullSequence[Integer]]]
    >> f[x] /. f[x, 0...] -> t
     = t
    """

    summary_text = "match to zero or more occurrences of a pattern"

    def init(
        self, expr: Expression, evaluation: OptionalType[Evaluation] = None
    ) -> None:
        super().init(expr, min_idx=0, evaluation=evaluation)


class Shortest(Builtin):
    """
    <url>:WMA link:https://reference.wolfram.com/language/ref/Shortest.html</url>

    <dl>
      <dt>'Shortest'[$pat$]
      <dd>is a pattern object that matches the shortest sequence consistent with the pattern $pat$.
    </dl>

    >> StringCases["aabaaab", Shortest["a" ~~ __ ~~ "b"]]
     =  {aab, aaab}

    >> StringCases["aabaaab", Shortest[RegularExpression["a+b"]]]
     = {aab, aaab}
    """

    summary_text = "the shortest part matching a string pattern"


class Verbatim(PatternObject):
    """
    <url>
    :WMA link:
    https://reference.wolfram.com/language/ref/Verbatim.html</url>

    <dl>
      <dt>'Verbatim'[$expr$]
      <dd>prevents pattern constructs in $expr$ from taking effect, \
        allowing them to match themselves.
    </dl>

    Create a pattern matching 'Blank':
    >> _ /. Verbatim[_]->t
     = t
    >> x /. Verbatim[_]->t
     = x

    Without 'Verbatim', 'Blank' has its normal effect:
    >> x /. _->t
     = t
    """

    arg_counts = [1, 2]
    summary_text = "take the pattern elements as literals"

    def init(
        self, expr: Expression, evaluation: OptionalType[Evaluation] = None
    ) -> None:
        super().init(expr, evaluation=evaluation)
        self.content = expr.elements[0]

    def match(self, expression: Expression, pattern_context: dict):
        """Match with Verbatim Pattern"""
        vars_dict = pattern_context["vars_dict"]
        yield_func = pattern_context["yield_func"]

        if self.content.sameQ(expression):
            yield_func(vars_dict, None)

    def get_sort_key(self, pattern_sort=True):
        if not pattern_sort:
            return self.expr.get_sort_key()
        return (
            VERBATIM_PATTERN_SORT_KEY,
            # TODO: Check if this is necesary...
            self.head.get_sort_key(True),
            tuple(element.get_sort_key(True) for element in self.elements),
        )


# TODO: Implement `KeyValuePattern`, `PatternSequence`, and `OrderlessPatternSequence`<|MERGE_RESOLUTION|>--- conflicted
+++ resolved
@@ -198,15 +198,9 @@
         self.pattern.match(expression, pattern_context)
 
     def get_sort_key(self, pattern_sort=True):
-<<<<<<< HEAD
-        if pattern_sort:
-            return self.pattern.get_sort_key(True)
-        return self.expr.get_sort_key(False)
-=======
         if not pattern_sort:
             return self.expr.get_sort_key()
         return self.pattern.get_sort_key(True)
->>>>>>> 04540031
 
 
 class Longest(Builtin):
