--- conflicted
+++ resolved
@@ -19,12 +19,9 @@
     SymbolList,
     SymbolTrue,
 )
-<<<<<<< HEAD
-from mathics.core.systemsymbols import SymbolDirectedInfinity
-
-=======
-from mathics.core.systemsymbols import SymbolAll
->>>>>>> e5fbc270
+
+from mathics.core.systemsymbols import SymbolDirectedInfinity, SymbolAll
+
 from mathics.core.atoms import (
     Integer,
     Integer1,
