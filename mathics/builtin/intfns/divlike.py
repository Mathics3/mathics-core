# -*- coding: utf-8 -*-

"""
Division-Related Functions
"""

import sympy
from itertools import combinations

from mathics.version import __version__  # noqa used in loading to check consistency.
from mathics.builtin.base import Builtin, Test, SympyFunction
from mathics.core.expression import Expression
<<<<<<< HEAD
from mathics.core.atoms import Integer, from_python
from mathics.core.symbols import Symbol, SymbolList
=======
from mathics.core.atoms import Integer
from mathics.core.symbols import Symbol, SymbolTrue, SymbolFalse, SymbolList
from mathics.core.systemsymbols import SymbolComplexInfinity

SymbolQuotient = Symbol("Quotient")
SymbolQuotientRemainder = Symbol("QuotientRemainder")
>>>>>>> 4611912c


class CoprimeQ(Builtin):
    """
    <dl>
      <dt>'CoprimeQ[$x$, $y$]'
        <dd>tests whether $x$ and $y$ are coprime by computing their greatest common divisor.
      </dl>

    >> CoprimeQ[7, 9]
     = True

    >> CoprimeQ[-4, 9]
     = True

    >> CoprimeQ[12, 15]
     = False

    CoprimeQ also works for complex numbers
    >> CoprimeQ[1+2I, 1-I]
     = True

    >> CoprimeQ[4+2I, 6+3I]
     = True

    >> CoprimeQ[2, 3, 5]
     = True

    >> CoprimeQ[2, 4, 5]
     = False
    """

    attributes = ("Listable",)

    def apply(self, args, evaluation):
        "CoprimeQ[args__]"

        py_args = [arg.to_python() for arg in args.get_sequence()]
        if not all(isinstance(i, int) or isinstance(i, complex) for i in py_args):
            return SymbolFalse

        if all(sympy.gcd(n, m) == 1 for (n, m) in combinations(py_args, 2)):
            return SymbolTrue
        else:
            return SymbolFalse


class EvenQ(Test):
    """
    <dl>
      <dt>'EvenQ[$x$]'
      <dd>returns 'True' if $x$ is even, and 'False' otherwise.
    </dl>

    >> EvenQ[4]
     = True
    >> EvenQ[-3]
     = False
    >> EvenQ[n]
     = False
    """

    attributes = ("Listable", "Protected")

    def test(self, n):
        value = n.get_int_value()
        return value is not None and value % 2 == 0


class GCD(Builtin):
    """
    <dl>
      <dt>'GCD[$n1$, $n2$, ...]'
      <dd>computes the greatest common divisor of the given integers.
    </dl>

    >> GCD[20, 30]
     = 10
    >> GCD[10, y]
     = GCD[10, y]

    'GCD' is 'Listable':
    >> GCD[4, {10, 11, 12, 13, 14}]
     = {2, 1, 4, 1, 2}

    'GCD' does not work for rational numbers and Gaussian integers yet.
    """

    attributes = ("Flat", "Listable", "OneIdentity", "Orderless")

    def apply(self, ns, evaluation):
        "GCD[ns___Integer]"

        ns = ns.get_sequence()
        result = 0
        for n in ns:
            value = n.get_int_value()
            if value is None:
                return
            result = sympy.gcd(result, value)
        return Integer(result)


class LCM(Builtin):
    """
    <dl>
      <dt>'LCM[$n1$, $n2$, ...]'
      <dd>computes the least common multiple of the given integers.
    </dl>

    >> LCM[15, 20]
     = 60
    >> LCM[20, 30, 40, 50]
     = 600
    """

    attributes = ("Flat", "Listable", "OneIdentity", "Orderless")

    def apply(self, ns, evaluation):
        "LCM[ns___Integer]"

        ns = ns.get_sequence()
        result = 1
        for n in ns:
            value = n.get_int_value()
            if value is None:
                return
            result = sympy.lcm(result, value)
        return Integer(result)


class Mod(Builtin):
    """
    <dl>
    <dt>'Mod[$x$, $m$]'
        <dd>returns $x$ modulo $m$.
    </dl>

    >> Mod[14, 6]
     = 2
    >> Mod[-3, 4]
     = 1
    >> Mod[-3, -4]
     = -3
    >> Mod[5, 0]
     : The argument 0 should be nonzero.
     = Mod[5, 0]
    """

    attributes = ("Listable", "NumericFunction")

    def apply(self, n, m, evaluation):
        "Mod[n_Integer, m_Integer]"

        n, m = n.get_int_value(), m.get_int_value()
        if m == 0:
            evaluation.message("Mod", "divz", m)
            return
        return Integer(n % m)


class OddQ(Test):
    """
    <dl>
      <dt>'OddQ[$x$]'
      <dd>returns 'True' if $x$ is odd, and 'False' otherwise.
    </dl>

    >> OddQ[-3]
     = True
    >> OddQ[0]
     = False
    """

    attributes = ("Listable", "Protected")

    def test(self, n):
        value = n.get_int_value()
        return value is not None and value % 2 != 0


class PowerMod(Builtin):
    """
    <dl>
      <dt>'PowerMod[$x$, $y$, $m$]'
      <dd>computes $x$^$y$ modulo $m$.
    </dl>

    >> PowerMod[2, 10000000, 3]
     = 1
    >> PowerMod[3, -2, 10]
     = 9
    >> PowerMod[0, -1, 2]
     : 0 is not invertible modulo 2.
     = PowerMod[0, -1, 2]
    >> PowerMod[5, 2, 0]
     : The argument 0 should be nonzero.
     = PowerMod[5, 2, 0]

    'PowerMod' does not support rational coefficients (roots) yet.
    """

    attributes = ("Listable",)

    messages = {
        "ninv": "`1` is not invertible modulo `2`.",
    }

    def apply(self, a, b, m, evaluation):
        "PowerMod[a_Integer, b_Integer, m_Integer]"

        a_int = a
        m_int = m
        a, b, m = a.value, b.value, m.value
        if m == 0:
            evaluation.message("PowerMod", "divz", m)
            return
        if b < 0:
            b = -b
            try:
                a = int(sympy.invert(a, m))
            except sympy.polys.polyerrors.NotInvertible:
                evaluation.message("PowerMod", "ninv", a_int, m_int)
                return
        return Integer(pow(a, b, m))


class PrimeQ(SympyFunction):
    """
    <dl>
      <dt>'PrimeQ[$n$]'
      <dd>returns 'True' if $n$ is a prime number.
    </dl>

    For very large numbers, 'PrimeQ' uses probabilistic prime testing, so it might be wrong sometimes
    (a number might be composite even though 'PrimeQ' says it is prime).
    The algorithm might be changed in the future.

    >> PrimeQ[2]
     = True
    >> PrimeQ[-3]
     = True
    >> PrimeQ[137]
     = True
    >> PrimeQ[2 ^ 127 - 1]
     = True

    #> PrimeQ[1]
     = False
    #> PrimeQ[2 ^ 255 - 1]
     = False

    All prime numbers between 1 and 100:
    >> Select[Range[100], PrimeQ]
     = {2, 3, 5, 7, 11, 13, 17, 19, 23, 29, 31, 37, 41, 43, 47, 53, 59, 61, 67, 71, 73, 79, 83, 89, 97}

    'PrimeQ' has attribute 'Listable':
    >> PrimeQ[Range[20]]
     = {False, True, True, False, True, False, True, False, False, False, True, False, True, False, False, False, True, False, True, False}
    """

    attributes = ("Listable", "NumericFunction")

    sympy_name = "isprime"

    def apply(self, n, evaluation):
        "PrimeQ[n_]"

        n = n.get_int_value()
        if n is None:
            return SymbolFalse

        n = abs(n)
        if sympy.isprime(n):
            return SymbolTrue
        else:
            return SymbolFalse


class Quotient(Builtin):
    """
    <dl>
      <dt>'Quotient[m, n]'
      <dd>computes the integer quotient of $m$ and $n$.
    </dl>

    >> Quotient[23, 7]
     = 3

    #> Quotient[13, 0]
     : Infinite expression Quotient[13, 0] encountered.
     = ComplexInfinity
    #> Quotient[-17, 7]
     = -3
    #> Quotient[-17, -4]
     = 4
    #> Quotient[19, -4]
     = -5
    """

    attributes = ("Listable", "NumericFunction")

    messages = {
        "infy": "Infinite expression `1` encountered.",
    }

    def apply(self, m, n, evaluation):
        "Quotient[m_Integer, n_Integer]"
        py_m = m.get_int_value()
        py_n = n.get_int_value()
        if py_n == 0:
            evaluation.message("Quotient", "infy", Expression(SymbolQuotient, m, n))
            return SymbolComplexInfinity
        return Integer(py_m // py_n)


class QuotientRemainder(Builtin):
    """
    <dl>
      <dt>'QuotientRemainder[m, n]'
      <dd>computes a list of the quotient and remainder from division of $m$ by $n$.
    </dl>

    >> QuotientRemainder[23, 7]
     = {3, 2}

    #> QuotientRemainder[13, 0]
     : The argument 0 in QuotientRemainder[13, 0] should be nonzero.
     = QuotientRemainder[13, 0]
    #> QuotientRemainder[-17, 7]
     = {-3, 4}
    #> QuotientRemainder[-17, -4]
     = {4, -1}
    #> QuotientRemainder[19, -4]
     = {-5, -1}
    #> QuotientRemainder[a, 0]
     = QuotientRemainder[a, 0]
    #> QuotientRemainder[a, b]
     = QuotientRemainder[a, b]
    #> QuotientRemainder[5.2,2.5]
     = {2, 0.2}
    #> QuotientRemainder[5, 2.]
     = {2, 1.}
    """

    attributes = ("Listable", "NumericFunction")

    messages = {
        "divz": "The argument 0 in `1` should be nonzero.",
    }

    def apply(self, m, n, evaluation):
        "QuotientRemainder[m_, n_]"
        if m.is_numeric(evaluation) and n.is_numeric():
            py_m = m.to_python()
            py_n = n.to_python()
            if py_n == 0:
                return evaluation.message(
                    "QuotientRemainder",
                    "divz",
                    Expression(SymbolQuotientRemainder, m, n),
                )
<<<<<<< HEAD
            return Expression(
                SymbolList, Integer(py_m // py_n), from_python(py_m % py_n)
            )
=======
            return Expression(SymbolList, Integer(py_m // py_n), (py_m % py_n))
>>>>>>> 4611912c
        else:
            return Expression(SymbolQuotientRemainder, m, n)<|MERGE_RESOLUTION|>--- conflicted
+++ resolved
@@ -10,17 +10,12 @@
 from mathics.version import __version__  # noqa used in loading to check consistency.
 from mathics.builtin.base import Builtin, Test, SympyFunction
 from mathics.core.expression import Expression
-<<<<<<< HEAD
 from mathics.core.atoms import Integer, from_python
-from mathics.core.symbols import Symbol, SymbolList
-=======
-from mathics.core.atoms import Integer
 from mathics.core.symbols import Symbol, SymbolTrue, SymbolFalse, SymbolList
 from mathics.core.systemsymbols import SymbolComplexInfinity
 
 SymbolQuotient = Symbol("Quotient")
 SymbolQuotientRemainder = Symbol("QuotientRemainder")
->>>>>>> 4611912c
 
 
 class CoprimeQ(Builtin):
@@ -383,12 +378,8 @@
                     "divz",
                     Expression(SymbolQuotientRemainder, m, n),
                 )
-<<<<<<< HEAD
             return Expression(
                 SymbolList, Integer(py_m // py_n), from_python(py_m % py_n)
             )
-=======
-            return Expression(SymbolList, Integer(py_m // py_n), (py_m % py_n))
->>>>>>> 4611912c
         else:
             return Expression(SymbolQuotientRemainder, m, n)