--- conflicted
+++ resolved
@@ -13,13 +13,8 @@
 from mathics.builtin.base import Builtin
 from mathics.core.expression import Expression
 from mathics.core.atoms import Integer
-<<<<<<< HEAD
-from mathics.core.symbols import Symbol, SymbolFalse, SymbolTrue
+from mathics.core.symbols import Symbol, SymbolFalse, SymbolTrue, SymbolList
 from mathics.core.systemsymbols import SymbolAll, SymbolDirectedInfinity, SymbolSubsets
-=======
-from mathics.core.symbols import Symbol, SymbolFalse, SymbolTrue, SymbolList
-from mathics.core.systemsymbols import SymbolAll
->>>>>>> e5fbc270
 from mathics.builtin.arithmetic import _MPMathFunction
 from itertools import combinations
 
@@ -439,11 +434,7 @@
             return evaluation.message("Subsets", "normal", expr)
         else:
             head_t = list.head
-<<<<<<< HEAD
             if n is SymbolAll or n.has_form(SymbolDirectedInfinity, 1):
-=======
-            if n is SymbolAll or n.has_form("DirectedInfinity", 1):
->>>>>>> e5fbc270
                 return self.apply(list, evaluation)
 
             n_len = len(n.leaves)
