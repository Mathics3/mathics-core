# -*- coding: utf-8 -*-
# cython: language_level=3

"""
Drawing Graphics
"""

import logging
from math import sqrt

from mathics.builtin.colors.color_directives import (
    CMYKColor,
    ColorError,
    GrayLevel,
    Hue,
    LABColor,
    LCHColor,
    LUVColor,
    Opacity,
    RGBColor,
    XYZColor,
    _ColorObject,
)
from mathics.builtin.drawing.graphics_internals import (
    GLOBALS,
    _GraphicsDirective,
    _GraphicsElementBox,
    get_class,
)
from mathics.builtin.options import options_to_rules
from mathics.core.atoms import Integer, Rational, Real
from mathics.core.attributes import A_PROTECTED, A_READ_PROTECTED
from mathics.core.builtin import Builtin
from mathics.core.convert.expression import to_expression, to_mathics_list
from mathics.core.exceptions import BoxExpressionError
from mathics.core.expression import Expression
from mathics.core.formatter import lookup_method
from mathics.core.list import ListExpression
from mathics.core.symbols import (
    Symbol,
    SymbolList,
    SymbolNull,
    symbol_set,
    system_symbols_dict,
)
from mathics.core.systemsymbols import (
    SymbolEdgeForm,
    SymbolFaceForm,
    SymbolMakeBoxes,
    SymbolRule,
)
from mathics.eval.nevaluator import eval_N

# This following line tells documentation how to sort this module
sort_order = "mathics.builtin.drawing-graphics"

GRAPHICS_OPTIONS = {
    "AspectRatio": "Automatic",
    "Axes": "False",
    "AxesStyle": "{}",
    "Background": "Automatic",
    "ImageSize": "Automatic",
    "LabelStyle": "{}",
    "PlotRange": "Automatic",
    "PlotRangePadding": "Automatic",
    "TicksStyle": "{}",
    "$OptionSyntax": "Ignore",
}

# fraction of point relative canvas width
DEFAULT_POINT_FACTOR = 0.007


ERROR_BACKGROUND_COLOR = RGBColor(components=[1, 0.3, 0.3, 0.25])


class CoordinatesError(BoxExpressionError):
    pass


def coords(value):
    if value.has_form("List", 2):
        x, y = value.elements[0].round_to_float(), value.elements[1].round_to_float()
        if x is None or y is None:
            raise CoordinatesError
        return (x, y)
    raise CoordinatesError


class Coords:
    def __init__(self, graphics, expr=None, pos=None, d=None):
        self.graphics = graphics
        self.p = pos
        self.d = d
        if expr is not None:
            if expr.has_form("Offset", 1, 2):
                self.d = coords(expr.elements[0])
                if len(expr.elements) > 1:
                    self.p = coords(expr.elements[1])
                else:
                    self.p = None
            else:
                self.p = coords(expr)

    def pos(self):
        p = self.graphics.translate(self.p)
        p = (cut(p[0]), cut(p[1]))
        if self.d is not None:
            d = self.graphics.translate_absolute(self.d)
            return (p[0] + d[0], p[1] + d[1])
        return p

    def add(self, x, y):
        p = (self.p[0] + x, self.p[1] + y)
        return Coords(self.graphics, pos=p, d=self.d)


def cut(value):
    "Cut values in graphics primitives (not displayed otherwise in SVG)"
    border = 10**8
    if value < -border:
        value = -border
    elif value > border:
        value = border
    return value


def _to_float(x):
    x = x.round_to_float()
    if x is None:
        raise BoxExpressionError
    return x


def _data_and_options(elements, defined_options):
    data = []
    options = defined_options.copy()
    for element in elements:
        if element.get_head_name() == "System`Rule":
            if len(element.elements) != 2:
                raise BoxExpressionError
            name, value = element.elements
            name_head = name.get_head_name()
            if name_head == "System`Symbol":
                py_name = name.get_name()
            elif name_head == "System`String":
                py_name = "System`" + name.get_string_value()
            else:  # unsupported name type
                raise BoxExpressionError
            options[py_name] = value
        else:
            data.append(element)
    return data, options


def _extract_graphics(graphics, format, evaluation):
    graphics_box = Expression(SymbolMakeBoxes, graphics).evaluate(evaluation)
    # builtin = GraphicsBox(expression=False)
    elements, calc_dimensions = graphics_box._prepare_elements(
        graphics_box.elements, {"evaluation": evaluation}, neg_y=True
    )
    xmin, xmax, ymin, ymax, _, _, _, _ = calc_dimensions()

    # xmin, xmax have always been moved to 0 here. the untransformed
    # and unscaled bounds are found in elements.xmin, elements.ymin,
    # elements.extent_width, elements.extent_height.

    # now compute the position of origin (0, 0) in the transformed
    # coordinate space.

    ex = elements.extent_width
    ey = elements.extent_height

    sx = (xmax - xmin) / ex
    sy = (ymax - ymin) / ey

    ox = -elements.xmin * sx + xmin
    oy = -elements.ymin * sy + ymin

    # generate code for svg or asy.

    if format in ("asy", "svg"):
        format_fn = lookup_method(elements, format)
        code = format_fn(elements)
    else:
        raise NotImplementedError

    return xmin, xmax, ymin, ymax, ox, oy, ex, ey, code


class Show(Builtin):
    """

    <url>:WMA link:https://reference.wolfram.com/language/ref/Show.html</url>

    <dl>
      <dt>'Show'[$graphics$, $options$]
      <dd>shows a list of graphics with the specified options added.
    </dl>

    >> Show[{Plot[x, {x, 0, 10}], ListPlot[{1,2,3}]}]
     = ...
    """

    options = GRAPHICS_OPTIONS
    summary_text = "display graphic objects"

    def eval(self, graphics, evaluation, options):
        """Show[graphics_, OptionsPattern[%(name)s]]"""

        for option in options:
            if option not in ("System`ImageSize",):
                options[option] = eval_N(options[option], evaluation)

        # The below could probably be done with graphics.filter..
        new_elements = []
        options_set = set(options.keys())
        for element in graphics.elements:
            element_name = element.get_head_name()
            if (
                element_name == "System`Rule"
                and str(element.elements[0]) in options_set
            ):
                continue
            new_elements.append(element)

        new_elements += options_to_rules(options)
        graphics = graphics.restructure(graphics.head, new_elements, evaluation)

        return graphics


class Graphics(Builtin):
    r"""
    <url>:WMA link:https://reference.wolfram.com/language/ref/Graphics.html</url>

    <dl>
      <dt>'Graphics'[$primitives$, $options$]
      <dd>represents a graphic.
    </dl>

    Options include:

    <ul>
      <li>Axes
      <li>TicksStyle
      <li>AxesStyle
      <li>LabelStyle
      <li>AspectRatio
      <li>PlotRange
      <li>PlotRangePadding
      <li>ImageSize
      <li>Background
    </ul>

    >> Graphics[{Blue, Line[{{0,0}, {1,1}}]}]
     = -Graphics-

    'Graphics' supports 'PlotRange':
    >> Graphics[{Rectangle[{1, 1}]}, Axes -> True, PlotRange -> {{-2, 1.5}, {-1, 1.5}}]
     = -Graphics-

    >> Graphics[{Rectangle[],Red,Disk[{1,0}]},PlotRange->{{0,1},{0,1}}]
     = -Graphics-

    'Graphics' produces 'GraphicsBox' boxes:
    >> Graphics[Rectangle[]] // ToBoxes // Head
     = GraphicsBox

    The 'Background' option allows to set the color of the background:
    >> Graphics[{Green, Disk[]}, Background->RGBColor[.6, .7, 1.]]
     = -Graphics-

    In 'TeXForm', 'Graphics' produces Asymptote figures:
    >> Graphics[Circle[]] // TeXForm
     = #<--#
     . \begin{asy}
     . usepackage("amsmath");
     . size(5.869cm, 5.8333cm);
     . draw(ellipse((175,175),175,175), rgb(0, 0, 0)+linewidth(1.0667));
     . clip(box((-0.53333,0.53333), (350.53,349.47)));
     . \end{asy}
    """

    options = GRAPHICS_OPTIONS

    box_suffix = "Box"
    summary_text = "general two‐dimensional graphics"

    def eval_makeboxes(self, content, evaluation, options):
        """MakeBoxes[%(name)s[content_, OptionsPattern[%(name)s]],
        StandardForm|TraditionalForm|OutputForm]"""

        def convert(content):
            head = content.get_head()

            if head is SymbolList:
                return to_mathics_list(
                    *content.elements, elements_conversion_fn=convert
                )
            elif head is Symbol("System`Style"):
                return to_expression(
                    "StyleBox", *[convert(item) for item in content.elements]
                )

            if head in element_heads:
                if head is Symbol("System`Text"):
                    head = Symbol("System`Inset")
                atoms = content.get_atoms(include_heads=False)
                if any(
                    not isinstance(atom, (Integer, Real))
                    and atom not in GRAPHICS_SYMBOLS
                    for atom in atoms
                ):
                    if head is Symbol("System`Inset"):
                        inset = content.elements[0]
                        if inset.get_head() is Symbol("System`Graphics"):
                            opts = {}
                            # opts = dict(opt._elements[0].name:opt_elements[1]   for opt in  inset._elements[1:])
                            inset = self.eval_makeboxes(
                                inset._elements[0], evaluation, opts
                            )
                        n_elements = [inset] + [
                            eval_N(element, evaluation)
                            for element in content.elements[1:]
                        ]
                    else:
                        n_elements = (
                            eval_N(element, evaluation) for element in content.elements
                        )
                else:
                    n_elements = content.elements
                return Expression(Symbol(head.name + self.box_suffix), *n_elements)
            return content

        for option in options:
            if option not in ("System`ImageSize",):
                options[option] = eval_N(options[option], evaluation)

        from mathics.builtin.box.graphics import GraphicsBox
        from mathics.builtin.box.graphics3d import Graphics3DBox
        from mathics.builtin.drawing.graphics3d import Graphics3D

        if type(self) is Graphics:
            return GraphicsBox(
                convert(content), evaluation=evaluation, *options_to_rules(options)
            )
        elif type(self) is Graphics3D:
            return Graphics3DBox(
                convert(content), evaluation=evaluation, *options_to_rules(options)
            )


class _Polyline(_GraphicsElementBox):
    """
    A structure containing a list of line segments
    stored in ``self.lines`` created from
    a list of points.

    Lines are formed by pairs of consecutive point.
    """

    def do_init(self, graphics, points):
        if not points.has_form("List", None):
            raise BoxExpressionError
        if (
            points.elements
            and points.elements[0].has_form("List", None)
            and all(
                element.has_form("List", None)
                for element in points.elements[0].elements
            )
        ):
            elements = points.elements
            self.multi_parts = True
        elif len(points.elements) == 0:
            # Ensure there are no line segments if there are no points.
            self.lines = []
            return
        else:
            elements = [ListExpression(*points.elements)]
            self.multi_parts = False
        lines = []
        for element in elements:
            if element.has_form("List", None):
                lines.append(element.elements)
            else:
                raise BoxExpressionError
        self.lines = [
            [graphics.coords(graphics, point) for point in line] for line in lines
        ]

    def extent(self) -> list:
        lw = self.style.get_line_width(face_element=False)
        result = []
        for line in self.lines:
            for c in line:
                x, y = c.pos()
                result.extend(
                    [
                        (x - lw, y - lw),
                        (x - lw, y + lw),
                        (x + lw, y - lw),
                        (x + lw, y + lw),
                    ]
                )
        return result


class _Size(_GraphicsDirective):
    def init(self, graphics, item=None, value=None):
        super(_Size, self).init(graphics, item)
        if item is not None:
            self.value = item.elements[0].round_to_float() * 0.7
        elif value is not None:
            self.value = value
        else:
            raise BoxExpressionError
        if self.value < 0:
            raise BoxExpressionError


class _Thickness(_Size):
    pass


class AbsoluteThickness(_Thickness):
    """
    <url>
    :WMA link:
    https://reference.wolfram.com/language/ref/AbsoluteThickness.html</url>

    <dl>
      <dt>'AbsoluteThickness'[$p$]
      <dd>sets the line thickness for subsequent graphics primitives to $p$ \
          points.
    </dl>

    >> Graphics[Table[{AbsoluteThickness[t], Line[{{20 t, 10}, {20 t, 80}}], Text[ToString[t]<>"pt", {20 t, 0}]}, {t, 0, 10}]]
     = -Graphics-
    """

    summary_text = "graphics directive for the absolute line thickness"

    def get_thickness(self):
        return self.graphics.translate_absolute((self.value, 0))[0]


class Point(Builtin):
    """
    <url>:WMA link:https://reference.wolfram.com/language/ref/Point.html</url>

    <dl>
      <dt>'Point'[{$point_1$, $point_2$ ...}]
      <dd>represents the point primitive.
      <dt>'Point'[{{$p_11$, $p_12$, ...}, {$p_21$, $p_22$, ...}, ...}]
      <dd>represents a number of point primitives.
    </dl>

    Points are rendered if possible as circular regions. Their diameters can be specified using 'PointSize'.

    Points can be specified as {$x$, $y$}:

    >> Graphics[Point[{0, 0}]]
    = -Graphics-

    >> Graphics[Point[Table[{Sin[t], Cos[t]}, {t, 0, 2. Pi, Pi / 15.}]]]
    = -Graphics-

    or as {$x$, $y$, $z$}:

    >> Graphics3D[{Orange, PointSize[0.05], Point[Table[{Sin[t], Cos[t], 0}, {t, 0, 2 Pi, Pi / 15.}]]}]
     = -Graphics3D-

    """

    summary_text = "point or list of points graphics object(s) in 2D or 3D"


class PointSize(_Size):
    """
    <url>:WMA link:https://reference.wolfram.com/language/ref/PointSize.html</url>

    <dl>
      <dt>'PointSize'[$t$]
      <dd>sets the diameter of points to $t$, which is relative to the overall width.
    </dl>

    'PointSize' can be used for both two- and three-dimensional graphics. \
    The initial default pointsize is 0.008 for two-dimensional graphics and 0.01 for three-dimensional graphics.

    >> Table[Graphics[{PointSize[r], Point[{0, 0}]}], {r, {0.02, 0.05, 0.1, 0.3}}]
     = {-Graphics-, -Graphics-, -Graphics-, -Graphics-}

    >> Table[Graphics3D[{PointSize[r], Point[{0, 0, 0}]}], {r, {0.05, 0.1, 0.8}}]
    = {-Graphics3D-, -Graphics3D-, -Graphics3D-}
    """

    summary_text = "graphics directive for relative sizes of points"

    def get_absolute_size(self):
        if self.graphics.view_width is None:
            self.graphics.view_width = 400
        if self.value is None:
            self.value = DEFAULT_POINT_FACTOR
        return self.graphics.view_width * self.value


# FIXME: We model points as line segments which
# is kind of  wrong.
class Line(Builtin):
    """

    <url>:WMA link:https://reference.wolfram.com/language/ref/Line.html</url>

    <dl>
      <dt>'Line'[{$point_1$, $point_2$ ...}]
      <dd>represents the line primitive.

      <dt>'Line'[{{$p_11$, $p_12$, ...}, {$p_21$, $p_22$, ...}, ...}]
      <dd>represents a number of line primitives.
    </dl>

    >> Graphics[Line[{{0,1},{0,0},{1,0},{1,1}}]]
    = -Graphics-

    >> Graphics3D[Line[{{0,0,0},{0,1,1},{1,0,0}}]]
    = -Graphics3D-
    """

    summary_text = "line graphics object joining a sequence of points in 2D or 3D"


def _svg_bezier(*segments):
    # see https://www.w3.org/TR/SVG/paths.html#PathDataCubicBezierCommands
    # see https://docs.webplatform.org/wiki/svg/tutorials/smarter_svg_shapes

    while segments and not segments[0][1]:
        segments = segments[1:]

    if not segments:
        return

    forms = "LQC"  # SVG commands for line, quadratic bezier, cubic bezier

    def path(max_degree, p):
        max_degree = min(max_degree, len(forms))
        while p:
            n = min(max_degree, len(p))  # 1, 2, or 3
            if n < 1:
                raise BoxExpressionError
            yield forms[n - 1] + " ".join("%f,%f" % xy for xy in p[:n])
            p = p[n:]

    k, p = segments[0]
    yield "M%f,%f" % p[0]

    for s in path(k, p[1:]):
        yield s

    for k, p in segments[1:]:
        for s in path(k, p):
            yield s


class FilledCurve(Builtin):
    """

    <url>
    :WMA link:
    https://reference.wolfram.com/language/ref/FilledCurve.html</url>

    <dl>
      <dt>'FilledCurve'[{$segment1$, $segment2$ ...}]
      <dd>represents a filled curve.
    </dl>

    >> Graphics[FilledCurve[{Line[{{0, 0}, {1, 1}, {2, 0}}]}]]
    = -Graphics-

    >> Graphics[FilledCurve[{BezierCurve[{{0, 0}, {1, 1}, {2, 0}}], Line[{{3, 0}, {0, 2}}]}]]
    = -Graphics-
    """

    summary_text = "a filled area with curve segment boundary in 2D"


class Polygon(Builtin):
    """
    <url>:WMA link:https://reference.wolfram.com/language/ref/Polygon.html</url>

    <dl>
      <dt>'Polygon'[{$point_1$, $point_2$ ...}]
      <dd>represents the filled polygon primitive.

      <dt>'Polygon'[{{$p_11$, $p_12$, ...}, {$p_21$, $p_22$, ...}, ...}]
      <dd>represents a number of filled polygon primitives.
    </dl>

    A Right Triangle:
    >> Graphics[Polygon[{{1,0},{0,0},{0,1}}]]
    = -Graphics-

    Notice that there is a line connecting from the last point to the first one.

    A point is an element of the polygon if a ray from the point in any direction in \
    the plane crosses the boundary line segments an odd number of times.
    >> Graphics[Polygon[{{150,0},{121,90},{198,35},{102,35},{179,90}}]]
    = -Graphics-

    >> Graphics3D[Polygon[{{0,0,0},{0,1,1},{1,0,0}}]]
    = -Graphics3D-
    """

    summary_text = "graphics primitive for a polygon in 2D or 3D"


class RegularPolygon(Builtin):
    """

    <url>
    :WMA link:
    https://reference.wolfram.com/language/ref/RegularPolygon.html</url>

    <dl>
      <dt>'RegularPolygon'[$n$]
      <dd>gives the regular polygon with $n$ edges.
      <dt>'RegularPolygon'[$r$, $n$]
      <dd>gives the regular polygon with $n$ edges and radius $r$.
      <dt>'RegularPolygon'[{$r$, $phi$}, $n$]
      <dd>gives the regular polygon with radius $r$ with one vertex drawn at angle $phi$.
      <dt>'RegularPolygon'[{$x, $y}, $r$, $n$]
      <dd>gives the regular polygon centered at the position {$x, $y}.
    </dl>

    >> Graphics[RegularPolygon[5]]
    = -Graphics-

    >> Graphics[{Yellow, Rectangle[], Orange, RegularPolygon[{1, 1}, {0.25, 0}, 3]}]
    = -Graphics-
    """

    summary_text = "graphics primitive for a regular polygon in 2D"


class Arrow(Builtin):
    """
    <url>
    :WMA link:
    https://reference.wolfram.com/language/ref/Arrow.html</url>

    <dl>
<<<<<<< HEAD
      <dt>'Arrow'[{$p_1$, $p_2$}]
      <dd>represents a line from $p_1$ to $p_2$ that ends with an arrow at $p_2$.

      <dt>'Arrow'[{$p_1$, $p_2$}, $s$]
      <dd>represents a line with arrow that keeps a distance of $s$ from $p_1$ and $p_2$.

      <dt>'Arrow'[{$point_1$, $point_2$}, {$s_1$, $s_2$}]
      <dd>represents a line with arrow that keeps a distance of $s_1$ from $p_1$ and a \
          distance of $s_2$ from $p_2$.

      <dt>'Arrow'[{$point_1$, $point_2$}, {$s_1$, $s_2$}]
      <dd>represents a line with arrow that keeps a distance of $s_1$ from $p_1$ and a \
          distance of $s_2$ from $p_2$.
=======
      <dt>'Arrow'[{$p1$, $p2$}]
      <dd>represents a line from $p1$ to $p2$ that ends with an arrow at $p2$.

      <dt>'Arrow'[{$p1$, $p2$}, $s$]
      <dd>represents a line with arrow that keeps a distance of $s$ from $p1$ and $p2$.

      <dt>'Arrow'[{$point_1$, $point_2$}, {$s1$, $s2$}]
      <dd>represents a line with arrow that keeps a distance of $s1$ from $p1$ and a \
          distance of $s2$ from $p2$.

      <dt>'Arrow'[{$point_1$, $point_2$}, {$s1$, $s2$}]
      <dd>represents a line with arrow that keeps a distance of $s1$ from $p1$ and a \
          distance of $s2$ from $p2$.
>>>>>>> 70d245b4
    </dl>

    >> Graphics[Arrow[{{0,0}, {1,1}}]]
    = -Graphics-

    >> Graphics[{Circle[], Arrow[{{2, 1}, {0, 0}}, 1]}]
    = -Graphics-

    Arrows can also be drawn in 3D by giving point in three dimensions:

    >> Graphics3D[Arrow[{{1, 1, -1}, {2, 2, 0}, {3, 3, -1}, {4, 4, 0}}]]
     = -Graphics3D-

    Keeping distances may happen across multiple segments:

    >> Table[Graphics[{Circle[], Arrow[Table[{Cos[phi],Sin[phi]},{phi,0,2*Pi,Pi/2}],{d, d}]}],{d,0,2,0.5}]
     = {-Graphics-, -Graphics-, -Graphics-, -Graphics-, -Graphics-}
    """

    summary_text = "graphics primitive for arbitrary graphical arrows"


class Arrowheads(_GraphicsDirective):
    """

    <url>
    :WMA link:
    https://reference.wolfram.com/language/ref/Arrowheads.html</url>

    <dl>
      <dt>'Arrowheads'[$s$]
      <dd>specifies that Arrow[] draws one arrow of size $s$ (relative to width of \
          image, defaults to 0.04).

      <dt>'Arrowheads'[{$spec1$, $spec2$, ..., $specn$}]
      <dd>specifies that Arrow[] draws n arrows as defined by $spec1$, $spec2$, \
          ... $specn$.

      <dt>'Arrowheads'[{{$s$}}]
      <dd>specifies that one arrow of size $s$ should be drawn.

      <dt>'Arrowheads'[{{$s$, $pos$}}]
      <dd>specifies that one arrow of size $s$ should be drawn at position $pos$ (for \
          the arrow to be on the line, $pos$ has to be between 0, i.e. the start for \
          the line, and 1, i.e. the end of the line).

      <dt>'Arrowheads'[{{$s$, $pos$, $g$}}]
      <dd>specifies that one arrow of size $s$ should be drawn at position $pos$ \
          using Graphics $g$.
    </dl>

    Arrows on both ends can be achieved using negative sizes:

    >> Graphics[{Circle[],Arrowheads[{-0.04, 0.04}], Arrow[{{0, 0}, {2, 2}}, {1,1}]}]
     = -Graphics-

    You may also specify our own arrow shapes:

    >> Graphics[{Circle[], Arrowheads[{{0.04, 1, Graphics[{Red, Disk[]}]}}], Arrow[{{0, 0}, {Cos[Pi/3],Sin[Pi/3]}}]}]
     = -Graphics-

    >> Graphics[{Arrowheads[Table[{0.04, i/10, Graphics[Disk[]]},{i,1,10}]], Arrow[{{0, 0}, {6, 5}, {1, -3}, {-2, 2}}]}]
     = -Graphics-
    """

    default_size = 0.04

    summary_text = "graphics directive for the form and placement of an arrowhead"

    symbolic_sizes = {
        "System`Tiny": 3,
        "System`Small": 5,
        "System`Medium": 9,
        "System`Large": 18,
    }

    def init(self, graphics, item=None):
        super(Arrowheads, self).init(graphics, item)
        if len(item.elements) != 1:
            raise BoxExpressionError
        self.spec = item.elements[0]

    def _arrow_size(self, s, extent):
        if isinstance(s, Symbol):
            size = self.symbolic_sizes.get(s.get_name(), 0)
            return self.graphics.translate_absolute((size, 0))[0]
        else:
            return _to_float(s) * extent

    def heads(self, extent, default_arrow, custom_arrow):
        # see https://reference.wolfram.com/language/ref/Arrowheads.html

        if self.spec.get_head_name() == "System`List":
            elements = self.spec.elements
            if all(x.get_head_name() == "System`List" for x in elements):
                for head in elements:
                    spec = head.elements
                    if len(spec) not in (2, 3):
                        raise BoxExpressionError
                    size_spec = spec[0]
                    if (
                        isinstance(size_spec, Symbol)
                        and size_spec.get_name() == "System`Automatic"
                    ):
                        s = self.default_size * extent
                    elif size_spec.is_numeric():
                        s = self._arrow_size(size_spec, extent)
                    else:
                        raise BoxExpressionError

                    if len(spec) == 3 and custom_arrow:
                        graphics = spec[2]
                        if graphics.get_head_name() != "System`Graphics":
                            raise BoxExpressionError
                        arrow = custom_arrow(graphics)
                    else:
                        arrow = default_arrow

                    if not isinstance(spec[1], (Real, Rational, Integer)):
                        raise BoxExpressionError

                    yield s, _to_float(spec[1]), arrow
            else:
                n = max(1.0, len(elements) - 1.0)
                for i, head in enumerate(elements):
                    yield self._arrow_size(head, extent), i / n, default_arrow
        else:
            yield self._arrow_size(self.spec, extent), 1, default_arrow


def _norm(p, q):
    px, py = p
    qx, qy = q

    dx = qx - px
    dy = qy - py

    length = sqrt(dx * dx + dy * dy)
    return dx, dy, length


class _Line:
    def make_draw_svg(self, style):
        def draw(points):
            yield '<polyline points="'
            yield " ".join("%f,%f" % xy for xy in points)
            yield '" style="%s" />' % style

        return draw

    def make_draw_asy(self, pen):
        def draw(points):
            yield "draw("
            yield "--".join(["(%.5g,%5g)" % xy for xy in points])
            yield ", % s);" % pen

        return draw

    def arrows(self, points, heads):  # heads has to be sorted by pos
        def segments(points):
            for i in range(len(points) - 1):
                px, py = points[i]
                dx, dy, dl = _norm((px, py), points[i + 1])
                yield dl, px, py, dx, dy

        seg = list(segments(points))

        if not seg:
            return

        i = 0
        t0 = 0.0
        n = len(seg)
        dl, px, py, dx, dy = seg[i]
        total = sum(segment[0] for segment in seg)

        for s, t, draw in ((s, pos * total - t0, draw) for s, pos, draw in heads):
            if s == 0.0:  # ignore zero-sized arrows
                continue

            if i < n:  # not yet past last segment?
                while t > dl:  # position past current segment?
                    t -= dl
                    t0 += dl
                    i += 1
                    if i == n:
                        px += dx  # move to last segment's end
                        py += dy
                        break
                    else:
                        dl, px, py, dx, dy = seg[i]

            for shape in draw(px, py, dx / dl, dy / dl, t, s):
                yield shape


def _bezier_derivative(p):
    # see http://pomax.github.io/bezierinfo/, Section 12 Derivatives
    n = len(p[0]) - 1
    return [[n * (x1 - x0) for x1, x0 in zip(w, w[1:])] for w in p]


def _bezier_evaluate(p, t):
    # see http://pomax.github.io/bezierinfo/, Section 4 Controlling Bezier Curvatures
    n = len(p[0]) - 1
    if n == 3:
        t2 = t * t
        t3 = t2 * t
        mt = 1 - t
        mt2 = mt * mt
        mt3 = mt2 * mt
        return [
            w[0] * mt3 + 3 * w[1] * mt2 * t + 3 * w[2] * mt * t2 + w[3] * t3 for w in p
        ]
    elif n == 2:
        t2 = t * t
        mt = 1 - t
        mt2 = mt * mt
        return [w[0] * mt2 + w[1] * 2 * mt * t + w[2] * t2 for w in p]
    elif n == 1:
        mt = 1 - t
        return [w[0] * mt + w[1] * t for w in p]
    else:
        raise ValueError("cannot compute bezier curve of order %d" % n)


class _BezierCurve:
    def __init__(self, spline_degree=3):
        self.spline_degree = spline_degree

    def make_draw_svg(self, style):
        def draw(points):
            s = " ".join(_svg_bezier((self.spline_degree, points)))
            yield '<path d="%s" style="%s"/>' % (s, style)

        return draw

    def make_draw_asy(self, pen):
        from mathics.format.asy_fns import asy_bezier

        def draw(points):
            for path in asy_bezier((self.spline_degree, points)):
                yield "draw(%s, %s);" % (path, pen)

        return draw

    def arrows(self, points, heads):  # heads has to be sorted by pos
        if len(points) < 2:
            return

        # FIXME combined curves

        cp = list(zip(*points))
        if len(points) >= 3:
            dcp = _bezier_derivative(cp)
        else:
            dcp = cp

        for s, t, draw in heads:
            if s == 0.0:  # ignore zero-sized arrows
                continue

            px, py = _bezier_evaluate(cp, t)

            tx, ty = _bezier_evaluate(dcp, t)
            tl = -sqrt(tx * tx + ty * ty)
            tx /= tl
            ty /= tl

            for shape in draw(px, py, tx, ty, 0.0, s):
                yield shape


def total_extent(extents):
    xmin = xmax = ymin = ymax = None
    for extent in extents:
        for x, y in extent:
            if xmin is None or x < xmin:
                xmin = x
            if xmax is None or x > xmax:
                xmax = x
            if ymin is None or y < ymin:
                ymin = y
            if ymax is None or y > ymax:
                ymax = y
    return xmin, xmax, ymin, ymax


def _style(graphics, item):
    head = item.get_head()
    if head in style_heads:
        klass = get_class(head)
        style = klass.create_as_style(klass, graphics, item)
    elif head in (SymbolEdgeForm, SymbolFaceForm):
        style = graphics.style_class(
            graphics, edge=head is SymbolEdgeForm, face=head is SymbolFaceForm
        )
        if len(item.elements) > 1:
            raise BoxExpressionError
        if item.elements:
            if item.elements[0].has_form("List", None):
                for dir in item.elements[0].elements:
                    style.append(dir, allow_forms=False)
            else:
                style.append(item.elements[0], allow_forms=False)
    else:
        raise BoxExpressionError
    return style


class Style:
    def __init__(self, graphics, edge=False, face=False):
        self.styles = []
        self.options = {}
        self.graphics = graphics
        self.edge = edge
        self.face = face
        self.klass = graphics.style_class

    def append(self, item, allow_forms=True):
        self.styles.append(_style(self.graphics, item))

    def set_option(self, name, value):
        self.options[name] = value

    def extend(self, style):
        self.styles.extend(style.styles)

    def clone(self):
        result = self.klass(self.graphics, edge=self.edge, face=self.face)
        result.styles = self.styles[:]
        result.options = self.options.copy()
        return result

    def get_default_face_color(self):
        return RGBColor(components=(0, 0, 0, 1))

    def get_default_edge_color(self):
        return RGBColor(components=(0, 0, 0, 1))

    def get_style(
        self, style_class, face_element=None, default_to_faces=True, consider_forms=True
    ):
        if face_element is not None:
            default_to_faces = consider_forms = face_element
        edge_style = face_style = None
        if style_class == _ColorObject:
            if default_to_faces:
                face_style = self.get_default_face_color()
            else:
                edge_style = self.get_default_edge_color()
        elif style_class == _Thickness:
            if not default_to_faces:
                edge_style = AbsoluteThickness(self.graphics, value=1.6)
        for item in self.styles:
            if isinstance(item, style_class):
                if default_to_faces:
                    face_style = item
                else:
                    edge_style = item
            elif isinstance(item, Style):
                if consider_forms:
                    if item.edge:
                        edge_style, _ = item.get_style(
                            style_class, default_to_faces=False, consider_forms=False
                        )
                    elif item.face:
                        _, face_style = item.get_style(
                            style_class, default_to_faces=True, consider_forms=False
                        )
        return edge_style, face_style

    def get_option(self, name):
        return self.options.get(name, None)

    def get_line_width(self, face_element=True) -> float:
        if self.graphics.pixel_width is None:
            return 0.0
        edge_style, _ = self.get_style(
            _Thickness, default_to_faces=face_element, consider_forms=face_element
        )
        if edge_style is None:
            return 0.0
        return edge_style.get_thickness() / 2.0


def _flatten(elements):
    for element in elements:
        if element.get_head() is SymbolList:
            flattened = element.flatten_with_respect_to_head(SymbolList)
            if flattened.get_head() is SymbolList:
                for x in flattened.elements:
                    yield x
            else:
                yield flattened
        else:
            yield element


class _GraphicsElements:
    style_class = Style

    def __init__(self, content, evaluation):
        self.evaluation = evaluation
        self.elements = []

        builtins = evaluation.definitions.builtin

        def get_options(name):
            builtin = builtins.get(name)
            if builtin is None:
                return None
            return builtin.options

        def stylebox_style(style, specs):
            new_style = style.clone()
            for spec in _flatten(specs):
                head = spec.get_head()
                if head in style_and_form_heads:
                    new_style.append(spec)
                elif head is Symbol("System`Rule") and len(spec.elements) == 2:
                    option, expr = spec.elements
                    if not isinstance(option, Symbol):
                        raise BoxExpressionError

                    name = option.get_name()
                    create = style_options.get(name, None)
                    if create is None:
                        raise BoxExpressionError

                    new_style.set_option(name, create(style.graphics, expr))
                else:
                    raise BoxExpressionError
            return new_style

        failed = []

        def convert(content, style):
            if content.has_form("List", None):
                items = content.elements
            else:
                items = [content]
            style = style.clone()
            for item in items:
                if item is SymbolNull:
                    continue
                head = item.get_head()
                if head in style_and_form_heads:
                    try:
                        style.append(item)
                    except ColorError:
                        failed.append(head)
                elif head is Symbol("System`StyleBox"):
                    if len(item.elements) < 1:
                        failed.append(item.head)
                    for element in convert(
                        item.elements[0], stylebox_style(style, item.elements[1:])
                    ):
                        yield element
                elif head.name[-3:] == "Box":  # and head[:-3] in element_heads:
                    element_class = get_class(head)
                    if element_class is None:
                        failed.append(head)
                        continue
                    options = get_options(head.name[:-3])
                    if options:
                        data, options = _data_and_options(item.elements, options)
                        new_item = Expression(head, *data)
                        try:
                            element = element_class(self, style, new_item, options)
                        except (BoxExpressionError, CoordinatesError):
                            failed.append(head)
                            continue
                    else:
                        try:
                            element = element_class(self, style, item)
                        except (BoxExpressionError, CoordinatesError):
                            failed.append(head)
                            continue
                    yield element
                elif head is SymbolList:
                    for element in convert(item, style):
                        yield element
                else:
                    failed.append(head)
                    continue

            # if failed:
            #    yield build_error_box2(style)
            #    raise BoxExpressionError(messages)

        self.elements = list(convert(content, self.style_class(self)))
        if failed:
            messages = "\n".join(
                [f"{str(h)} is not a valid primitive or directive." for h in failed]
            )
            self.tooltip_text = messages
            self.background_color = ERROR_BACKGROUND_COLOR
            logging.warning(messages)

    def create_style(self, expr):
        style = self.style_class(self)

        def convert(expr):
            if expr.has_form(("List", "Directive"), None):
                for item in expr.elements:
                    convert(item)
            else:
                style.append(expr)

        convert(expr)
        return style


class GraphicsElements(_GraphicsElements):
    coords = Coords

    def __init__(self, content, evaluation, neg_y=False):
        super(GraphicsElements, self).__init__(content, evaluation)
        self.neg_y = neg_y
        self.xmin = self.ymin = self.pixel_width = None
        self.pixel_height = self.extent_width = self.extent_height = None
        self.view_width = None
        self.content = content

    def translate(self, coords):
        if self.pixel_width is not None:
            w = self.extent_width if self.extent_width > 0 else 1
            h = self.extent_height if self.extent_height > 0 else 1
            result = [
                (coords[0] - self.xmin) * self.pixel_width / w,
                (coords[1] - self.ymin) * self.pixel_height / h,
            ]
            if self.neg_y:
                result[1] = self.pixel_height - result[1]
            return tuple(result)
        else:
            return (coords[0], coords[1])

    def translate_absolute(self, d):
        if self.pixel_width is None:
            return (0, 0)
        else:
            lw = 96.0 / 72
            return (d[0] * lw, (-1 if self.neg_y else 1) * d[1] * lw)

    def translate_relative(self, x):
        if self.pixel_width is None:
            return 0
        else:
            return x * self.pixel_width

    def extent(self, completely_visible_only=False):
        if completely_visible_only:
            ext = total_extent(
                [
                    element.extent()
                    for element in self.elements
                    if element.is_completely_visible
                ]
            )
        else:
            ext = total_extent([element.extent() for element in self.elements])
        xmin, xmax, ymin, ymax = ext
        if xmin == xmax:
            if xmin is None:
                return 0, 0, 0, 0
            xmin = 0
            xmax *= 2
        if ymin == ymax:
            if ymin is None:
                return 0, 0, 0, 0
            ymin = 0
            ymax *= 2
        return xmin, xmax, ymin, ymax

    def set_size(
        self, xmin, ymin, extent_width, extent_height, pixel_width, pixel_height
    ):
        self.xmin, self.ymin = xmin, ymin
        self.extent_width, self.extent_height = extent_width, extent_height
        self.pixel_width, self.pixel_height = pixel_width, pixel_height


class Circle(Builtin):
    """
    <url>:WMA link:https://reference.wolfram.com/language/ref/Circle.html</url>

    <dl>
      <dt>'Circle'[{$cx$, $cy$}, $r$]
      <dd>draws a circle with center '($cx$, $cy$)' and radius $r$.

      <dt>'Circle'[{$cx$, $cy$}, {$rx$, $ry$}]
      <dd>draws an ellipse.

      <dt>'Circle'[{$cx$, $cy$}]
      <dd>chooses radius 1.

      <dt>'Circle[]'
      <dd>chooses center '(0, 0)' and radius 1.
    </dl>

    >> Graphics[{Red, Circle[{0, 0}, {2, 1}]}]
     = -Graphics-
    >> Graphics[{Circle[], Disk[{0, 0}, {1, 1}, {0, 2.1}]}]
     = -Graphics-

    Target practice:
    >> Graphics[Circle[], Axes-> True]
     = -Graphics-
    """

    rules = {"Circle[]": "Circle[{0, 0}]"}
    summary_text = "graphics primitive for an empty circle, ellipse, or arc"


class Disk(Builtin):
    """
    <url>:WMA link:https://reference.wolfram.com/language/ref/Disk.html</url>

    <dl>
      <dt>'Disk'[{$cx$, $cy$}, $r$]
      <dd>fills a circle with center '($cx$, $cy$)' and radius $r$.

      <dt>'Disk'[{$cx$, $cy$}, {$rx$, $ry$}]
      <dd>fills an ellipse.

      <dt>'Disk'[{$cx$, $cy$}]
      <dd>chooses radius 1.

      <dt>'Disk[]'
      <dd>chooses center '(0, 0)' and radius 1.

<<<<<<< HEAD
      <dt>'Disk'[{$x$, $y$}, ..., {$t_1$, $t_2$}]
      <dd>is a sector from angle $t_1$ to $t_2$.
=======
      <dt>'Disk'[{$x$, $y$}, ..., {$t1$, $t2$}]
      <dd>is a sector from angle $t1$ to $t2$.
>>>>>>> 70d245b4
    </dl>

    >> Graphics[{Blue, Disk[{0, 0}, {2, 1}]}]
     = -Graphics-
    The outer border can be drawn using 'EdgeForm':
    >> Graphics[{EdgeForm[Black], Red, Disk[]}]
     = -Graphics-

    Disk can also draw sectors of circles and ellipses
    >> Graphics[Disk[{0, 0}, 1, {Pi / 3, 2 Pi / 3}]]
     = -Graphics-
    >> Graphics[{Blue, Disk[{0, 0}, {1, 2}, {Pi / 3, 5 Pi / 3}]}]
     = -Graphics-
    """

    rules = {"Disk[]": "Disk[{0, 0}]"}
    summary_text = "create a filled circle, ellipse or arc graphics object"


class Directive(Builtin):
    """
    <url>:WMA link:https://reference.wolfram.com/language/ref/Directive.html</url>

    <dl>
      <dt> 'Directive'[$g_1$, $g_2$, ...]
      <dd> represents a single graphics directive composed of the directives $g_1$, $g_2$, ...
    </dl>
    """

    attributes = A_READ_PROTECTED | A_PROTECTED
    summary_text = "compound directive"


class EdgeForm(Builtin):
    """
    <url>:WMA link:https://reference.wolfram.com/language/ref/EdgeForm.html</url>

    <dl>
      <dt> 'EdgeForm'[$g$]
      <dd> is a graphics directive that specifies that edges of filled graphics objects are to be drawn using the graphics directive or list of directives $g$.
    </dl>

    >> Graphics[{EdgeForm[{Thick, Green}], Disk[]}]
     = -Graphics-

    >> Graphics[{Style[Disk[],EdgeForm[{Thick,Red}]], Circle[{1,1}]}]
     = -Graphics-
    """

    summary_text = "rendering properties for edges"


class FaceForm(Builtin):
    """
    <url>:WMA link
    :https://reference.wolfram.com/language/ref/FaceForm.html</url>

    <dl>
      <dt> 'FaceForm'[$g$]
      <dd> is a graphics directive that specifies that faces of filled graphics\
           objects are to be drawn using the graphics directive or list of \
           directives $g$.
    </dl>
    """

    summary_text = "rendering properties for faces"


class FontColor(Builtin):
    """
    <url>
    :WMA link:
    https://reference.wolfram.com/language/ref/FontColor.html</url>

    <dl>
      <dt>'FontColor'
      <dd>is an option for Style to set the font color.
    </dl>
    """

    summary_text = "color of characters"


class Inset(Builtin):
    """
    <url>:WMA link:
    https://reference.wolfram.com/language/ref/Inset.html</url>

    <dl>
      <dt>'Text'[$obj$]
      <dd>represents an object $obj$ inset in a graphic.

      <dt>'Text'[$obj$, $pos$]
      <dd>represents an object $obj$ inset in a graphic at position $pos$.

      <dt>'Text'[$obj$, $pos$, $opos$]
      <dd>represents an object $obj$ inset in a graphic at position $pos$, \
          in away that the position $opos$ of $obj$ coincides with $pos$ \
          in the enclosing graphic.
    </dl>
    """

    summary_text = "arbitrary objects in 2D or 3D inset into a larger graphic"


class Large(Builtin):
    """
    <url>:WMA link:https://reference.wolfram.com/language/ref/Large.html</url>

    <dl>
      <dt>'ImageSize' -> 'Large'
      <dd>produces a large image.
    </dl>
    """

    summary_text = "large size symbol for style or option setting"


class Medium(Builtin):
    """
    <url>:WMA link:https://reference.wolfram.com/language/ref/Medium.html</url>

    <dl>
      <dt>'ImageSize' -> 'Medium'
      <dd>produces a medium-sized image.
    </dl>
    """

    summary_text = "medium size symbol for style or option setting"


class Offset(Builtin):
    """
    <url>:WMA link:https://reference.wolfram.com/language/ref/Offset.html</url>

    <dl>
      <dt>'Offset'[{$dx$, $dy$}, $position$]
      <dd>gives the position of a graphical object obtained by starting at the specified $position$ and then moving by absolute offset {$dx$,$dy$}.
    </dl>
    """

    summary_text = "offset a graphics object by a specified position"


class Rectangle(Builtin):
    """
    <url>:WMA link:https://reference.wolfram.com/language/ref/Rectangle.html</url>

    <dl>
<<<<<<< HEAD
      <dt>'Rectangle'[{$x_{min}$, $y_{min}$}]
      <dd>represents a unit square with bottom-left corner at {$x_{min}$, $y_{min}$}.
=======
      <dt>'Rectangle'[{$xmin$, $ymin$}]
      <dd>represents a unit square with bottom-left corner at {$xmin$, $ymin$}.
>>>>>>> 70d245b4

      <dt>'Rectangle[{$x_{min}$, $y_{min}$}, {$x_{max}$, $y_{max}$}]
      <dd>is a rectangle extending from {$x_{min}$, $y_{min}$} to {$x_{max}$, $y_{max}$}.
    </dl>

    >> Graphics[Rectangle[]]
     = -Graphics-

    >> Graphics[{Blue, Rectangle[{0.5, 0}], Orange, Rectangle[{0, 0.5}]}]
     = -Graphics-
    """

    rules = {"Rectangle[]": "Rectangle[{0, 0}]"}
    summary_text = "create a 2D filled rectangle graphical object"


class Small(Builtin):
    """
    <url>:WMA link:https://reference.wolfram.com/language/ref/Small.html</url>

    <dl>
      <dt>'ImageSize' -> 'Small'
      <dd>produces a small image.
    </dl>
    """

    summary_text = "small size style or option setting"


class Text(Inset):
    """
    <url>:WMA link:https://reference.wolfram.com/language/ref/Text.html</url>

    <dl>
      <dt>'Text'["$text$", {$x$, $y$}]
      <dd>draws $text$ centered on position '{$x$, $y$}'.
    </dl>

    >> Graphics[{Text["First", {0, 0}], Text["Second", {1, 1}]}, Axes->True, PlotRange->{{-2, 2}, {-2, 2}}]
     = -Graphics-
    """

    summary_text = "arbitrary text or other expressions in 2D or 3D"


class Thick(Builtin):
    """
    <url>:WMA link:https://reference.wolfram.com/language/ref/Thick.html</url>

    <dl>
      <dt>'Thick'
      <dd>sets the line width for subsequent graphics primitives to 2pt.
    </dl>
    """

    rules = {"Thick": "AbsoluteThickness[2]"}
    summary_text = "graphics directive to make thicker lines"


class Thin(Builtin):
    """
    <url>:WMA link:https://reference.wolfram.com/language/ref/Thin.html</url>

    <dl>
      <dt>'Thin'
      <dd>sets the line width for subsequent graphics primitives to 0.5pt.
    </dl>
    """

    rules = {"Thin": "AbsoluteThickness[0.5]"}
    summary_text = "graphics directive to make thinner lines"


class Thickness(_Thickness):
    """
    <url>:WMA link:https://reference.wolfram.com/language/ref/Thickness.html</url>

    <dl>
      <dt>'Thickness'[$t$]
      <dd>sets the line thickness for subsequent graphics primitives to $t$ times the size of the plot area.
    </dl>

    >> Graphics[{Thickness[0.2], Line[{{0, 0}, {0, 5}}]}, Axes->True, PlotRange->{{-5, 5}, {-5, 5}}]
     = -Graphics-
    """

    summary_text = "graphics directive for line thicknesses"

    def get_thickness(self):
        return self.graphics.translate_relative(self.value)


class Tiny(Builtin):
    """
    <url>:WMA link:https://reference.wolfram.com/language/ref/Tiny.html</url>

    <dl>
      <dt>'ImageSize' -> 'Tiny'
      <dd>produces a tiny image.
    </dl>
    """

    summary_text = "tiny size style or option setting"


element_heads = frozenset(
    symbol_set(
        Symbol("System`Arrow"),
        Symbol("System`BezierCurve"),
        Symbol("System`Circle"),
        Symbol("System`Cone"),
        Symbol("System`Cuboid"),
        Symbol("System`Cylinder"),
        Symbol("System`Disk"),
        Symbol("System`FilledCurve"),
        Symbol("System`Inset"),
        Symbol("System`Line"),
        Symbol("System`Point"),
        Symbol("System`Polygon"),
        Symbol("System`Rectangle"),
        Symbol("System`RegularPolygon"),
        Symbol("System`Sphere"),
        Symbol("System`Style"),
        Symbol("System`Text"),
        Symbol("System`Tube"),
        Symbol("System`UniformPolyhedron"),
    )
)

styles = system_symbols_dict(
    {
        "RGBColor": RGBColor,
        "XYZColor": XYZColor,
        "LABColor": LABColor,
        "LCHColor": LCHColor,
        "LUVColor": LUVColor,
        "CMYKColor": CMYKColor,
        "Hue": Hue,
        "GrayLevel": GrayLevel,
        "Thickness": Thickness,
        "AbsoluteThickness": AbsoluteThickness,
        "Thick": Thick,
        "Thin": Thin,
        "PointSize": PointSize,
        "Arrowheads": Arrowheads,
        "Opacity": Opacity,
    }
)

style_options = system_symbols_dict(
    {"FontColor": _style, "ImageSizeMultipliers": (lambda *x: x[1])}
)

style_heads = frozenset(styles.keys())

style_and_form_heads = frozenset(
    style_heads.union(symbol_set(SymbolEdgeForm, SymbolFaceForm))
)

GLOBALS.update(
    system_symbols_dict(
        {
            "Rectangle": Rectangle,
            "Disk": Disk,
            "Circle": Circle,
            "Polygon": Polygon,
            "RegularPolygon": RegularPolygon,
            "Inset": Inset,
            "Text": Text,
        }
    )
)

GLOBALS.update(styles)

GRAPHICS_SYMBOLS = {
    SymbolList,
    SymbolRule,
    Symbol("System`VertexColors"),
    *element_heads,
    *[Symbol(element.name + "Box") for element in element_heads],
    *style_heads,
}<|MERGE_RESOLUTION|>--- conflicted
+++ resolved
@@ -650,7 +650,6 @@
     https://reference.wolfram.com/language/ref/Arrow.html</url>
 
     <dl>
-<<<<<<< HEAD
       <dt>'Arrow'[{$p_1$, $p_2$}]
       <dd>represents a line from $p_1$ to $p_2$ that ends with an arrow at $p_2$.
 
@@ -664,21 +663,6 @@
       <dt>'Arrow'[{$point_1$, $point_2$}, {$s_1$, $s_2$}]
       <dd>represents a line with arrow that keeps a distance of $s_1$ from $p_1$ and a \
           distance of $s_2$ from $p_2$.
-=======
-      <dt>'Arrow'[{$p1$, $p2$}]
-      <dd>represents a line from $p1$ to $p2$ that ends with an arrow at $p2$.
-
-      <dt>'Arrow'[{$p1$, $p2$}, $s$]
-      <dd>represents a line with arrow that keeps a distance of $s$ from $p1$ and $p2$.
-
-      <dt>'Arrow'[{$point_1$, $point_2$}, {$s1$, $s2$}]
-      <dd>represents a line with arrow that keeps a distance of $s1$ from $p1$ and a \
-          distance of $s2$ from $p2$.
-
-      <dt>'Arrow'[{$point_1$, $point_2$}, {$s1$, $s2$}]
-      <dd>represents a line with arrow that keeps a distance of $s1$ from $p1$ and a \
-          distance of $s2$ from $p2$.
->>>>>>> 70d245b4
     </dl>
 
     >> Graphics[Arrow[{{0,0}, {1,1}}]]
@@ -1312,13 +1296,8 @@
       <dt>'Disk[]'
       <dd>chooses center '(0, 0)' and radius 1.
 
-<<<<<<< HEAD
       <dt>'Disk'[{$x$, $y$}, ..., {$t_1$, $t_2$}]
       <dd>is a sector from angle $t_1$ to $t_2$.
-=======
-      <dt>'Disk'[{$x$, $y$}, ..., {$t1$, $t2$}]
-      <dd>is a sector from angle $t1$ to $t2$.
->>>>>>> 70d245b4
     </dl>
 
     >> Graphics[{Blue, Disk[{0, 0}, {2, 1}]}]
@@ -1468,14 +1447,8 @@
     <url>:WMA link:https://reference.wolfram.com/language/ref/Rectangle.html</url>
 
     <dl>
-<<<<<<< HEAD
       <dt>'Rectangle'[{$x_{min}$, $y_{min}$}]
       <dd>represents a unit square with bottom-left corner at {$x_{min}$, $y_{min}$}.
-=======
-      <dt>'Rectangle'[{$xmin$, $ymin$}]
-      <dd>represents a unit square with bottom-left corner at {$xmin$, $ymin$}.
->>>>>>> 70d245b4
-
       <dt>'Rectangle[{$x_{min}$, $y_{min}$}, {$x_{max}$, $y_{max}$}]
       <dd>is a rectangle extending from {$x_{min}$, $y_{min}$} to {$x_{max}$, $y_{max}$}.
     </dl>
