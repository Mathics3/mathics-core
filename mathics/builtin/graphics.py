--- conflicted
+++ resolved
@@ -16,10 +16,7 @@
     BoxConstructError,
 )
 
-<<<<<<< HEAD
-
-=======
->>>>>>> ec9dfca7
+
 from mathics.builtin.drawing.graphics_internals import (
     _GraphicsElement,
     GLOBALS,
