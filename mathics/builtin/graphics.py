--- conflicted
+++ resolved
@@ -309,21 +309,11 @@
                             inset = self.apply_makeboxes(
                                 inset._elements[0], evaluation, opts
                             )
-<<<<<<< HEAD
-                        n_elements = [inset] + [
-                            apply_N(leaf, evaluation) for leaf in content.leaves[1:]
-                        ]
-                    else:
-                        n_elements = (
-                            apply_N(leaf, evaluation) for leaf in content.leaves
-                        )
-=======
                         n_leaves = [inset] + [
                             eval_N(leaf, evaluation) for leaf in content.leaves[1:]
                         ]
                     else:
                         n_leaves = (eval_N(leaf, evaluation) for leaf in content.leaves)
->>>>>>> 6d1fbbe7
                 else:
                     n_elements = content.leaves
                 return Expression(head.name + self.box_suffix, *n_elements)
