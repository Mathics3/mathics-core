#!/usr/bin/env python
# -*- coding: utf-8 -*-

"""
Graphics
"""

from __future__ import unicode_literals
from __future__ import absolute_import
from __future__ import division

<<<<<<< HEAD
from math import floor, ceil, log10
import math
=======
from math import floor, ceil, log10, sqrt, atan2, degrees
>>>>>>> 4c073094
import json
import base64
from six.moves import map
from six.moves import range
from six.moves import zip
from itertools import chain

from mathics.builtin.base import (
    Builtin, InstancableBuiltin, BoxConstruct, BoxConstructError)
from mathics.builtin.options import options_to_rules
from mathics.core.expression import (
<<<<<<< HEAD
    Expression, Integer, Real, String, Symbol, strip_context,
    system_symbols, system_symbols_dict, from_python)
from mathics.builtin.colors import convert as convert_color
=======
    Expression, Integer, Rational, Real, Symbol, strip_context,
    system_symbols, system_symbols_dict)
>>>>>>> 4c073094


class CoordinatesError(BoxConstructError):
    pass


class ColorError(BoxConstructError):
    pass


def get_class(name):
    from mathics.builtin.graphics3d import GLOBALS3D

    c = GLOBALS.get(name)
    if c is None:
        return GLOBALS3D.get(name)
    else:
        return c

    # globals() does not work with Cython, otherwise one could use something
    # like return globals().get(name)


def coords(value):
    if value.has_form('List', 2):
        x, y = value.leaves[0].round_to_float(), value.leaves[1].round_to_float()
        if x is None or y is None:
            raise CoordinatesError
        return (x, y)
    raise CoordinatesError


class Coords(object):
    def __init__(self, graphics, expr=None, pos=None, d=None):
        self.graphics = graphics
        self.p = pos
        self.d = d
        if expr is not None:
            if expr.has_form('Offset', 1, 2):
                self.d = coords(expr.leaves[0])
                if len(expr.leaves) > 1:
                    self.p = coords(expr.leaves[1])
                else:
                    self.p = None
            else:
                self.p = coords(expr)

    def pos(self):
        p = self.graphics.translate(self.p)
        p = (cut(p[0]), cut(p[1]))
        if self.d is not None:
            d = self.graphics.translate_absolute(self.d)
            return (p[0] + d[0], p[1] + d[1])
        return p

    def add(self, x, y):
        p = (self.p[0] + x, self.p[1] + y)
        return Coords(self.graphics, pos=p, d=self.d)


def cut(value):
    "Cut values in graphics primitives (not displayed otherwise in SVG)"
    border = 10 ** 8
    if value < -border:
        value = -border
    elif value > border:
        value = border
    return value


def create_css(edge_color=None, face_color=None, stroke_width=None,
               font_color=None):
    css = []
    if edge_color is not None:
        color, opacity = edge_color.to_css()
        css.append('stroke: %s' % color)
        css.append('stroke-opacity: %s' % opacity)
    else:
        css.append('stroke: none')
    if stroke_width is not None:
        css.append('stroke-width: %fpx' % stroke_width)
    if face_color is not None:
        color, opacity = face_color.to_css()
        css.append('fill: %s' % color)
        css.append('fill-opacity: %s' % opacity)
    else:
        css.append('fill: none')
    if font_color is not None:
        color, opacity = font_color.to_css()
        css.append('color: %s' % color)
    return '; '.join(css)


def asy_number(value):
    return '%.5g' % value


def _to_float(x):
    x = x.round_to_float()
    if x is None:
        raise BoxConstructError
    return x

def create_pens(edge_color=None, face_color=None, stroke_width=None,
                is_face_element=False):
    result = []
    if face_color is not None:
        brush, opacity = face_color.to_asy()
        if opacity != 1:
            brush += '+opacity(%s)' % asy_number(opacity)
        result.append(brush)
    elif is_face_element:
        result.append('nullpen')
    if edge_color is not None:
        pen, opacity = edge_color.to_asy()
        if opacity != 1:
            pen += '+opacity(%s)' % asy_number(opacity)
        if stroke_width is not None:
            pen += '+linewidth(%s)' % asy_number(stroke_width)
        result.append(pen)
    elif is_face_element:
        result.append('nullpen')
    return ', '.join(result)


<<<<<<< HEAD
def _data_and_options(leaves, defined_options):
    data = []
    options = defined_options.copy()
    for leaf in leaves:
        if leaf.get_head_name() == 'System`Rule':
            if len(leaf.leaves) != 2:
                raise BoxConstructError
            name, value = leaf.leaves
            name_head = name.get_head_name()
            if name_head == 'System`Symbol':
                py_name = name.get_name()
            elif name_head == 'System`String':
                py_name = 'System`' + name.get_string_value()
            else:  # unsupported name type
                raise BoxConstructError
            options[py_name] = value
        else:
            data.append(leaf)
    return data, options


def _euclidean_distance(a, b):
    return math.sqrt(sum((x1 - x2) * (x1 - x2) for x1, x2 in zip(a, b)))


def _component_distance(a, b, i):
    return abs(a[i] - b[i])
=======
def _extract_graphics(graphics, format, evaluation):
    graphics_box = Expression('MakeBoxes', graphics).evaluate(evaluation)
    builtin = GraphicsBox(expression=False)
    elements, calc_dimensions = builtin._prepare_elements(
        graphics_box.leaves, {'evaluation': evaluation}, neg_y=True)
    xmin, xmax, ymin, ymax, _, _, _, _ = calc_dimensions()

    # xmin, xmax have always been moved to 0 here. the untransformed
    # and unscaled bounds are found in elements.xmin, elements.ymin,
    # elements.extent_width, elements.extent_height.

    # now compute the position of origin (0, 0) in the transformed
    # coordinate space.

    ex = elements.extent_width
    ey = elements.extent_height

    sx = (xmax - xmin) / ex
    sy = (ymax - ymin) / ey

    ox = -elements.xmin * sx + xmin
    oy = -elements.ymin * sy + ymin

    # generate code for svg or asy.

    if format == 'asy':
        code = '\n'.join(element.to_asy() for element in elements.elements)
    elif format == 'svg':
        code = elements.to_svg()
    else:
        raise NotImplementedError

    return xmin, xmax, ymin, ymax, ox, oy, ex, ey, code


class _SVGTransform():
    def __init__(self):
        self.transforms = []

    def matrix(self, a, b, c, d, e, f):
        # a c e
        # b d f
        # 0 0 1
        self.transforms.append('matrix(%f, %f, %f, %f, %f, %f)' % (a, b, c, d, e, f))

    def translate(self, x, y):
        self.transforms.append('translate(%f, %f)' % (x, y))

    def scale(self, x, y):
        self.transforms.append('scale(%f, %f)' % (x, y))

    def rotate(self, x):
        self.transforms.append('rotate(%f)' % x)

    def apply(self, svg):
        return '<g transform="%s">%s</g>' % (' '.join(self.transforms), svg)


class _ASYTransform():
    _template = """
    add(%s * (new picture() {
        picture saved = currentpicture;
        picture transformed = new picture;
        currentpicture = transformed;
        %s
        currentpicture = saved;
        return transformed;
    })());
    """

    def __init__(self):
        self.transforms = []

    def matrix(self, a, b, c, d, e, f):
        # a c e
        # b d f
        # 0 0 1
        # see http://asymptote.sourceforge.net/doc/Transforms.html#Transforms
        self.transforms.append('(%f, %f, %f, %f, %f, %f)' % (e, f, a, c, b, d))

    def translate(self, x, y):
        self.transforms.append('shift(%f, %f)' % (x, y))

    def scale(self, x, y):
        self.transforms.append('scale(%f, %f)' % (x, y))

    def rotate(self, x):
        self.transforms.append('rotate(%f)' % x)

    def apply(self, asy):
        return self._template % (' * '.join(self.transforms), asy)
>>>>>>> 4c073094


class Graphics(Builtin):
    r"""
    <dl>
    <dt>'Graphics[$primitives$, $options$]'
        <dd>represents a graphic.
    </dl>

    >> Graphics[{Blue, Line[{{0,0}, {1,1}}]}]
     = -Graphics-

    'Graphics' supports 'PlotRange':
    >> Graphics[{Rectangle[{1, 1}]}, Axes -> True, PlotRange -> {{-2, 1.5}, {-1, 1.5}}]
     = -Graphics-

    'Graphics' produces 'GraphicsBox' boxes:
    >> Graphics[Rectangle[]] // ToBoxes // Head
     = GraphicsBox

    In 'TeXForm', 'Graphics' produces Asymptote figures:
    >> Graphics[Circle[]] // TeXForm
     = 
     . \begin{asy}
     . size(5.8556cm, 5.8333cm);
     . draw(ellipse((175,175),175,175), rgb(0, 0, 0)+linewidth(0.66667));
     . clip(box((-0.33333,0.33333), (350.33,349.67)));
     . \end{asy}

    Invalid graphics directives yield invalid box structures:
    >> Graphics[Circle[{a, b}]]
     : GraphicsBox[CircleBox[List[a, b]], Rule[AspectRatio, Automatic], Rule[Axes, False], Rule[AxesStyle, List[]], Rule[ImageSize, Automatic], Rule[LabelStyle, List[]], Rule[PlotRange, Automatic], Rule[PlotRangePadding, Automatic], Rule[TicksStyle, List[]]] is not a valid box structure.
    """

    options = {
        'Axes': 'False',
        'TicksStyle': '{}',
        'AxesStyle': '{}',
        'LabelStyle': '{}',
        'AspectRatio': 'Automatic',
        'PlotRange': 'Automatic',
        'PlotRangePadding': 'Automatic',
        'ImageSize': 'Automatic',
    }

    box_suffix = 'Box'

    def apply_makeboxes(self, content, evaluation, options):
        '''MakeBoxes[%(name)s[content_, OptionsPattern[%(name)s]],
                StandardForm|TraditionalForm|OutputForm]'''

        def convert(content):
            head = content.get_head_name()

            if head == 'System`List':
                return Expression('List', *[convert(item) for item in content.leaves])
            elif head == 'System`Style':
                return Expression('StyleBox', *[convert(item) for item in content.leaves])

            if head in element_heads:
                if head == 'System`Text':
                    head = 'System`Inset'
                atoms = content.get_atoms(include_heads=False)
                if any(not isinstance(atom, (Integer, Real)) and
                       not atom.get_name() in GRAPHICS_SYMBOLS
                       for atom in atoms):
                    if head == 'System`Inset':
                        n_leaves = [content.leaves[0]] + [
                            Expression('N', leaf).evaluate(evaluation)
                            for leaf in content.leaves[1:]]
                    else:
                        n_leaves = (Expression('N', leaf).evaluate(
                            evaluation) for leaf in content.leaves)
                else:
                    n_leaves = content.leaves
                return Expression(head + self.box_suffix, *n_leaves)
            return content

        for option in options:
            if option not in ('System`ImageSize',):
                options[option] = Expression(
                    'N', options[option]).evaluate(evaluation)
        box_name = 'Graphics' + self.box_suffix
        return Expression(box_name, convert(content),
                          *options_to_rules(options))


class _GraphicsElement(InstancableBuiltin):
    def init(self, graphics, item=None, style=None):
        if item is not None and not item.has_form(self.get_name(), None):
            raise BoxConstructError
        self.graphics = graphics
        self.style = style
        self.is_completely_visible = False  # True for axis elements

    @staticmethod
    def create_as_style(klass, graphics, item):
        return klass(graphics, item)


class _Color(_GraphicsElement):
    formats = {
        # we are adding ImageSizeMultipliers in the rule below, because we do _not_ want color boxes to
        # diminish in size when they appear in lists or rows. we only want the display of colors this
        # way in the notebook, so we restrict the rule to StandardForm.

        (('StandardForm', ), '%(name)s[x__?(NumericQ[#] && 0 <= # <= 1&)]'):
            'Style[Graphics[{EdgeForm[Black], %(name)s[x], Rectangle[]}, ImageSize -> 16], ' +
            'ImageSizeMultipliers -> {1, 1}]'
    }

    rules = {
        '%(name)s[x_List]': 'Apply[%(name)s, x]',
    }

    components_sizes = []
    default_components = []

    def init(self, item=None, components=None):
        super(_Color, self).init(None, item)
        if item is not None:
            leaves = item.leaves
            if len(leaves) in self.components_sizes:
                # we must not clip here; we copy the components, without clipping,
                # e.g. RGBColor[-1, 0, 0] stays RGBColor[-1, 0, 0]. this is especially
                # important for color spaces like LAB that have negative components.

                components = [value.round_to_float() for value in leaves]
                if None in components:
                    raise ColorError

                # the following lines always extend to the maximum available
                # default_components, so RGBColor[0, 0, 0] will _always_
                # become RGBColor[0, 0, 0, 1]. does not seem the right thing
                # to do in this general context. poke1024

                # if len(components) < len(self.default_components):
                #    components.extend(self.default_components[
                #                      len(components):])

                self.components = components
            else:
                raise ColorError
        elif components is not None:
            self.components = components

    @staticmethod
    def create(expr):
        head = expr.get_head_name()
        cls = get_class(head)
        if cls is None:
            raise ColorError
        return cls(expr)

    @staticmethod
    def create_as_style(klass, graphics, item):
        return klass(item)

    def to_css(self):
        rgba = self.to_rgba()
        alpha = rgba[3] if len(rgba) > 3 else 1.
        return (r'rgb(%f%%, %f%%, %f%%)' % (
            rgba[0] * 100, rgba[1] * 100, rgba[2] * 100), alpha)

    def to_asy(self):
        rgba = self.to_rgba()
        alpha = rgba[3] if len(rgba) > 3 else 1.
        return (r'rgb(%s, %s, %s)' % (
            asy_number(rgba[0]), asy_number(rgba[1]), asy_number(rgba[2])),
                alpha)

    def to_js(self):
        return self.to_rgba()

    def to_expr(self):
        return Expression(self.get_name(), *self.components)

    def to_rgba(self):
        return self.to_color_space("RGB")

    def to_color_space(self, color_space):
        components = convert_color(self.components, self.color_space, color_space)
        if components is None:
            raise ValueError('cannot convert from color space %s to %s.' % (self.color_space, color_space))
        return components


class RGBColor(_Color):
    """
    <dl>
    <dt>'RGBColor[$r$, $g$, $b$]'
        <dd>represents a color with the specified red, green and blue
        components.
    </dl>

    >> Graphics[MapIndexed[{RGBColor @@ #1, Disk[2*#2 ~Join~ {0}]} &, IdentityMatrix[3]], ImageSize->Small]
     = -Graphics-

    >> RGBColor[0, 1, 0]
     = RGBColor[0, 1, 0]

    >> RGBColor[0, 1, 0] // ToBoxes
     = StyleBox[GraphicsBox[...], ...]
    """

    color_space = 'RGB'
    components_sizes = [3, 4]
    default_components = [0, 0, 0, 1]

    def to_rgba(self):
        return self.components


class LABColor(_Color):
    """
    <dl>
    <dt>'LABColor[$l$, $a$, $b$]'
        <dd>represents a color with the specified lightness, red/green and yellow/blue
        components in the CIE 1976 L*a*b* (CIELAB) color space.
    </dl>
    """

    color_space = 'LAB'
    components_sizes = [3, 4]
    default_components = [0, 0, 0, 1]


class LCHColor(_Color):
    """
    <dl>
    <dt>'LCHColor[$l$, $c$, $h$]'
        <dd>represents a color with the specified lightness, chroma and hue
        components in the CIELCh CIELab cube color space.
    </dl>
    """

    color_space = 'LCH'
    components_sizes = [3, 4]
    default_components = [0, 0, 0, 1]


class LUVColor(_Color):
    """
    <dl>
    <dt>'LCHColor[$l$, $u$, $v$]'
        <dd>represents a color with the specified components in the CIE 1976 L*u*v* (CIELUV) color space.
    </dl>
    """

    color_space = 'LUV'
    components_sizes = [3, 4]
    default_components = [0, 0, 0, 1]


class XYZColor(_Color):
    """
    <dl>
    <dt>'XYZColor[$x$, $y$, $z$]'
        <dd>represents a color with the specified components in the CIE 1931 XYZ color space.
    </dl>
    """

    color_space = 'XYZ'
    components_sizes = [3, 4]
    default_components = [0, 0, 0, 1]


class CMYKColor(_Color):
    """
    <dl>
    <dt>'CMYKColor[$c$, $m$, $y$, $k$]'
        <dd>represents a color with the specified cyan, magenta,
        yellow and black components.
    </dl>

    >> Graphics[MapIndexed[{CMYKColor @@ #1, Disk[2*#2 ~Join~ {0}]} &, IdentityMatrix[4]], ImageSize->Small]
     = -Graphics-
    """

    color_space = 'CMYK'
    components_sizes = [3, 4, 5]
    default_components = [0, 0, 0, 0, 1]


class Hue(_Color):
    """
    <dl>
    <dt>'Hue[$h$, $s$, $l$, $a$]'
        <dd>represents the color with hue $h$, saturation $s$,
        lightness $l$ and opacity $a$.
    <dt>'Hue[$h$, $s$, $l$]'
        <dd>is equivalent to 'Hue[$h$, $s$, $l$, 1]'.
    <dt>'Hue[$h$, $s$]'
        <dd>is equivalent to 'Hue[$h$, $s$, 1, 1]'.
    <dt>'Hue[$h$]'
        <dd>is equivalent to 'Hue[$h$, 1, 1, 1]'.
    </dl>
    >> Graphics[Table[{EdgeForm[Gray], Hue[h, s], Disk[{12h, 8s}]}, {h, 0, 1, 1/6}, {s, 0, 1, 1/4}]]
     = -Graphics-

    >> Graphics[Table[{EdgeForm[{GrayLevel[0, 0.5]}], Hue[(-11+q+10r)/72, 1, 1, 0.6], Disk[(8-r) {Cos[2Pi q/12], Sin[2Pi q/12]}, (8-r)/3]}, {r, 6}, {q, 12}]]
     = -Graphics-
    """

    color_space = 'HSB'
    components_sizes = [1, 2, 3, 4]
    default_components = [0, 1, 1, 1]

    def hsl_to_rgba(self):
        h, s, l = self.components[:3]
        if l < 0.5:
            q = l * (1 + s)
        else:
            q = l + s - l * s
        p = 2 * l - q

        rgb = (h + 1 / 3, h, h - 1 / 3)

        def map(value):
            if value < 0:
                value += 1
            if value > 1:
                value -= 1
            return value

        def trans(t):
            if t < 1 / 6:
                return p + ((q - p) * 6 * t)
            elif t < 1 / 2:
                return q
            elif t < 2 / 3:
                return p + ((q - p) * 6 * (2 / 3 - t))
            else:
                return p

        result = tuple([trans(list(map(t))) for t in rgb]) + (self.components[3],)
        return result


class GrayLevel(_Color):
    """
    <dl>
    <dt>'GrayLevel[$g$]'
        <dd>represents a shade of gray specified by $g$, ranging from
        0 (black) to 1 (white).
    <dt>'GrayLevel[$g$, $a$]'
        <dd>represents a shade of gray specified by $g$ with opacity $a$.
    </dl>
    """

    color_space = 'Grayscale'
    components_sizes = [1, 2]
    default_components = [0, 1]


def expression_to_color(color):
    try:
        return _Color.create(color)
    except ColorError:
        return None


def color_to_expression(components, colorspace):
    if colorspace == 'Grayscale':
        converted_color_name = 'GrayLevel'
    elif colorspace == 'HSB':
        converted_color_name = 'Hue'
    else:
        converted_color_name = colorspace + 'Color'

    return Expression(converted_color_name, *components)


class ColorDistance(Builtin):
    """
    <dl>
    <dt>'ColorDistance[$c1$, $c2$]'
        <dd>returns a measure of color distance between the colors $c1$ and $c2$.
    <dt>'ColorDistance[$list$, $c2$]'
        <dd>returns a list of color distances between the colors in $list$ and $c2$.
    </dl>

    The option DistanceFunction specifies the method used to measure the color
    distance. Available options are:

    CIE76: euclidean distance in the LABColor space
    CIE94: euclidean distance in the LCHColor space
    DeltaL: difference in the L component of LCHColor
    DeltaC: difference in the C component of LCHColor
    DeltaH: difference in the H component of LCHColor

    >> N[ColorDistance[Magenta, Green], 5]
     = 2.2507
    """

    options = {
        'DistanceFunction': '"CIE76"',
    }

    messages = {
        'invdist': '`` is not a valid color distance function.',
        'invarg': '`1` and `2` should be two colors or a color and a lists of colors or ' +
                  'two lists of colors of the same length.'
    }

    _distances = {
        "CIE76": lambda c1, c2: _euclidean_distance(c1.to_color_space('LAB')[:3], c2.to_color_space('LAB')[:3]),
        "CIE94": lambda c1, c2: _euclidean_distance(c1.to_color_space('LCH')[:3], c2.to_color_space('LCH')[:3]),
        "DeltaL": lambda c1, c2: _component_distance(c1.to_color_space('LCH'), c2.to_color_space('LCH'), 0),
        "DeltaC": lambda c1, c2: _component_distance(c1.to_color_space('LCH'), c2.to_color_space('LCH'), 1),
        "DeltaH": lambda c1, c2: _component_distance(c1.to_color_space('LCH'), c2.to_color_space('LCH'), 2),
    }

    def apply(self, c1, c2, evaluation, options):
        'ColorDistance[c1_, c2_, OptionsPattern[ColorDistance]]'
        distance_function = options.get('System`DistanceFunction')
        if isinstance(distance_function, String):
            compute = ColorDistance._distances.get(distance_function.get_string_value())
            if not compute:
                evaluation.message('ColorDistance', 'invdist', distance_function)
                return
        else:
            def compute(a, b):
                Expression(distance_function,
                           a.to_color_space('LAB'),
                           b.to_color_space('LAB'))

        def distance(a, b):
            try:
                py_a = _Color.create(a)
                py_b = _Color.create(b)
            except ColorError:
                evaluation.message('ColorDistance', 'invarg', a, b)
                raise
            return from_python(compute(py_a, py_b))

        try:
            if c1.get_head_name() == 'System`List':
                if c2.get_head_name() == 'System`List':
                    if len(c1.leaves) != len(c2.leaves):
                        evaluation.message('ColorDistance', 'invarg', c1, c2)
                        return
                    else:
                        return Expression('List', *[distance(a, b) for a, b in zip(c1.leaves, c2.leaves)])
                else:
                    return Expression('List', *[distance(c, c2) for c in c1.leaves])
            elif c2.get_head_name() == 'System`List':
                return Expression('List', *[distance(c1, c) for c in c2.leaves])
            else:
                return distance(c1, c2)
        except ColorError:
            return


class _Size(_GraphicsElement):
    def init(self, graphics, item=None, value=None):
        super(_Size, self).init(graphics, item)
        if item is not None:
            self.value = item.leaves[0].round_to_float()
        elif value is not None:
            self.value = value
        else:
            raise BoxConstructError
        if self.value < 0:
            raise BoxConstructError


class _Thickness(_Size):
    pass


class AbsoluteThickness(_Thickness):
    """
    <dl>
    <dt>'AbsoluteThickness[$p$]'
        <dd>sets the line thickness for subsequent graphics primitives
        to $p$ points.
    </dl>

    >> Graphics[Table[{AbsoluteThickness[t], Line[{{20 t, 10}, {20 t, 80}}], Text[ToString[t]<>"pt", {20 t, 0}]}, {t, 0, 10}]]
     = -Graphics-
    """
    def get_thickness(self):
        return self.graphics.translate_absolute((self.value, 0))[0]


class Thickness(_Thickness):
    """
    <dl>
    <dt>'Thickness[$t$]'
        <dd>sets the line thickness for subsequent graphics primitives
        to $t$ times the size of the plot area.
    </dl>

    >> Graphics[{Thickness[0.2], Line[{{0, 0}, {0, 5}}]}, Axes->True, PlotRange->{{-5, 5}, {-5, 5}}]
     = -Graphics-
    """
    def get_thickness(self):
        return self.graphics.translate_relative(self.value)


class Thin(Builtin):
    """
    <dl>
    <dt>'Thin'
        <dd>sets the line width for subsequent graphics primitives to 0.5pt.
    </dl>
    """
    rules = {
        'Thin': 'AbsoluteThickness[0.5]',
    }


class Thick(Builtin):
    """
    <dl>
    <dt>'Thick'
        <dd>sets the line width for subsequent graphics primitives to 2pt.
    </dl>
    """
    rules = {
        'Thick': 'AbsoluteThickness[2]',
    }


class PointSize(_Size):
    """
    <dl>
    <dt>'PointSize[$t$]'
        <dd>sets the diameter of points to $t$, which is relative to the overall width.
    </dl>
    """
    def get_size(self):
        return self.graphics.view_width * self.value


class Offset(Builtin):
    pass


class Rectangle(Builtin):
    """
    <dl>
    <dt>'Rectangle[{$xmin$, $ymin$}]'
        <dd>represents a unit square with bottom-left corner at {$xmin$, $ymin$}.
    <dt>'Rectangle[{$xmin$, $ymin$}, {$xmax$, $ymax$}]
        <dd>is a rectange extending from {$xmin$, $ymin$} to {$xmax$, $ymax$}.
    </dl>

    >> Graphics[Rectangle[]]
     = -Graphics-

    >> Graphics[{Blue, Rectangle[{0.5, 0}], Orange, Rectangle[{0, 0.5}]}]
     = -Graphics-
    """

    rules = {
        'Rectangle[]': 'Rectangle[{0, 0}]',
    }


class Disk(Builtin):
    """
    <dl>
    <dt>'Disk[{$cx$, $cy$}, $r$]'
        <dd>fills a circle with center '($cx$, $cy$)' and radius $r$.
    <dt>'Disk[{$cx$, $cy$}, {$rx$, $ry$}]'
        <dd>fills an ellipse.
    <dt>'Disk[{$cx$, $cy$}]'
        <dd>chooses radius 1.
    <dt>'Disk[]'
        <dd>chooses center '(0, 0)' and radius 1.
    </dl>

    >> Graphics[{Blue, Disk[{0, 0}, {2, 1}]}]
     = -Graphics-
    The outer border can be drawn using 'EdgeForm':
    >> Graphics[{EdgeForm[Black], Red, Disk[]}]
     = -Graphics-
    """

    rules = {
        'Disk[]': 'Disk[{0, 0}]',
    }


class Circle(Builtin):
    """
    <dl>
    <dt>'Circle[{$cx$, $cy$}, $r$]'
        <dd>draws a circle with center '($cx$, $cy$)' and radius $r$.
    <dt>'Circle[{$cx$, $cy$}, {$rx$, $ry$}]'
        <dd>draws an ellipse.
    <dt>'Circle[{$cx$, $cy$}]'
        <dd>chooses radius 1.
    <dt>'Circle[]'
        <dd>chooses center '(0, 0)' and radius 1.
    </dl>

    >> Graphics[{Red, Circle[{0, 0}, {2, 1}]}]
     = -Graphics-
    """

    rules = {
        'Circle[]': 'Circle[{0, 0}]',
    }


class Inset(Builtin):
    pass


class Text(Inset):
    """
    <dl>
    <dt>'Text["$text$", {$x$, $y$}]'
        <dd>draws $text$ centered on position '{$x$, $y$}'.
    </dl>

    >> Graphics[{Text["First", {0, 0}], Text["Second", {1, 1}]}, Axes->True, PlotRange->{{-2, 2}, {-2, 2}}]
     = -Graphics-

    #> Graphics[{Text[x, {0,0}]}]
     = -Graphics-
    """


class RectangleBox(_GraphicsElement):
    def init(self, graphics, style, item):
        super(RectangleBox, self).init(graphics, item, style)
        if len(item.leaves) not in (1, 2):
            raise BoxConstructError
        self.edge_color, self.face_color = style.get_style(
            _Color, face_element=True)
        self.p1 = Coords(graphics, item.leaves[0])
        if len(item.leaves) == 1:
            self.p2 = self.p1.add(1, 1)
        elif len(item.leaves) == 2:
            self.p2 = Coords(graphics, item.leaves[1])

    def extent(self):
        l = self.style.get_line_width(face_element=True) / 2
        result = []
        for p in [self.p1, self.p2]:
            x, y = p.pos()
            result.extend([(x - l, y - l), (
                x - l, y + l), (x + l, y - l), (x + l, y + l)])
        return result

    def to_svg(self):
        l = self.style.get_line_width(face_element=True)
        x1, y1 = self.p1.pos()
        x2, y2 = self.p2.pos()
        xmin = min(x1, x2)
        ymin = min(y1, y2)
        w = max(x1, x2) - xmin
        h = max(y1, y2) - ymin
        style = create_css(self.edge_color, self.face_color, l)
        return '<rect x="%f" y="%f" width="%f" height="%f" style="%s" />' % (
            xmin, ymin, w, h, style)

    def to_asy(self):
        l = self.style.get_line_width(face_element=True)
        x1, y1 = self.p1.pos()
        x2, y2 = self.p2.pos()
        pens = create_pens(
            self.edge_color, self.face_color, l, is_face_element=True)
        x1, x2, y1, y2 = asy_number(x1), asy_number(
            x2), asy_number(y1), asy_number(y2)
        return 'filldraw((%s,%s)--(%s,%s)--(%s,%s)--(%s,%s)--cycle, %s);' % (
            x1, y1, x2, y1, x2, y2, x1, y2, pens)


class _RoundBox(_GraphicsElement):
    face_element = None

    def init(self, graphics, style, item):
        super(_RoundBox, self).init(graphics, item, style)
        if len(item.leaves) not in (1, 2):
            raise BoxConstructError
        self.edge_color, self.face_color = style.get_style(
            _Color, face_element=self.face_element)
        self.c = Coords(graphics, item.leaves[0])
        if len(item.leaves) == 1:
            rx = ry = 1
        elif len(item.leaves) == 2:
            r = item.leaves[1]
            if r.has_form('List', 2):
                rx = r.leaves[0].round_to_float()
                ry = r.leaves[1].round_to_float()
            else:
                rx = ry = r.round_to_float()
        self.r = self.c.add(rx, ry)

    def extent(self):
        l = self.style.get_line_width(face_element=self.face_element) / 2
        x, y = self.c.pos()
        rx, ry = self.r.pos()
        rx -= x
        ry = y - ry
        rx += l
        ry += l
        return [(x - rx, y - ry), (x - rx, y + ry),
                (x + rx, y - ry), (x + rx, y + ry)]

    def to_svg(self):
        x, y = self.c.pos()
        rx, ry = self.r.pos()
        rx -= x
        ry = y - ry
        l = self.style.get_line_width(face_element=self.face_element)
        style = create_css(self.edge_color, self.face_color, stroke_width=l)
        return '<ellipse cx="%f" cy="%f" rx="%f" ry="%f" style="%s" />' % (
            x, y, rx, ry, style)

    def to_asy(self):
        x, y = self.c.pos()
        rx, ry = self.r.pos()
        rx -= x
        ry -= y
        l = self.style.get_line_width(face_element=self.face_element)
        pen = create_pens(edge_color=self.edge_color,
                          face_color=self.face_color, stroke_width=l,
                          is_face_element=self.face_element)
        cmd = 'filldraw' if self.face_element else 'draw'
        return '%s(ellipse((%s,%s),%s,%s), %s);' % (
            cmd, asy_number(x), asy_number(y), asy_number(rx), asy_number(ry),
            pen)


class DiskBox(_RoundBox):
    face_element = True


class CircleBox(_RoundBox):
    face_element = False


class _Polyline(_GraphicsElement):
    def do_init(self, graphics, points):
        if not points.has_form('List', None):
            raise BoxConstructError
        if (points.leaves and points.leaves[0].has_form('List', None) and
            all(leaf.has_form('List', None)
                for leaf in points.leaves[0].leaves)):
            leaves = points.leaves
            self.multi_parts = True
        else:
            leaves = [Expression('List', *points.leaves)]
            self.multi_parts = False
        lines = []
        for leaf in leaves:
            if leaf.has_form('List', None):
                lines.append(leaf.leaves)
            else:
                raise BoxConstructError
        self.lines = [[graphics.coords(
            graphics, point) for point in line] for line in lines]

    def extent(self):
        l = self.style.get_line_width(face_element=False)
        result = []
        for line in self.lines:
            for c in line:
                x, y = c.pos()
                result.extend([(x - l, y - l), (
                    x - l, y + l), (x + l, y - l), (x + l, y + l)])
        return result


class Point(Builtin):
    """
    <dl>
    <dt>'Point[{$point_1$, $point_2$ ...}]'
        <dd>represents the point primitive.
    <dt>'Point[{{$p_11$, $p_12$, ...}, {$p_21$, $p_22$, ...}, ...}]'
        <dd>represents a number of point primitives.
    </dl>

    >> Graphics[Point[{0,0}]]
    = -Graphics-

    >> Graphics[Point[Table[{Sin[t], Cos[t]}, {t, 0, 2. Pi, Pi / 15.}]]]
    = -Graphics-

    >> Graphics3D[Point[Table[{Sin[t], Cos[t], 0}, {t, 0, 2. Pi, Pi / 15.}]]]
    = -Graphics3D-
    """
    pass


class PointBox(_Polyline):
    def init(self, graphics, style, item=None):
        super(PointBox, self).init(graphics, item, style)
        self.edge_color, self.face_color = style.get_style(
            _Color, face_element=True)
        if item is not None:
            if len(item.leaves) != 1:
                raise BoxConstructError
            points = item.leaves[0]
            if points.has_form('List', None) and len(points.leaves) != 0:
                if all(not leaf.has_form('List', None)
                       for leaf in points.leaves):
                    points = Expression('List', points)
            self.do_init(graphics, points)
        else:
            raise BoxConstructError

    def to_svg(self):
        point_size, _ = self.style.get_style(PointSize, face_element=False)
        if point_size is None:
            point_size = PointSize(self.graphics, value=0.005)
        size = point_size.get_size()

        style = create_css(edge_color=self.edge_color,
                           stroke_width=0, face_color=self.face_color)
        svg = ''
        for line in self.lines:
            for coords in line:
                svg += '<circle cx="%f" cy="%f" r="%f" style="%s" />' % (
                    coords.pos()[0], coords.pos()[1], size, style)
        return svg

    def to_asy(self):
        pen = create_pens(face_color=self.face_color, is_face_element=False)

        asy = ''
        for line in self.lines:
            for coords in line:
                asy += 'dot(%s, %s);' % (coords.pos(), pen)

        return asy


class Line(Builtin):
    """
    <dl>
    <dt>'Line[{$point_1$, $point_2$ ...}]'
        <dd>represents the line primitive.
    <dt>'Line[{{$p_11$, $p_12$, ...}, {$p_21$, $p_22$, ...}, ...}]'
        <dd>represents a number of line primitives.
    </dl>

    >> Graphics[Line[{{0,1},{0,0},{1,0},{1,1}}]]
    = -Graphics-

    >> Graphics3D[Line[{{0,0,0},{0,1,1},{1,0,0}}]]
    = -Graphics3D-
    """
    pass


class LineBox(_Polyline):
    def init(self, graphics, style, item=None, lines=None):
        super(LineBox, self).init(graphics, item, style)
        self.edge_color, _ = style.get_style(_Color, face_element=False)
        if item is not None:
            if len(item.leaves) != 1:
                raise BoxConstructError
            points = item.leaves[0]
            self.do_init(graphics, points)
        elif lines is not None:
            self.lines = lines
        else:
            raise BoxConstructError

    def to_svg(self):
        l = self.style.get_line_width(face_element=False)
        style = create_css(edge_color=self.edge_color, stroke_width=l)
        svg = ''
        for line in self.lines:
            svg += '<polyline points="%s" style="%s" />' % (
                ' '.join(['%f,%f' % coords.pos() for coords in line]), style)
        return svg

    def to_asy(self):
        l = self.style.get_line_width(face_element=False)
        pen = create_pens(edge_color=self.edge_color, stroke_width=l)
        asy = ''
        for line in self.lines:
            path = '--'.join(['(%.5g,%5g)' % coords.pos() for coords in line])
            asy += 'draw(%s, %s);' % (path, pen)
        return asy


def _svg_bezier(*segments):
    # see https://www.w3.org/TR/SVG/paths.html#PathDataCubicBezierCommands
    # see https://docs.webplatform.org/wiki/svg/tutorials/smarter_svg_shapes

    while segments and not segments[0][1]:
        segments = segments[1:]

    if not segments:
        return

    forms = 'LQC'  # SVG commands for line, quadratic bezier, cubic bezier

    def path(max_degree, p):
        max_degree = min(max_degree, len(forms))
        while p:
            n = min(max_degree, len(p))  # 1, 2, or 3
            if n < 1:
                raise BoxConstructError
            yield forms[n - 1] + ' '.join('%f,%f' % xy for xy in p[:n])
            p = p[n:]

    k, p = segments[0]
    yield 'M%f,%f' % p[0]

    for s in path(k, p[1:]):
        yield s

    for k, p in segments[1:]:
        for s in path(k, p):
            yield s


def _asy_bezier(*segments):
    # see http://asymptote.sourceforge.net/doc/Bezier-curves.html#Bezier-curves

    while segments and not segments[0][1]:
        segments = segments[1:]

    if not segments:
        return

    def cubic(p0, p1, p2, p3):
        return '..controls(%.5g,%.5g) and (%.5g,%.5g)..(%.5g,%.5g)' % tuple(list(chain(p1, p2, p3)))

    def quadratric(qp0, qp1, qp2):
        # asymptote only supports cubic beziers, so we convert this quadratic
        # bezier to a cubic bezier, see http://fontforge.github.io/bezier.html

        # CP0 = QP0
        # CP3 = QP2
        # CP1 = QP0 + 2 / 3 * (QP1 - QP0)
        # CP2 = QP2 + 2 / 3 * (QP1 - QP2)

        qp0x, qp0y = qp0
        qp1x, qp1y = qp1
        qp2x, qp2y = qp2

        t = 2. / 3.
        cp0 = qp0
        cp1 = (qp0x + t * (qp1x - qp0x), qp0y + t * (qp1y - qp0y))
        cp2 = (qp2x + t * (qp1x - qp2x), qp2y + t * (qp1y - qp2y))
        cp3 = qp2

        return cubic(cp0, cp1, cp2, cp3)

    def linear(p0, p1):
        return '--(%.5g,%.5g)' % p1

    forms = (linear, quadratric, cubic)

    def path(max_degree, p):
        max_degree = min(max_degree, len(forms))
        while p:
            n = min(max_degree, len(p) - 1)  # 1, 2, or 3
            if n < 1:
                break
            yield forms[n - 1](*p[:n + 1])
            p = p[n:]

    k, p = segments[0]
    yield '(%.5g,%.5g)' % p[0]

    connect = []
    for k, p in segments:
        for s in path(k, list(chain(connect, p))):
            yield s
        connect = p[-1:]


class BernsteinBasis(Builtin):
    rules = {
        'BernsteinBasis[d_, n_, x_]': 'Piecewise[{{Binomial[d, n] * x ^ n * (1 - x) ^ (d - n), 0 < x < 1}}, 0]',
    }


class BezierFunction(Builtin):
    rules = {
        'BezierFunction[p_]': 'Function[x, Total[p * BernsteinBasis[Length[p] - 1, Range[0, Length[p] - 1], x]]]',
    }

class BezierCurve(Builtin):
    """
    <dl>
    <dt>'BezierCurve[{$p1$, $p2$ ...}]'
        <dd>represents a bezier curve with $p1$, $p2$ as control points.
    </dl>

    >> Graphics[BezierCurve[{{0, 0},{1, 1},{2, -1},{3, 0}}]]
     = -Graphics-

    >> Module[{p={{0, 0},{1, 1},{2, -1},{4, 0}}}, Graphics[{BezierCurve[p], Red, Point[Table[BezierFunction[p][x], {x, 0, 1, 0.1}]]}]]
     = -Graphics-
    """

    options = {
        'SplineDegree': '3',
    }


class BezierCurveBox(_Polyline):
    def init(self, graphics, style, item, options):
        super(BezierCurveBox, self).init(graphics, item, style)
        if len(item.leaves) != 1 or item.leaves[0].get_head_name() != 'System`List':
            raise BoxConstructError
        self.edge_color, _ = style.get_style(_Color, face_element=False)
        points = item.leaves[0]
        self.do_init(graphics, points)
        spline_degree = options.get('System`SplineDegree')
        if not isinstance(spline_degree, Integer):
            raise BoxConstructError
        self.spline_degree = spline_degree.get_int_value()

    def to_svg(self):
        l = self.style.get_line_width(face_element=False)
        style = create_css(edge_color=self.edge_color, stroke_width=l)

        svg = ''
        for line in self.lines:
            s = ' '.join(_svg_bezier((self.spline_degree, [xy.pos() for xy in line])))
            svg += '<path d="%s" style="%s"/>' % (s, style)
        return svg

    def to_asy(self):
        l = self.style.get_line_width(face_element=False)
        pen = create_pens(edge_color=self.edge_color, stroke_width=l)

        asy = ''
        for line in self.lines:
            for path in _asy_bezier((self.spline_degree, [xy.pos() for xy in line])):
                asy += 'draw(%s, %s);' % (path, pen)
        return asy


class FilledCurve(Builtin):
    """
    <dl>
    <dt>'FilledCurve[{$segment1$, $segment2$ ...}]'
        <dd>represents a filled curve.
    </dl>

    >> Graphics[FilledCurve[{Line[{{0, 0}, {1, 1}, {2, 0}}]}]]
    = -Graphics-

    >> Graphics[FilledCurve[{BezierCurve[{{0, 0}, {1, 1}, {2, 0}}], Line[{{3, 0}, {0, 2}}]}]]
    = -Graphics-
    """
    pass


class FilledCurveBox(_GraphicsElement):
    def init(self, graphics, style, item=None):
        super(FilledCurveBox, self).init(graphics, item, style)
        self.edge_color, self.face_color = style.get_style(_Color, face_element=True)

        if item is not None and item.leaves and item.leaves[0].has_form('List', None):
            if len(item.leaves) != 1:
                raise BoxConstructError
            leaves = item.leaves[0].leaves

            def parse_component(segments):
                for segment in segments:
                    head = segment.get_head_name()

                    if head == 'System`Line':
                        k = 1
                        parts = segment.leaves
                    elif head == 'System`BezierCurve':
                        parts, options = _data_and_options(segment.leaves, {})
                        spline_degree = options.get('SplineDegree', Integer(3))
                        if not isinstance(spline_degree, Integer):
                            raise BoxConstructError
                        k = spline_degree.get_int_value()
                    elif head == 'System`BSplineCurve':
                        raise NotImplementedError  # FIXME convert bspline to bezier here
                        parts = segment.leaves
                    else:
                        raise BoxConstructError

                    coords = []

                    for part in parts:
                        if part.get_head_name() != 'System`List':
                            raise BoxConstructError
                        coords.extend([graphics.coords(graphics, xy) for xy in part.leaves])

                    yield k, coords

            if all(x.get_head_name() == 'System`List' for x in leaves):
                self.components = [list(parse_component(x)) for x in leaves]
            else:
                self.components = [list(parse_component(leaves))]
        else:
            raise BoxConstructError

    def to_svg(self):
        l = self.style.get_line_width(face_element=False)
        style = create_css(edge_color=self.edge_color, face_color=self.face_color, stroke_width=l)

        def components():
            for component in self.components:
                transformed = [(k, [xy.pos() for xy in p]) for k, p in component]
                yield ' '.join(_svg_bezier(*transformed)) + ' Z'

        return '<path d="%s" style="%s" fill-rule="evenodd"/>' % (' '.join(components()), style)

    def to_asy(self):
        l = self.style.get_line_width(face_element=False)
        pen = create_pens(edge_color=self.edge_color, stroke_width=l)

        if not pen:
            pen = 'currentpen'

        def components():
            for component in self.components:
                transformed = [(k, [xy.pos() for xy in p]) for k, p in component]
                yield 'fill(%s--cycle, %s);' % (''.join(_asy_bezier(*transformed)), pen)

        return ''.join(components())

    def extent(self):
        l = self.style.get_line_width(face_element=False)
        result = []
        for component in self.components:
            for _, points in component:
                for p in points:
                    x, y = p.pos()
                    result.extend([(x - l, y - l), (x - l, y + l), (x + l, y - l), (x + l, y + l)])
        return result


class Polygon(Builtin):
    """
    <dl>
    <dt>'Polygon[{$point_1$, $point_2$ ...}]'
        <dd>represents the filled polygon primitive.
    <dt>'Polygon[{{$p_11$, $p_12$, ...}, {$p_21$, $p_22$, ...}, ...}]'
        <dd>represents a number of filled polygon primitives.
    </dl>

    >> Graphics[Polygon[{{1,0},{0,0},{0,1}}]]
    = -Graphics-

    >> Graphics3D[Polygon[{{0,0,0},{0,1,1},{1,0,0}}]]
    = -Graphics3D-
    """
    pass


class PolygonBox(_Polyline):
    def init(self, graphics, style, item=None):
        super(PolygonBox, self).init(graphics, item, style)
        self.edge_color, self.face_color = style.get_style(
            _Color, face_element=True)
        if item is not None:
            if len(item.leaves) not in (1, 2):
                raise BoxConstructError
            points = item.leaves[0]
            self.do_init(graphics, points)
            self.vertex_colors = None
            for leaf in item.leaves[1:]:
                if not leaf.has_form('Rule', 2):
                    raise BoxConstructError
                name = leaf.leaves[0].get_name()
                self.process_option(name, leaf.leaves[1])
        else:
            raise BoxConstructError

    def process_option(self, name, value):
        if name == 'System`VertexColors':
            if not value.has_form('List', None):
                raise BoxConstructError
            black = RGBColor(components=[0, 0, 0, 1])
            self.vertex_colors = [[black] * len(line) for line in self.lines]
            colors = value.leaves
            if not self.multi_parts:
                colors = [Expression('List', *colors)]
            for line_index, line in enumerate(self.lines):
                if line_index >= len(colors):
                    break
                line_colors = colors[line_index]
                if not line_colors.has_form('List', None):
                    continue
                for index, color in enumerate(line_colors.leaves):
                    if index >= len(self.vertex_colors[line_index]):
                        break
                    try:
                        self.vertex_colors[line_index][
                            index] = _Color.create(color)
                    except ColorError:
                        continue
        else:
            raise BoxConstructError

    def to_svg(self):
        l = self.style.get_line_width(face_element=True)
        if self.vertex_colors is None:
            face_color = self.face_color
        else:
            face_color = None
        style = create_css(
            edge_color=self.edge_color, face_color=face_color, stroke_width=l)
        svg = ''
        if self.vertex_colors is not None:
            mesh = []
            for index, line in enumerate(self.lines):
                data = [[coords.pos(), color.to_js()] for coords, color in zip(
                    line, self.vertex_colors[index])]
                mesh.append(data)
            svg += '<meshgradient data="%s" />' % json.dumps(mesh)
        for line in self.lines:
            svg += '<polygon points="%s" style="%s" />' % (
                ' '.join('%f,%f' % coords.pos() for coords in line), style)
        return svg

    def to_asy(self):
        l = self.style.get_line_width(face_element=True)
        if self.vertex_colors is None:
            face_color = self.face_color
        else:
            face_color = None
        pens = create_pens(edge_color=self.edge_color, face_color=face_color,
                           stroke_width=l, is_face_element=True)
        asy = ''
        if self.vertex_colors is not None:
            paths = []
            colors = []
            edges = []
            for index, line in enumerate(self.lines):
                paths.append('--'.join([
                    '(%.5g,%.5g)' % coords.pos() for coords in line]) + '--cycle')

                # ignore opacity
                colors.append(','.join([
                    color.to_asy()[0] for color in self.vertex_colors[index]]))

                edges.append(','.join(['0'] + ['1'] * (
                    len(self.vertex_colors[index]) - 1)))

            asy += 'gouraudshade(%s, new pen[] {%s}, new int[] {%s});' % (
                '^^'.join(paths), ','.join(colors), ','.join(edges))
        if pens and pens != 'nullpen':
            for line in self.lines:
                path = '--'.join(
                    ['(%.5g,%.5g)' % coords.pos() for coords in line]) + '--cycle'
                asy += 'filldraw(%s, %s);' % (path, pens)
        return asy


class Arrow(Builtin):
    """
    <dl>
    <dt>'Arrow[{$p1$, $p2$}]'
        <dd>represents a line from $p1$ to $p2$ that ends with an arrow at $p2$.
    <dt>'Arrow[{$p1$, $p2$}, $s$]'
        <dd>represents a line with arrow that keeps a distance of $s$ from $p1$
        and $p2$.
    <dt>'Arrow[{$point_1$, $point_2$}, {$s1$, $s2$}]'
        <dd>represents a line with arrow that keeps a distance of $s1$ from $p1$
        and a distance of $s2$ from $p2$.
    </dl>

    >> Graphics[Arrow[{{0,0}, {1,1}}]]
    = -Graphics-

    >> Graphics[{Circle[], Arrow[{{2, 1}, {0, 0}}, 1]}]
    = -Graphics-

    Keeping distances may happen across multiple segments:

    >> Table[Graphics[{Circle[], Arrow[Table[{Cos[phi],Sin[phi]},{phi,0,2*Pi,Pi/2}],{d, d}]}],{d,0,2,0.5}]
     = {-Graphics-, -Graphics-, -Graphics-, -Graphics-, -Graphics-}
    """

    pass


class Arrowheads(_GraphicsElement):
    """
    <dl>
    <dt>'Arrowheads[$s$]'
        <dd>specifies that Arrow[] draws one arrow of size $s$ (relative to width of image, defaults to 0.04).
    <dt>'Arrowheads[{$spec1$, $spec2$, ..., $specn$}]'
        <dd>specifies that Arrow[] draws n arrows as defined by $spec1$, $spec2$, ... $specn$.
    <dt>'Arrowheads[{{$s$}}]'
        <dd>specifies that one arrow of size $s$ should be drawn.
    <dt>'Arrowheads[{{$s$, $pos$}}]'
        <dd>specifies that one arrow of size $s$ should be drawn at position $pos$ (for the arrow to
        be on the line, $pos$ has to be between 0, i.e. the start for the line, and 1, i.e. the end
        of the line).
    <dt>'Arrowheads[{{$s$, $pos$, $g$}}]'
        <dd>specifies that one arrow of size $s$ should be drawn at position $pos$ using Graphics $g$.
    </dl>

    Arrows on both ends can be achieved using negative sizes:

    >> Graphics[{Circle[],Arrowheads[{-0.04, 0.04}], Arrow[{{0, 0}, {2, 2}}, {1,1}]}]
     = -Graphics-

    You may also specify our own arrow shapes:

    >> Graphics[{Circle[], Arrowheads[{{0.04, 1, Graphics[{Red, Disk[]}]}}], Arrow[{{0, 0}, {Cos[Pi/3],Sin[Pi/3]}}]}]
     = -Graphics-

    >> Graphics[{Arrowheads[Table[{0.04, i/10, Graphics[Disk[]]},{i,1,10}]], Arrow[{{0, 0}, {6, 5}, {1, -3}, {-2, 2}}]}]
     = -Graphics-
    """

    default_size = 0.04

    symbolic_sizes = {
        'System`Tiny': 3,
        'System`Small': 5,
        'System`Medium': 9,
        'System`Large': 18,
    }

    def init(self, graphics, item=None):
        super(Arrowheads, self).init(graphics, item)
        if len(item.leaves) != 1:
            raise BoxConstructError
        self.spec = item.leaves[0]

    def _arrow_size(self, s, extent):
        if isinstance(s, Symbol):
            size = self.symbolic_sizes.get(s.get_name(), 0)
            return self.graphics.translate_absolute((size, 0))[0]
        else:
            return _to_float(s) * extent

    def heads(self, extent, default_arrow, custom_arrow):
        # see https://reference.wolfram.com/language/ref/Arrowheads.html

        if self.spec.get_head_name() == 'System`List':
            leaves = self.spec.leaves
            if all(x.get_head_name() == 'System`List' for x in leaves):
                for head in leaves:
                    spec = head.leaves
                    if len(spec) not in (2, 3):
                        raise BoxConstructError
                    size_spec = spec[0]
                    if isinstance(size_spec, Symbol) and size_spec.get_name() == 'System`Automatic':
                        s = self.default_size * extent
                    elif size_spec.is_numeric():
                        s = self._arrow_size(size_spec, extent)
                    else:
                        raise BoxConstructError

                    if len(spec) == 3 and custom_arrow:
                        graphics = spec[2]
                        if graphics.get_head_name() != 'System`Graphics':
                            raise BoxConstructError
                        arrow = custom_arrow(graphics)
                    else:
                        arrow = default_arrow

                    if not isinstance(spec[1], (Real, Rational, Integer)):
                        raise BoxConstructError

                    yield s, _to_float(spec[1]), arrow
            else:
                n = max(1., len(leaves) - 1.)
                for i, head in enumerate(leaves):
                    yield self._arrow_size(head, extent), i / n, default_arrow
        else:
            yield self._arrow_size(self.spec, extent), 1, default_arrow


class ArrowBox(_Polyline):
    def init(self, graphics, style, item=None):
        super(ArrowBox, self).init(graphics, item, style)

        if not item:
            raise BoxConstructError

        leaves = item.leaves
        if len(leaves) == 2:
            setback = self._setback_spec(leaves[1])
        elif len(leaves) == 1:
            setback = (0, 0)
        else:
            raise BoxConstructError

        self.setback = setback
        self.do_init(graphics, leaves[0])
        self.graphics = graphics
        self.edge_color, _ = style.get_style(_Color, face_element=False)
        self.heads, _ = style.get_style(Arrowheads, face_element=False)

    @staticmethod
    def _setback_spec(expr):
        if expr.get_head_name() == 'System`List':
            leaves = expr.leaves
            if len(leaves) != 2:
                raise BoxConstructError
            return tuple(max(_to_float(l), 0.) for l in leaves)
        else:
            s = max(_to_float(expr), 0.)
            return s, s

    @staticmethod
    def _default_arrow(polygon):
        # the default arrow drawn by draw() below looks looks like this:
        #
        #       H
        #      .:.
        #     . : .
        #    .  :  .
        #   .  .B.  .
        #  . .  :  . .
        # S.    E    .S
        #       :
        #       :
        #       :
        #
        # the head H is where the arrow's point is. at base B, the arrow spreads out at right angles from the line
        # it attaches to. the arrow size 's' given in the Arrowheads specification always specifies the length H-B.
        #
        # the spread out points S are defined via two constants: arrow_edge (which defines the factor to get from
        # H-B to H-E) and arrow_spread (which defines the factor to get from H-B to E-S).

        arrow_spread = 0.3
        arrow_edge = 1.1

        def draw(px, py, vx, vy, t1, s):
            hx = px + t1 * vx  # compute H
            hy = py + t1 * vy

            t0 = t1 - s
            bx = px + t0 * vx  # compute B
            by = py + t0 * vy

            te = t1 - arrow_edge * s
            ex = px + te * vx  # compute E
            ey = py + te * vy

            ts = arrow_spread * s
            sx = -vy * ts
            sy = vx * ts

            head_points = ((hx, hy),
                           (ex + sx, ey + sy),
                           (bx, by),
                           (ex - sx, ey - sy))

            for shape in polygon(head_points):
                yield shape

        return draw

    def _draw(self, polyline, default_arrow, custom_arrow, extent):
        if self.heads:
            heads = list(self.heads.heads(extent, default_arrow, custom_arrow))
            heads = sorted(heads, key=lambda spec: spec[1])  # sort by pos
        else:
            heads = ((extent * Arrowheads.default_size, 1, default_arrow),)

        def norm(p, q):
            px, py = p
            qx, qy = q

            dx = qx - px
            dy = qy - py

            length = sqrt(dx * dx + dy * dy)
            return dx, dy, length

        def segments(points):
            for i in range(len(points) - 1):
                px, py = points[i]
                dx, dy, dl = norm((px, py), points[i + 1])
                yield dl, px, py, dx, dy

        def setback(p, q, d):
            dx, dy, length = norm(p, q)
            if d >= length:
                return None, length
            else:
                s = d / length
                return (s * dx, s * dy), d

        def shrink_one_end(line, s):
            while s > 0.:
                if len(line) < 2:
                    return []
                xy, length = setback(line[0].p, line[1].p, s)
                if xy is not None:
                    line[0] = line[0].add(*xy)
                else:
                    line = line[1:]
                s -= length
            return line

        def shrink(line, s1, s2):
            return list(reversed(shrink_one_end(
                list(reversed(shrink_one_end(line[:], s1))), s2)))

        def render(points, heads):  # heads has to be sorted by pos
            seg = list(segments(points))

            if not seg:
                return

            i = 0
            t0 = 0.
            n = len(seg)
            dl, px, py, dx, dy = seg[i]
            total = sum(segment[0] for segment in seg)

            for s, t, draw in ((s, pos * total - t0, draw) for s, pos, draw in heads):
                if s == 0.:  # ignore zero-sized arrows
                    continue

                if i < n:  # not yet past last segment?
                    while t > dl:  # position past current segment?
                        t -= dl
                        t0 += dl
                        i += 1
                        if i == n:
                            px += dx  # move to last segment's end
                            py += dy
                            break
                        else:
                            dl, px, py, dx, dy = seg[i]

                for shape in draw(px, py, dx / dl, dy / dl, t, s):
                    yield shape

        for line in self.lines:
            if len(line) < 2:
                continue

            # note that shrinking needs to happen in the Graphics[] coordinate space, whereas the
            # subsequent position calculation needs to happen in pixel space.

            transformed_points = [xy.pos() for xy in shrink(line, *self.setback)]

            for s in polyline(transformed_points):
                yield s

            for s in render(transformed_points, heads):
                yield s

    def _custom_arrow(self, format, format_transform):
        def make(graphics):
            xmin, xmax, ymin, ymax, ox, oy, ex, ey, code = _extract_graphics(
                graphics, format, self.graphics.evaluation)
            boxw = xmax - xmin
            boxh = ymax - ymin

            def draw(px, py, vx, vy, t1, s):
                t0 = t1
                cx = px + t0 * vx
                cy = py + t0 * vy

                transform = format_transform()
                transform.translate(cx, cy)
                transform.scale(-s / boxw * ex, -s / boxh * ey)
                transform.rotate(90 + degrees(atan2(vy, vx)))
                transform.translate(-ox, -oy)
                yield transform.apply(code)

            return draw

        return make

    def to_svg(self):
        width = self.style.get_line_width(face_element=False)
        style = create_css(edge_color=self.edge_color, stroke_width=width)
        arrow_style = create_css(face_color=self.edge_color, stroke_width=width)

        def polyline(points):
            yield '<polyline points="'
            yield ' '.join('%f,%f' % xy for xy in points)
            yield '" style="%s" />' % style

        def polygon(points):
            yield '<polygon points="'
            yield ' '.join('%f,%f' % xy for xy in points)
            yield '" style="%s" />' % arrow_style

        extent = self.graphics.view_width or 0
        default_arrow = self._default_arrow(polygon)
        custom_arrow = self._custom_arrow('svg', _SVGTransform)
        return ''.join(self._draw(polyline, default_arrow, custom_arrow, extent))

    def to_asy(self):
        width = self.style.get_line_width(face_element=False)
        pen = create_pens(edge_color=self.edge_color, stroke_width=width)
        arrow_pen = create_pens(face_color=self.edge_color, stroke_width=width)

        def polyline(points):
            yield 'draw('
            yield '--'.join(['(%.5g,%5g)' % xy for xy in points])
            yield ', % s);' % pen

        def polygon(points):
            yield 'filldraw('
            yield '--'.join(['(%.5g,%5g)' % xy for xy in points])
            yield '--cycle, % s);' % arrow_pen

        extent = self.graphics.view_width or 0
        default_arrow = self._default_arrow(polygon)
        custom_arrow = self._custom_arrow('asy', _ASYTransform)
        return ''.join(self._draw(polyline, default_arrow, custom_arrow, extent))

    def extent(self):
        width = self.style.get_line_width(face_element=False)

        def polyline(points):
            for p in points:
                x, y = p
                yield x - width, y - width
                yield x - width, y + width
                yield x + width, y - width
                yield x + width, y + width

        def polygon(points):
            for p in points:
                yield p

        def default_arrow(px, py, vx, vy, t1, s):
            yield px, py

        return list(self._draw(polyline, default_arrow, None, 0))


class InsetBox(_GraphicsElement):
    def init(self, graphics, style, item=None, content=None, pos=None,
             opos=(0, 0)):
        super(InsetBox, self).init(graphics, item, style)
        self.color, _ = style.get_style(_Color, face_element=False)
        if item is not None:
            if len(item.leaves) not in (1, 2, 3):
                raise BoxConstructError
            content = item.leaves[0]
            self.content = content.format(
                graphics.evaluation, 'TraditionalForm')
            if len(item.leaves) > 1:
                self.pos = Coords(graphics, item.leaves[1])
            else:
                self.pos = Coords(graphics, pos=(0, 0))
            if len(item.leaves) > 2:
                self.opos = coords(item.leaves[2])
            else:
                self.opos = (0, 0)
        else:
            self.content = content
            self.pos = pos
            self.opos = opos
        self.content_text = self.content.boxes_to_text(
            evaluation=self.graphics.evaluation)

    def extent(self):
        p = self.pos.pos()
        h = 25
        w = len(self.content_text) * \
            7  # rough approximation by numbers of characters
        opos = self.opos
        x = p[0] - w / 2.0 - opos[0] * w / 2.0
        y = p[1] - h / 2.0 + opos[1] * h / 2.0
        return [(x, y), (x + w, y + h)]

    def to_svg(self):
        x, y = self.pos.pos()
        content = self.content.boxes_to_xml(
            evaluation=self.graphics.evaluation)
        style = create_css(font_color=self.color)
        svg = (
            '<foreignObject x="%f" y="%f" ox="%f" oy="%f" style="%s">'
            '<math>%s</math></foreignObject>') % (
                x, y, self.opos[0], self.opos[1], style, content)
        return svg

    def to_asy(self):
        x, y = self.pos.pos()
        content = self.content.boxes_to_tex(
            evaluation=self.graphics.evaluation)
        pen = create_pens(edge_color=self.color)
        asy = 'label("$%s$", (%s,%s), (%s,%s), %s);' % (
            content, x, y, -self.opos[0], -self.opos[1], pen)
        return asy


def total_extent(extents):
    xmin = xmax = ymin = ymax = None
    for extent in extents:
        for x, y in extent:
            if xmin is None or x < xmin:
                xmin = x
            if xmax is None or x > xmax:
                xmax = x
            if ymin is None or y < ymin:
                ymin = y
            if ymax is None or y > ymax:
                ymax = y
    return xmin, xmax, ymin, ymax


class EdgeForm(Builtin):
    """
    >> Graphics[{EdgeForm[{Thick, Green}], Disk[]}]
     = -Graphics-

    >> Graphics[{Style[Disk[],EdgeForm[{Thick,Red}]], Circle[{1,1}]}]
     = -Graphics-
    """
    pass


class FaceForm(Builtin):
    pass


class Style(object):
    def __init__(self, graphics, edge=False, face=False):
        self.styles = []
        self.graphics = graphics
        self.edge = edge
        self.face = face
        self.klass = graphics.get_style_class()

    def append(self, item, allow_forms=True):
        head = item.get_head_name()
        if head in style_heads:
            klass = get_class(head)
            style = klass.create_as_style(klass, self.graphics, item)
        elif head in ('System`EdgeForm', 'System`FaceForm'):
            style = self.klass(self.graphics, edge=head == 'System`EdgeForm',
                               face=head == 'System`FaceForm')
            if len(item.leaves) > 1:
                raise BoxConstructError
            if item.leaves:
                if item.leaves[0].has_form('List', None):
                    for dir in item.leaves[0].leaves:
                        style.append(dir, allow_forms=False)
                else:
                    style.append(item.leaves[0], allow_forms=False)
        else:
            raise BoxConstructError
        self.styles.append(style)

    def extend(self, style, pre=True):
        if pre:
            self.styles = style.styles + self.styles
        else:
            self.styles.extend(style.styles)

    def clone(self):
        result = self.klass(self.graphics, edge=self.edge, face=self.face)
        result.styles = self.styles[:]
        return result

    def get_default_face_color(self):
        return RGBColor(components=(0, 0, 0, 1))

    def get_default_edge_color(self):
        return RGBColor(components=(0, 0, 0, 1))

    def get_style(self, style_class, face_element=None, default_to_faces=True,
                  consider_forms=True):
        if face_element is not None:
            default_to_faces = consider_forms = face_element
        edge_style = face_style = None
        if style_class == _Color:
            if default_to_faces:
                face_style = self.get_default_face_color()
            else:
                edge_style = self.get_default_edge_color()
        elif style_class == _Thickness:
            if not default_to_faces:
                edge_style = AbsoluteThickness(self.graphics, value=0.5)
        for item in self.styles:
            if isinstance(item, style_class):
                if default_to_faces:
                    face_style = item
                else:
                    edge_style = item
            elif isinstance(item, Style):
                if consider_forms:
                    if item.edge:
                        edge_style, _ = item.get_style(
                            style_class, default_to_faces=False,
                            consider_forms=False)
                    elif item.face:
                        _, face_style = item.get_style(
                            style_class, default_to_faces=True,
                            consider_forms=False)

        return edge_style, face_style

    def get_line_width(self, face_element=True):
        if self.graphics.pixel_width is None:
            return 0
        edge_style, _ = self.get_style(
            _Thickness, default_to_faces=face_element,
            consider_forms=face_element)
        if edge_style is None:
            return 0
        return edge_style.get_thickness()


def _flatten(leaves):
    for leaf in leaves:
        if leaf.get_head_name() == 'System`List':
            flattened = leaf.flatten(Symbol('List'))
            if flattened.get_head_name() == 'System`List':
                for x in flattened.leaves:
                    yield x
            else:
                yield flattened
        else:
            yield leaf


class _GraphicsElements(object):
    def __init__(self, content, evaluation):
        self.evaluation = evaluation
        self.elements = []

        builtins = evaluation.definitions.builtin
        def get_options(name):
            builtin = builtins.get(name)
            if builtin is None:
                return None
            return builtin.options

        def convert(content, style):
            if content.has_form('List', None):
                items = content.leaves
            else:
                items = [content]
            style = style.clone()
            for item in items:
                if item.get_name() == 'System`Null':
                    continue
                head = item.get_head_name()
                if head in style_and_form_heads:
                    style.append(item)
                elif head == 'System`StyleBox':
                    if len(item.leaves) < 1:
                        raise BoxConstructError
                    new_style = style.clone()
                    for spec in _flatten(item.leaves[1:]):
                        if spec.get_head_name() not in style_and_form_heads:
                            raise BoxConstructError
                        new_style.append(spec)
                    convert(item.leaves[0], new_style)
                elif head[-3:] == 'Box':  # and head[:-3] in element_heads:
                    element_class = get_class(head)
                    if element_class is not None:
                        options = get_options(head[:-3])
                        if options:
                            data, options = _data_and_options(item.leaves, options)
                            new_item = Expression(head, *data)
                            element = get_class(head)(self, style, new_item, options)
                        else:
                            element = get_class(head)(self, style, item)
                        self.elements.append(element)
                    else:
                        raise BoxConstructError
                elif head == 'System`List':
                    convert(item, style)
                else:
                    raise BoxConstructError

        convert(content, self.get_style_class()(self))

    def create_style(self, expr):
        style = self.get_style_class()(self)

        def convert(expr):
            if expr.has_form(('List', 'Directive'), None):
                for item in expr.leaves:
                    convert(item)
            else:
                style.append(expr)

        convert(expr)
        return style

    def get_style_class(self):
        return Style


class GraphicsElements(_GraphicsElements):
    coords = Coords

    def __init__(self, content, evaluation, neg_y=False):
        super(GraphicsElements, self).__init__(content, evaluation)
        self.neg_y = neg_y
        self.xmin = self.ymin = self.pixel_width = None
        self.pixel_height = self.extent_width = self.extent_height = None
        self.view_width = None

    def translate(self, coords):
        if self.pixel_width is not None:
            w = self.extent_width if self.extent_width > 0 else 1
            h = self.extent_height if self.extent_height > 0 else 1
            result = [(coords[0] - self.xmin) * self.pixel_width / w,
                      (coords[1] - self.ymin) * self.pixel_height / h]
            if self.neg_y:
                result[1] = self.pixel_height - result[1]
            return tuple(result)
        else:
            return (coords[0], coords[1])

    def translate_absolute(self, d):
        if self.pixel_width is None:
            return (0, 0)
        else:
            l = 96.0 / 72
            return (d[0] * l, (-1 if self.neg_y else 1) * d[1] * l)

    def translate_relative(self, x):
        if self.pixel_width is None:
            return 0
        else:
            return x * self.pixel_width

    def extent(self, completely_visible_only=False):
        if completely_visible_only:
            ext = total_extent([element.extent() for element in self.elements
                                if element.is_completely_visible])
        else:
            ext = total_extent([element.extent() for element in self.elements])
        xmin, xmax, ymin, ymax = ext
        if xmin == xmax:
            xmin = 0
            xmax *= 2
        if ymin == ymax:
            ymin = 0
            ymax *= 2
        return xmin, xmax, ymin, ymax

    def to_svg(self):
        return '\n'.join(element.to_svg() for element in self.elements)

    def to_asy(self):
        return '\n'.join(element.to_asy() for element in self.elements)

    def set_size(self, xmin, ymin, extent_width, extent_height, pixel_width,
                 pixel_height):

        self.xmin, self.ymin = xmin, ymin
        self.extent_width, self.extent_height = extent_width, extent_height
        self.pixel_width, self.pixel_height = pixel_width, pixel_height


class GraphicsBox(BoxConstruct):
    options = Graphics.options

    attributes = ('HoldAll', 'ReadProtected')

    def boxes_to_text(self, leaves, **options):
        self._prepare_elements(leaves, options)  # to test for Box errors
        return '-Graphics-'

    def _get_image_size(self, options, graphics_options, max_width):
        inside_row = options.pop('inside_row', False)
        inside_list = options.pop('inside_list', False)
        image_size_multipliers = options.pop('image_size_multipliers', None)

        aspect_ratio = graphics_options['System`AspectRatio']

        if image_size_multipliers is None:
            image_size_multipliers = (0.5, 0.25)

        if aspect_ratio == Symbol('Automatic'):
            aspect = None
        else:
            aspect = aspect_ratio.round_to_float()

        image_size = graphics_options['System`ImageSize']
        if isinstance(image_size, Integer):
            base_width = image_size.get_int_value()
            base_height = None  # will be computed later in calc_dimensions
        elif image_size.has_form('System`List', 2):
            base_width, base_height = ([x.round_to_float() for x in image_size.leaves] + [0, 0])[:2]
            if base_width is None or base_height is None:
                raise BoxConstructError
            aspect = base_height / base_width
        else:
            image_size = image_size.get_name()
            base_width, base_height = {
                'System`Automatic': (400, 350),
                'System`Tiny': (100, 100),
                'System`Small': (200, 200),
                'System`Medium': (400, 350),
                'System`Large': (600, 500),
            }.get(image_size, (None, None))
        if base_width is None:
            raise BoxConstructError
        if max_width is not None and base_width > max_width:
            base_width = max_width

        if inside_row:
            multi = image_size_multipliers[1]
        elif inside_list:
            multi = image_size_multipliers[0]
        else:
            multi = 1

        return base_width, base_height, multi, aspect

    def _prepare_elements(self, leaves, options, neg_y=False, max_width=None):
        if not leaves:
            raise BoxConstructError

        graphics_options = self.get_option_values(leaves[1:], **options)

        base_width, base_height, size_multiplier, size_aspect = \
            self._get_image_size(options, graphics_options, max_width)

        plot_range = graphics_options['System`PlotRange'].to_python()
        if plot_range == 'System`Automatic':
            plot_range = ['System`Automatic', 'System`Automatic']

        if not isinstance(plot_range, list) or len(plot_range) != 2:
            raise BoxConstructError

        elements = GraphicsElements(leaves[0], options['evaluation'], neg_y)

        def calc_dimensions(final_pass=True):
            """
            calc_dimensions gets called twice: In the first run
            (final_pass = False, called inside _prepare_elements), the extent
            of all user-defined graphics is determined.
            Axes are created accordingly.
            In the second run (final_pass = True, called from outside),
            the dimensions of these axes are taken into account as well.
            This is also important to size absolutely sized objects correctly
            (e.g. values using AbsoluteThickness).
            """

            # always need to compute extent if size aspect is automatic
            if 'System`Automatic' in plot_range or size_aspect is None:
                xmin, xmax, ymin, ymax = elements.extent()
            else:
                xmin = xmax = ymin = ymax = None
            if final_pass and plot_range != ['System`Automatic',
                                             'System`Automatic']:
                # Take into account the dimensiosn of axes and axes labels
                # (they should be displayed completely even when a specific
                # PlotRange is given).
                exmin, exmax, eymin, eymax = elements.extent(
                    completely_visible_only=True)
            else:
                exmin = exmax = eymin = eymax = None

            def get_range(min, max):
                if max < min:
                    min, max = max, min
                elif min == max:
                    if min < 0:
                        min, max = 2 * min, 0
                    elif min > 0:
                        min, max = 0, 2 * min
                    else:
                        min, max = -1, 1
                return min, max

            try:
                if plot_range[0] == 'System`Automatic':
                    if xmin is None and xmax is None:
                        xmin = 0
                        xmax = 1
                    elif xmin == xmax:
                        xmin -= 1
                        xmax += 1
                elif (isinstance(plot_range[0], list) and
                      len(plot_range[0]) == 2):
                    xmin, xmax = list(map(float, plot_range[0]))
                    xmin, xmax = get_range(xmin, xmax)
                    xmin = elements.translate((xmin, 0))[0]
                    xmax = elements.translate((xmax, 0))[0]
                    if exmin is not None and exmin < xmin:
                        xmin = exmin
                    if exmax is not None and exmax > xmax:
                        xmax = exmax
                else:
                    raise BoxConstructError

                if plot_range[1] == 'System`Automatic':
                    if ymin is None and ymax is None:
                        ymin = 0
                        ymax = 1
                    elif ymin == ymax:
                        ymin -= 1
                        ymax += 1
                elif (isinstance(plot_range[1], list) and
                      len(plot_range[1]) == 2):
                    ymin, ymax = list(map(float, plot_range[1]))
                    ymin, ymax = get_range(ymin, ymax)
                    ymin = elements.translate((0, ymin))[1]
                    ymax = elements.translate((0, ymax))[1]
                    if eymin is not None and eymin < ymin:
                        ymin = eymin
                    if eymax is not None and eymax > ymax:
                        ymax = eymax
                else:
                    raise BoxConstructError
            except (ValueError, TypeError):
                raise BoxConstructError

            w = 0 if (xmin is None or xmax is None) else xmax - xmin
            h = 0 if (ymin is None or ymax is None) else ymax - ymin

            if size_aspect is None:
                aspect = h / w
            else:
                aspect = size_aspect

            height = base_height
            if height is None:
                height = base_width * aspect
            width = height / aspect
            if width > base_width:
                width = base_width
                height = width * aspect
            height = height

            width *= size_multiplier
            height *= size_multiplier

            return xmin, xmax, ymin, ymax, w, h, width, height

        xmin, xmax, ymin, ymax, w, h, width, height = calc_dimensions(
            final_pass=False)

        elements.set_size(xmin, ymin, w, h, width, height)

        xmin -= w * 0.02
        xmax += w * 0.02
        ymin -= h * 0.02
        ymax += h * 0.02

        self.create_axes(elements, graphics_options, xmin, xmax, ymin, ymax)

        return elements, calc_dimensions

    def boxes_to_tex(self, leaves, **options):
        elements, calc_dimensions = self._prepare_elements(
            leaves, options, max_width=450)

        xmin, xmax, ymin, ymax, w, h, width, height = calc_dimensions()
        elements.view_width = w

        asy_completely_visible = '\n'.join(
            element.to_asy() for element in elements.elements
            if element.is_completely_visible)

        asy_regular = '\n'.join(
            element.to_asy() for element in elements.elements
            if not element.is_completely_visible)

        tex = r"""
\begin{asy}
size(%scm, %scm);
%s
clip(box((%s,%s), (%s,%s)));
%s
\end{asy}
""" % (
            asy_number(width / 60), asy_number(height / 60),
            asy_regular,
            asy_number(xmin), asy_number(ymin), asy_number(xmax), asy_number(ymax),
            asy_completely_visible)

        return tex

    def boxes_to_xml(self, leaves, **options):
        elements, calc_dimensions = self._prepare_elements(
            leaves, options, neg_y=True)

        xmin, xmax, ymin, ymax, w, h, width, height = calc_dimensions()
        elements.view_width = w

        svg = elements.to_svg()

        xmin -= 1
        ymin -= 1
        w += 2
        h += 2

        svg_xml = '''
            <svg xmlns:svg="http://www.w3.org/2000/svg"
                xmlns="http://www.w3.org/2000/svg"
                version="1.1"
                viewBox="%s">
                %s
            </svg>
        ''' % (' '.join('%f' % t for t in (xmin, ymin, w, h)), svg)

        return '<mglyph width="%dpx" height="%dpx" src="data:image/svg+xml;base64,%s"/>' % (
            int(width),
            int(height),
            base64.b64encode(svg_xml.encode('utf8')).decode('utf8'))

    def axis_ticks(self, xmin, xmax):
        def round_to_zero(value):
            if value == 0:
                return 0
            elif value < 0:
                return ceil(value)
            else:
                return floor(value)

        def round_step(value):
            if not value:
                return 1, 1
            sub_steps = 5
            try:
                shift = 10.0 ** floor(log10(value))
            except ValueError:
                return 1, 1
            value = value / shift
            if value < 1.5:
                value = 1
            elif value < 3:
                value = 2
                sub_steps = 4
            elif value < 8:
                value = 5
            else:
                value = 10
            return value * shift, sub_steps

        step_x, sub_x = round_step((xmax - xmin) / 5.0)
        step_x_small = step_x / sub_x
        steps_x = int(floor((xmax - xmin) / step_x))
        steps_x_small = int(floor((xmax - xmin) / step_x_small))

        start_k_x = int(ceil(xmin / step_x))
        start_k_x_small = int(ceil(xmin / step_x_small))

        if xmin <= 0 <= xmax:
            origin_k_x = 0
        else:
            origin_k_x = start_k_x
        origin_x = origin_k_x * step_x

        ticks = []
        ticks_small = []
        for k in range(start_k_x, start_k_x + steps_x + 1):
            if k != origin_k_x:
                x = k * step_x
                if x > xmax:
                    break
                ticks.append(x)
        for k in range(start_k_x_small, start_k_x_small + steps_x_small + 1):
            if k % sub_x != 0:
                x = k * step_x_small
                if x > xmax:
                    break
                ticks_small.append(x)

        return ticks, ticks_small, origin_x

    def create_axes(self, elements, graphics_options, xmin, xmax, ymin, ymax):
        axes = graphics_options.get('System`Axes')
        if axes.is_true():
            axes = (True, True)
        elif axes.has_form('List', 2):
            axes = (axes.leaves[0].is_true(), axes.leaves[1].is_true())
        else:
            axes = (False, False)
        ticks_style = graphics_options.get('System`TicksStyle')
        axes_style = graphics_options.get('System`AxesStyle')
        label_style = graphics_options.get('System`LabelStyle')
        if ticks_style.has_form('List', 2):
            ticks_style = ticks_style.leaves
        else:
            ticks_style = [ticks_style] * 2
        if axes_style.has_form('List', 2):
            axes_style = axes_style.leaves
        else:
            axes_style = [axes_style] * 2

        ticks_style = [elements.create_style(s) for s in ticks_style]
        axes_style = [elements.create_style(s) for s in axes_style]
        label_style = elements.create_style(label_style)
        ticks_style[0].extend(axes_style[0])
        ticks_style[1].extend(axes_style[1])

        def add_element(element):
            element.is_completely_visible = True
            elements.elements.append(element)

        ticks_x, ticks_x_small, origin_x = self.axis_ticks(xmin, xmax)
        ticks_y, ticks_y_small, origin_y = self.axis_ticks(ymin, ymax)

        axes_extra = 6
        tick_small_size = 3
        tick_large_size = 5
        tick_label_d = 2

        ticks_x_int = all(floor(x) == x for x in ticks_x)
        ticks_y_int = all(floor(x) == x for x in ticks_y)

        for index, (
            min, max, p_self0, p_other0, p_origin,
            ticks, ticks_small, ticks_int) in enumerate([
                (xmin, xmax, lambda y: (0, y), lambda x: (x, 0),
                 lambda x: (x, origin_y), ticks_x, ticks_x_small, ticks_x_int),
                (ymin, ymax, lambda x: (x, 0), lambda y: (0, y),
                 lambda y: (origin_x, y), ticks_y, ticks_y_small, ticks_y_int)]):
            if axes[index]:
                add_element(LineBox(
                    elements, axes_style[index],
                    lines=[[Coords(elements, pos=p_origin(min),
                                   d=p_other0(-axes_extra)),
                            Coords(elements, pos=p_origin(max),
                                   d=p_other0(axes_extra))]]))
                ticks_lines = []
                tick_label_style = ticks_style[index].clone()
                tick_label_style.extend(label_style)
                for x in ticks:
                    ticks_lines.append([Coords(elements, pos=p_origin(x)),
                                        Coords(elements, pos=p_origin(x),
                                               d=p_self0(tick_large_size))])
                    if ticks_int:
                        content = String(str(int(x)))
                    elif x == floor(x):
                        content = String('%.1f' % x)  # e.g. 1.0 (instead of 1.)
                    else:
                        content = String('%g' % x)  # fix e.g. 0.6000000000000001
                    add_element(InsetBox(
                        elements, tick_label_style,
                        content=content,
                        pos=Coords(elements, pos=p_origin(x),
                                   d=p_self0(-tick_label_d)), opos=p_self0(1)))
                for x in ticks_small:
                    pos = p_origin(x)
                    ticks_lines.append([Coords(elements, pos=pos),
                                        Coords(elements, pos=pos,
                                               d=p_self0(tick_small_size))])
                add_element(LineBox(elements, axes_style[0],
                                    lines=ticks_lines))

        """if axes[1]:
            add_element(LineBox(elements, axes_style[1], lines=[[Coords(elements, pos=(origin_x,ymin), d=(0,-axes_extra)),
                Coords(elements, pos=(origin_x,ymax), d=(0,axes_extra))]]))
            ticks = []
            tick_label_style = ticks_style[1].clone()
            tick_label_style.extend(label_style)
            for k in range(start_k_y, start_k_y+steps_y+1):
                if k != origin_k_y:
                    y = k * step_y
                    if y > ymax:
                        break
                    pos = (origin_x,y)
                    ticks.append([Coords(elements, pos=pos),
                        Coords(elements, pos=pos, d=(tick_large_size,0))])
                    add_element(InsetBox(elements, tick_label_style, content=Real(y), pos=Coords(elements, pos=pos,
                        d=(-tick_label_d,0)), opos=(1,0)))
            for k in range(start_k_y_small, start_k_y_small+steps_y_small+1):
                if k % sub_y != 0:
                    y = k * step_y_small
                    if y > ymax:
                        break
                    pos = (origin_x,y)
                    ticks.append([Coords(elements, pos=pos),
                        Coords(elements, pos=pos, d=(tick_small_size,0))])
            add_element(LineBox(elements, axes_style[1], lines=ticks))"""


class Directive(Builtin):
    attributes = ('ReadProtected',)


class Blend(Builtin):
    """
    <dl>
    <dt>'Blend[{$c1$, $c2$}]'
        <dd>represents the color between $c1$ and $c2$.
    <dt>'Blend[{$c1$, $c2$}, $x$]'
        <dd>represents the color formed by blending $c1$ and $c2$ with
        factors 1 - $x$ and $x$ respectively.
    <dt>'Blend[{$c1$, $c2$, ..., $cn$}, $x$]'
        <dd>blends between the colors $c1$ to $cn$ according to the
        factor $x$.
    </dl>

    >> Blend[{Red, Blue}]
     = RGBColor[0.5, 0., 0.5]
    >> Blend[{Red, Blue}, 0.3]
     = RGBColor[0.7, 0., 0.3]
    >> Blend[{Red, Blue, Green}, 0.75]
     = RGBColor[0., 0.5, 0.5]

    >> Graphics[Table[{Blend[{Red, Green, Blue}, x], Rectangle[{10 x, 0}]}, {x, 0, 1, 1/10}]]
     = -Graphics-

    >> Graphics[Table[{Blend[{RGBColor[1, 0.5, 0, 0.5], RGBColor[0, 0, 1, 0.5]}, x], Disk[{5x, 0}]}, {x, 0, 1, 1/10}]]
     = -Graphics-

    #> Blend[{Red, Green, Blue}, {1, 0.5}]
     : {1, 0.5} should be a real number or a list of non-negative numbers, which has the same length as {RGBColor[1, 0, 0], RGBColor[0, 1, 0], RGBColor[0, 0, 1]}.
     = Blend[{RGBColor[1, 0, 0], RGBColor[0, 1, 0], RGBColor[0, 0, 1]}, {1, 0.5}]
    """

    messages = {
        'arg': ("`1` is not a valid list of color or gray-level directives, "
                "or pairs of a real number and a directive."),
        'argl': ("`1` should be a real number or a list of non-negative "
                 "numbers, which has the same length as `2`."),
    }

    rules = {
        'Blend[colors_]': 'Blend[colors, ConstantArray[1, Length[colors]]]',
    }

    def do_blend(self, colors, values):
        type = None
        homogenous = True
        for color in colors:
            if type is None:
                type = color.__class__
            else:
                if color.__class__ != type:
                    homogenous = False
                    break
        if not homogenous:
            colors = [RGBColor(components=color.to_rgba()) for color in colors]
            type = RGBColor
        total = sum(values)
        result = None
        for color, value in zip(colors, values):
            frac = value / total
            part = [component * frac for component in color.components]
            if result is None:
                result = part
            else:
                result = [r + p for r, p in zip(result, part)]
        return type(components=result)

    def apply(self, colors, u, evaluation):
        'Blend[{colors___}, u_]'

        colors_orig = colors
        try:
            colors = [_Color.create(color) for color in colors.get_sequence()]
            if not colors:
                raise ColorError
        except ColorError:
            evaluation.message('Blend', 'arg', Expression('List', colors_orig))
            return

        if u.has_form('List', None):
            values = [value.round_to_float(evaluation) for value in u.leaves]
            if None in values:
                values = None
            if len(u.leaves) != len(colors):
                values = None
            use_list = True
        else:
            values = u.round_to_float(evaluation)
            if values is None:
                pass
            elif values > 1:
                values = 1.0
            elif values < 0:
                values = 0.0
            use_list = False
        if values is None:
            return evaluation.message('Blend', 'argl', u, Expression(
                'List', colors_orig))

        if use_list:
            return self.do_blend(colors, values).to_expr()
        else:
            x = values
            pos = int(floor(x * (len(colors) - 1)))
            x = (x - pos * 1.0 / (len(colors) - 1)) * (len(colors) - 1)
            if pos == len(colors) - 1:
                return colors[-1].to_expr()
            else:
                return self.do_blend(
                    colors[pos:(pos + 2)], [1 - x, x]).to_expr()


class Lighter(Builtin):
    """
    <dl>
    <dt>'Lighter[$c$, $f$]'
        <dd>is equivalent to 'Blend[{$c$, White}, $f$]'.
    <dt>'Lighter[$c$]'
        <dd>is equivalent to 'Lighter[$c$, 1/3]'.
    </dl>

    >> Lighter[Orange, 1/4]
     = RGBColor[1., 0.625, 0.25]
    >> Graphics[{Lighter[Orange, 1/4], Disk[]}]
     = -Graphics-
    >> Graphics[Table[{Lighter[Orange, x], Disk[{12x, 0}]}, {x, 0, 1, 1/6}]]
     = -Graphics-
    """

    rules = {
        'Lighter[c_, f_]': 'Blend[{c, White}, f]',
        'Lighter[c_]': 'Lighter[c, 1/3]',
    }


class Darker(Builtin):
    """
    <dl>
    <dt>'Darker[$c$, $f$]'
        <dd>is equivalent to 'Blend[{$c$, Black}, $f$]'.
    <dt>'Darker[$c$]'
        <dd>is equivalent to 'Darker[$c$, 1/3]'.
    </dl>

    >> Graphics[Table[{Darker[Yellow, x], Disk[{12x, 0}]}, {x, 0, 1, 1/6}]]
     = -Graphics-
    """

    rules = {
        'Darker[c_, f_]': 'Blend[{c, Black}, f]',
        'Darker[c_]': 'Darker[c, 1/3]',
    }


class _ColorObject(Builtin):
    text_name = None

    def __init__(self, *args, **kwargs):
        super(_ColorObject, self).__init__(*args, **kwargs)

        if self.text_name is None:
            text_name = strip_context(self.get_name()).lower()
        else:
            text_name = self.text_name
        doc = """
            <dl>
            <dt>'%(name)s'
            <dd>represents the color %(text_name)s in graphics.
            </dl>

            >> Graphics[{EdgeForm[Black], %(name)s, Disk[]}, ImageSize->Small]
             = -Graphics-

            >> %(name)s // ToBoxes
             = StyleBox[GraphicsBox[...], ...]
        """ % {'name': strip_context(self.get_name()), 'text_name': text_name}
        if self.__doc__ is None:
            self.__doc__ = doc
        else:
            self.__doc__ = doc + self.__doc__


class Black(_ColorObject):
    """
    >> Black
     = GrayLevel[0]
    """

    rules = {
        'Black': 'GrayLevel[0]',
    }


class White(_ColorObject):
    """
    >> White
     = GrayLevel[1]
    """

    rules = {
        'White': 'GrayLevel[1]',
    }


class Gray(_ColorObject):
    """
    >> Gray
     = GrayLevel[0.5]
    """

    rules = {
        'Gray': 'GrayLevel[0.5]',
    }


class Red(_ColorObject):
    """
    >> Red
     = RGBColor[1, 0, 0]
    """

    rules = {
        'Red': 'RGBColor[1, 0, 0]',
    }


class Green(_ColorObject):
    """
    >> Green
     = RGBColor[0, 1, 0]
    """

    rules = {
        'Green': 'RGBColor[0, 1, 0]',
    }


class Blue(_ColorObject):
    """
    >> Blue
     = RGBColor[0, 0, 1]
    """

    rules = {
        'Blue': 'RGBColor[0, 0, 1]',
    }


class Cyan(_ColorObject):
    """
    >> Cyan
     = RGBColor[0, 1, 1]
    """

    rules = {
        'Cyan': 'RGBColor[0, 1, 1]',
    }


class Magenta(_ColorObject):
    """
    >> Magenta
     = RGBColor[1, 0, 1]
    """

    rules = {
        'Magenta': 'RGBColor[1, 0, 1]',
    }


class Yellow(_ColorObject):
    """
    >> Yellow
     = RGBColor[1, 1, 0]
    """

    rules = {
        'Yellow': 'RGBColor[1, 1, 0]',
    }


class Purple(_ColorObject):
    rules = {
        'Purple': 'RGBColor[0.5, 0, 0.5]',
    }


class LightRed(_ColorObject):
    text_name = 'light red'

    rules = {
        'LightRed': 'Lighter[Red, 0.85]',
    }


class Orange(_ColorObject):
    rules = {
        'Orange': 'RGBColor[1, 0.5, 0]',
    }


class Automatic(Builtin):
    '''
    <dl>
    <dt>'Automatic'
        <dd>is used to specify an automatically computed option value.
    </dl>

    'Automatic' is the default for 'PlotRange', 'ImageSize', and other
    graphical options:

    >> Cases[Options[Plot], HoldPattern[_ :> Automatic]]
     = {Exclusions :> Automatic, ImageSize :> Automatic, MaxRecursion :> Automatic, PlotRange :> Automatic, PlotRangePadding :> Automatic}
    '''


class Tiny(Builtin):
    '''
    <dl>
    <dt>'ImageSize' -> 'Tiny'
        <dd>produces a tiny image.
    </dl>
    '''


class Small(Builtin):
    '''
    <dl>
    <dt>'ImageSize' -> 'Small'
        <dd>produces a small image.
    </dl>
    '''


class Medium(Builtin):
    '''
    <dl>
    <dt>'ImageSize' -> 'Medium'
        <dd>produces a medium-sized image.
    </dl>
    '''


class Large(Builtin):
    '''
    <dl>
    <dt>'ImageSize' -> 'Large'
        <dd>produces a large image.
    </dl>
    '''


element_heads = frozenset(system_symbols(
<<<<<<< HEAD
    'Rectangle', 'Disk', 'Line', 'FilledCurve', 'BezierCurve', 'Point', 'Circle', 'Polygon', 'Inset', 'Text', 'Sphere', 'Style'))
=======
    'Rectangle', 'Disk', 'Line', 'Arrow', 'Point', 'Circle', 'Polygon', 'Inset', 'Text', 'Sphere'))
>>>>>>> 4c073094

styles = system_symbols_dict({
    'RGBColor': RGBColor,
    'XYZColor': XYZColor,
    'LABColor': LABColor,
    'LCHColor': LCHColor,
    'LUVColor': LUVColor,
    'CMYKColor': CMYKColor,
    'Hue': Hue,
    'GrayLevel': GrayLevel,

    'Thickness': Thickness,
    'AbsoluteThickness': AbsoluteThickness,
    'Thick': Thick,
    'Thin': Thin,
<<<<<<< HEAD
    'PointSize': PointSize,
=======

    'Arrowheads': Arrowheads,
>>>>>>> 4c073094
})

style_heads = frozenset(styles.keys())

style_and_form_heads = frozenset(style_heads.union(set(['System`EdgeForm', 'System`FaceForm'])))

GLOBALS = system_symbols_dict({
    'Rectangle': Rectangle,
    'Disk': Disk,
    'Circle': Circle,
    'Polygon': Polygon,
    'Inset': Inset,
    'Text': Text,
    'RectangleBox': RectangleBox,
    'DiskBox': DiskBox,
    'LineBox': LineBox,
<<<<<<< HEAD
    'BezierCurveBox': BezierCurveBox,
    'FilledCurveBox': FilledCurveBox,
=======
    'ArrowBox': ArrowBox,
>>>>>>> 4c073094
    'CircleBox': CircleBox,
    'PolygonBox': PolygonBox,
    'PointBox': PointBox,
    'InsetBox': InsetBox,
})

GLOBALS.update(styles)

GRAPHICS_SYMBOLS = frozenset(
    ['System`List', 'System`Rule', 'System`VertexColors'] +
    list(element_heads) +
    [element + 'Box' for element in element_heads] +
    list(style_heads))
<|MERGE_RESOLUTION|>--- conflicted
+++ resolved
@@ -9,12 +9,7 @@
 from __future__ import absolute_import
 from __future__ import division
 
-<<<<<<< HEAD
-from math import floor, ceil, log10
-import math
-=======
 from math import floor, ceil, log10, sqrt, atan2, degrees
->>>>>>> 4c073094
 import json
 import base64
 from six.moves import map
@@ -26,14 +21,9 @@
     Builtin, InstancableBuiltin, BoxConstruct, BoxConstructError)
 from mathics.builtin.options import options_to_rules
 from mathics.core.expression import (
-<<<<<<< HEAD
-    Expression, Integer, Real, String, Symbol, strip_context,
+    Expression, Integer, Rational, Real, String, Symbol, strip_context,
     system_symbols, system_symbols_dict, from_python)
 from mathics.builtin.colors import convert as convert_color
-=======
-    Expression, Integer, Rational, Real, Symbol, strip_context,
-    system_symbols, system_symbols_dict)
->>>>>>> 4c073094
 
 
 class CoordinatesError(BoxConstructError):
@@ -159,7 +149,6 @@
     return ', '.join(result)
 
 
-<<<<<<< HEAD
 def _data_and_options(leaves, defined_options):
     data = []
     options = defined_options.copy()
@@ -182,12 +171,13 @@
 
 
 def _euclidean_distance(a, b):
-    return math.sqrt(sum((x1 - x2) * (x1 - x2) for x1, x2 in zip(a, b)))
+    return sqrt(sum((x1 - x2) * (x1 - x2) for x1, x2 in zip(a, b)))
 
 
 def _component_distance(a, b, i):
     return abs(a[i] - b[i])
-=======
+
+
 def _extract_graphics(graphics, format, evaluation):
     graphics_box = Expression('MakeBoxes', graphics).evaluate(evaluation)
     builtin = GraphicsBox(expression=False)
@@ -279,7 +269,6 @@
 
     def apply(self, asy):
         return self._template % (' * '.join(self.transforms), asy)
->>>>>>> 4c073094
 
 
 class Graphics(Builtin):
@@ -3007,11 +2996,7 @@
 
 
 element_heads = frozenset(system_symbols(
-<<<<<<< HEAD
-    'Rectangle', 'Disk', 'Line', 'FilledCurve', 'BezierCurve', 'Point', 'Circle', 'Polygon', 'Inset', 'Text', 'Sphere', 'Style'))
-=======
-    'Rectangle', 'Disk', 'Line', 'Arrow', 'Point', 'Circle', 'Polygon', 'Inset', 'Text', 'Sphere'))
->>>>>>> 4c073094
+    'Rectangle', 'Disk', 'Line', 'Arrow', 'FilledCurve', 'BezierCurve', 'Point', 'Circle', 'Polygon', 'Inset', 'Text', 'Sphere', 'Style'))
 
 styles = system_symbols_dict({
     'RGBColor': RGBColor,
@@ -3027,12 +3012,8 @@
     'AbsoluteThickness': AbsoluteThickness,
     'Thick': Thick,
     'Thin': Thin,
-<<<<<<< HEAD
     'PointSize': PointSize,
-=======
-
     'Arrowheads': Arrowheads,
->>>>>>> 4c073094
 })
 
 style_heads = frozenset(styles.keys())
@@ -3049,12 +3030,9 @@
     'RectangleBox': RectangleBox,
     'DiskBox': DiskBox,
     'LineBox': LineBox,
-<<<<<<< HEAD
     'BezierCurveBox': BezierCurveBox,
     'FilledCurveBox': FilledCurveBox,
-=======
     'ArrowBox': ArrowBox,
->>>>>>> 4c073094
     'CircleBox': CircleBox,
     'PolygonBox': PolygonBox,
     'PointBox': PointBox,
