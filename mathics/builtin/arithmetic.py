# -*- coding: utf-8 -*-
# cython: language_level=3

"""
Mathematical Functions

Basic arithmetic functions, including complex number arithmetic.
"""


import sympy
import sys
import mpmath
from functools import lru_cache

from mathics.builtin.base import (
    Builtin,
    PostfixOperator,
    Predefined,
    SympyFunction,
    Test,
)

from mathics.core.expression import Expression
from mathics.core.atoms import (
    Complex,
    Integer,
    Integer0,
    Integer1,
    Number,
    Rational,
    Real,
    String,
    from_mpmath,
    from_python,
)
from mathics.core.symbols import Symbol, SymbolFalse, SymbolList, SymbolTrue
from mathics.core.systemsymbols import (
    SymbolAbs,
    SymbolAnd,
    SymbolAutomatic,
    SymbolComplexInfinity,
    SymbolDirectedInfinity,
    SymbolExpandAll,
    SymbolIndeterminate,
    SymbolNumericQ,
    SymbolPlus,
    SymbolPiecewise,
    SymbolPossibleZeroQ,
    SymbolPower,
    SymbolSimplify,
    SymbolTimes,
    SymbolTable,
    SymbolUndefined,
)
from mathics.core.number import min_prec, dps, SpecialValueError

from mathics.builtin.lists import _IterationFunction
from mathics.core.convert import from_sympy, SympyExpression, sympy_symbol_prefix
from mathics.builtin.scoping import dynamic_scoping
from mathics.builtin.inference import get_assumptions_list, evaluate_predicate
from mathics.builtin.numeric import apply_N

from mathics.core.attributes import (
    hold_all,
    hold_rest,
    listable,
    nothing,
    numeric_function,
    protected,
)


@lru_cache(maxsize=1024)
def call_mpmath(mpmath_function, mpmath_args):
    try:
        return mpmath_function(*mpmath_args)
    except ValueError as exc:
        text = str(exc)
        if text == "gamma function pole":
            return SymbolComplexInfinity
        else:
            raise
    except ZeroDivisionError:
        return
    except SpecialValueError as exc:
        return Symbol(exc.name)


class _MPMathFunction(SympyFunction):

    # These below attributes are the default attributes:
    #
    # * functions take lists as an argument
    # * functions take numeric values only
    # * functions can't be changed
    #
    # However hey are not correct for some derived classes, like
    # InverseErf or InverseErfc.
    # So those classes should expclicitly set/override this.
    attributes = listable | numeric_function | protected

    mpmath_name = None

    nargs = 1

    @lru_cache(maxsize=1024)
    def get_mpmath_function(self, args):
        if self.mpmath_name is None or len(args) != self.nargs:
            return None
        return getattr(mpmath, self.mpmath_name)

    def apply(self, z, evaluation):
        "%(name)s[z__]"

        args = z.numerify(evaluation).get_sequence()
        mpmath_function = self.get_mpmath_function(tuple(args))
        result = None

        # if no arguments are inexact attempt to use sympy
        if all(not x.is_inexact() for x in args):
            result = Expression(self.get_name(), *args).to_sympy()
            result = self.prepare_mathics(result)
            result = from_sympy(result)
            # evaluate leaves to convert e.g. Plus[2, I] -> Complex[2, 1]
            return result.evaluate_leaves(evaluation)
        elif mpmath_function is None:
            return

        if not all(isinstance(arg, Number) for arg in args):
            return

        if any(arg.is_machine_precision() for arg in args):
            # if any argument has machine precision then the entire calculation
            # is done with machine precision.
            float_args = [
                arg.round().get_float_value(permit_complex=True) for arg in args
            ]
            if None in float_args:
                return

            result = call_mpmath(mpmath_function, tuple(float_args))
            if isinstance(result, (mpmath.mpc, mpmath.mpf)):
                if mpmath.isinf(result) and isinstance(result, mpmath.mpc):
                    result = SymbolComplexInfinity
                elif mpmath.isinf(result) and result > 0:
                    result = Expression(SymbolDirectedInfinity, Integer1)
                elif mpmath.isinf(result) and result < 0:
                    result = Expression(SymbolDirectedInfinity, Integer(-1))
                elif mpmath.isnan(result):
                    result = SymbolIndeterminate
                else:
                    result = from_mpmath(result)
        else:
            prec = min_prec(*args)
            d = dps(prec)
            args = [apply_N(arg, evaluation, Integer(d)) for arg in args]
            with mpmath.workprec(prec):
                mpmath_args = [x.to_mpmath() for x in args]
                if None in mpmath_args:
                    return
                result = call_mpmath(mpmath_function, tuple(mpmath_args))
                if isinstance(result, (mpmath.mpc, mpmath.mpf)):
                    result = from_mpmath(result, d)
        return result

    def call_mpmath(self, mpmath_function, mpmath_args):
        try:
            return mpmath_function(*mpmath_args)
        except ValueError as exc:
            text = str(exc)
            if text == "gamma function pole":
                return SymbolComplexInfinity
            else:
                raise
        except ZeroDivisionError:
            return
        except SpecialValueError as exc:
            return Symbol(exc.name)


class _MPMathMultiFunction(_MPMathFunction):

    sympy_names = None
    mpmath_names = None

    def get_sympy_names(self):
        if self.sympy_names is None:
            return [self.sympy_name]
        return self.sympy_names.values()

    def get_function(self, module, names, fallback_name, leaves):
        try:
            name = fallback_name
            if names is not None:
                name = names[len(leaves)]
            if name is None:
                return None
            return getattr(module, name)
        except KeyError:
            return None

    def get_sympy_function(self, leaves):
        return self.get_function(sympy, self.sympy_names, self.sympy_name, leaves)

    def get_mpmath_function(self, leaves):
        return self.get_function(mpmath, self.mpmath_names, self.mpmath_name, leaves)


def create_infix(items, operator, prec, grouping):
    if len(items) == 1:
        return items[0]
    else:
        return Expression(
            "Infix",
            Expression(SymbolList, *items),
            String(operator),
            prec,
            Symbol(grouping),
        )


class DirectedInfinity(SympyFunction):
    """
    <dl>
    <dt>'DirectedInfinity[$z$]'</dt>
        <dd>represents an infinite multiple of the complex number $z$.
    <dt>'DirectedInfinity[]'</dt>
        <dd>is the same as 'ComplexInfinity'.</dd>
    </dl>

    >> DirectedInfinity[1]
     = Infinity
    >> DirectedInfinity[]
     = ComplexInfinity
    >> DirectedInfinity[1 + I]
     = (1 / 2 + I / 2) Sqrt[2] Infinity

    >> 1 / DirectedInfinity[1 + I]
     = 0
    >> DirectedInfinity[1] + DirectedInfinity[-1]
     : Indeterminate expression -Infinity + Infinity encountered.
     = Indeterminate

    >> DirectedInfinity[0]
     : Indeterminate expression 0 Infinity encountered.
     = Indeterminate

    #> DirectedInfinity[1+I]+DirectedInfinity[2+I]
     = (2 / 5 + I / 5) Sqrt[5] Infinity + (1 / 2 + I / 2) Sqrt[2] Infinity

    #> DirectedInfinity[Sqrt[3]]
     = Infinity
    """

    rules = {
        "DirectedInfinity[Indeterminate]": "Indeterminate",
        "DirectedInfinity[args___] ^ -1": "0",
        "0 * DirectedInfinity[args___]": "Message[Infinity::indet, Unevaluated[0 DirectedInfinity[args]]]; Indeterminate",
        "DirectedInfinity[a_?NumericQ] /; N[Abs[a]] != 1": "DirectedInfinity[a / Abs[a]]",
        "DirectedInfinity[a_] * DirectedInfinity[b_]": "DirectedInfinity[a*b]",
        "DirectedInfinity[] * DirectedInfinity[args___]": "DirectedInfinity[]",
        # Rules already implemented in Times.apply
        #        "z_?NumberQ * DirectedInfinity[]": "DirectedInfinity[]",
        #        "z_?NumberQ * DirectedInfinity[a_]": "DirectedInfinity[z * a]",
        "DirectedInfinity[a_] + DirectedInfinity[b_] /; b == -a": (
            "Message[Infinity::indet,"
            "  Unevaluated[DirectedInfinity[a] + DirectedInfinity[b]]];"
            "Indeterminate"
        ),
        "DirectedInfinity[] + DirectedInfinity[args___]": (
            "Message[Infinity::indet,"
            "  Unevaluated[DirectedInfinity[] + DirectedInfinity[args]]];"
            "Indeterminate"
        ),
        "DirectedInfinity[args___] + _?NumberQ": "DirectedInfinity[args]",
        "DirectedInfinity[0]": (
            "Message[Infinity::indet,"
            "  Unevaluated[DirectedInfinity[0]]];"
            "Indeterminate"
        ),
        "DirectedInfinity[0.]": (
            "Message[Infinity::indet,"
            "  Unevaluated[DirectedInfinity[0.]]];"
            "Indeterminate"
        ),
    }

    formats = {
        "DirectedInfinity[1]": "HoldForm[Infinity]",
        "DirectedInfinity[-1]": "HoldForm[-Infinity]",
        "DirectedInfinity[]": "HoldForm[ComplexInfinity]",
        "DirectedInfinity[DirectedInfinity[z_]]": "DirectedInfinity[z]",
        "DirectedInfinity[z_?NumericQ]": "HoldForm[z Infinity]",
    }

    def to_sympy(self, expr, **kwargs):
        if len(expr._leaves) == 1:
            dir = expr.leaves[0].get_int_value()
            if dir == 1:
                return sympy.oo
            elif dir == -1:
                return -sympy.oo
            else:
                return sympy.Mul((expr._leaves[0].to_sympy()), sympy.zoo)
        else:
            return sympy.zoo


class Re(SympyFunction):
    """
    <dl>
    <dt>'Re[$z$]'
        <dd>returns the real component of the complex number $z$.
    </dl>

    >> Re[3+4I]
     = 3

    >> Plot[{Cos[a], Re[E^(I a)]}, {a, 0, 2 Pi}]
     = -Graphics-

    #> Im[0.5 + 2.3 I]
     = 2.3
    #> % // Precision
     = MachinePrecision
    """

    attributes = listable | numeric_function | protected
    sympy_name = "re"

    def apply_complex(self, number, evaluation):
        "Re[number_Complex]"

        return number.real

    def apply_number(self, number, evaluation):
        "Re[number_?NumberQ]"

        return number

    def apply(self, number, evaluation):
        "Re[number_]"

        return from_sympy(sympy.re(number.to_sympy().expand(complex=True)))


class Im(SympyFunction):
    """
    <dl>
    <dt>'Im[$z$]'
        <dd>returns the imaginary component of the complex number $z$.
    </dl>

    >> Im[3+4I]
     = 4

    >> Plot[{Sin[a], Im[E^(I a)]}, {a, 0, 2 Pi}]
     = -Graphics-

    #> Re[0.5 + 2.3 I]
     = 0.5
    #> % // Precision
     = MachinePrecision
    """

    attributes = listable | numeric_function | protected

    def apply_complex(self, number, evaluation):
        "Im[number_Complex]"

        return number.imag

    def apply_number(self, number, evaluation):
        "Im[number_?NumberQ]"

        return Integer0

    def apply(self, number, evaluation):
        "Im[number_]"

        return from_sympy(sympy.im(number.to_sympy().expand(complex=True)))


class Conjugate(_MPMathFunction):
    """
    <dl>
    <dt>'Conjugate[$z$]'
        <dd>returns the complex conjugate of the complex number $z$.
    </dl>

    >> Conjugate[3 + 4 I]
     = 3 - 4 I

    >> Conjugate[3]
     = 3

    >> Conjugate[a + b * I]
     = Conjugate[a] - I Conjugate[b]

    >> Conjugate[{{1, 2 + I 4, a + I b}, {I}}]
     = {{1, 2 - 4 I, Conjugate[a] - I Conjugate[b]}, {-I}}

    ## Issue #272
    #> {Conjugate[Pi], Conjugate[E]}
     = {Pi, E}

    >> Conjugate[1.5 + 2.5 I]
     = 1.5 - 2.5 I
    """

    mpmath_name = "conj"


class Abs(_MPMathFunction):
    """
    <dl>
    <dt>'Abs[$x$]'
        <dd>returns the absolute value of $x$.
    </dl>
    >> Abs[-3]
     = 3

    'Abs' returns the magnitude of complex numbers:
    >> Abs[3 + I]
     = Sqrt[10]
    >> Abs[3.0 + I]
     = 3.16228
    >> Plot[Abs[x], {x, -4, 4}]
     = -Graphics-

    #> Abs[I]
     = 1
    #> Abs[a - b]
     = Abs[a - b]

    #> Abs[Sqrt[3]]
     = Sqrt[3]
    """

    sympy_name = "Abs"
    mpmath_name = "fabs"  # mpmath actually uses python abs(x) / x.__abs__()


class Arg(_MPMathFunction):
    """
     <dl>
       <dt>'Arg'[$z$, $method_option$]</dt>
       <dd>returns the argument of a complex value $z$.</dd>

       <ul>
         <li>'Arg'[$z$] is left unevaluated if $z$ is not a numeric quantity.
         <li>'Arg'[$z$] gives the phase angle of $z$ in radians.
         <li>The result from 'Arg'[$z$] is always between -Pi and +Pi.
         <li>'Arg'[$z$] has a branch cut discontinuity in the complex $z$ plane running from -Infinity to 0.
         <li>'Arg'[0] is 0.
      </ul>
     </dl>

     >> Arg[-3]
      = Pi

     Same as above using sympy's method:
     >> Arg[-3, Method->"sympy"]
      = Pi

    >> Arg[1-I]
     = -Pi / 4

    Arg evaluate the direction of DirectedInfinity quantities by
    the Arg of they arguments:
    >> Arg[DirectedInfinity[1+I]]
     = Pi / 4
    >> Arg[DirectedInfinity[]]
     = 1
    Arg for 0 is assumed to be 0:
    >> Arg[0]
     = 0
    """

    rules = {
        "Arg[0]": "0",
        "Arg[DirectedInfinity[]]": "1",
        "Arg[DirectedInfinity[a_]]": "Arg[a]",
    }

    attributes = listable | numeric_function | protected
    options = {"Method": "Automatic"}

    numpy_name = "angle"  # for later
    mpmath_name = "arg"
    sympy_name = "arg"

    def apply(self, z, evaluation, options={}):
        "%(name)s[z_, OptionsPattern[%(name)s]]"
        if Expression(SymbolPossibleZeroQ, z).evaluate(evaluation) is SymbolTrue:
            return Integer0
        preference = self.get_option(options, "Method", evaluation).get_string_value()
        if preference is None or preference == "Automatic":
            return super(Arg, self).apply(z, evaluation)
        elif preference == "mpmath":
            return _MPMathFunction.apply(self, z, evaluation)
        elif preference == "sympy":
            return SympyFunction.apply(self, z, evaluation)
        # TODO: add NumpyFunction
        evaluation.message(
            "meth", f'Arg Method {preference} not in ("sympy", "mpmath")'
        )
        return


class Sign(SympyFunction):
    """
    <dl>
    <dt>'Sign[$x$]'
        <dd>return -1, 0, or 1 depending on whether $x$ is negative, zero, or positive.
    </dl>

    >> Sign[19]
     = 1
    >> Sign[-6]
     = -1
    >> Sign[0]
     = 0
    >> Sign[{-5, -10, 15, 20, 0}]
     = {-1, -1, 1, 1, 0}
    #> Sign[{1, 2.3, 4/5, {-6.7, 0}, {8/9, -10}}]
     = {1, 1, 1, {-1, 0}, {1, -1}}
    >> Sign[3 - 4*I]
     = 3 / 5 - 4 I / 5
    #> Sign[1 - 4*I] == (1/17 - 4 I/17) Sqrt[17]
     = True
    #> Sign[4, 5, 6]
     : Sign called with 3 arguments; 1 argument is expected.
     = Sign[4, 5, 6]
    #> Sign["20"]
     = Sign[20]
    """

    sympy_name = "sign"
    # mpmath_name = 'sign'

    attributes = listable | numeric_function | protected

    messages = {
        "argx": "Sign called with `1` arguments; 1 argument is expected.",
    }

    def apply(self, x, evaluation):
        "%(name)s[x_]"
        # Sympy and mpmath do not give the desired form of complex number
        if isinstance(x, Complex):
            return Expression(
                SymbolTimes, x, Expression(SymbolPower, Expression(SymbolAbs, x), -1)
            )

        sympy_x = x.to_sympy()
        if sympy_x is None:
            return None
        return super().apply(x, evaluation)

    def apply_error(self, x, seqs, evaluation):
        "Sign[x_, seqs__]"
        return evaluation.message("Sign", "argx", Integer(len(seqs.get_sequence()) + 1))


class I_(Predefined):
    """
    <dl>
    <dt>'I'
        <dd>represents the imaginary number 'Sqrt[-1]'.
    </dl>

    >> I^2
     = -1
    >> (3+I)*(3-I)
     = 10
    """

    name = "I"
    python_equivalent = 1j

    def evaluate(self, evaluation):
        return Complex(Integer0, Integer1)


class NumberQ(Test):
    """
    <dl>
      <dt>'NumberQ[$expr$]'
      <dd>returns 'True' if $expr$ is an explicit number, and 'False' otherwise.
    </dl>

    >> NumberQ[3+I]
     = True
    >> NumberQ[5!]
     = True
    >> NumberQ[Pi]
     = False
    """

    def test(self, expr):
        return isinstance(expr, Number)


class PossibleZeroQ(SympyFunction):
    """
    <dl>
      <dt>'PossibleZeroQ[$expr$]'
      <dd>returns 'True' if basic symbolic and numerical methods suggest that expr has value zero, and 'False' otherwise.
    </dl>

    Test whether a numeric expression is zero:
    >> PossibleZeroQ[E^(I Pi/4) - (-1)^(1/4)]
     = True

    The determination is approximate.

    Test whether a symbolic expression is likely to be identically zero:
    >> PossibleZeroQ[(x + 1) (x - 1) - x^2 + 1]
     = True


    >> PossibleZeroQ[(E + Pi)^2 - E^2 - Pi^2 - 2 E Pi]
     = True

    Show that a numeric expression is nonzero:
    >> PossibleZeroQ[E^Pi - Pi^E]
     = False

    >> PossibleZeroQ[1/x + 1/y - (x + y)/(x y)]
     = True

    Decide that a numeric expression is zero, based on approximate computations:
    >> PossibleZeroQ[2^(2 I) - 2^(-2 I) - 2 I Sin[Log[4]]]
     = True

    >> PossibleZeroQ[Sqrt[x^2] - x]
     = False
    """

    attributes = listable | numeric_function | protected

    sympy_name = "_iszero"

    def apply(self, expr, evaluation):
        "%(name)s[expr_]"
        from sympy.matrices.utilities import _iszero

        sympy_expr = expr.to_sympy()
        result = _iszero(sympy_expr)
        if result is None:
            # try expanding the expression
            exprexp = Expression(SymbolExpandAll, expr).evaluate(evaluation)
            exprexp = exprexp.to_sympy()
            result = _iszero(exprexp)
        if result is None:
            # Can't get exact answer, so try approximate equal
            numeric_val = apply_N(expr, evaluation)
            if numeric_val and hasattr(numeric_val, "is_approx_zero"):
                result = numeric_val.is_approx_zero
            elif not numeric_val.is_numeric(evaluation):
                return (
                    SymbolTrue
                    if Expression(SymbolSimplify, expr).evaluate(evaluation) == Integer0
                    else SymbolFalse
                )

        return from_python(result)


class RealNumberQ(Test):
    """
    <dl>
    <dt>'RealNumberQ[$expr$]'
        <dd>returns 'True' if $expr$ is an explicit number with no imaginary component.
    </dl>

    >> RealNumberQ[10]
     = True
    >> RealNumberQ[4.0]
     = True
    >> RealNumberQ[1+I]
     = False
    >> RealNumberQ[0 * I]
     = True
    >> RealNumberQ[0.0 * I]
     = True
    """

    def test(self, expr):
        return isinstance(expr, (Integer, Rational, Real))


class MachineNumberQ(Test):
    """
    <dl>
    <dt>'MachineNumberQ[$expr$]'
        <dd>returns 'True' if $expr$ is a machine-precision real or complex number.
    </dl>

     = True
    >> MachineNumberQ[3.14159265358979324]
     = False
    >> MachineNumberQ[1.5 + 2.3 I]
     = True
    >> MachineNumberQ[2.71828182845904524 + 3.14159265358979324 I]
     = False
    #> MachineNumberQ[1.5 + 3.14159265358979324 I]
     = True
    #> MachineNumberQ[1.5 + 5 I]
     = True
    """

    def test(self, expr):
        return expr.is_machine_precision()


class ExactNumberQ(Test):
    """
    <dl>
    <dt>'ExactNumberQ[$expr$]'
        <dd>returns 'True' if $expr$ is an exact number, and 'False' otherwise.
    </dl>

    >> ExactNumberQ[10]
     = True
    >> ExactNumberQ[4.0]
     = False
    >> ExactNumberQ[n]
     = False

    'ExactNumberQ' can be applied to complex numbers:
    >> ExactNumberQ[1 + I]
     = True
    >> ExactNumberQ[1 + 1. I]
     = False
    """

    def test(self, expr):
        return isinstance(expr, Number) and not expr.is_inexact()


class InexactNumberQ(Test):
    """
    <dl>
    <dt>'InexactNumberQ[$expr$]'
        <dd>returns 'True' if $expr$ is not an exact number, and 'False' otherwise.
    </dl>

    >> InexactNumberQ[a]
     = False
    >> InexactNumberQ[3.0]
     = True
    >> InexactNumberQ[2/3]
     = False

    'InexactNumberQ' can be applied to complex numbers:
    >> InexactNumberQ[4.0+I]
     = True
    """

    def test(self, expr):
        return isinstance(expr, Number) and expr.is_inexact()


class IntegerQ(Test):
    """
    <dl>
    <dt>'IntegerQ[$expr$]'
        <dd>returns 'True' if $expr$ is an integer, and 'False' otherwise.
    </dl>

    >> IntegerQ[3]
     = True
    >> IntegerQ[Pi]
     = False
    """

    def test(self, expr):
        return isinstance(expr, Integer)


class Integer_(Builtin):
    """
    <dl>
    <dt>'Integer'
        <dd>is the head of integers.
    </dl>

    >> Head[5]
     = Integer

    ## Test large Integer comparison bug
    #> {a, b} = {2^10000, 2^10000 + 1}; {a == b, a < b, a <= b}
     = {False, True, True}
    """

    name = "Integer"


class Real_(Builtin):
    """
    <dl>
    <dt>'Real'
        <dd>is the head of real (inexact) numbers.
    </dl>

    >> x = 3. ^ -20;
    >> InputForm[x]
     = 2.8679719907924413*^-10
    >> Head[x]
     = Real

    ## Formatting tests
    #> 1. * 10^6
     = 1.*^6
    #> 1. * 10^5
     = 100000.
    #> -1. * 10^6
     = -1.*^6
    #> -1. * 10^5
     = -100000.
    #> 1. * 10^-6
     = 1.*^-6
    #> 1. * 10^-5
     = 0.00001
    #> -1. * 10^-6
     = -1.*^-6
    #> -1. * 10^-5
     = -0.00001

    ## Mathematica treats zero strangely
    #> 0.0000000000000
     = 0.
    #> 0.0000000000000000000000000000
     = 0.*^-28

    ## Parse *^ Notation
    #> 1.5*^24
     = 1.5*^24
    #> 1.5*^+24
     = 1.5*^24
    #> 1.5*^-24
     = 1.5*^-24

    ## Don't accept *^ with spaces
    #> 1.5 *^10
     : "1.5 *" cannot be followed by "^10" (line 1 of "<test>").
    #> 1.5*^ 10
     : "1.5*" cannot be followed by "^ 10" (line 1 of "<test>").

    ## Issue654
    #> 1^^2
     : Requested base 1 in 1^^2 should be between 2 and 36.
     : Expression cannot begin with "1^^2" (line 1 of "<test>").
    #> 2^^0101
     = 5
    #> 2^^01210
     : Digit at position 3 in 01210 is too large to be used in base 2.
     : Expression cannot begin with "2^^01210" (line 1 of "<test>").
    #> 16^^5g
     : Digit at position 2 in 5g is too large to be used in base 16.
     : Expression cannot begin with "16^^5g" (line 1 of "<test>").
    #> 36^^0123456789abcDEFxyzXYZ
     = 14142263610074677021975869033659
    #> 37^^3
     : Requested base 37 in 37^^3 should be between 2 and 36.
     : Expression cannot begin with "37^^3" (line 1 of "<test>").
    """

    name = "Real"


class Rational_(Builtin):
    """
    <dl>
    <dt>'Rational'</dt>
        <dd>is the head of rational numbers.</dd>
    <dt>'Rational[$a$, $b$]'</dt>
        <dd>constructs the rational number $a$ / $b$.</dd>
    </dl>

    >> Head[1/2]
     = Rational

    >> Rational[1, 2]
     = 1 / 2

    #> -2/3
     = -2 / 3
    """

    name = "Rational"

    def apply(self, n, m, evaluation):
        "%(name)s[n_Integer, m_Integer]"

        if m.value == 1:
            return n
        else:
            return Rational(n.value, m.value)


class Complex_(Builtin):
    """
    <dl>
    <dt>'Complex'
        <dd>is the head of complex numbers.
    <dt>'Complex[$a$, $b$]'
        <dd>constructs the complex number '$a$ + I $b$'.
    </dl>

    >> Head[2 + 3*I]
     = Complex
    >> Complex[1, 2/3]
     = 1 + 2 I / 3
    >> Abs[Complex[3, 4]]
     = 5

    #> OutputForm[Complex[2.0 ^ 40, 3]]
     = 1.09951*^12 + 3. I
    #> InputForm[Complex[2.0 ^ 40, 3]]
     = 1.099511627776*^12 + 3.*I

    #> -2 / 3 - I
     = -2 / 3 - I

    #> Complex[10, 0]
     = 10

    #> 0. + I
     = 0. + 1. I

    #> 1 + 0 I
     = 1
    #> Head[%]
     = Integer

    #> Complex[0.0, 0.0]
     = 0. + 0. I
    #> 0. I
     = 0.
    #> 0. + 0. I
     = 0.

    #> 1. + 0. I
     = 1.
    #> 0. + 1. I
     = 0. + 1. I

    ## Check Nesting Complex
    #> Complex[1, Complex[0, 1]]
     = 0
    #> Complex[1, Complex[1, 0]]
     = 1 + I
    #> Complex[1, Complex[1, 1]]
     = I
    """

    name = "Complex"

    def apply(self, r, i, evaluation):
        "%(name)s[r_?NumberQ, i_?NumberQ]"

        if isinstance(r, Complex) or isinstance(i, Complex):
            sym_form = r.to_sympy() + sympy.I * i.to_sympy()
            r, i = sym_form.simplify().as_real_imag()
            r, i = from_sympy(r), from_sympy(i)
        return Complex(r, i)


class Factorial(PostfixOperator, _MPMathFunction):
    """
    <dl>
    <dt>'Factorial[$n$]'
    <dt>'$n$!'
        <dd>computes the factorial of $n$.
    </dl>

    >> 20!
     = 2432902008176640000

    'Factorial' handles numeric (real and complex) values using the gamma function:
    >> 10.5!
     = 1.18994*^7
    >> (-3.0+1.5*I)!
     = 0.0427943 - 0.00461565 I

    However, the value at poles is 'ComplexInfinity':
    >> (-1.)!
     = ComplexInfinity

    'Factorial' has the same operator ('!') as 'Not', but with higher precedence:
    >> !a! //FullForm
     = Not[Factorial[a]]

    #> 0!
     = 1
    """

    attributes = numeric_function | protected

    operator = "!"
    precedence = 610
    mpmath_name = "factorial"


class Factorial2(PostfixOperator, _MPMathFunction):
    """
    <dl>
      <dt>'Factorial2[$n$]'
      <dt>'$n$!!'
      <dd>computes the double factorial of $n$.
    </dl>
    The double factorial or semifactorial of a number $n$, is the product of all the integers from 1 up to n that have the same parity (odd or even) as $n$.

    >> 5!!
     = 15.

    >> Factorial2[-3]
     = -1.

    'Factorial2' accepts Integers, Rationals, Reals, or Complex Numbers:
    >> I!! + 1
     = 3.71713 + 0.279527 I

    Irrationals can be handled by using numeric approximation:
    >> N[Pi!!, 6]
     = 3.35237
    """

    attributes = numeric_function | protected
    operator = "!!"
    precedence = 610
    mpmath_name = "fac2"
    sympy_name = "factorial2"
    messages = {
        "ndf": "`1` evaluation error: `2`.",
        "unknownp": "'`1`' not in ('Automatic', 'sympy', 'mpmath')",
    }

    options = {"Method": "Automatic"}

    def apply(self, number, evaluation, options={}):
        "Factorial2[number_?NumberQ, OptionsPattern[%(name)s]]"

        try:
            import scipy.special as sp
            from numpy import pi

            # From https://stackoverflow.com/a/36779406/546218
            def fact2_generic(x):
                n = (x + 1.0) / 2.0
                return 2.0 ** n * sp.gamma(n + 0.5) / (pi ** (0.5))

        except ImportError:
            fact2_generic = None

        pref_expr = self.get_option(options, "Method", evaluation)
        is_automatic = False
        if pref_expr is SymbolAutomatic:
            is_automatic = True
            preference = "mpmath"
        else:
            preference = pref_expr.get_string_value()

        if preference in ("mpmath", "Automatic"):
            number_arg = number.to_mpmath()
            convert_from_fn = from_mpmath
            fact2_fn = getattr(mpmath, self.mpmath_name)
        elif preference == "sympy":
            number_arg = number.to_sympy()
            convert_from_fn = from_sympy
            fact2_fn = getattr(sympy, self.sympy_name)
        else:
            return evaluation.message("Factorial2", "unknownp", preference)

        try:
            result = fact2_fn(number_arg)
        except:  # noqa
            number_arg = number.to_python()
            # Maybe an even negative number? Try generic routine
            if is_automatic and fact2_generic:
                return from_python(fact2_generic(number_arg))
            return evaluation.message(
                "Factorial2", "ndf", preference, str(sys.exc_info()[1])
            )
        return convert_from_fn(result)


class Sum(_IterationFunction, SympyFunction):
    """
    <dl>
      <dt>'Sum[$expr$, {$i$, $imin$, $imax$}]'
      <dd>evaluates the discrete sum of $expr$ with $i$ ranging from $imin$ to $imax$.

      <dt>'Sum[$expr$, {$i$, $imax$}]'
      <dd>same as 'Sum[$expr$, {$i$, 1, $imax$}]'.

      <dt>'Sum[$expr$, {$i$, $imin$, $imax$, $di$}]'
      <dd>$i$ ranges from $imin$ to $imax$ in steps of $di$.

      <dt>'Sum[$expr$, {$i$, $imin$, $imax$}, {$j$, $jmin$, $jmax$}, ...]'
      <dd>evaluates $expr$ as a multiple sum, with {$i$, ...}, {$j$, ...}, ... being in outermost-to-innermost order.
    </dl>

    A sum that Gauss in elementary school was asked to do to kill time:
    >> Sum[k, {k, 1, 10}]
     = 55

    The symbolic form he used:
    >> Sum[k, {k, 1, n}]
     = n (1 + n) / 2

    A Geometric series with a finite limit:
    >> Sum[1 / 2 ^ i, {i, 1, k}]
     = 1 - 2 ^ (-k)

    A Geometric series using Infinity:
    >> Sum[1 / 2 ^ i, {i, 1, Infinity}]
     = 1

    Leibniz forumla used in computing Pi:
    >> Sum[1 / ((-1)^k (2k + 1)), {k, 0, Infinity}]
     = Pi / 4

    A table of double sums to compute squares:
    >> Table[ Sum[i * j, {i, 0, n}, {j, 0, n}], {n, 0, 4} ]
     = {0, 1, 9, 36, 100}

    Computing Harmonic using a sum
    >> Sum[1 / k ^ 2, {k, 1, n}]
     = HarmonicNumber[n, 2]

    Other symbolic sums:
    >> Sum[k, {k, n, 2 n}]
     = 3 n (1 + n) / 2

    A sum with Complex-number iteration values
    >> Sum[k, {k, I, I + 1}]
     = 1 + 2 I

    >> Sum[f[i], {i, 1, 7}]
     = f[1] + f[2] + f[3] + f[4] + f[5] + f[6] + f[7]

    Verify algebraic identities:
    >> Sum[x ^ 2, {x, 1, y}] - y * (y + 1) * (2 * y + 1) / 6
     = 0

    ## >> (-1 + a^n) Sum[a^(k n), {k, 0, m-1}] // Simplify
    ## = -1 + (a ^ n) ^ m  # this is what I am getting
    ## = Piecewise[{{m (-1 + a ^ n), a ^ n == 1}, {-1 + (a ^ n) ^ m, True}}]

    #> a=Sum[x^k*Sum[y^l,{l,0,4}],{k,0,4}]]
     : "a=Sum[x^k*Sum[y^l,{l,0,4}],{k,0,4}]" cannot be followed by "]" (line 1 of "<test>").

    ## Issue #302
    ## The sum should not converge since the first term is 1/0.
    #> Sum[i / Log[i], {i, 1, Infinity}]
     = Sum[i / Log[i], {i, 1, Infinity}]
    #> Sum[Cos[Pi i], {i, 1, Infinity}]
     = Sum[Cos[Pi i], {i, 1, Infinity}]
    """

    # Do not throw warning message for symbolic iteration bounds
    throw_iterb = False

    sympy_name = "Sum"

    rules = _IterationFunction.rules.copy()
    rules.update(
        {
            "MakeBoxes[Sum[f_, {i_, a_, b_, 1}],"
            "  form:StandardForm|TraditionalForm]": (
                r'RowBox[{SubsuperscriptBox["\\[Sum]",'
                r'  RowBox[{MakeBoxes[i, form], "=", MakeBoxes[a, form]}],'
                r"  MakeBoxes[b, form]], MakeBoxes[f, form]}]"
            ),
        }
    )

    def get_result(self, items):
        return Expression(SymbolPlus, *items)

    def to_sympy(self, expr, **kwargs) -> SympyExpression:
        """
        Perform summation via sympy.summation
        """
        if expr.has_form("Sum", 2) and expr.leaves[1].has_form("List", 3):
            index = expr.leaves[1]
            arg_kwargs = kwargs.copy()
            arg_kwargs["convert_all_global_functions"] = True
            f_sympy = expr.leaves[0].to_sympy(**arg_kwargs)
            if f_sympy is None:
                return

            evaluation = kwargs.get("evaluation", None)

            # Handle summation parameters: variable, min, max
            var_min_max = index.leaves[:3]
            bounds = [expr.to_sympy(**kwargs) for expr in var_min_max]

            if evaluation:
                # Min and max might be Mathics expressions. If so, evaluate them.
                for i in (1, 2):
                    min_max_expr = var_min_max[i]
                    if not isinstance(expr, Symbol):
                        min_max_expr_eval = min_max_expr.evaluate(evaluation)
                        value = min_max_expr_eval.to_sympy(**kwargs)
                        bounds[i] = value

            # FIXME: The below tests on SympyExpression, but really the
            # test should be broader.
            if isinstance(f_sympy, sympy.core.basic.Basic):
                # sympy.summation() won't be able to handle Mathics functions in
                # in its first argument, the function paramameter.
                # For example in Sum[Identity[x], {x, 3}], sympy.summation can't
                # evaluate Indentity[x].
                # In general we want to avoid using Sympy if we can.
                # If we have integer bounds, we'll use Mathics's iterator Sum
                # (which is Plus)

                if all(hasattr(i, "is_integer") and i.is_integer for i in bounds[1:]):
                    # When we have integer bounds, it is better to not use Sympy but
                    # use Mathics evaluation. We turn:
                    # Sum[f[x], {<limits>}] into
                    #   MathicsSum[Table[f[x], {<limits>}]]
                    # where MathicsSum is self.get_result() our Iteration iterator.
                    values = Expression(SymbolTable, *expr.leaves).evaluate(evaluation)
                    ret = self.get_result(values.leaves).evaluate(evaluation)
                    # Make sure to convert the result back to sympy.
                    return ret.to_sympy()

            if None not in bounds:
                return sympy.summation(f_sympy, bounds)


class Product(_IterationFunction, SympyFunction):
    """
    <dl>
    <dt>'Product[$expr$, {$i$, $imin$, $imax$}]'
        <dd>evaluates the discrete product of $expr$ with $i$ ranging from $imin$ to $imax$.
    <dt>'Product[$expr$, {$i$, $imax$}]'
        <dd>same as 'Product[$expr$, {$i$, 1, $imax$}]'.
    <dt>'Product[$expr$, {$i$, $imin$, $imax$, $di$}]'
        <dd>$i$ ranges from $imin$ to $imax$ in steps of $di$.
    <dt>'Product[$expr$, {$i$, $imin$, $imax$}, {$j$, $jmin$, $jmax$}, ...]'
        <dd>evaluates $expr$ as a multiple product, with {$i$, ...}, {$j$, ...}, ... being in outermost-to-innermost order.
    </dl>

    >> Product[k, {k, 1, 10}]
     = 3628800
    >> 10!
     = 3628800
    >> Product[x^k, {k, 2, 20, 2}]
     = x ^ 110
    >> Product[2 ^ i, {i, 1, n}]
     = 2 ^ (n / 2 + n ^ 2 / 2)
    >> Product[f[i], {i, 1, 7}]
     = f[1] f[2] f[3] f[4] f[5] f[6] f[7]

    Symbolic products involving the factorial are evaluated:
    >> Product[k, {k, 3, n}]
     = n! / 2

    Evaluate the $n$th primorial:
    >> primorial[0] = 1;
    >> primorial[n_Integer] := Product[Prime[k], {k, 1, n}];
    >> primorial[12]
     = 7420738134810

    ## Used to be a bug in sympy, but now it is solved exactly!
    ## Again a bug in sympy - regressions between 0.7.3 and 0.7.6 (and 0.7.7?)
    ## #> Product[1 + 1 / i ^ 2, {i, Infinity}]
    ##  = 1 / ((-I)! I!)
    """

    throw_iterb = False

    sympy_name = "Product"

    rules = _IterationFunction.rules.copy()
    rules.update(
        {
            "MakeBoxes[Product[f_, {i_, a_, b_, 1}],"
            "  form:StandardForm|TraditionalForm]": (
                r'RowBox[{SubsuperscriptBox["\\[Product]",'
                r'  RowBox[{MakeBoxes[i, form], "=", MakeBoxes[a, form]}],'
                r"  MakeBoxes[b, form]], MakeBoxes[f, form]}]"
            ),
        }
    )

    def get_result(self, items):
        return Expression(SymbolTimes, *items)

    def to_sympy(self, expr, **kwargs):
        if expr.has_form("Product", 2) and expr.leaves[1].has_form("List", 3):
            index = expr.leaves[1]
            try:
                e_kwargs = kwargs.copy()
                e_kwargs["convert_all_global_functions"] = True
                e = expr.leaves[0].to_sympy(**e_kwargs)
                i = index.leaves[0].to_sympy(**kwargs)
                start = index.leaves[1].to_sympy(**kwargs)
                stop = index.leaves[2].to_sympy(**kwargs)

                return sympy.product(e, (i, start, stop))
            except ZeroDivisionError:
                pass


class Piecewise(SympyFunction):
    """
    <dl>
    <dt>'Piecewise[{{expr1, cond1}, ...}]'
      <dd>represents a piecewise function.
    <dt>'Piecewise[{{expr1, cond1}, ...}, expr]'
      <dd>represents a piecewise function with default 'expr'.
    </dl>

    Heaviside function
    >> Piecewise[{{0, x <= 0}}, 1]
     = Piecewise[{{0, x <= 0}}, 1]

    ## D[%, x]
    ## Piecewise({{0, Or[x < 0, x > 0]}}, Indeterminate).

    >> Integrate[Piecewise[{{1, x <= 0}, {-1, x > 0}}], x]
     = Piecewise[{{x, x <= 0}}, -x]

    >> Integrate[Piecewise[{{1, x <= 0}, {-1, x > 0}}], {x, -1, 2}]
     = -1

    Piecewise defaults to 0 if no other case is matching.
    >> Piecewise[{{1, False}}]
     = 0

    >> Plot[Piecewise[{{Log[x], x > 0}, {x*-0.5, x < 0}}], {x, -1, 1}]
     = -Graphics-

    >> Piecewise[{{0 ^ 0, False}}, -1]
     = -1
    """

    sympy_name = "Piecewise"

    attributes = hold_all | protected

    def apply(self, items, evaluation):
        "%(name)s[items__]"
        result = self.to_sympy(
            Expression(SymbolPiecewise, *items.get_sequence()), evaluation=evaluation
        )
        if result is None:
            return
        if not isinstance(result, sympy.Piecewise):
            result = from_sympy(result)
            return result

    def to_sympy(self, expr, **kwargs):
        leaves = expr.leaves
        evaluation = kwargs.get("evaluation", None)
        if len(leaves) not in (1, 2):
            return

        sympy_cases = []
        for case in leaves[0].leaves:
            if case.get_head_name() != "System`List":
                return
            if len(case.leaves) != 2:
                return
            then, cond = case.leaves
            if evaluation:
                cond = evaluate_predicate(cond, evaluation)

            sympy_cond = None
            if isinstance(cond, Symbol):
                if cond is SymbolTrue:
                    sympy_cond = True
                elif cond is SymbolFalse:
                    sympy_cond = False
            if sympy_cond is None:
                sympy_cond = cond.to_sympy(**kwargs)
                if not (sympy_cond.is_Relational or sympy_cond.is_Boolean):
                    return

            sympy_cases.append((then.to_sympy(**kwargs), sympy_cond))

        if len(leaves) == 2:  # default case
            sympy_cases.append((leaves[1].to_sympy(**kwargs), True))
        else:
            sympy_cases.append((Integer0.to_sympy(**kwargs), True))

        return sympy.Piecewise(*sympy_cases)

    def from_sympy(self, sympy_name, args):
        # Hack to get around weird sympy.Piecewise 'otherwise' behaviour
        if str(args[-1].leaves[1]).startswith("System`_True__Dummy_"):
            args[-1].leaves[1] = SymbolTrue
        return Expression(self.get_name(), args)


class Boole(Builtin):
    """
    <dl>
    <dt>'Boole[expr]'
      <dd>returns 1 if expr is True and 0 if expr is False.
    </dl>

    >> Boole[2 == 2]
     = 1
    >> Boole[7 < 5]
     = 0
    >> Boole[a == 7]
     = Boole[a == 7]
    """

    attributes = listable | protected

    def apply(self, expr, evaluation):
        "%(name)s[expr_]"
<<<<<<< HEAD
        if isinstance(expr, Symbol):
            if expr is SymbolTrue:
                return Integer1
            elif expr is SymbolFalse:
                return Integer0
=======
        if expr is SymbolTrue:
            return Integer1
        elif expr is SymbolFalse:
            return Integer0
>>>>>>> ea705ef3
        return None


class Assumptions(Predefined):
    """
     <dl>
     <dt>'$Assumptions'
       <dd>is the default setting for the Assumptions option used in such
    functions as Simplify, Refine, and Integrate.
     </dl>
    """

    name = "$Assumptions"
    attributes = nothing
    rules = {
        "$Assumptions": "True",
    }


class Assuming(Builtin):
    """
    <dl>
    <dt>'Assuming[$cond$, $expr$]'
      <dd>Evaluates $expr$ assuming the conditions $cond$.
    </dl>
    >> $Assumptions = { x > 0 }
     = {x > 0}
    >> Assuming[y>0, ConditionalExpression[y x^2, y>0]//Simplify]
     = x ^ 2 y
    >> Assuming[Not[y>0], ConditionalExpression[y x^2, y>0]//Simplify]
     = Undefined
    >> ConditionalExpression[y x ^ 2, y > 0]//Simplify
     = ConditionalExpression[x ^ 2 y, y > 0]
    """

    attributes = hold_rest | protected

    def apply_assuming(self, assumptions, expr, evaluation):
        "Assuming[assumptions_, expr_]"
        assumptions = assumptions.evaluate(evaluation)
        if assumptions.is_true():
            cond = []
        elif assumptions.is_symbol() or not assumptions.has_form("List", None):
            cond = [assumptions]
        else:
            cond = assumptions._leaves
        cond = tuple(cond) + get_assumptions_list(evaluation)
        list_cond = Expression(SymbolList, *cond)
        # TODO: reduce the list of predicates
        return dynamic_scoping(
            lambda ev: expr.evaluate(ev), {"System`$Assumptions": list_cond}, evaluation
        )


class ConditionalExpression(Builtin):
    """
    <dl>
      <dt>'ConditionalExpression[$expr$, $cond$]'
      <dd>returns $expr$ if $cond$ evaluates to $True$, $Undefined$ if $cond$ evaluates to $False$.
    </dl>

    >> ConditionalExpression[x^2, True]
     = x ^ 2

     >> ConditionalExpression[x^2, False]
     = Undefined

    >> f = ConditionalExpression[x^2, x>0]
     = ConditionalExpression[x ^ 2, x > 0]
    >> f /. x -> 2
     = 4
    >> f /. x -> -2
     = Undefined
    'ConditionalExpression' uses assumptions to evaluate the condition:
    >> $Assumptions = x > 0;
    >> ConditionalExpression[x ^ 2, x>0]//Simplify
     = x ^ 2
    >> $Assumptions = True;
    # >> ConditionalExpression[ConditionalExpression[s,x>a], x<b]
    # = ConditionalExpression[s, And[x>a, x<b]]
    """

    sympy_name = "Piecewise"

    rules = {
        "ConditionalExpression[expr_, True]": "expr",
        "ConditionalExpression[expr_, False]": "Undefined",
        "ConditionalExpression[ConditionalExpression[expr_, cond1_], cond2_]": "ConditionalExpression[expr, And@@Flatten[{cond1, cond2}]]",
        "ConditionalExpression[expr1_, cond_] + expr2_": "ConditionalExpression[expr1+expr2, cond]",
        "ConditionalExpression[expr1_, cond_]  expr2_": "ConditionalExpression[expr1 expr2, cond]",
        "ConditionalExpression[expr1_, cond_]^expr2_": "ConditionalExpression[expr1^expr2, cond]",
        "expr1_ ^ ConditionalExpression[expr2_, cond_]": "ConditionalExpression[expr1^expr2, cond]",
    }

    def apply_generic(self, expr, cond, evaluation):
        "ConditionalExpression[expr_, cond_]"
        # What we need here is a way to evaluate
        # cond as a predicate, using assumptions.
        # Let's delegate this to the And (and Or) symbols...
        if not cond.is_atom() and cond._head is SymbolList:
            cond = Expression(SymbolAnd, *(cond._leaves))
        else:
            cond = Expression(SymbolAnd, cond)
        if cond is None:
            return
        if cond.is_true():
            return expr
        if cond is SymbolFalse:
            return SymbolUndefined
        return

    def to_sympy(self, expr, **kwargs):
        leaves = expr.leaves
        if len(leaves) != 2:
            return
        expr, cond = leaves

        sympy_cond = None
        if isinstance(cond, Symbol):
            if cond is SymbolTrue:
                sympy_cond = True
            elif cond is SymbolFalse:
                sympy_cond = False
        if sympy_cond is None:
            sympy_cond = cond.to_sympy(**kwargs)
            if not (sympy_cond.is_Relational or sympy_cond.is_Boolean):
                return

        sympy_cases = (
            (expr.to_sympy(**kwargs), sympy_cond),
            (sympy.Symbol(sympy_symbol_prefix + "System`Undefined"), True),
        )
        return sympy.Piecewise(*sympy_cases)<|MERGE_RESOLUTION|>--- conflicted
+++ resolved
@@ -1421,18 +1421,10 @@
 
     def apply(self, expr, evaluation):
         "%(name)s[expr_]"
-<<<<<<< HEAD
-        if isinstance(expr, Symbol):
-            if expr is SymbolTrue:
-                return Integer1
-            elif expr is SymbolFalse:
-                return Integer0
-=======
         if expr is SymbolTrue:
             return Integer1
         elif expr is SymbolFalse:
             return Integer0
->>>>>>> ea705ef3
         return None
 
 
