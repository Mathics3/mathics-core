--- conflicted
+++ resolved
@@ -634,13 +634,7 @@
             numeric_val = apply_N(expr, evaluation)
             if numeric_val and hasattr(numeric_val, "is_approx_zero"):
                 result = numeric_val.is_approx_zero
-<<<<<<< HEAD
-            elif (
-                Expression("NumericQ", numeric_val).evaluate(evaluation) is SymbolFalse
-            ):
-=======
             elif not numeric_val.is_numeric(evaluation):
->>>>>>> 2b4e3459
                 return (
                     SymbolTrue
                     if Expression("Simplify", expr).evaluate(evaluation) == Integer0
