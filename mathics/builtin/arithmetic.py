--- conflicted
+++ resolved
@@ -1349,11 +1349,7 @@
         # try expanding the expression
             exprexp = Expression("ExpandAll", expr).evaluate(evaluation)
             exprexp = exprexp.to_sympy()
-<<<<<<< HEAD
             result = _iszero(exprexp)
-=======
-            result = _iszero(exprexp)        
->>>>>>> f6abc007
         if result is None:
             # Can't get exact answer, so try approximate equal
             numeric_val = Expression("N", expr).evaluate(evaluation)
