--- conflicted
+++ resolved
@@ -650,14 +650,7 @@
             numeric_val = apply_N(expr, evaluation)
             if numeric_val and hasattr(numeric_val, "is_approx_zero"):
                 result = numeric_val.is_approx_zero
-<<<<<<< HEAD
-            elif (
-                Expression(SymbolNumericQ, numeric_val).evaluate(evaluation)
-                is SymbolFalse
-            ):
-=======
             elif not numeric_val.is_numeric(evaluation):
->>>>>>> df63a8b4
                 return (
                     SymbolTrue
                     if Expression(SymbolSimplify, expr).evaluate(evaluation) == Integer0
