--- conflicted
+++ resolved
@@ -547,11 +547,9 @@
         # Sympy and mpmath do not give the desired form of complex number
         if isinstance(x, Complex):
             return Expression(
-<<<<<<< HEAD
-                "Times", x, Expression("Power", Expression("Abs", x), Integer(-1))
-=======
-                SymbolTimes, x, Expression(SymbolPower, Expression(SymbolAbs, x), -1)
->>>>>>> e5fbc270
+                SymbolTimes,
+                x,
+                Expression(SymbolPower, Expression(SymbolAbs, x), Integer(-1)),
             )
 
         sympy_x = x.to_sympy()
