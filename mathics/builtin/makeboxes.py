# -*- coding: utf-8 -*-


"""
Low level Format definitions
"""

from typing import Union
import mpmath


from mathics.builtin.base import Builtin, Predefined
from mathics.builtin.box.layout import RowBox, to_boxes

from mathics.core.convert.op import operator_to_unicode, operator_to_ascii
from mathics.core.atoms import (
    Integer,
    Integer1,
    Real,
    String,
)

from mathics.core.attributes import (
    A_HOLD_ALL_COMPLETE,
    A_READ_PROTECTED,
)
from mathics.core.element import BaseElement, BoxElementMixin
from mathics.core.expression import Expression
from mathics.core.list import ListExpression
from mathics.core.number import dps

from mathics.core.symbols import (
    Atom,
    Symbol,
)

from mathics.core.systemsymbols import (
    SymbolInputForm,
    SymbolOutputForm,
    SymbolRowBox,
)

from mathics.eval.makeboxes import (
    _boxed_string,
    format_element,
)


def int_to_s_exp(expr, n):
    n = expr.get_int_value()
    if n < 0:
        nonnegative = 0
        s = str(-n)
    else:
        nonnegative = 1
        s = str(n)
    exp = len(s) - 1
    return s, exp, nonnegative


def parenthesize(precedence, element, element_boxes, when_equal):
    from mathics.builtin import builtins_precedence

    while element.has_form("HoldForm", 1):
        element = element.elements[0]

    if element.has_form(("Infix", "Prefix", "Postfix"), 3, None):
        element_prec = element.elements[2].value
    elif element.has_form("PrecedenceForm", 2):
        element_prec = element.elements[1].value
    # For negative values, ensure that the element_precedence is at least the precedence. (Fixes #332)
    elif isinstance(element, (Integer, Real)) and element.value < 0:
        element_prec = precedence
    else:
        element_prec = builtins_precedence.get(element.get_head_name())
    if precedence is not None and element_prec is not None:
        if precedence > element_prec or (precedence == element_prec and when_equal):
            return Expression(
                SymbolRowBox,
                ListExpression(String("("), element_boxes, String(")")),
            )
    return element_boxes


# FIXME: op should be a string, so remove the Union.
def make_boxes_infix(
    elements, op: Union[String, list], precedence: int, grouping, form: Symbol
):
    result = []
    for index, element in enumerate(elements):
        if index > 0:
            if isinstance(op, list):
                result.append(op[index - 1])
            else:
                result.append(op)
        parenthesized = False
        if grouping == "System`NonAssociative":
            parenthesized = True
        elif grouping == "System`Left" and index > 0:
            parenthesized = True
        elif grouping == "System`Right" and index == 0:
            parenthesized = True

        element_boxes = MakeBoxes(element, form)
        element = parenthesize(precedence, element, element_boxes, parenthesized)

        result.append(element)
    return Expression(SymbolRowBox, ListExpression(*result))


def real_to_s_exp(expr, n):
    if expr.is_zero:
        s = "0"
        if expr.is_machine_precision():
            exp = 0
        else:
            p = expr.get_precision()
            exp = -dps(p)
        nonnegative = 1
    else:
        if n is None:
            if expr.is_machine_precision():
                value = expr.get_float_value()
                s = repr(value)
            else:
                with mpmath.workprec(expr.get_precision()):
                    value = expr.to_mpmath()
                    s = mpmath.nstr(value, dps(expr.get_precision()) + 1)
        else:
            with mpmath.workprec(expr.get_precision()):
                value = expr.to_mpmath()
                s = mpmath.nstr(value, n)

        # sign prefix
        if s[0] == "-":
            assert value < 0
            nonnegative = 0
            s = s[1:]
        else:
            assert value >= 0
            nonnegative = 1

        # exponent (exp is actual, pexp is printed)
        if "e" in s:
            s, exp = s.split("e")
            exp = int(exp)
            if len(s) > 1 and s[1] == ".":
                # str(float) doesn't always include '.' if 'e' is present.
                s = s[0] + s[2:].rstrip("0")
        else:
            exp = s.index(".") - 1
            s = s[: exp + 1] + s[exp + 2 :].rstrip("0")

            # consume leading '0's.
            i = 0
            while s[i] == "0":
                i += 1
                exp -= 1
            s = s[i:]

        # add trailing zeros for precision reals
        if n is not None and not expr.is_machine_precision() and len(s) < n:
            s = s + "0" * (n - len(s))
    return s, exp, nonnegative


def number_form(expr, n, f, evaluation, options):
    """
    Converts a Real or Integer instance to Boxes.

    n digits of precision with f (can be None) digits after the decimal point.
    evaluation (can be None) is used for messages.

    The allowed options are python versions of the options permitted to
    NumberForm and must be supplied. See NumberForm or Real.make_boxes
    for correct option examples.
    """

    assert isinstance(n, int) and n > 0 or n is None
    assert f is None or (isinstance(f, int) and f >= 0)

    is_int = False
    if isinstance(expr, Integer):
        assert n is not None
        s, exp, nonnegative = int_to_s_exp(expr, n)
        if f is None:
            is_int = True
    elif isinstance(expr, Real):
        if n is not None:
            n = min(n, dps(expr.get_precision()) + 1)
        s, exp, nonnegative = real_to_s_exp(expr, n)
        if n is None:
            n = len(s)
    else:
        raise ValueError("Expected Real or Integer.")

    assert isinstance(n, int) and n > 0

    sign_prefix = options["NumberSigns"][nonnegative]

    # round exponent to ExponentStep
    rexp = (exp // options["ExponentStep"]) * options["ExponentStep"]

    if is_int:
        # integer never uses scientific notation
        pexp = ""
    else:
        method = options["ExponentFunction"]
        pexp = method(Integer(rexp)).get_int_value()
        if pexp is not None:
            exp -= pexp
            pexp = str(pexp)
        else:
            pexp = ""

    # pad right with '0'.
    if len(s) < exp + 1:
        if evaluation is not None:
            evaluation.message("NumberForm", "sigz")
        # TODO NumberPadding?
        s = s + "0" * (1 + exp - len(s))
    # pad left with '0'.
    if exp < 0:
        s = "0" * (-exp) + s
        exp = 0

    # left and right of NumberPoint
    left, right = s[: exp + 1], s[exp + 1 :]

    def _round(number, ndigits):
        """
        python round() for integers but with correct rounding.
        e.g. `_round(14225, -1)` is `14230` not `14220`.
        """
        assert isinstance(ndigits, int)
        assert ndigits < 0
        assert isinstance(number, int)
        assert number >= 0
        number += 5 * int(10 ** -(1 + ndigits))
        number //= int(10**-ndigits)
        return number

    # pad with NumberPadding
    if f is not None:
        if len(right) < f:
            # pad right
            right = right + (f - len(right)) * options["NumberPadding"][1]
        elif len(right) > f:
            # round right
            tmp = int(left + right)
            tmp = _round(tmp, f - len(right))
            tmp = str(tmp)
            left, right = tmp[: exp + 1], tmp[exp + 1 :]

    def split_string(s, start, step):
        if start > 0:
            yield s[:start]
        for i in range(start, len(s), step):
            yield s[i : i + step]

    # insert NumberSeparator
    digit_block = options["DigitBlock"]
    if digit_block[0] != 0:
        left = split_string(left, len(left) % digit_block[0], digit_block[0])
        left = options["NumberSeparator"][0].join(left)
    if digit_block[1] != 0:
        right = split_string(right, 0, digit_block[1])
        right = options["NumberSeparator"][1].join(right)

    left_padding = 0
    max_sign_len = max(len(options["NumberSigns"][0]), len(options["NumberSigns"][1]))
    i = len(sign_prefix) + len(left) + len(right) - max_sign_len
    if i < n:
        left_padding = n - i
    elif len(sign_prefix) < max_sign_len:
        left_padding = max_sign_len - len(sign_prefix)
    left_padding = left_padding * options["NumberPadding"][0]

    # insert NumberPoint
    if options["SignPadding"]:
        prefix = sign_prefix + left_padding
    else:
        prefix = left_padding + sign_prefix

    if is_int:
        s = prefix + left
    else:
        s = prefix + left + options["NumberPoint"] + right

    # base
    base = "10"

    # build number
    method = options["NumberFormat"]
    if options["_Form"] in ("System`InputForm", "System`FullForm"):
        return method(
            _boxed_string(s, number_as_text=True),
            _boxed_string(base, number_as_text=True),
            _boxed_string(pexp, number_as_text=True),
            options,
        )
    else:
        return method(String(s), String(base), String(pexp), options)


# TODO: Differently from the current implementation, MakeBoxes should only
# accept as its format field the symbols in `$BoxForms`. This is something to
# fix in a following step, changing the way in which Format and MakeBoxes work.


class BoxForms_(Predefined):
    """
    <dl>
      <dt>
      <dd>$BoxForms is the list of box formats.
    </dl>

    >> $BoxForms
     = ...
    """

    attributes = A_READ_PROTECTED
    name = "$BoxForms"
    rules = {"$BoxForms": "{StandardForm, TraditionalForm}"}
    summary_text = "the list of box formats"


class MakeBoxes(Builtin):
    """
    <dl>
      <dt>'MakeBoxes[$expr$]'
      <dd>is a low-level formatting primitive that converts $expr$
        to box form, without evaluating it.
      <dt>'\\( ... \\)'
      <dd>directly inputs box objects.
    </dl>

    String representation of boxes
    >> \\(x \\^ 2\\)
     = SuperscriptBox[x, 2]

    >> \\(x \\_ 2\\)
     = SubscriptBox[x, 2]

    >> \\( a \\+ b \\% c\\)
     = UnderoverscriptBox[a, b, c]

    >> \\( a \\& b \\% c\\)
     = UnderoverscriptBox[a, c, b]

    #> \\( \\@ 5 \\)
     = SqrtBox[5]

    >> \\(x \\& y \\)
     = OverscriptBox[x, y]

    >> \\(x \\+ y \\)
     = UnderscriptBox[x, y]

    #> \\( x \\^ 2 \\_ 4 \\)
     = SuperscriptBox[x, SubscriptBox[2, 4]]

    ## Tests for issue 151 (infix operators in heads)
    #> (a + b)[x]
     = (a + b)[x]
    #> (a b)[x]
     = (a b)[x]
    #> (a <> b)[x]
     : String expected.
     = (a <> b)[x]
    """

    attributes = A_HOLD_ALL_COMPLETE

    rules = {
        "MakeBoxes[Infix[head_[elements___]], "
        "    f:StandardForm|TraditionalForm|OutputForm|InputForm]": (
            'MakeBoxes[Infix[head[elements], StringForm["~`1`~", head]], f]'
        ),
        "MakeBoxes[expr_]": "MakeBoxes[expr, StandardForm]",
        "MakeBoxes[(form:StandardForm|TraditionalForm|OutputForm|TeXForm|"
        "MathMLForm)[expr_], StandardForm|TraditionalForm]": ("MakeBoxes[expr, form]"),
        "MakeBoxes[(form:StandardForm|OutputForm|MathMLForm|TeXForm)[expr_], OutputForm]": "MakeBoxes[expr, form]",
        "MakeBoxes[(form:FullForm|InputForm)[expr_], StandardForm|TraditionalForm|OutputForm]": "StyleBox[MakeBoxes[expr, form], ShowStringCharacters->True]",
        "MakeBoxes[PrecedenceForm[expr_, prec_], f_]": "MakeBoxes[expr, f]",
        "MakeBoxes[Style[expr_, OptionsPattern[Style]], f_]": (
            "StyleBox[MakeBoxes[expr, f], "
            "ImageSizeMultipliers -> OptionValue[ImageSizeMultipliers]]"
        ),
    }
    summary_text = "settable low-level translator from expression to display boxes"

    def eval_general(self, expr, f, evaluation):
        """MakeBoxes[expr_,
        f:TraditionalForm|StandardForm|OutputForm|InputForm|FullForm]"""
        if isinstance(expr, BoxElementMixin):
            expr = expr.to_expression()
        if isinstance(expr, Atom):
            return expr.atom_to_boxes(f, evaluation)
        else:
            head = expr.head
            elements = expr.elements

            f_name = f.get_name()
            if f_name == "System`TraditionalForm":
                left, right = "(", ")"
            else:
                left, right = "[", "]"

            # Parenthesize infix operators at the head of expressions,
            # like (a + b)[x], but not f[a] in f[a][b].
            #
            head_boxes = parenthesize(670, head, MakeBoxes(head, f), False)
            head_boxes = head_boxes.evaluate(evaluation)
            head_boxes = to_boxes(head_boxes, evaluation)
            result = [head_boxes, to_boxes(String(left), evaluation)]

            if len(elements) > 1:
                row = []
                if f_name in (
                    "System`InputForm",
                    "System`OutputForm",
                    "System`FullForm",
                ):
                    sep = ", "
                else:
                    sep = ","
                for index, element in enumerate(elements):
                    if index > 0:
                        row.append(to_boxes(String(sep), evaluation))
                    row.append(
                        to_boxes(MakeBoxes(element, f).evaluate(evaluation), evaluation)
                    )
                result.append(RowBox(*row))
            elif len(elements) == 1:
                result.append(
                    to_boxes(MakeBoxes(elements[0], f).evaluate(evaluation), evaluation)
                )
            result.append(to_boxes(String(right), evaluation))
            return RowBox(*result)

<<<<<<< HEAD
    def apply_outerprecedenceform(self, expr, prec, evaluation):
=======
    def eval_outerprecedenceform(self, expr, prec, evaluation):
>>>>>>> 44a8eaf0
        """MakeBoxes[PrecedenceForm[expr_, prec_],
        StandardForm|TraditionalForm|OutputForm|InputForm]"""

        precedence = prec.get_int_value()
        boxes = MakeBoxes(expr)
        return parenthesize(precedence, expr, boxes, True)

    def eval_postprefix(self, p, expr, h, prec, f, evaluation):
        """MakeBoxes[(p:Prefix|Postfix)[expr_, h_, prec_:None],
        f:StandardForm|TraditionalForm|OutputForm|InputForm]"""

        if not isinstance(h, String):
            h = MakeBoxes(h, f)

        precedence = prec.get_int_value()

        elements = expr.elements
        if len(elements) == 1:
            element = elements[0]
            element_boxes = MakeBoxes(element, f)
            element = parenthesize(precedence, element, element_boxes, True)
            if p.get_name() == "System`Postfix":
                args = (element, h)
            else:
                args = (h, element)

            return Expression(SymbolRowBox, ListExpression(*args).evaluate(evaluation))
        else:
            return MakeBoxes(expr, f).evaluate(evaluation)

    def eval_infix(
        self, expr, operator, prec: Integer, grouping, form: Symbol, evaluation
    ):
        """MakeBoxes[Infix[expr_, operator_, prec_:None, grouping_:None],
        form:StandardForm|TraditionalForm|OutputForm|InputForm]"""

        ## FIXME: this should go into a some formatter.
        def format_operator(operator) -> Union[String, BaseElement]:
            """
            Format infix operator `operator`. To do this outside parameter form is used.
            Sometimes no changes are made and operator is returned unchanged.

            This function probably should be rewritten be more scalable across other forms
            and moved to a module that contiaing similar formatting routines.
            """
            if not isinstance(operator, String):
                return MakeBoxes(operator, form)

            op_str = operator.value

            # FIXME: performing a check using the operator symbol representation feels a bit
            # fragile. The operator name seems more straightforward and more robust.
            if form == SymbolInputForm and op_str in ["*", "^", " "]:
                return operator
            elif (
                form in (SymbolInputForm, SymbolOutputForm)
                and not op_str.startswith(" ")
                and not op_str.endswith(" ")
            ):
                # FIXME: Again, testing on specific forms is fragile and not scalable.
                op = String(" " + op_str + " ")
                return op
            return operator

        precedence = prec.value
        grouping = grouping.get_name()

        if isinstance(expr, Atom):
            evaluation.message("Infix", "normal", Integer1)
            return None

        elements = expr.elements
        if len(elements) > 1:
            if operator.has_form("List", len(elements) - 1):
                operator = [format_operator(op) for op in operator.elements]
                return make_boxes_infix(elements, operator, precedence, grouping, form)
            else:
                encoding_rule = evaluation.definitions.get_ownvalue(
                    "$CharacterEncoding"
                )
                encoding = (
                    "UTF8" if encoding_rule is None else encoding_rule.replace.value
                )
                op_str = (
                    operator.value
                    if isinstance(operator, String)
                    else operator.short_name
                )
                if encoding == "ASCII":
                    operator = format_operator(
                        String(operator_to_ascii.get(op_str, op_str))
                    )
                else:
                    operator = format_operator(
                        String(operator_to_unicode.get(op_str, op_str))
                    )

            return make_boxes_infix(elements, operator, precedence, grouping, form)

        elif len(elements) == 1:
            return MakeBoxes(elements[0], form)
        else:
            return MakeBoxes(expr, form)


class ToBoxes(Builtin):
    """
    <dl>
      <dt>'ToBoxes[$expr$]'
      <dd>evaluates $expr$ and converts the result to box form.
    </dl>

    Unlike 'MakeBoxes', 'ToBoxes' evaluates its argument:
    >> ToBoxes[a + a]
     = RowBox[{2,  , a}]

    >> ToBoxes[a + b]
     = RowBox[{a, +, b}]
    >> ToBoxes[a ^ b] // FullForm
     = SuperscriptBox["a", "b"]
    """

    summary_text = "produce the display boxes of an evaluated expression"

    def eval(self, expr, form, evaluation):
        "ToBoxes[expr_, form_:StandardForm]"

        form_name = form.get_name()
        if form_name is None:
            evaluation.message("ToBoxes", "boxfmt", form)
        boxes = format_element(expr, evaluation, form)
        return boxes<|MERGE_RESOLUTION|>--- conflicted
+++ resolved
@@ -439,11 +439,8 @@
             result.append(to_boxes(String(right), evaluation))
             return RowBox(*result)
 
-<<<<<<< HEAD
-    def apply_outerprecedenceform(self, expr, prec, evaluation):
-=======
+
     def eval_outerprecedenceform(self, expr, prec, evaluation):
->>>>>>> 44a8eaf0
         """MakeBoxes[PrecedenceForm[expr_, prec_],
         StandardForm|TraditionalForm|OutputForm|InputForm]"""
 
