--- conflicted
+++ resolved
@@ -83,11 +83,7 @@
      =  CompiledFunction[{a, b}, a, -PythonizedCode-]
     """
 
-<<<<<<< HEAD
-    summary_text = "Compile an expression"
-=======
     summary_text = "compiles an expression"
->>>>>>> b6567d85
     requires = ("llvmlite",)
 
     attributes = hold_all | protected
@@ -177,11 +173,7 @@
 
 class CompiledCode(Atom):
     class_head_name = "System`CompiledCode"
-<<<<<<< HEAD
-    summary_text = "A CompiledCode object"
-=======
-    summary_text = " is a CompiledCode object"
->>>>>>> b6567d85
+    summary_text = "$CompiledCode$ object"
 
     def __init__(self, cfunc, args, **kwargs):
         super(CompiledCode, self).__init__(**kwargs)
@@ -247,11 +239,7 @@
     """
 
     messages = {"argerr": "Invalid argument `1` should be Integer, Real or boolean."}
-<<<<<<< HEAD
-    summary_text = "A CompiledFunction object"
-=======
-    summary_text = "is a CompiledFunction object"
->>>>>>> b6567d85
+    summary_text = "$CompiledFunction$ object"
 
     def apply(self, argnames, expr, code, args, evaluation):
         "CompiledFunction[argnames_, expr_, code_CompiledCode][args__]"
