--- conflicted
+++ resolved
@@ -19,13 +19,10 @@
 from mathics.core.symbols import Atom, Symbol, SymbolList, SymbolTrue, SymbolFalse
 from mathics.core.systemsymbols import (
     SymbolBlank,
-<<<<<<< HEAD
-=======
+    SymbolCompiledFunction,
+    SymbolFunction,
     SymbolInteger,
     SymbolReal,
->>>>>>> e5fbc270
-    SymbolFunction,
-    SymbolCompiledFunction,
 )
 
 from mathics.core.atoms import (
@@ -116,13 +113,8 @@
 
         # _Complex not implemented
         permitted_types = {
-<<<<<<< HEAD
-            Expression(SymbolBlank, Symbol("Integer")): int_type,
-            Expression(SymbolBlank, Symbol("Real")): real_type,
-=======
             Expression(SymbolBlank, SymbolInteger): int_type,
             Expression(SymbolBlank, SymbolReal): real_type,
->>>>>>> e5fbc270
             SymbolTrue: bool_type,
             SymbolFalse: bool_type,
         }
