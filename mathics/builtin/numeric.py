# cython: language_level=3
# -*- coding: utf-8 -*-

# Note: docstring is flowed in documentation. Line breaks in the docstring will appear in the
# printed output, so be carful not to add then mid-sentence.

"""
Numeric Evaluation and Precision

Support for numeric evaluation with arbitrary precision is just a proof-of-concept.

Precision is not "guarded" through the evaluation process. Only integer precision is supported.
However, things like 'N[Pi, 100]' should work as expected.
"""

import sympy
import mpmath
import numpy as np
import math
import hashlib
import zlib
from collections import namedtuple
from contextlib import contextmanager
from itertools import chain, product
from functools import lru_cache


from mathics.builtin.base import Builtin, Predefined
from mathics.core.convert import from_sympy

from mathics.core.expression import Expression
from mathics.core.symbols import (
    Atom,
    Symbol,
    SymbolFalse,
    SymbolList,
<<<<<<< HEAD
=======
    SymbolN,
>>>>>>> ca8d20b0
    SymbolTrue,
)
from mathics.core.atoms import (
    Complex,
    Integer,
    Integer0,
    MachineReal,
    Number,
    Rational,
    Real,
    String,
    from_python,
)
from mathics.core.systemsymbols import (
    SymbolMachinePrecision,
    SymbolD,
    SymbolTimes,
    SymbolPlus,
    SymbolSequence,
)

from mathics.core.number import (
    dps,
    convert_int_to_digit_list,
    machine_precision,
    machine_epsilon,
)

from mathics.core.attributes import (
    listable,
    numeric_function,
    protected,
    read_protected,
)

from mathics.core.evaluators import apply_nvalues, apply_N, numerify


@lru_cache(maxsize=1024)
def log_n_b(py_n, py_b) -> int:
    return int(mpmath.ceil(mpmath.log(py_n, py_b))) if py_n != 0 and py_n != 1 else 1


def _scipy_interface(integrator, options_map, mandatory=None, adapt_func=None):
    """
    This function provides a proxy for scipy.integrate
    functions, adapting the parameters.
    """

    def _scipy_proxy_func_filter(fun, a, b, **opts):
        native_opts = {}
        if mandatory:
            native_opts.update(mandatory)
        for opt, val in opts.items():
            native_opt = options_map.get(opt, None)
            if native_opt:
                if native_opt[1]:
                    val = native_opt[1](val)
                native_opts[native_opt[0]] = val
        return adapt_func(integrator(fun, a, b, **native_opts))

    def _scipy_proxy_func(fun, a, b, **opts):
        native_opts = {}
        if mandatory:
            native_opts.update(mandatory)
        for opt, val in opts.items():
            native_opt = options_map.get(opt, None)
            if native_opt:
                if native_opt[1]:
                    val = native_opt[1](val)
                native_opts[native_opt[0]] = val
        return integrator(fun, a, b, **native_opts)

    return _scipy_proxy_func_filter if adapt_func else _scipy_proxy_func


def _internal_adaptative_simpsons_rule(f, a, b, **opts):
    """
    1D adaptative Simpson's rule integrator
    Adapted from https://en.wikipedia.org/wiki/Adaptive_Simpson%27s_method
       by @mmatera

    TODO: handle weak divergences
    """
    wsr = 1.0 / 6.0

    tol = opts.get("tol")
    if not tol:
        tol = 1.0e-10

    maxrec = opts.get("maxrec")
    if not maxrec:
        maxrec = 150

    def _quad_simpsons_mem(f, a, fa, b, fb):
        """Evaluates the Simpson's Rule, also returning m and f(m) to reuse"""
        m = 0.5 * (a + b)
        try:
            fm = f(m)
        except ZeroDivisionError:
            fm = None

        if fm is None or np.isinf(fm):
            m = m + 1e-10
            fm = f(m)
        return (m, fm, wsr * abs(b - a) * (fa + 4.0 * fm + fb))

    def _quad_asr(f, a, fa, b, fb, eps, whole, m, fm, maxrec):
        """
        Efficient recursive implementation of adaptive Simpson's rule.
        Function values at the start, middle, end of the intervals
        are retained.
        """
        maxrec = maxrec - 1
        try:
            left = _quad_simpsons_mem(f, a, fa, m, fm)
            lm, flm, left = left
            right = _quad_simpsons_mem(f, m, fm, b, fb)
            rm, frm, right = right

            delta = left + right - whole
            err = abs(delta)
            if err <= 15 * eps or maxrec == 0:
                return (left + right + delta / 15, err)
            left = _quad_asr(f, a, fa, m, fm, 0.5 * eps, left, lm, flm, maxrec)
            right = _quad_asr(f, m, fm, b, fb, 0.5 * eps, right, rm, frm, maxrec)
            return (left[0] + right[0], left[1] + right[1])
        except Exception:
            raise

    def ensure_evaluation(f, x):
        try:
            val = f(x)
        except ZeroDivisionError:
            return None
        try:
            if np.isinf(val):
                return None
        except TypeError:
            return None
        return val

    invert_interval = False
    if a > b:
        b, a, invert_interval = a, b, True

    fa, fb = ensure_evaluation(f, a), ensure_evaluation(f, b)
    if fa is None:
        x = 10.0 * machine_epsilon if a == 0 else a * (1.0 + 10.0 * machine_epsilon)
        fa = ensure_evaluation(f, x)
        if fa is None:
            raise Exception(f"Function undefined around {a}. Cannot integrate")
    if fb is None:
        x = -10.0 * machine_epsilon if b == 0 else b * (1.0 - 10.0 * machine_epsilon)
        fb = ensure_evaluation(f, x)
        if fb is None:
            raise Exception(f"Function undefined around {b}. Cannot integrate")

    m, fm, whole = _quad_simpsons_mem(f, a, fa, b, fb)
    if invert_interval:
        return -_quad_asr(f, a, fa, b, fb, tol, whole, m, fm, maxrec)
    else:
        return _quad_asr(f, a, fa, b, fb, tol, whole, m, fm, maxrec)


def _fubini(func, ranges, **opts):
    if not ranges:
        return 0.0
    a, b = ranges[0]
    integrator = opts["integrator"]
    tol = opts.get("tol")
    if tol is None:
        opts["tol"] = 1.0e-10
        tol = 1.0e-10

    if len(ranges) > 1:

        def subintegral(*u):
            def ff(*z):
                return func(*(u + z))

            val = _fubini(ff, ranges[1:], **opts)[0]
            return val

        opts["tol"] = 4.0 * tol
        val = integrator(subintegral, a, b, **opts)
        return val
    else:
        val = integrator(func, a, b, **opts)
        return val


def check_finite_decimal(denominator):
    # The rational number is finite decimal if the denominator has form 2^a * 5^b
    while denominator % 5 == 0:
        denominator = denominator / 5

    while denominator % 2 == 0:
        denominator = denominator / 2

    return True if denominator == 1 else False


def chop(expr, delta=10.0 ** (-10.0)):
    if isinstance(expr, Real):
        if expr.is_nan(expr):
            return expr
        if -delta < expr.get_float_value() < delta:
            return Integer0
    elif isinstance(expr, Complex) and expr.is_inexact():
        real, imag = expr.real, expr.imag
        if -delta < real.get_float_value() < delta:
            real = Integer0
        if -delta < imag.get_float_value() < delta:
            imag = Integer0
        return Complex(real, imag)
    elif isinstance(expr, Expression):
        return Expression(chop(expr.head), *[chop(leaf) for leaf in expr.leaves])
    return expr


def convert_repeating_decimal(numerator, denominator, base):
    head = [x for x in str(numerator // denominator)]
    tails = []
    subresults = [numerator % denominator]
    numerator %= denominator

    while numerator != 0:  # only rational input can go to this case
        numerator *= base
        result_digit, numerator = divmod(numerator, denominator)
        tails.append(str(result_digit))
        if numerator not in subresults:
            subresults.append(numerator)
        else:
            break

    for i in range(len(head) - 1, -1, -1):
        j = len(tails) - 1
        if head[i] != tails[j]:
            break
        else:
            del tails[j]
            tails.insert(0, head[i])
            del head[i]
            j = j - 1

    # truncate all leading 0's
    if all(elem == "0" for elem in head):
        for i in range(0, len(tails)):
            if tails[0] == "0":
                tails = tails[1:] + [str(0)]
            else:
                break
    return (head, tails)


def convert_float_base(x, base, precision=10):

    length_of_int = 0 if x == 0 else int(mpmath.log(x, base))
    # iexps = list(range(length_of_int, -1, -1))

    def convert_int(x, base, exponents):
        out = []
        for e in range(0, exponents + 1):
            d = x % base
            out.append(d)
            x = x / base
            if x == 0:
                break
        out.reverse()
        return out

    def convert_float(x, base, exponents):
        out = []
        for e in range(0, exponents):
            d = int(x * base)
            out.append(d)
            x = (x * base) - d
            if x == 0:
                break
        return out

    int_part = convert_int(int(x), base, length_of_int)
    if isinstance(x, (float, sympy.Float)):
        # fexps = list(range(-1, -int(precision + 1), -1))
        real_part = convert_float(x - int(x), base, precision + 1)
        return int_part + real_part
    elif isinstance(x, int):
        return int_part
    else:
        raise TypeError(x)


class Chop(Builtin):
    """
    <dl>
      <dt>'Chop[$expr$]'
      <dd>replaces floating point numbers close to 0 by 0.

      <dt>'Chop[$expr$, $delta$]'
      <dd>uses a tolerance of $delta$. The default tolerance is '10^-10'.
    </dl>

    >> Chop[10.0 ^ -16]
     = 0
    >> Chop[10.0 ^ -9]
     = 1.*^-9
    >> Chop[10 ^ -11 I]
     = I / 100000000000
    >> Chop[0. + 10 ^ -11 I]
     = 0
    """

    messages = {
        "tolnn": "Tolerance specification a must be a non-negative number.",
    }

    rules = {
        "Chop[expr_]": "Chop[expr, 10^-10]",
    }

    summary_text = "set sufficiently small numbers or imaginary parts to zero"

    def apply(self, expr, delta, evaluation):
        "Chop[expr_, delta_:(10^-10)]"

        delta = delta.round_to_float(evaluation)
        if delta is None or delta < 0:
            return evaluation.message("Chop", "tolnn")

        return chop(expr, delta=delta)


class Fold(object):
    # allows inherited classes to specify a single algorithm implementation that
    # can be called with machine precision, arbitrary precision or symbolically.

    ComputationFunctions = namedtuple("ComputationFunctions", ("sin", "cos"))

    FLOAT = 0
    MPMATH = 1
    SYMBOLIC = 2

    math = {
        FLOAT: ComputationFunctions(
            cos=math.cos,
            sin=math.sin,
        ),
        MPMATH: ComputationFunctions(
            cos=mpmath.cos,
            sin=mpmath.sin,
        ),
        SYMBOLIC: ComputationFunctions(
            cos=lambda x: Expression("Cos", x),
            sin=lambda x: Expression("Sin", x),
        ),
    }

    operands = {
        FLOAT: lambda x: None if x is None else x.round_to_float(),
        MPMATH: lambda x: None if x is None else x.to_mpmath(),
        SYMBOLIC: lambda x: x,
    }

    def _operands(self, state, steps):
        raise NotImplementedError

    def _fold(self, state, steps, math):
        raise NotImplementedError

    def _spans(self, operands):
        spans = {}
        k = 0
        j = 0

        for mode in (self.FLOAT, self.MPMATH):
            for i, operand in enumerate(operands[k:]):
                if operand[0] > mode:
                    break
                j = i + k + 1

            if k == 0 and j == 1:  # only init state? then ignore.
                j = 0

            spans[mode] = slice(k, j)
            k = j

        spans[self.SYMBOLIC] = slice(k, len(operands))

        return spans

    def fold(self, x, ll):
        # computes fold(x, ll) with the internal _fold function. will start
        # its evaluation machine precision, and will escalate to arbitrary
        # precision if or symbolical evaluation only if necessary. folded
        # items already computed are carried over to new evaluation modes.

        yield x  # initial state

        init = None
        operands = list(self._operands(x, ll))
        spans = self._spans(operands)

        for mode in (self.FLOAT, self.MPMATH, self.SYMBOLIC):
            s_operands = [y[1:] for y in operands[spans[mode]]]

            if not s_operands:
                continue

            if mode == self.MPMATH:
                from mathics.core.number import min_prec

                precision = min_prec(*[t for t in chain(*s_operands) if t is not None])
                working_precision = mpmath.workprec
            else:

                @contextmanager
                def working_precision(_):
                    yield

                precision = None

            if mode == self.FLOAT:

                def out(z):
                    return Real(z)

            elif mode == self.MPMATH:

                def out(z):
                    return Real(z, precision)

            else:

                def out(z):
                    return z

            as_operand = self.operands.get(mode)

            def converted_operands():
                for y in s_operands:
                    yield tuple(as_operand(t) for t in y)

            with working_precision(precision):
                c_operands = converted_operands()

                if init is not None:
                    c_init = tuple(
                        (None if t is None else as_operand(from_python(t)))
                        for t in init
                    )
                else:
                    c_init = next(c_operands)
                    init = tuple((None if t is None else out(t)) for t in c_init)

                generator = self._fold(c_init, c_operands, self.math.get(mode))

                for y in generator:
                    y = tuple(out(t) for t in y)
                    yield y
                    init = y


class IntegerDigits(Builtin):
    """
    <dl>
    <dt>'IntegerDigits[$n$]'
        <dd>returns a list of the base-10 digits in the integer $n$.
    <dt>'IntegerDigits[$n$, $base$]'
        <dd>returns a list of the base-$base$ digits in $n$.
    <dt>'IntegerDigits[$n$, $base$, $length$]'
        <dd>returns a list of length $length$, truncating or padding
        with zeroes on the left as necessary.
    </dl>

    >> IntegerDigits[76543]
     = {7, 6, 5, 4, 3}

    The sign of $n$ is discarded:
    >> IntegerDigits[-76543]
     = {7, 6, 5, 4, 3}

    >> IntegerDigits[15, 16]
     = {15}
    >> IntegerDigits[1234, 16]
     = {4, 13, 2}
    >> IntegerDigits[1234, 10, 5]
     = {0, 1, 2, 3, 4}

    #> IntegerDigits[1000, 10]
     = {1, 0, 0, 0}

    #> IntegerDigits[0]
     = {0}
    """

    attributes = listable | protected

    messages = {
        "int": "Integer expected at position 1 in `1`",
        "ibase": "Base `1` is not an integer greater than 1.",
    }

    rules = {
        "IntegerDigits[n_]": "IntegerDigits[n, 10]",
    }

    def apply_len(self, n, base, length, evaluation):
        "IntegerDigits[n_, base_, length_]"

        if not (isinstance(length, Integer) and length.get_int_value() >= 0):
            return evaluation.message("IntegerDigits", "intnn")

        return self.apply(n, base, evaluation, nr_elements=length.get_int_value())

    def apply(self, n, base, evaluation, nr_elements=None):
        "IntegerDigits[n_, base_]"

        if not (isinstance(n, Integer)):
            return evaluation.message(
                "IntegerDigits", "int", Expression("IntegerDigits", n, base)
            )

        if not (isinstance(base, Integer) and base.get_int_value() > 1):
            return evaluation.message("IntegerDigits", "ibase", base)

        if nr_elements == 0:
            # trivial case: we don't want any digits
            return Expression(SymbolList)

        digits = convert_int_to_digit_list(n.get_int_value(), base.get_int_value())

        if nr_elements is not None:
            if len(digits) >= nr_elements:
                # Truncate, preserving the digits on the right
                digits = digits[-nr_elements:]
            else:
                # Pad with zeroes
                digits = [0] * (nr_elements - len(digits)) + digits

        return Expression(SymbolList, *digits)


class MaxPrecision(Predefined):
    """
    <dl>
      <dt>'$MaxPrecision'
      <dd>represents the maximum number of digits of precision permitted in abitrary-precision numbers.
    </dl>

    >> $MaxPrecision
     = Infinity

    >> $MaxPrecision = 10;

    >> N[Pi, 11]
     : Requested precision 11 is larger than $MaxPrecision. Using current $MaxPrecision of 10. instead. $MaxPrecision = Infinity specifies that any precision should be allowed.
     = 3.141592654

    #> N[Pi, 10]
     = 3.141592654

    #> $MaxPrecision = x
     : Cannot set $MaxPrecision to x; value must be a positive number or Infinity.
     = x
    #> $MaxPrecision = -Infinity
     : Cannot set $MaxPrecision to -Infinity; value must be a positive number or Infinity.
     = -Infinity
    #> $MaxPrecision = 0
     : Cannot set $MaxPrecision to 0; value must be a positive number or Infinity.
     = 0
    #> $MaxPrecision = Infinity;

    #> $MinPrecision = 15;
    #> $MaxPrecision = 10
     : Cannot set $MaxPrecision such that $MaxPrecision < $MinPrecision.
     = 10
    #> $MaxPrecision
     = Infinity
    #> $MinPrecision = 0;
    """

    messages = {
        "precset": "Cannot set `1` to `2`; value must be a positive number or Infinity.",
        "preccon": "Cannot set `1` such that $MaxPrecision < $MinPrecision.",
    }

    name = "$MaxPrecision"

    rules = {
        "$MaxPrecision": "Infinity",
    }

    summary_text = "settable global maximum precision bound"


class MachineEpsilon_(Predefined):
    """
    <dl>
    <dt>'$MachineEpsilon'
        <dd>is the distance between '1.0' and the next
            nearest representable machine-precision number.
    </dl>

    >> $MachineEpsilon
     = 2.22045*^-16

    >> x = 1.0 + {0.4, 0.5, 0.6} $MachineEpsilon;
    >> x - 1
     = {0., 0., 2.22045*^-16}
    """

    name = "$MachineEpsilon"

    def evaluate(self, evaluation):
        return MachineReal(machine_epsilon)


class MachinePrecision_(Predefined):
    """
    <dl>
    <dt>'$MachinePrecision'
        <dd>is the number of decimal digits of precision for
            machine-precision numbers.
    </dl>

    >> $MachinePrecision
     = 15.9546
    """

    name = "$MachinePrecision"

    rules = {
        "$MachinePrecision": "N[MachinePrecision]",
    }


class MachinePrecision(Predefined):
    """
    <dl>
    <dt>'MachinePrecision'
        <dd>represents the precision of machine precision numbers.
    </dl>

    >> N[MachinePrecision]
     = 15.9546
    >> N[MachinePrecision, 30]
     = 15.9545897701910033463281614204

    #> N[E, MachinePrecision]
     = 2.71828

    #> Round[MachinePrecision]
     = 16
    """

    rules = {
        "N[MachinePrecision, prec_]": ("N[Log[10, 2] * %i, prec]" % machine_precision),
    }


class MinPrecision(Builtin):
    """
    <dl>
      <dt>'$MinPrecision'
      <dd>represents the minimum number of digits of precision permitted in abitrary-precision numbers.
    </dl>

    >> $MinPrecision
     = 0

    >> $MinPrecision = 10;

    >> N[Pi, 9]
     : Requested precision 9 is smaller than $MinPrecision. Using current $MinPrecision of 10. instead.
     = 3.141592654

    #> N[Pi, 10]
     = 3.141592654

    #> $MinPrecision = x
     : Cannot set $MinPrecision to x; value must be a non-negative number.
     = x
    #> $MinPrecision = -Infinity
     : Cannot set $MinPrecision to -Infinity; value must be a non-negative number.
     = -Infinity
    #> $MinPrecision = -1
     : Cannot set $MinPrecision to -1; value must be a non-negative number.
     = -1
    #> $MinPrecision = 0;

    #> $MaxPrecision = 10;
    #> $MinPrecision = 15
     : Cannot set $MinPrecision such that $MaxPrecision < $MinPrecision.
     = 15
    #> $MinPrecision
     = 0
    #> $MaxPrecision = Infinity;
    """

    messages = {
        "precset": "Cannot set `1` to `2`; value must be a non-negative number.",
        "preccon": "Cannot set `1` such that $MaxPrecision < $MinPrecision.",
    }

    name = "$MinPrecision"

    rules = {
        "$MinPrecision": "0",
    }

    summary_text = "settable global minimum precision bound"


class N(Builtin):
    """
    <dl>
    <dt>'N[$expr$, $prec$]'
        <dd>evaluates $expr$ numerically with a precision of $prec$ digits.
    </dl>
    >> N[Pi, 50]
     = 3.1415926535897932384626433832795028841971693993751

    >> N[1/7]
     = 0.142857

    >> N[1/7, 5]
     = 0.14286

    You can manually assign numerical values to symbols.
    When you do not specify a precision, 'MachinePrecision' is taken.
    >> N[a] = 10.9
     = 10.9
    >> a
     = a

    'N' automatically threads over expressions, except when a symbol has
     attributes 'NHoldAll', 'NHoldFirst', or 'NHoldRest'.
    >> N[a + b]
     = 10.9 + b
    >> N[a, 20]
     = a
    >> N[a, 20] = 11;
    >> N[a + b, 20]
     = 11.000000000000000000 + b
    >> N[f[a, b]]
     = f[10.9, b]
    >> SetAttributes[f, NHoldAll]
    >> N[f[a, b]]
     = f[a, b]

    The precision can be a pattern:
    >> N[c, p_?(#>10&)] := p
    >> N[c, 3]
     = c
    >> N[c, 11]
     = 11.000000000

    You can also use 'UpSet' or 'TagSet' to specify values for 'N':
    >> N[d] ^= 5;
    However, the value will not be stored in 'UpValues', but
    in 'NValues' (as for 'Set'):
    >> UpValues[d]
     = {}
    >> NValues[d]
     = {HoldPattern[N[d, MachinePrecision]] :> 5}
    >> e /: N[e] = 6;
    >> N[e]
     = 6.

    Values for 'N[$expr$]' must be associated with the head of $expr$:
    >> f /: N[e[f]] = 7;
     : Tag f not found or too deep for an assigned rule.

    You can use 'Condition':
    >> N[g[x_, y_], p_] := x + y * Pi /; x + y > 3
    >> SetAttributes[g, NHoldRest]
    >> N[g[1, 1]]
     = g[1., 1]
    >> N[g[2, 2]] // InputForm
     = 8.283185307179586

    The precision of the result is no higher than the precision of the input
    >> N[Exp[0.1], 100]
     = 1.10517
    >> % // Precision
     = MachinePrecision
    >> N[Exp[1/10], 100]
     = 1.105170918075647624811707826490246668224547194737518718792863289440967966747654302989143318970748654
    >> % // Precision
     = 100.
    >> N[Exp[1.0`20], 100]
     = 2.7182818284590452354
    >> % // Precision
     = 20.

    N can also accept an option "Method". This establishes what is the prefered underlying method to
    compute numerical values:
    >> N[F[Pi], 30, Method->"numpy"]
     = F[3.14159265358979300000000000000]
    >> N[F[Pi], 30, Method->"sympy"]
     = F[3.14159265358979323846264338328]
    #> p=N[Pi,100]
     = 3.141592653589793238462643383279502884197169399375105820974944592307816406286208998628034825342117068
    #> ToString[p]
     = 3.141592653589793238462643383279502884197169399375105820974944592307816406286208998628034825342117068

    #> N[1.012345678901234567890123, 20]
     = 1.0123456789012345679

    #> N[I, 30]
     = 1.00000000000000000000000000000 I

    #> N[1.012345678901234567890123, 50]
     = 1.01234567890123456789012
    #> % // Precision
     = 24.
    """

    options = {"Method": "Automatic"}

    messages = {
        "precbd": ("Requested precision `1` is not a " + "machine-sized real number."),
        "preclg": (
            "Requested precision `1` is larger than $MaxPrecision. "
            + "Using current $MaxPrecision of `2` instead. "
            + "$MaxPrecision = Infinity specifies that any precision "
            + "should be allowed."
        ),
        "precsm": (
            "Requested precision `1` is smaller than "
            + "$MinPrecision. Using current $MinPrecision of "
            + "`2` instead."
        ),
    }

    summary_text = "numerical evaluation to specified precision and accuracy"

    def apply_with_prec(self, expr, prec, evaluation, options=None):
        "N[expr_, prec_, OptionsPattern[%(name)s]]"

        # If options are passed, set the preference in evaluation, and call again
        # without options set.
        # This also prevents to store this as an nvalue (nvalues always have two leaves).
        preference = None
        # If a Method is passed, and the method is not either "Automatic" or
        # the last preferred method, according to evaluation._preferred_n_method,
        # set the new preference, reevaluate, and then remove the preference.
        if options:
            preference_queue = evaluation._preferred_n_method
            preference = self.get_option(
                options, "Method", evaluation
            ).get_string_value()
            if preference == "Automatic":
                preference = None
            if preference_queue and preference == preference_queue[-1]:
                preference = None

            if preference:
                preference_queue.append(preference)
                try:
                    result = self.apply_with_prec(expr, prec, evaluation)
                except Exception:
                    result = None
                preference_queue.pop()
                return result
<<<<<<< HEAD
=======

        # No options, do what is expected by apply_N

        try:
            # Here ``get_precision`` is called with ``show_messages``
            # set to ``False`` to avoid show the same warnings repeatedly.
            d = get_precision(prec, evaluation, show_messages=False)
        except PrecisionValueError:
            return

        if expr.get_head_name() in ("System`List", "System`Rule"):
            result = Expression(
                expr.head,
                *[self.apply_with_prec(leaf, prec, evaluation) for leaf in expr.leaves],
            )
            return result
>>>>>>> ca8d20b0

        # No options, do what is expected by apply_N
        return apply_nvalues(expr, prec, evaluation)

    def apply_N(self, expr, evaluation):
        """N[expr_]"""
        # TODO: Specialize for atoms
        if isinstance(expr, Number):
            return expr.round()
        elif isinstance(expr, Symbol):
            return apply_nvalues(expr, SymbolMachinePrecision, evaluation)
        elif isinstance(expr, Atom):
            return expr
        return apply_nvalues(expr, SymbolMachinePrecision, evaluation)

    def apply_N(self, expr, evaluation):
        """N[expr_]"""
        # TODO: Specialize for atoms
        return self.apply_with_prec(expr, SymbolMachinePrecision, evaluation, None)


class NIntegrate(Builtin):
    """
    <dl>
       <dt>'NIntegrate[$expr$, $interval$]'
       <dd>returns a numeric approximation to the definite integral of $expr$ with limits $interval$ and with a precision of $prec$ digits.

        <dt>'NIntegrate[$expr$, $interval1$, $interval2$, ...]'
        <dd>returns a numeric approximation to the multiple integral of $expr$ with limits $interval1$, $interval2$ and with a precision of $prec$ digits.
    </dl>

    >> NIntegrate[Exp[-x],{x,0,Infinity},Tolerance->1*^-6]
     = 1.
    >> NIntegrate[Exp[x],{x,-Infinity, 0},Tolerance->1*^-6]
     = 1.
    >> NIntegrate[Exp[-x^2/2.],{x,-Infinity, Infinity},Tolerance->1*^-6]
     = 2.50663

    >> Table[1./NIntegrate[x^k,{x,0,1},Tolerance->1*^-6], {k,0,6}]
     : The specified method failed to return a number. Falling back into the internal evaluator.
     = {1., 2., 3., 4., 5., 6., 7.}

    >> NIntegrate[1 / z, {z, -1 - I, 1 - I, 1 + I, -1 + I, -1 - I}, Tolerance->1.*^-4]
     : Integration over a complex domain is not implemented yet
     = NIntegrate[1 / z, {z, -1 - I, 1 - I, 1 + I, -1 + I, -1 - I}, Tolerance -> 0.0001]
     ## = 6.2832 I

    Integrate singularities with weak divergences:
    >> Table[ NIntegrate[x^(1./k-1.), {x,0,1.}, Tolerance->1*^-6], {k,1,7.} ]
     = {1., 2., 3., 4., 5., 6., 7.}

    Mutiple Integrals :
    >> NIntegrate[x * y,{x, 0, 1}, {y, 0, 1}]
     = 0.25

    """

    messages = {
        "bdmtd": "The Method option should be a built-in method name.",
        "inumr": (
            "The integrand `1` has evaluated to non-numerical "
            + "values for all sampling points in the region "
            + "with boundaries `2`"
        ),
        "nlim": "`1` = `2` is not a valid limit of integration.",
        "ilim": "Invalid integration variable or limit(s) in `1`.",
        "mtdfail": (
            "The specified method failed to return a "
            + "number. Falling back into the internal "
            + "evaluator."
        ),
        "cmpint": ("Integration over a complex domain is not " + "implemented yet"),
    }

    options = {
        "Method": '"Automatic"',
        "Tolerance": "1*^-10",
        "Accuracy": "1*^-10",
        "MaxRecursion": "10",
    }

    methods = {
        "Automatic": (None, False),
    }

    def __init__(self, *args, **kwargs):
        super().__init__(*args, **kwargs)
        self.methods["Internal"] = (_internal_adaptative_simpsons_rule, False)
        try:
            from scipy.integrate import romberg, quad, nquad

            self.methods["NQuadrature"] = (
                _scipy_interface(
                    nquad, {}, {"full_output": 1}, lambda res: (res[0], res[1])
                ),
                True,
            )
            self.methods["Quadrature"] = (
                _scipy_interface(
                    quad,
                    {
                        "tol": ("epsabs", None),
                        "maxrec": ("limit", lambda maxrec: int(2 ** maxrec)),
                    },
                    {"full_output": 1},
                    lambda res: (res[0], res[1]),
                ),
                False,
            )
            self.methods["Romberg"] = (
                _scipy_interface(
                    romberg,
                    {"tol": ("tol", None), "maxrec": ("divmax", None)},
                    None,
                    lambda x: (x, np.nan),
                ),
                False,
            )
            self.methods["Automatic"] = self.methods["Quadrature"]
        except Exception:
            self.methods["Automatic"] = self.methods["Internal"]
            self.methods["Simpson"] = self.methods["Internal"]

        self.messages["bdmtd"] = (
            "The Method option should be a "
            + "built-in method name in {`"
            + "`, `".join(list(self.methods))
            + "`}. Using `Automatic`"
        )

    @staticmethod
    def decompose_domain(interval, evaluation):
        if interval.has_form("System`Sequence", 1, None):
            intervals = []
            for leaf in interval.leaves:
                inner_interval = NIntegrate.decompose_domain(leaf, evaluation)
                if inner_interval:
                    intervals.append(inner_interval)
                else:
                    evaluation.message("ilim", leaf)
                    return None
            return intervals

        if interval.has_form("System`List", 3, None):
            intervals = []
            intvar = interval.leaves[0]
            if not isinstance(intvar, Symbol):
                evaluation.message("ilim", interval)
                return None
            boundaries = [a for a in interval.leaves[1:]]
            if any([b.get_head_name() == "System`Complex" for b in boundaries]):
                intvar = Expression(
                    "List", intvar, Expression("Blank", Symbol("Complex"))
                )
            for i in range(len(boundaries) - 1):
                intervals.append((boundaries[i], boundaries[i + 1]))
            if len(intervals) > 0:
                return (intvar, intervals)

        evaluation.message("ilim", interval)
        return None

    def apply_with_func_domain(self, func, domain, evaluation, options):
        "%(name)s[func_, domain__, OptionsPattern[%(name)s]]"
        if func.is_numeric() and func.is_zero:
            return Integer0
        method = options["System`Method"].evaluate(evaluation)
        method_options = {}
        if method.has_form("System`List", 2):
            method = method.leaves[0]
            method_options.update(method.leaves[1].get_option_values())
        if isinstance(method, String):
            method = method.value
        elif isinstance(method, Symbol):
            method = method.get_name()
        else:
            evaluation.message("NIntegrate", "bdmtd", method)
            return
        tolerance = options["System`Tolerance"].evaluate(evaluation)
        tolerance = float(tolerance.value)
        accuracy = options["System`Accuracy"].evaluate(evaluation)
        accuracy = accuracy.value
        maxrecursion = options["System`MaxRecursion"].evaluate(evaluation)
        maxrecursion = maxrecursion.value
        nintegrate_method = self.methods.get(method, None)
        if nintegrate_method is None:
            evaluation.message("NIntegrate", "bdmtd", method)
            nintegrate_method = self.methods.get("Automatic")
        if type(nintegrate_method) is tuple:
            nintegrate_method, is_multidimensional = nintegrate_method
        else:
            is_multidimensional = False

        domain = self.decompose_domain(domain, evaluation)
        if not domain:
            return
        if not isinstance(domain, list):
            domain = [domain]

        coords = [axis[0] for axis in domain]
        # If any of the points in the integration domain is complex,
        # stop the evaluation...
        if any([c.get_head_name() == "System`List" for c in coords]):
            evaluation.message("NIntegrate", "cmpint")
            return

        intvars = Expression(SymbolList, *coords)
        integrand = Expression("Compile", intvars, func).evaluate(evaluation)

        if len(integrand.leaves) >= 3:
            integrand = integrand.leaves[2].cfunc
        else:
            evaluation.message("inumer", func, domain)
            return
        results = []
        for subdomain in product(*[axis[1] for axis in domain]):
            # On each subdomain, check if the region is bounded.
            # If not, implement a coordinate map
            func2 = integrand
            subdomain2 = []
            coordtransform = []
            nulldomain = False
            for i, r in enumerate(subdomain):
                a = r[0].evaluate(evaluation)
                b = r[1].evaluate(evaluation)
                if a == b:
                    nulldomain = True
                    break
                elif a.get_head_name() == "System`DirectedInfinity":
                    if b.get_head_name() == "System`DirectedInfinity":
                        a = a.to_python()
                        b = b.to_python()
                        le = 1 - machine_epsilon
                        if a == b:
                            nulldomain = True
                            break
                        elif a < b:
                            subdomain2.append([-le, le])
                        else:
                            subdomain2.append([le, -le])
                        coordtransform.append(
                            (np.arctanh, lambda u: 1.0 / (1.0 - u ** 2))
                        )
                    else:
                        if not b.is_numeric(evaluation):
                            evaluation.message("nlim", coords[i], b)
                            return
                        z = a.leaves[0].value
                        b = b.value
                        subdomain2.append([machine_epsilon, 1.0])
                        coordtransform.append(
                            (lambda u: b - z + z / u, lambda u: -z * u ** (-2.0))
                        )
                elif b.get_head_name() == "System`DirectedInfinity":
                    if not a.is_numeric(evaluation):
                        evaluation.message("nlim", coords[i], a)
                        return
                    a = a.value
                    z = b.leaves[0].value
                    subdomain2.append([machine_epsilon, 1.0])
                    coordtransform.append(
                        (lambda u: a - z + z / u, lambda u: z * u ** (-2.0))
                    )
                elif a.is_numeric(evaluation) and b.is_numeric(evaluation):
                    a = apply_N(a, evaluation).value
                    b = apply_N(b, evaluation).value
                    subdomain2.append([a, b])
                    coordtransform.append(None)
                else:
                    for x in (a, b):
                        if not x.is_numeric(evaluation):
                            evaluation.message("nlim", coords[i], x)
                    return

            if nulldomain:
                continue

            if any(coordtransform):
                func2 = lambda *u: (
                    integrand(
                        *[
                            x[0](u[i]) if x else u[i]
                            for i, x in enumerate(coordtransform)
                        ]
                    )
                    * np.prod(
                        [jac[1](u[i]) for i, jac in enumerate(coordtransform) if jac]
                    )
                )
            opts = {
                "acur": accuracy,
                "tol": tolerance,
                "maxrec": maxrecursion,
            }
            opts.update(method_options)
            try:
                if len(subdomain2) > 1:
                    if is_multidimensional:
                        nintegrate_method(func2, subdomain2, **opts)
                    else:
                        val = _fubini(
                            func2, subdomain2, integrator=nintegrate_method, **opts
                        )
                else:
                    val = nintegrate_method(func2, *(subdomain2[0]), **opts)
            except Exception:
                val = None

            if val is None:
                evaluation.message("NIntegrate", "mtdfail")
                if len(subdomain2) > 1:
                    val = _fubini(
                        func2,
                        subdomain2,
                        integrator=_internal_adaptative_simpsons_rule,
                        **opts,
                    )
                else:
                    try:
                        val = _internal_adaptative_simpsons_rule(
                            func2, *(subdomain2[0]), **opts
                        )
                    except Exception:
                        return None
            results.append(val)

        result = sum([r[0] for r in results])
        # error = sum([r[1] for r in results]) -> use it when accuracy
        #                                         be implemented...
        return from_python(result)

    def apply_D(self, func, domain, var, evaluation, options):
        """D[%(name)s[func_, domain__, OptionsPattern[%(name)s]], var_Symbol]"""
        options = tuple(
            Expression(Symbol("Rule"), Symbol(key), options[key]) for key in options
        )
        # if the integration is along several variables, take the integration of the inner
        # variables as func.
        if domain._head is SymbolSequence:
            func = Expression(
                Symbol(self.get_name()), func, *(domain._leaves[:-1]), *options
            )
            domain = domain._leaves[-1]

        terms = []
        # Evaluates the derivative regarding the integrand:
        integrand = Expression(SymbolD, func, var).evaluate(evaluation)
        if integrand:
            term = Expression(Symbol("NIntegrate"), integrand, domain, *options)
            terms = [term]

        # Run over the intervals, and evaluate the derivative
        # regarding the integration limits.
        list_domain = self.decompose_domain(domain, evaluation)
        if not list_domain:
            return

        ivar, limits = list_domain
        for limit in limits:
            for k, lim in enumerate(limit):
                jac = Expression(SymbolD, lim, var)
                ev_jac = jac.evaluate(evaluation)
                if ev_jac:
                    jac = ev_jac
                if isinstance(jac, Number) and jac.is_zero:
                    continue
                f = func.replace_vars({ivar.get_name(): lim})
                if k == 1:
                    f = Expression(SymbolTimes, f, jac)
                else:
                    f = Expression(SymbolTimes, Integer(-1), f, jac)
                eval_f = f.evaluate(evaluation)
                if eval_f:
                    f = eval_f
                if isinstance(f, Number) and f.is_zero:
                    continue
                terms.append(f)

        if len(terms) == 0:
            return Integer0
        if len(terms) == 1:
            return terms[0]
        return Expression(SymbolPlus, *terms)


class NumericQ(Builtin):
    """
    <dl>
    <dt>'NumericQ[$expr$]'
        <dd>tests whether $expr$ represents a numeric quantity.
    </dl>

    >> NumericQ[2]
     = True
    >> NumericQ[Sqrt[Pi]]
     = True
    >> NumberQ[Sqrt[Pi]]
     = False
    """

    def apply(self, expr, evaluation):
        "NumericQ[expr_]"
        return SymbolTrue if expr.is_numeric(evaluation) else SymbolFalse


class Precision(Builtin):
    """
    <dl>
    <dt>'Precision[$expr$]'
        <dd>examines the number of significant digits of $expr$.
    </dl>
    This is rather a proof-of-concept than a full implementation.
    Precision of compound expression is not supported yet.
    >> Precision[1]
     = Infinity
    >> Precision[1/2]
     = Infinity
    >> Precision[0.5]
     = MachinePrecision

    #> Precision[0.0]
     = MachinePrecision
    #> Precision[0.000000000000000000000000000000000000]
     = 0.
    #> Precision[-0.0]
     = MachinePrecision
    #> Precision[-0.000000000000000000000000000000000000]
     = 0.

    #> 1.0000000000000000 // Precision
     = MachinePrecision
    #> 1.00000000000000000 // Precision
     = 17.

    #> 0.4 + 2.4 I // Precision
     = MachinePrecision
    #> Precision[2 + 3 I]
     = Infinity

    #> Precision["abc"]
     = Infinity
    """

    rules = {
        "Precision[z_?MachineNumberQ]": "MachinePrecision",
    }

    summary_text = "find the precision of a number"

    def apply(self, z, evaluation):
        "Precision[z_]"

        if not z.is_inexact():
            return Symbol("Infinity")
        elif z.to_sympy().is_zero:
            return Real(0)
        else:
            return Real(dps(z.get_precision()))


class Rationalize(Builtin):
    """
    <dl>
      <dt>'Rationalize[$x$]'
      <dd>converts a real number $x$ to a nearby rational number with small denominator.

      <dt>'Rationalize[$x$, $dx$]'
      <dd>finds the rational number lies within $dx$ of $x$.
    </dl>

    >> Rationalize[2.2]
    = 11 / 5

    For negative $x$, '-Rationalize[-$x$] == Rationalize[$x$]' which gives symmetric results:
    >> Rationalize[-11.5, 1]
    = -11

    Not all numbers can be well approximated.
    >> Rationalize[N[Pi]]
     = 3.14159

    Find the exact rational representation of 'N[Pi]'
    >> Rationalize[N[Pi], 0]
     = 245850922 / 78256779

    #> Rationalize[N[Pi] + 0.8 I, x]
     : Tolerance specification x must be a non-negative number.
     = Rationalize[3.14159 + 0.8 I, x]

    #> Rationalize[N[Pi] + 0.8 I, -1]
     : Tolerance specification -1 must be a non-negative number.
     = Rationalize[3.14159 + 0.8 I, -1]

    #> Rationalize[x, y]
     : Tolerance specification y must be a non-negative number.
     = Rationalize[x, y]
    """

    messages = {
        "tolnn": "Tolerance specification `1` must be a non-negative number.",
    }

    rules = {
        "Rationalize[z_Complex]": "Rationalize[Re[z]] + I Rationalize[Im[z]]",
        "Rationalize[z_Complex, dx_?Internal`RealValuedNumberQ]/;dx >= 0": "Rationalize[Re[z], dx] + I Rationalize[Im[z], dx]",
    }

    summary_text = "find a rational approximation"

    def apply(self, x, evaluation):
        "Rationalize[x_]"

        py_x = x.to_sympy()
        if py_x is None or (not py_x.is_number) or (not py_x.is_real):
            return x

        # For negative x, MMA treads Rationalize[x] as -Rationalize[-x].
        # Whether this is an implementation choice or not, it has been
        # expressed that having this give symmetric results for +/-
        # is nice.
        # See https://mathematica.stackexchange.com/questions/253637/how-to-think-about-the-answer-to-rationlize-11-5-1
        if py_x.is_positive:
            return from_sympy(self.find_approximant(py_x))
        else:
            return -from_sympy(self.find_approximant(-py_x))

    @staticmethod
    def find_approximant(x):
        c = 1e-4
        it = sympy.ntheory.continued_fraction_convergents(
            sympy.ntheory.continued_fraction_iterator(x)
        )
        for i in it:
            p, q = i.as_numer_denom()
            tol = c / q ** 2
            if abs(i - x) <= tol:
                return i
            if tol < machine_epsilon:
                break
        return x

    @staticmethod
    def find_exact(x):
        p, q = x.as_numer_denom()
        it = sympy.ntheory.continued_fraction_convergents(
            sympy.ntheory.continued_fraction_iterator(x)
        )
        for i in it:
            p, q = i.as_numer_denom()
            if abs(x - i) < machine_epsilon:
                return i

    def apply_dx(self, x, dx, evaluation):
        "Rationalize[x_, dx_]"
        py_x = x.to_sympy()
        if py_x is None:
            return x
        py_dx = dx.to_sympy()
        if (
            py_dx is None
            or (not py_dx.is_number)
            or (not py_dx.is_real)
            or py_dx.is_negative
        ):
            return evaluation.message("Rationalize", "tolnn", dx)
        elif py_dx == 0:
            return from_sympy(self.find_exact(py_x))

        # For negative x, MMA treads Rationalize[x] as -Rationalize[-x].
        # Whether this is an implementation choice or not, it has been
        # expressed that having this give symmetric results for +/-
        # is nice.
        # See https://mathematica.stackexchange.com/questions/253637/how-to-think-about-the-answer-to-rationlize-11-5-1
        if py_x.is_positive:
            a = self.approx_interval_continued_fraction(py_x - py_dx, py_x + py_dx)
            sym_x = sympy.ntheory.continued_fraction_reduce(a)
        else:
            a = self.approx_interval_continued_fraction(-py_x - py_dx, -py_x + py_dx)
            sym_x = -sympy.ntheory.continued_fraction_reduce(a)

        return Integer(sym_x) if sym_x.is_integer else Rational(sym_x)

    @staticmethod
    def approx_interval_continued_fraction(xmin, xmax):
        result = []
        a_gen = sympy.ntheory.continued_fraction_iterator(xmin)
        b_gen = sympy.ntheory.continued_fraction_iterator(xmax)
        while True:
            a, b = next(a_gen), next(b_gen)
            if a == b:
                result.append(a)
            else:
                result.append(min(a, b) + 1)
                break
        return result


class RealValuedNumericQ(Builtin):
    # No docstring since this is internal and it will mess up documentation.
    # FIXME: Perhaps in future we will have a more explicite way to indicate not
    # to add something to the docs.
    context = "Internal`"

    rules = {
        "Internal`RealValuedNumericQ[x_]": "Head[N[x]] === Real",
    }


class RealValuedNumberQ(Builtin):
    # No docstring since this is internal and it will mess up documentation.
    # FIXME: Perhaps in future we will have a more explicite way to indicate not
    # to add something to the docs.
    context = "Internal`"

    rules = {
        "Internal`RealValuedNumberQ[x_Real]": "True",
        "Internal`RealValuedNumberQ[x_Integer]": "True",
        "Internal`RealValuedNumberQ[x_Rational]": "True",
        "Internal`RealValuedNumberQ[x_]": "False",
    }


class Round(Builtin):
    """
    <dl>
    <dt>'Round[$expr$]'
        <dd>rounds $expr$ to the nearest integer.
    <dt>'Round[$expr$, $k$]'
        <dd>rounds $expr$ to the closest multiple of $k$.
    </dl>

    >> Round[10.6]
     = 11
    >> Round[0.06, 0.1]
     = 0.1
    >> Round[0.04, 0.1]
     = 0.

    Constants can be rounded too
    >> Round[Pi, .5]
     = 3.
    >> Round[Pi^2]
     = 10

    Round to exact value
    >> Round[2.6, 1/3]
     = 8 / 3
    >> Round[10, Pi]
     = 3 Pi

    Round complex numbers
    >> Round[6/(2 + 3 I)]
     = 1 - I
    >> Round[1 + 2 I, 2 I]
     = 2 I

    Round Negative numbers too
    >> Round[-1.4]
     = -1

    Expressions other than numbers remain unevaluated:
    >> Round[x]
     = Round[x]
    >> Round[1.5, k]
     = Round[1.5, k]
    """

    attributes = listable | numeric_function | protected

    rules = {
        "Round[expr_?NumericQ]": "Round[Re[expr], 1] + I * Round[Im[expr], 1]",
        "Round[expr_Complex, k_?RealNumberQ]": (
            "Round[Re[expr], k] + I * Round[Im[expr], k]"
        ),
    }

    def apply(self, expr, k, evaluation):
        "Round[expr_?NumericQ, k_?NumericQ]"

        n = Expression("Divide", expr, k).round_to_float(
            evaluation, permit_complex=True
        )
        if n is None:
            return
        elif isinstance(n, complex):
            n = round(n.real)
        else:
            n = round(n)
        n = int(n)
        return Expression("Times", Integer(n), k)


class RealDigits(Builtin):
    """
    <dl>
      <dt>'RealDigits[$n$]'
      <dd>returns the decimal representation of the real number $n$ as list of digits, together with the number of digits that are to the left of the decimal point.

      <dt>'RealDigits[$n$, $b$]'
      <dd>returns a list of base_$b$ representation of the real number $n$.

      <dt>'RealDigits[$n$, $b$, $len$]'
      <dd>returns a list of $len$ digits.

      <dt>'RealDigits[$n$, $b$, $len$, $p$]'
      <dd>return $len$ digits starting with the coefficient of $b$^$p$
    </dl>

    Return the list of digits and exponent:
    >> RealDigits[123.55555]
     = {{1, 2, 3, 5, 5, 5, 5, 5, 0, 0, 0, 0, 0, 0, 0, 0}, 3}

    Return an explicit recurring decimal form:
    >> RealDigits[19 / 7]
     = {{2, {7, 1, 4, 2, 8, 5}}, 1}

    The 10000th digit of  is an 8:
    >> RealDigits[Pi, 10, 1, -10000]
    = {{8}, -9999}

    20 digits starting with the coefficient of 10^-5:
    >> RealDigits[Pi, 10, 20, -5]
     = {{9, 2, 6, 5, 3, 5, 8, 9, 7, 9, 3, 2, 3, 8, 4, 6, 2, 6, 4, 3}, -4}

    RealDigits gives Indeterminate if more digits than the precision are requested:
    >> RealDigits[123.45, 10, 18]
     = {{1, 2, 3, 4, 5, 0, 0, 0, 0, 0, 0, 0, 0, 0, 0, 0, Indeterminate, Indeterminate}, 3}

    #> RealDigits[-1.25, -1]
     : Base -1 is not a real number greater than 1.
     = RealDigits[-1.25, -1]

    Return 25 digits of in base 10:
    >> RealDigits[Pi, 10, 25]
     = {{3, 1, 4, 1, 5, 9, 2, 6, 5, 3, 5, 8, 9, 7, 9, 3, 2, 3, 8, 4, 6, 2, 6, 4, 3}, 1}

    #> RealDigits[-Pi]
     : The number of digits to return cannot be determined.
     = RealDigits[-Pi]

    #> RealDigits[I, 7]
     : The value I is not a real number.
    = RealDigits[I, 7]

    #> RealDigits[Pi]
     : The number of digits to return cannot be determined.
     = RealDigits[Pi]

    #> RealDigits[3 + 4 I]
     : The value 3 + 4 I is not a real number.
     = RealDigits[3 + 4 I]


    #> RealDigits[3.14, 10, 1.5]
     : Non-negative machine-sized integer expected at position 3 in RealDigits[3.14, 10, 1.5].
     = RealDigits[3.14, 10, 1.5]

    #> RealDigits[3.14, 10, 1, 1.5]
     : Machine-sized integer expected at position 4 in RealDigits[3.14, 10, 1, 1.5].
     = RealDigits[3.14, 10, 1, 1.5]

    """

    attributes = listable | protected

    messages = {
        "realx": "The value `1` is not a real number.",
        "ndig": "The number of digits to return cannot be determined.",
        "rbase": "Base `1` is not a real number greater than 1.",
        "intnm": "Non-negative machine-sized integer expected at position 3 in `1`.",
        "intm": "Machine-sized integer expected at position 4 in `1`.",
    }

    summary_text = "digits of a real number"

    def apply_complex(self, n, var, evaluation):
        "%(name)s[n_Complex, var___]"
        return evaluation.message("RealDigits", "realx", n)

    def apply_rational_with_base(self, n, b, evaluation):
        "%(name)s[n_Rational, b_Integer]"
        # expr = Expression("RealDigits", n)
        py_n = abs(n.value)
        py_b = b.get_int_value()
        if check_finite_decimal(n.denominator().get_int_value()) and not py_b % 2:
            return self.apply_with_base(n, b, evaluation)
        else:
            exp = int(mpmath.ceil(mpmath.log(py_n, py_b)))
            (head, tails) = convert_repeating_decimal(
                py_n.as_numer_denom()[0], py_n.as_numer_denom()[1], py_b
            )

            leaves = []
            for x in head:
                if x != "0":
                    leaves.append(Integer(int(x)))
            leaves.append(from_python(tails))
            list_str = Expression(SymbolList, *leaves)
        return Expression(SymbolList, list_str, exp)

    def apply_rational_without_base(self, n, evaluation):
        "%(name)s[n_Rational]"

        return self.apply_rational_with_base(n, Integer(10), evaluation)

    def apply(self, n, evaluation):
        "%(name)s[n_]"

        # Handling the testcases that throw the error message and return the ouput that doesn't include `base` argument
        if isinstance(n, Symbol) and n.name.startswith("System`"):
            return evaluation.message("RealDigits", "ndig", n)

        if n.is_numeric(evaluation):
            return self.apply_with_base(n, from_python(10), evaluation)

    def apply_with_base(self, n, b, evaluation, nr_elements=None, pos=None):
        "%(name)s[n_?NumericQ, b_Integer]"

        expr = Expression("RealDigits", n)
        rational_no = (
            True if isinstance(n, Rational) else False
        )  # it is used for checking whether the input n is a rational or not
        py_b = b.get_int_value()
        if isinstance(n, (Expression, Symbol, Rational)):
            pos_len = abs(pos) + 1 if pos is not None and pos < 0 else 1
            if nr_elements is not None:
                n = Expression(
                    "N", n, int(mpmath.log(py_b ** (nr_elements + pos_len), 10)) + 1
                ).evaluate(evaluation)
            else:
                if rational_no:
                    n = apply_N(n, evaluation)
                else:
                    return evaluation.message("RealDigits", "ndig", expr)
        py_n = abs(n.value)

        if not py_b > 1:
            return evaluation.message("RealDigits", "rbase", py_b)

        if isinstance(py_n, complex):
            return evaluation.message("RealDigits", "realx", expr)

        if isinstance(n, Integer):
            display_len = (
                int(mpmath.floor(mpmath.log(py_n, py_b)))
                if py_n != 0 and py_n != 1
                else 1
            )
        else:
            display_len = int(
                Expression(
                    "N",
                    Expression(
                        "Round",
                        Expression(
                            "Divide",
                            Expression("Precision", py_n),
                            Expression("Log", 10, py_b),
                        ),
                    ),
                )
                .evaluate(evaluation)
                .to_python()
            )

        exp = log_n_b(py_n, py_b)

        if py_n == 0 and nr_elements is not None:
            exp = 0

        digits = []
        if not py_b == 10:
            digits = convert_float_base(py_n, py_b, display_len - exp)
            # truncate all the leading 0's
            i = 0
            while digits and digits[i] == 0:
                i += 1
            digits = digits[i:]

            if not isinstance(n, Integer):
                if len(digits) > display_len:
                    digits = digits[: display_len - 1]
        else:
            # drop any leading zeroes
            for x in str(py_n):
                if x != "." and (digits or x != "0"):
                    digits.append(x)

        if pos is not None:
            temp = exp
            exp = pos + 1
            move = temp - 1 - pos
            if move <= 0:
                digits = [0] * abs(move) + digits
            else:
                digits = digits[abs(move) :]
                display_len = display_len - move

        leaves = []
        for x in digits:
            if x == "e" or x == "E":
                break
            # Convert to Mathics' list format
            leaves.append(Integer(int(x)))

        if not rational_no:
            while len(leaves) < display_len:
                leaves.append(Integer0)

        if nr_elements is not None:
            # display_len == nr_elements
            if len(leaves) >= nr_elements:
                # Truncate, preserving the digits on the right
                leaves = leaves[:nr_elements]
            else:
                if isinstance(n, Integer):
                    while len(leaves) < nr_elements:
                        leaves.append(Integer0)
                else:
                    # Adding Indeterminate if the length is greater than the precision
                    while len(leaves) < nr_elements:
                        leaves.append(from_python(Symbol("Indeterminate")))
        list_str = Expression(SymbolList, *leaves)
        return Expression(SymbolList, list_str, exp)

    def apply_with_base_and_length(self, n, b, length, evaluation, pos=None):
        "%(name)s[n_?NumericQ, b_Integer, length_]"
        leaves = []
        if pos is not None:
            leaves.append(from_python(pos))
        expr = Expression("RealDigits", n, b, length, *leaves)
        if not (isinstance(length, Integer) and length.get_int_value() >= 0):
            return evaluation.message("RealDigits", "intnm", expr)

        return self.apply_with_base(
            n, b, evaluation, nr_elements=length.get_int_value(), pos=pos
        )

    def apply_with_base_length_and_precision(self, n, b, length, p, evaluation):
        "%(name)s[n_?NumericQ, b_Integer, length_, p_]"
        if not isinstance(p, Integer):
            return evaluation.message(
                "RealDigits", "intm", Expression("RealDigits", n, b, length, p)
            )

        return self.apply_with_base_and_length(
            n, b, length, evaluation, pos=p.get_int_value()
        )


class _ZLibHash:  # make zlib hashes behave as if they were from hashlib
    def __init__(self, fn):
        self._bytes = b""
        self._fn = fn

    def update(self, bytes):
        self._bytes += bytes

    def hexdigest(self):
        return format(self._fn(self._bytes), "x")


class Hash(Builtin):
    """
    <dl>
    <dt>'Hash[$expr$]'
      <dd>returns an integer hash for the given $expr$.
    <dt>'Hash[$expr$, $type$]'
      <dd>returns an integer hash of the specified $type$ for the given $expr$.</dd>
      <dd>The types supported are "MD5", "Adler32", "CRC32", "SHA", "SHA224", "SHA256", "SHA384", and "SHA512".</dd>
    <dt>'Hash[$expr$, $type$, $format$]'
      <dd>Returns the hash in the specified format.</dd>
    </dl>

    > Hash["The Adventures of Huckleberry Finn"]
    = 213425047836523694663619736686226550816

    > Hash["The Adventures of Huckleberry Finn", "SHA256"]
    = 95092649594590384288057183408609254918934351811669818342876362244564858646638

    > Hash[1/3]
    = 56073172797010645108327809727054836008

    > Hash[{a, b, {c, {d, e, f}}}]
    = 135682164776235407777080772547528225284

    > Hash[SomeHead[3.1415]]
    = 58042316473471877315442015469706095084

    >> Hash[{a, b, c}, "xyzstr"]
     = Hash[{a, b, c}, xyzstr, Integer]
    """

    rules = {
        "Hash[expr_]": 'Hash[expr, "MD5", "Integer"]',
        "Hash[expr_, type_String]": 'Hash[expr, type, "Integer"]',
    }

    attributes = protected | read_protected

    # FIXME md2
    _supported_hashes = {
        "Adler32": lambda: _ZLibHash(zlib.adler32),
        "CRC32": lambda: _ZLibHash(zlib.crc32),
        "MD5": hashlib.md5,
        "SHA": hashlib.sha1,
        "SHA224": hashlib.sha224,
        "SHA256": hashlib.sha256,
        "SHA384": hashlib.sha384,
        "SHA512": hashlib.sha512,
    }

    @staticmethod
    def compute(user_hash, py_hashtype, py_format):
        hash_func = Hash._supported_hashes.get(py_hashtype)
        if hash_func is None:  # unknown hash function?
            return  # in order to return original Expression
        h = hash_func()
        user_hash(h.update)
        res = h.hexdigest()
        if py_format in ("HexString", "HexStringLittleEndian"):
            return String(res)
        res = int(res, 16)
        if py_format == "DecimalString":
            return String(str(res))
        elif py_format == "ByteArray":
            return from_python(bytearray(res))
        return Integer(res)

    def apply(self, expr, hashtype, outformat, evaluation):
        "Hash[expr_, hashtype_String, outformat_String]"
        return Hash.compute(
            expr.user_hash, hashtype.get_string_value(), outformat.get_string_value()
        )


class TypeEscalation(Exception):
    def __init__(self, mode):
        self.mode = mode<|MERGE_RESOLUTION|>--- conflicted
+++ resolved
@@ -34,10 +34,6 @@
     Symbol,
     SymbolFalse,
     SymbolList,
-<<<<<<< HEAD
-=======
-    SymbolN,
->>>>>>> ca8d20b0
     SymbolTrue,
 )
 from mathics.core.atoms import (
@@ -904,25 +900,6 @@
                     result = None
                 preference_queue.pop()
                 return result
-<<<<<<< HEAD
-=======
-
-        # No options, do what is expected by apply_N
-
-        try:
-            # Here ``get_precision`` is called with ``show_messages``
-            # set to ``False`` to avoid show the same warnings repeatedly.
-            d = get_precision(prec, evaluation, show_messages=False)
-        except PrecisionValueError:
-            return
-
-        if expr.get_head_name() in ("System`List", "System`Rule"):
-            result = Expression(
-                expr.head,
-                *[self.apply_with_prec(leaf, prec, evaluation) for leaf in expr.leaves],
-            )
-            return result
->>>>>>> ca8d20b0
 
         # No options, do what is expected by apply_N
         return apply_nvalues(expr, prec, evaluation)
