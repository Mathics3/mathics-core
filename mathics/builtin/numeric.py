# cython: language_level=3
# -*- coding: utf-8 -*-

# Note: docstring is flowed in documentation. Line breaks in the docstring will appear in the
# printed output, so be carful not to add then mid-sentence.

"""
Numeric Evaluation and Precision

Support for numeric evaluation with arbitrary precision is just a proof-of-concept.

Precision is not "guarded" through the evaluation process. Only integer precision is supported.
However, things like 'N[Pi, 100]' should work as expected.
"""
from mathics.version import __version__  # noqa used in loading to check consistency.
import sympy
import mpmath
import numpy as np
import math
import hashlib
import zlib
from collections import namedtuple
from contextlib import contextmanager
from itertools import chain, product
from functools import lru_cache


from mathics.builtin.base import Builtin, Predefined
from mathics.core.convert import from_sympy

from mathics.core.expression import Expression
from mathics.core.symbols import Symbol, SymbolFalse, SymbolList, SymbolN, SymbolTrue
from mathics.core.atoms import (
    Complex,
    Integer,
    Integer0,
    MachineReal,
    Number,
    Rational,
    Real,
    String,
    from_python,
)
from mathics.core.systemsymbols import (
    SymbolBlank,
    SymbolComplex,
    SymbolCompile,
    SymbolCos,
    SymbolDivide,
    SymbolIndeterminate,
    SymbolInfinity,
    SymbolIntegerDigits,
    SymbolLog,
    SymbolMachinePrecision,
<<<<<<< HEAD
    SymbolSequence,
    SymbolRoot,
=======
    SymbolNHoldAll,
    SymbolNHoldFirst,
    SymbolNHoldRest,
    SymbolPrecision,
    SymbolRealDigits,
    SymbolRound,
    SymbolRule,
    SymbolSin,
    SymbolTimes,
>>>>>>> e5fbc270
)

from mathics.core.number import (
    dps,
    convert_int_to_digit_list,
    machine_precision,
    machine_epsilon,
    get_precision,
    PrecisionValueError,
)


@lru_cache(maxsize=1024)
def log_n_b(py_n, py_b) -> int:
    return int(mpmath.ceil(mpmath.log(py_n, py_b))) if py_n != 0 and py_n != 1 else 1


def apply_N(expression, evaluation, prec=SymbolMachinePrecision):
    return Expression(SymbolN, expression, prec).evaluate(evaluation)


def _scipy_interface(integrator, options_map, mandatory=None, adapt_func=None):
    """
    This function provides a proxy for scipy.integrate
    functions, adapting the parameters.
    """

    def _scipy_proxy_func_filter(fun, a, b, **opts):
        native_opts = {}
        if mandatory:
            native_opts.update(mandatory)
        for opt, val in opts.items():
            native_opt = options_map.get(opt, None)
            if native_opt:
                if native_opt[1]:
                    val = native_opt[1](val)
                native_opts[native_opt[0]] = val
        return adapt_func(integrator(fun, a, b, **native_opts))

    def _scipy_proxy_func(fun, a, b, **opts):
        native_opts = {}
        if mandatory:
            native_opts.update(mandatory)
        for opt, val in opts.items():
            native_opt = options_map.get(opt, None)
            if native_opt:
                if native_opt[1]:
                    val = native_opt[1](val)
                native_opts[native_opt[0]] = val
        return integrator(fun, a, b, **native_opts)

    return _scipy_proxy_func_filter if adapt_func else _scipy_proxy_func


def _internal_adaptative_simpsons_rule(f, a, b, **opts):
    """
    1D adaptative Simpson's rule integrator
    Adapted from https://en.wikipedia.org/wiki/Adaptive_Simpson%27s_method
       by @mmatera

    TODO: handle weak divergences
    """
    wsr = 1.0 / 6.0

    tol = opts.get("tol")
    if not tol:
        tol = 1.0e-10

    maxrec = opts.get("maxrec")
    if not maxrec:
        maxrec = 150

    def _quad_simpsons_mem(f, a, fa, b, fb):
        """Evaluates the Simpson's Rule, also returning m and f(m) to reuse"""
        m = 0.5 * (a + b)
        try:
            fm = f(m)
        except ZeroDivisionError:
            fm = None

        if fm is None or np.isinf(fm):
            m = m + 1e-10
            fm = f(m)
        return (m, fm, wsr * abs(b - a) * (fa + 4.0 * fm + fb))

    def _quad_asr(f, a, fa, b, fb, eps, whole, m, fm, maxrec):
        """
        Efficient recursive implementation of adaptive Simpson's rule.
        Function values at the start, middle, end of the intervals
        are retained.
        """
        maxrec = maxrec - 1
        try:
            left = _quad_simpsons_mem(f, a, fa, m, fm)
            lm, flm, left = left
            right = _quad_simpsons_mem(f, m, fm, b, fb)
            rm, frm, right = right

            delta = left + right - whole
            err = abs(delta)
            if err <= 15 * eps or maxrec == 0:
                return (left + right + delta / 15, err)
            left = _quad_asr(f, a, fa, m, fm, 0.5 * eps, left, lm, flm, maxrec)
            right = _quad_asr(f, m, fm, b, fb, 0.5 * eps, right, rm, frm, maxrec)
            return (left[0] + right[0], left[1] + right[1])
        except Exception:
            raise

    def ensure_evaluation(f, x):
        try:
            val = f(x)
        except ZeroDivisionError:
            return None
        if np.isinf(val):
            return None
        return val

    invert_interval = False
    if a > b:
        b, a, invert_interval = a, b, True

    fa, fb = ensure_evaluation(f, a), ensure_evaluation(f, b)
    if fa is None:
        x = 10.0 * machine_epsilon if a == 0 else a * (1.0 + 10.0 * machine_epsilon)
        fa = ensure_evaluation(f, x)
        if fa is None:
            raise Exception(f"Function undefined around {a}. Cannot integrate")
    if fb is None:
        x = -10.0 * machine_epsilon if b == 0 else b * (1.0 - 10.0 * machine_epsilon)
        fb = ensure_evaluation(f, x)
        if fb is None:
            raise Exception(f"Function undefined around {b}. Cannot integrate")

    m, fm, whole = _quad_simpsons_mem(f, a, fa, b, fb)
    if invert_interval:
        return -_quad_asr(f, a, fa, b, fb, tol, whole, m, fm, maxrec)
    else:
        return _quad_asr(f, a, fa, b, fb, tol, whole, m, fm, maxrec)


def _fubini(func, ranges, **opts):
    if not ranges:
        return 0.0
    a, b = ranges[0]
    integrator = opts["integrator"]
    tol = opts.get("tol")
    if tol is None:
        opts["tol"] = 1.0e-10
        tol = 1.0e-10

    if len(ranges) > 1:

        def subintegral(*u):
            def ff(*z):
                return func(*(u + z))

            val = _fubini(ff, ranges[1:], **opts)[0]
            return val

        opts["tol"] = 4.0 * tol
        val = integrator(subintegral, a, b, **opts)
        return val
    else:
        val = integrator(func, a, b, **opts)
        return val


def check_finite_decimal(denominator):
    # The rational number is finite decimal if the denominator has form 2^a * 5^b
    while denominator % 5 == 0:
        denominator = denominator / 5

    while denominator % 2 == 0:
        denominator = denominator / 2

    return True if denominator == 1 else False


def chop(expr, delta=10.0 ** (-10.0)):
    if isinstance(expr, Real):
        if expr.is_nan(expr):
            return expr
        if -delta < expr.get_float_value() < delta:
            return Integer0
    elif isinstance(expr, Complex) and expr.is_inexact():
        real, imag = expr.real, expr.imag
        if -delta < real.get_float_value() < delta:
            real = Integer0
        if -delta < imag.get_float_value() < delta:
            imag = Integer0
        return Complex(real, imag)
    elif isinstance(expr, Expression):
        return Expression(chop(expr.head), *[chop(leaf) for leaf in expr.leaves])
    return expr


def convert_repeating_decimal(numerator, denominator, base):
    head = [x for x in str(numerator // denominator)]
    tails = []
    subresults = [numerator % denominator]
    numerator %= denominator

    while numerator != 0:  # only rational input can go to this case
        numerator *= base
        result_digit, numerator = divmod(numerator, denominator)
        tails.append(str(result_digit))
        if numerator not in subresults:
            subresults.append(numerator)
        else:
            break

    for i in range(len(head) - 1, -1, -1):
        j = len(tails) - 1
        if head[i] != tails[j]:
            break
        else:
            del tails[j]
            tails.insert(0, head[i])
            del head[i]
            j = j - 1

    # truncate all leading 0's
    if all(elem == "0" for elem in head):
        for i in range(0, len(tails)):
            if tails[0] == "0":
                tails = tails[1:] + [str(0)]
            else:
                break
    return (head, tails)


def convert_float_base(x, base, precision=10):

    length_of_int = 0 if x == 0 else int(mpmath.log(x, base))
    # iexps = list(range(length_of_int, -1, -1))

    def convert_int(x, base, exponents):
        out = []
        for e in range(0, exponents + 1):
            d = x % base
            out.append(d)
            x = x / base
            if x == 0:
                break
        out.reverse()
        return out

    def convert_float(x, base, exponents):
        out = []
        for e in range(0, exponents):
            d = int(x * base)
            out.append(d)
            x = (x * base) - d
            if x == 0:
                break
        return out

    int_part = convert_int(int(x), base, length_of_int)
    if isinstance(x, (float, sympy.Float)):
        # fexps = list(range(-1, -int(precision + 1), -1))
        real_part = convert_float(x - int(x), base, precision + 1)
        return int_part + real_part
    elif isinstance(x, int):
        return int_part
    else:
        raise TypeError(x)


class Chop(Builtin):
    """
    <dl>
      <dt>'Chop[$expr$]'
      <dd>replaces floating point numbers close to 0 by 0.

      <dt>'Chop[$expr$, $delta$]'
      <dd>uses a tolerance of $delta$. The default tolerance is '10^-10'.
    </dl>

    >> Chop[10.0 ^ -16]
     = 0
    >> Chop[10.0 ^ -9]
     = 1.*^-9
    >> Chop[10 ^ -11 I]
     = I / 100000000000
    >> Chop[0. + 10 ^ -11 I]
     = 0
    """

    messages = {
        "tolnn": "Tolerance specification a must be a non-negative number.",
    }

    rules = {
        "Chop[expr_]": "Chop[expr, 10^-10]",
    }

    summary_text = "set sufficiently small numbers or imaginary parts to zero"

    def apply(self, expr, delta, evaluation):
        "Chop[expr_, delta_:(10^-10)]"

        delta = delta.round_to_float(evaluation)
        if delta is None or delta < 0:
            return evaluation.message("Chop", "tolnn")

        return chop(expr, delta=delta)


class Fold(object):
    # allows inherited classes to specify a single algorithm implementation that
    # can be called with machine precision, arbitrary precision or symbolically.

    ComputationFunctions = namedtuple("ComputationFunctions", ("sin", "cos"))

    FLOAT = 0
    MPMATH = 1
    SYMBOLIC = 2

    math = {
        FLOAT: ComputationFunctions(
            cos=math.cos,
            sin=math.sin,
        ),
        MPMATH: ComputationFunctions(
            cos=mpmath.cos,
            sin=mpmath.sin,
        ),
        SYMBOLIC: ComputationFunctions(
            cos=lambda x: Expression(SymbolCos, x),
            sin=lambda x: Expression(SymbolSin, x),
        ),
    }

    operands = {
        FLOAT: lambda x: None if x is None else x.round_to_float(),
        MPMATH: lambda x: None if x is None else x.to_mpmath(),
        SYMBOLIC: lambda x: x,
    }

    def _operands(self, state, steps):
        raise NotImplementedError

    def _fold(self, state, steps, math):
        raise NotImplementedError

    def _spans(self, operands):
        spans = {}
        k = 0
        j = 0

        for mode in (self.FLOAT, self.MPMATH):
            for i, operand in enumerate(operands[k:]):
                if operand[0] > mode:
                    break
                j = i + k + 1

            if k == 0 and j == 1:  # only init state? then ignore.
                j = 0

            spans[mode] = slice(k, j)
            k = j

        spans[self.SYMBOLIC] = slice(k, len(operands))

        return spans

    def fold(self, x, ll):
        # computes fold(x, ll) with the internal _fold function. will start
        # its evaluation machine precision, and will escalate to arbitrary
        # precision if or symbolical evaluation only if necessary. folded
        # items already computed are carried over to new evaluation modes.

        yield x  # initial state

        init = None
        operands = list(self._operands(x, ll))
        spans = self._spans(operands)

        for mode in (self.FLOAT, self.MPMATH, self.SYMBOLIC):
            s_operands = [y[1:] for y in operands[spans[mode]]]

            if not s_operands:
                continue

            if mode == self.MPMATH:
                from mathics.core.number import min_prec

                precision = min_prec(*[t for t in chain(*s_operands) if t is not None])
                working_precision = mpmath.workprec
            else:

                @contextmanager
                def working_precision(_):
                    yield

                precision = None

            if mode == self.FLOAT:

                def out(z):
                    return Real(z)

            elif mode == self.MPMATH:

                def out(z):
                    return Real(z, precision)

            else:

                def out(z):
                    return z

            as_operand = self.operands.get(mode)

            def converted_operands():
                for y in s_operands:
                    yield tuple(as_operand(t) for t in y)

            with working_precision(precision):
                c_operands = converted_operands()

                if init is not None:
                    c_init = tuple(
                        (None if t is None else as_operand(from_python(t)))
                        for t in init
                    )
                else:
                    c_init = next(c_operands)
                    init = tuple((None if t is None else out(t)) for t in c_init)

                generator = self._fold(c_init, c_operands, self.math.get(mode))

                for y in generator:
                    y = tuple(out(t) for t in y)
                    yield y
                    init = y


class IntegerDigits(Builtin):
    """
    <dl>
    <dt>'IntegerDigits[$n$]'
        <dd>returns a list of the base-10 digits in the integer $n$.
    <dt>'IntegerDigits[$n$, $base$]'
        <dd>returns a list of the base-$base$ digits in $n$.
    <dt>'IntegerDigits[$n$, $base$, $length$]'
        <dd>returns a list of length $length$, truncating or padding
        with zeroes on the left as necessary.
    </dl>

    >> IntegerDigits[76543]
     = {7, 6, 5, 4, 3}

    The sign of $n$ is discarded:
    >> IntegerDigits[-76543]
     = {7, 6, 5, 4, 3}

    >> IntegerDigits[15, 16]
     = {15}
    >> IntegerDigits[1234, 16]
     = {4, 13, 2}
    >> IntegerDigits[1234, 10, 5]
     = {0, 1, 2, 3, 4}

    #> IntegerDigits[1000, 10]
     = {1, 0, 0, 0}

    #> IntegerDigits[0]
     = {0}
    """

    attributes = ("Listable",)

    messages = {
        "int": "Integer expected at position 1 in `1`",
        "ibase": "Base `1` is not an integer greater than 1.",
    }

    rules = {
        "IntegerDigits[n_]": "IntegerDigits[n, 10]",
    }

    def apply_len(self, n, base, length, evaluation):
        "IntegerDigits[n_, base_, length_]"

        if not (isinstance(length, Integer) and length.get_int_value() >= 0):
            return evaluation.message("IntegerDigits", "intnn")

        return self.apply(n, base, evaluation, nr_elements=length.get_int_value())

    def apply(self, n, base, evaluation, nr_elements=None):
        "IntegerDigits[n_, base_]"

        if not (isinstance(n, Integer)):
            return evaluation.message(
                "IntegerDigits", "int", Expression(SymbolIntegerDigits, n, base)
            )

        if not (isinstance(base, Integer) and base.get_int_value() > 1):
            return evaluation.message("IntegerDigits", "ibase", base)

        if nr_elements == 0:
            # trivial case: we don't want any digits
            return Expression(SymbolList)

        digits = convert_int_to_digit_list(n.get_int_value(), base.get_int_value())

        if nr_elements is not None:
            if len(digits) >= nr_elements:
                # Truncate, preserving the digits on the right
                digits = digits[-nr_elements:]
            else:
                # Pad with zeroes
                digits = [0] * (nr_elements - len(digits)) + digits

        return Expression(SymbolList, *digits)


class MaxPrecision(Predefined):
    """
    <dl>
      <dt>'$MaxPrecision'
      <dd>represents the maximum number of digits of precision permitted in abitrary-precision numbers.
    </dl>

    >> $MaxPrecision
     = Infinity

    >> $MaxPrecision = 10;

    >> N[Pi, 11]
     : Requested precision 11 is larger than $MaxPrecision. Using current $MaxPrecision of 10. instead. $MaxPrecision = Infinity specifies that any precision should be allowed.
     = 3.141592654

    #> N[Pi, 10]
     = 3.141592654

    #> $MaxPrecision = x
     : Cannot set $MaxPrecision to x; value must be a positive number or Infinity.
     = x
    #> $MaxPrecision = -Infinity
     : Cannot set $MaxPrecision to -Infinity; value must be a positive number or Infinity.
     = -Infinity
    #> $MaxPrecision = 0
     : Cannot set $MaxPrecision to 0; value must be a positive number or Infinity.
     = 0
    #> $MaxPrecision = Infinity;

    #> $MinPrecision = 15;
    #> $MaxPrecision = 10
     : Cannot set $MaxPrecision such that $MaxPrecision < $MinPrecision.
     = 10
    #> $MaxPrecision
     = Infinity
    #> $MinPrecision = 0;
    """

    messages = {
        "precset": "Cannot set `1` to `2`; value must be a positive number or Infinity.",
        "preccon": "Cannot set `1` such that $MaxPrecision < $MinPrecision.",
    }

    name = "$MaxPrecision"

    rules = {
        "$MaxPrecision": "Infinity",
    }

    summary_text = "settable global maximum precision bound"


class MachineEpsilon_(Predefined):
    """
    <dl>
    <dt>'$MachineEpsilon'
        <dd>is the distance between '1.0' and the next
            nearest representable machine-precision number.
    </dl>

    >> $MachineEpsilon
     = 2.22045*^-16

    >> x = 1.0 + {0.4, 0.5, 0.6} $MachineEpsilon;
    >> x - 1
     = {0., 0., 2.22045*^-16}
    """

    name = "$MachineEpsilon"

    def evaluate(self, evaluation):
        return MachineReal(machine_epsilon)


class MachinePrecision_(Predefined):
    """
    <dl>
    <dt>'$MachinePrecision'
        <dd>is the number of decimal digits of precision for
            machine-precision numbers.
    </dl>

    >> $MachinePrecision
     = 15.9546
    """

    name = "$MachinePrecision"

    rules = {
        "$MachinePrecision": "N[MachinePrecision]",
    }


class MachinePrecision(Predefined):
    """
    <dl>
    <dt>'MachinePrecision'
        <dd>represents the precision of machine precision numbers.
    </dl>

    >> N[MachinePrecision]
     = 15.9546
    >> N[MachinePrecision, 30]
     = 15.9545897701910033463281614204

    #> N[E, MachinePrecision]
     = 2.71828

    #> Round[MachinePrecision]
     = 16
    """

    rules = {
        "N[MachinePrecision, prec_]": ("N[Log[10, 2] * %i, prec]" % machine_precision),
    }


class MinPrecision(Builtin):
    """
    <dl>
      <dt>'$MinPrecision'
      <dd>represents the minimum number of digits of precision permitted in abitrary-precision numbers.
    </dl>

    >> $MinPrecision
     = 0

    >> $MinPrecision = 10;

    >> N[Pi, 9]
     : Requested precision 9 is smaller than $MinPrecision. Using current $MinPrecision of 10. instead.
     = 3.141592654

    #> N[Pi, 10]
     = 3.141592654

    #> $MinPrecision = x
     : Cannot set $MinPrecision to x; value must be a non-negative number.
     = x
    #> $MinPrecision = -Infinity
     : Cannot set $MinPrecision to -Infinity; value must be a non-negative number.
     = -Infinity
    #> $MinPrecision = -1
     : Cannot set $MinPrecision to -1; value must be a non-negative number.
     = -1
    #> $MinPrecision = 0;

    #> $MaxPrecision = 10;
    #> $MinPrecision = 15
     : Cannot set $MinPrecision such that $MaxPrecision < $MinPrecision.
     = 15
    #> $MinPrecision
     = 0
    #> $MaxPrecision = Infinity;
    """

    messages = {
        "precset": "Cannot set `1` to `2`; value must be a non-negative number.",
        "preccon": "Cannot set `1` such that $MaxPrecision < $MinPrecision.",
    }

    name = "$MinPrecision"

    rules = {
        "$MinPrecision": "0",
    }

    summary_text = "settable global minimum precision bound"


class N(Builtin):
    """
    <dl>
    <dt>'N[$expr$, $prec$]'
        <dd>evaluates $expr$ numerically with a precision of $prec$ digits.
    </dl>
    >> N[Pi, 50]
     = 3.1415926535897932384626433832795028841971693993751

    >> N[1/7]
     = 0.142857

    >> N[1/7, 5]
     = 0.14286

    You can manually assign numerical values to symbols.
    When you do not specify a precision, 'MachinePrecision' is taken.
    >> N[a] = 10.9
     = 10.9
    >> a
     = a

    'N' automatically threads over expressions, except when a symbol has
     attributes 'NHoldAll', 'NHoldFirst', or 'NHoldRest'.
    >> N[a + b]
     = 10.9 + b
    >> N[a, 20]
     = a
    >> N[a, 20] = 11;
    >> N[a + b, 20]
     = 11.000000000000000000 + b
    >> N[f[a, b]]
     = f[10.9, b]
    >> SetAttributes[f, NHoldAll]
    >> N[f[a, b]]
     = f[a, b]

    The precision can be a pattern:
    >> N[c, p_?(#>10&)] := p
    >> N[c, 3]
     = c
    >> N[c, 11]
     = 11.000000000

    You can also use 'UpSet' or 'TagSet' to specify values for 'N':
    >> N[d] ^= 5;
    However, the value will not be stored in 'UpValues', but
    in 'NValues' (as for 'Set'):
    >> UpValues[d]
     = {}
    >> NValues[d]
     = {HoldPattern[N[d, MachinePrecision]] :> 5}
    >> e /: N[e] = 6;
    >> N[e]
     = 6.

    Values for 'N[$expr$]' must be associated with the head of $expr$:
    >> f /: N[e[f]] = 7;
     : Tag f not found or too deep for an assigned rule.

    You can use 'Condition':
    >> N[g[x_, y_], p_] := x + y * Pi /; x + y > 3
    >> SetAttributes[g, NHoldRest]
    >> N[g[1, 1]]
     = g[1., 1]
    >> N[g[2, 2]] // InputForm
     = 8.283185307179586

    The precision of the result is no higher than the precision of the input
    >> N[Exp[0.1], 100]
     = 1.10517
    >> % // Precision
     = MachinePrecision
    >> N[Exp[1/10], 100]
     = 1.105170918075647624811707826490246668224547194737518718792863289440967966747654302989143318970748654
    >> % // Precision
     = 100.
    >> N[Exp[1.0`20], 100]
     = 2.7182818284590452354
    >> % // Precision
     = 20.

    #> p=N[Pi,100]
     = 3.141592653589793238462643383279502884197169399375105820974944592307816406286208998628034825342117068
    #> ToString[p]
     = 3.141592653589793238462643383279502884197169399375105820974944592307816406286208998628034825342117068

    #> N[1.012345678901234567890123, 20]
     = 1.0123456789012345679

    #> N[I, 30]
     = 1.00000000000000000000000000000 I

    #> N[1.012345678901234567890123, 50]
     = 1.01234567890123456789012
    #> % // Precision
     = 24.
    """

    messages = {
        "precbd": ("Requested precision `1` is not a " + "machine-sized real number."),
        "preclg": (
            "Requested precision `1` is larger than $MaxPrecision. "
            + "Using current $MaxPrecision of `2` instead. "
            + "$MaxPrecision = Infinity specifies that any precision "
            + "should be allowed."
        ),
        "precsm": (
            "Requested precision `1` is smaller than "
            + "$MinPrecision. Using current $MinPrecision of "
            + "`2` instead."
        ),
    }

    rules = {
        "N[expr_]": "N[expr, MachinePrecision]",
    }

    summary_text = "numerical evaluation to specified precision and accuracy"

    def apply_with_prec(self, expr, prec, evaluation):
        "N[expr_, prec_]"

        try:
            d = get_precision(prec, evaluation)
        except PrecisionValueError:
            return

        if expr.get_head() in (SymbolList, SymbolRule):
            return Expression(
                expr.head,
                *[self.apply_with_prec(leaf, prec, evaluation) for leaf in expr.leaves],
            )

        # Special case for the Root builtin
        if expr.has_form(SymbolRoot, 2):
            return from_sympy(sympy.N(expr.to_sympy(), d))

        if isinstance(expr, Number):
            return expr.round(d)

        symbol = expr.get_lookup_symbol()
        definitions = evaluation.definitions
        if symbol:
            nexpr = Expression(SymbolN, expr, prec)
            result = definitions.get_value(
                symbol.name, "System`NValues", nexpr, evaluation
            )
            if result is not None:
                if not result.sameQ(nexpr):
                    result = apply_N(result, evaluation, prec)
                return result

        if expr.is_atom():
            return expr
        else:
            attributes = expr.head.get_attributes(definitions)
            if SymbolNHoldAll in attributes:
                eval_range = ()
            elif SymbolNHoldFirst in attributes:
                eval_range = range(1, len(expr.leaves))
            elif SymbolNHoldRest in attributes:
                if len(expr.leaves) > 0:
                    eval_range = (0,)
                else:
                    eval_range = ()
            else:
                eval_range = range(len(expr.leaves))
            head = apply_N(expr.head, evaluation, prec)
            leaves = expr.get_mutable_leaves()
            for index in eval_range:
                leaves[index] = apply_N(leaves[index], evaluation, prec)
            return Expression(head, *leaves)


class NIntegrate(Builtin):
    """
    <dl>
       <dt>'NIntegrate[$expr$, $interval$]'
       <dd>returns a numeric approximation to the definite integral of $expr$ with limits $interval$ and with a precision of $prec$ digits.

        <dt>'NIntegrate[$expr$, $interval1$, $interval2$, ...]'
        <dd>returns a numeric approximation to the multiple integral of $expr$ with limits $interval1$, $interval2$ and with a precision of $prec$ digits.
    </dl>

    >> NIntegrate[Exp[-x],{x,0,Infinity},Tolerance->1*^-6]
     = 1.
    >> NIntegrate[Exp[x],{x,-Infinity, 0},Tolerance->1*^-6]
     = 1.
    >> NIntegrate[Exp[-x^2/2.],{x,-Infinity, Infinity},Tolerance->1*^-6]
     = 2.50663

    >> Table[1./NIntegrate[x^k,{x,0,1},Tolerance->1*^-6], {k,0,6}]
     : The specified method failed to return a number. Falling back into the internal evaluator.
     = {1., 2., 3., 4., 5., 6., 7.}

    >> NIntegrate[1 / z, {z, -1 - I, 1 - I, 1 + I, -1 + I, -1 - I}, Tolerance->1.*^-4]
     : Integration over a complex domain is not implemented yet
     = NIntegrate[1 / z, {z, -1 - I, 1 - I, 1 + I, -1 + I, -1 - I}, Tolerance -> 0.0001]
     ## = 6.2832 I

    Integrate singularities with weak divergences:
    >> Table[ NIntegrate[x^(1./k-1.), {x,0,1.}, Tolerance->1*^-6], {k,1,7.} ]
     = {1., 2., 3., 4., 5., 6., 7.}

    Mutiple Integrals :
    >> NIntegrate[x * y,{x, 0, 1}, {y, 0, 1}]
     = 0.25

    """

    messages = {
        "bdmtd": "The Method option should be a built-in method name.",
        "inumr": (
            "The integrand `1` has evaluated to non-numerical "
            + "values for all sampling points in the region "
            + "with boundaries `2`"
        ),
        "nlim": "`1` = `2` is not a valid limit of integration.",
        "ilim": "Invalid integration variable or limit(s) in `1`.",
        "mtdfail": (
            "The specified method failed to return a "
            + "number. Falling back into the internal "
            + "evaluator."
        ),
        "cmpint": ("Integration over a complex domain is not " + "implemented yet"),
    }

    options = {
        "Method": '"Automatic"',
        "Tolerance": "1*^-10",
        "Accuracy": "1*^-10",
        "MaxRecursion": "10",
    }

    methods = {
        "Automatic": (None, False),
    }

    def __init__(self, *args, **kwargs):
        super().__init__(*args, **kwargs)
        self.methods["Internal"] = (_internal_adaptative_simpsons_rule, False)
        try:
            from scipy.integrate import romberg, quad, nquad

            self.methods["NQuadrature"] = (
                _scipy_interface(
                    nquad, {}, {"full_output": 1}, lambda res: (res[0], res[1])
                ),
                True,
            )
            self.methods["Quadrature"] = (
                _scipy_interface(
                    quad,
                    {
                        "tol": ("epsabs", None),
                        "maxrec": ("limit", lambda maxrec: int(2 ** maxrec)),
                    },
                    {"full_output": 1},
                    lambda res: (res[0], res[1]),
                ),
                False,
            )
            self.methods["Romberg"] = (
                _scipy_interface(
                    romberg,
                    {"tol": ("tol", None), "maxrec": ("divmax", None)},
                    None,
                    lambda x: (x, np.nan),
                ),
                False,
            )
            self.methods["Automatic"] = self.methods["Quadrature"]
        except Exception:
            self.methods["Automatic"] = self.methods["Internal"]
            self.methods["Simpson"] = self.methods["Internal"]

        self.messages["bdmtd"] = (
            "The Method option should be a "
            + "built-in method name in {`"
            + "`, `".join(list(self.methods))
            + "`}. Using `Automatic`"
        )

    @staticmethod
    def decompose_domain(interval, evaluation):
        if interval.has_form(SymbolSequence, 1, None):
            intervals = []
            for leaf in interval.leaves:
                inner_interval = NIntegrate.decompose_domain(leaf, evaluation)
                if inner_interval:
                    intervals.append(inner_interval)
                else:
                    evaluation.message("ilim", leaf)
                    return None
            return intervals

        if interval.has_form(SymbolList, 3, None):
            intervals = []
            intvar = interval.leaves[0]
            if not isinstance(intvar, Symbol):
                evaluation.message("ilim", interval)
                return None
            boundaries = [a for a in interval.leaves[1:]]
            if any([isinstance(b, Complex) for b in boundaries]):
                intvar = Expression(
                    SymbolList, intvar, Expression(SymbolBlank, SymbolComplex)
                )
            for i in range(len(boundaries) - 1):
                intervals.append((boundaries[i], boundaries[i + 1]))
            if len(intervals) > 0:
                return (intvar, intervals)

        evaluation.message("ilim", interval)
        return None

    def apply_with_func_domain(self, func, domain, evaluation, options):
        "%(name)s[func_, domain__, OptionsPattern[%(name)s]]"
        method = options["System`Method"].evaluate(evaluation)
        method_options = {}
        if method.has_form(SymbolList, 2):
            method = method.leaves[0]
            method_options.update(method.leaves[1].get_option_values())
        if isinstance(method, String):
            method = method.value
        elif isinstance(method, Symbol):
            method = method.get_name()
        else:
            evaluation.message("NIntegrate", "bdmtd", method)
            return
        tolerance = options["System`Tolerance"].evaluate(evaluation)
        tolerance = float(tolerance.value)
        accuracy = options["System`Accuracy"].evaluate(evaluation)
        accuracy = accuracy.value
        maxrecursion = options["System`MaxRecursion"].evaluate(evaluation)
        maxrecursion = maxrecursion.value
        nintegrate_method = self.methods.get(method, None)
        if nintegrate_method is None:
            evaluation.message("NIntegrate", "bdmtd", method)
            nintegrate_method = self.methods.get("Automatic")
        if type(nintegrate_method) is tuple:
            nintegrate_method, is_multidimensional = nintegrate_method
        else:
            is_multidimensional = False

        domain = self.decompose_domain(domain, evaluation)
        if not domain:
            return
        if not isinstance(domain, list):
            domain = [domain]

        coords = [axis[0] for axis in domain]
        # If any of the points in the integration domain is complex,
        # stop the evaluation...
        if any([c.get_head_name() == "System`List" for c in coords]):
            evaluation.message("NIntegrate", "cmpint")
            return

        intvars = Expression(SymbolList, *coords)
        integrand = Expression(SymbolCompile, intvars, func).evaluate(evaluation)

        if len(integrand.leaves) >= 3:
            integrand = integrand.leaves[2].cfunc
        else:
            evaluation.message("inumer", func, domain)
            return
        results = []
        for subdomain in product(*[axis[1] for axis in domain]):
            # On each subdomain, check if the region is bounded.
            # If not, implement a coordinate map
            func2 = integrand
            subdomain2 = []
            coordtransform = []
            nulldomain = False
            for i, r in enumerate(subdomain):
                a = r[0].evaluate(evaluation)
                b = r[1].evaluate(evaluation)
                if a == b:
                    nulldomain = True
                    break
                elif a.get_head_name() == "System`DirectedInfinity":
                    if b.get_head_name() == "System`DirectedInfinity":
                        a = a.to_python()
                        b = b.to_python()
                        le = 1 - machine_epsilon
                        if a == b:
                            nulldomain = True
                            break
                        elif a < b:
                            subdomain2.append([-le, le])
                        else:
                            subdomain2.append([le, -le])
                        coordtransform.append(
                            (np.arctanh, lambda u: 1.0 / (1.0 - u ** 2))
                        )
                    else:
                        if not b.is_numeric(evaluation):
                            evaluation.message("nlim", coords[i], b)
                            return
                        z = a.leaves[0].value
                        b = b.value
                        subdomain2.append([machine_epsilon, 1.0])
                        coordtransform.append(
                            (lambda u: b - z + z / u, lambda u: -z * u ** (-2.0))
                        )
                elif b.get_head_name() == "System`DirectedInfinity":
                    if not a.is_numeric(evaluation):
                        evaluation.message("nlim", coords[i], a)
                        return
                    a = a.value
                    z = b.leaves[0].value
                    subdomain2.append([machine_epsilon, 1.0])
                    coordtransform.append(
                        (lambda u: a - z + z / u, lambda u: z * u ** (-2.0))
                    )
                elif a.is_numeric(evaluation) and b.is_numeric(evaluation):
                    a = apply_N(a, evaluation).value
                    b = apply_N(b, evaluation).value
                    subdomain2.append([a, b])
                    coordtransform.append(None)
                else:
                    for x in (a, b):
                        if not x.is_numeric(evaluation):
                            evaluation.message("nlim", coords[i], x)
                    return

            if nulldomain:
                continue

            if any(coordtransform):

                def func2(*u):
                    integral_value = integrand(
                        *[
                            x[0](u[i]) if x else u[i]
                            for i, x in enumerate(coordtransform)
                        ]
                    )
                    jac = np.prod(
                        [jac[1](u[i]) for i, jac in enumerate(coordtransform) if jac]
                    )
                    return integral_value * jac

            opts = {
                "acur": accuracy,
                "tol": tolerance,
                "maxrec": maxrecursion,
            }
            opts.update(method_options)
            try:
                if len(subdomain2) > 1:
                    if is_multidimensional:
                        nintegrate_method(func2, subdomain2, **opts)
                    else:
                        val = _fubini(
                            func2, subdomain2, integrator=nintegrate_method, **opts
                        )
                else:
                    val = nintegrate_method(func2, *(subdomain2[0]), **opts)
            except Exception:
                val = None

            if val is None:
                evaluation.message("NIntegrate", "mtdfail")
                if len(subdomain2) > 1:
                    val = _fubini(
                        func2,
                        subdomain2,
                        integrator=_internal_adaptative_simpsons_rule,
                        **opts,
                    )
                else:
                    val = _internal_adaptative_simpsons_rule(
                        func2, *(subdomain2[0]), **opts
                    )
            results.append(val)

        result = sum([r[0] for r in results])
        # error = sum([r[1] for r in results]) -> use it when accuracy
        #                                         be implemented...
        return from_python(result)


class NumericQ(Builtin):
    """
    <dl>
    <dt>'NumericQ[$expr$]'
        <dd>tests whether $expr$ represents a numeric quantity.
    </dl>

    >> NumericQ[2]
     = True
    >> NumericQ[Sqrt[Pi]]
     = True
    >> NumberQ[Sqrt[Pi]]
     = False
    """

    def apply(self, expr, evaluation):
        "NumericQ[expr_]"
        return SymbolTrue if expr.is_numeric(evaluation) else SymbolFalse


class Precision(Builtin):
    """
    <dl>
    <dt>'Precision[$expr$]'
        <dd>examines the number of significant digits of $expr$.
    </dl>
    This is rather a proof-of-concept than a full implementation.
    Precision of compound expression is not supported yet.
    >> Precision[1]
     = Infinity
    >> Precision[1/2]
     = Infinity
    >> Precision[0.5]
     = MachinePrecision

    #> Precision[0.0]
     = MachinePrecision
    #> Precision[0.000000000000000000000000000000000000]
     = 0.
    #> Precision[-0.0]
     = MachinePrecision
    #> Precision[-0.000000000000000000000000000000000000]
     = 0.

    #> 1.0000000000000000 // Precision
     = MachinePrecision
    #> 1.00000000000000000 // Precision
     = 17.

    #> 0.4 + 2.4 I // Precision
     = MachinePrecision
    #> Precision[2 + 3 I]
     = Infinity

    #> Precision["abc"]
     = Infinity
    """

    rules = {
        "Precision[z_?MachineNumberQ]": "MachinePrecision",
    }

    summary_text = "find the precision of a number"

    def apply(self, z, evaluation):
        "Precision[z_]"

        if not z.is_inexact():
            return SymbolInfinity
        elif z.to_sympy().is_zero:
            return Real(0)
        else:
            return Real(dps(z.get_precision()))


class Rationalize(Builtin):
    """
    <dl>
      <dt>'Rationalize[$x$]'
      <dd>converts a real number $x$ to a nearby rational number with small denominator.

      <dt>'Rationalize[$x$, $dx$]'
      <dd>finds the rational number lies within $dx$ of $x$.
    </dl>

    >> Rationalize[2.2]
    = 11 / 5

    For negative $x$, '-Rationalize[-$x$] == Rationalize[$x$]' which gives symmetric results:
    >> Rationalize[-11.5, 1]
    = -11

    Not all numbers can be well approximated.
    >> Rationalize[N[Pi]]
     = 3.14159

    Find the exact rational representation of 'N[Pi]'
    >> Rationalize[N[Pi], 0]
     = 245850922 / 78256779

    #> Rationalize[N[Pi] + 0.8 I, x]
     : Tolerance specification x must be a non-negative number.
     = Rationalize[3.14159 + 0.8 I, x]

    #> Rationalize[N[Pi] + 0.8 I, -1]
     : Tolerance specification -1 must be a non-negative number.
     = Rationalize[3.14159 + 0.8 I, -1]

    #> Rationalize[x, y]
     : Tolerance specification y must be a non-negative number.
     = Rationalize[x, y]
    """

    messages = {
        "tolnn": "Tolerance specification `1` must be a non-negative number.",
    }

    rules = {
        "Rationalize[z_Complex]": "Rationalize[Re[z]] + I Rationalize[Im[z]]",
        "Rationalize[z_Complex, dx_?Internal`RealValuedNumberQ]/;dx >= 0": "Rationalize[Re[z], dx] + I Rationalize[Im[z], dx]",
    }

    summary_text = "find a rational approximation"

    def apply(self, x, evaluation):
        "Rationalize[x_]"

        py_x = x.to_sympy()
        if py_x is None or (not py_x.is_number) or (not py_x.is_real):
            return x

        # For negative x, MMA treads Rationalize[x] as -Rationalize[-x].
        # Whether this is an implementation choice or not, it has been
        # expressed that having this give symmetric results for +/-
        # is nice.
        # See https://mathematica.stackexchange.com/questions/253637/how-to-think-about-the-answer-to-rationlize-11-5-1
        if py_x.is_positive:
            return from_sympy(self.find_approximant(py_x))
        else:
            return -from_sympy(self.find_approximant(-py_x))

    @staticmethod
    def find_approximant(x):
        c = 1e-4
        it = sympy.ntheory.continued_fraction_convergents(
            sympy.ntheory.continued_fraction_iterator(x)
        )
        for i in it:
            p, q = i.as_numer_denom()
            tol = c / q ** 2
            if abs(i - x) <= tol:
                return i
            if tol < machine_epsilon:
                break
        return x

    @staticmethod
    def find_exact(x):
        p, q = x.as_numer_denom()
        it = sympy.ntheory.continued_fraction_convergents(
            sympy.ntheory.continued_fraction_iterator(x)
        )
        for i in it:
            p, q = i.as_numer_denom()
            if abs(x - i) < machine_epsilon:
                return i

    def apply_dx(self, x, dx, evaluation):
        "Rationalize[x_, dx_]"
        py_x = x.to_sympy()
        if py_x is None:
            return x
        py_dx = dx.to_sympy()
        if (
            py_dx is None
            or (not py_dx.is_number)
            or (not py_dx.is_real)
            or py_dx.is_negative
        ):
            return evaluation.message("Rationalize", "tolnn", dx)
        elif py_dx == 0:
            return from_sympy(self.find_exact(py_x))

        # For negative x, MMA treads Rationalize[x] as -Rationalize[-x].
        # Whether this is an implementation choice or not, it has been
        # expressed that having this give symmetric results for +/-
        # is nice.
        # See https://mathematica.stackexchange.com/questions/253637/how-to-think-about-the-answer-to-rationlize-11-5-1
        if py_x.is_positive:
            a = self.approx_interval_continued_fraction(py_x - py_dx, py_x + py_dx)
            sym_x = sympy.ntheory.continued_fraction_reduce(a)
        else:
            a = self.approx_interval_continued_fraction(-py_x - py_dx, -py_x + py_dx)
            sym_x = -sympy.ntheory.continued_fraction_reduce(a)

        return Integer(sym_x) if sym_x.is_integer else Rational(sym_x)

    @staticmethod
    def approx_interval_continued_fraction(xmin, xmax):
        result = []
        a_gen = sympy.ntheory.continued_fraction_iterator(xmin)
        b_gen = sympy.ntheory.continued_fraction_iterator(xmax)
        while True:
            a, b = next(a_gen), next(b_gen)
            if a == b:
                result.append(a)
            else:
                result.append(min(a, b) + 1)
                break
        return result


class RealValuedNumericQ(Builtin):
    # No docstring since this is internal and it will mess up documentation.
    # FIXME: Perhaps in future we will have a more explicite way to indicate not
    # to add something to the docs.
    context = "Internal`"

    rules = {
        "Internal`RealValuedNumericQ[x_]": "Head[N[x]] === Real",
    }


class RealValuedNumberQ(Builtin):
    # No docstring since this is internal and it will mess up documentation.
    # FIXME: Perhaps in future we will have a more explicite way to indicate not
    # to add something to the docs.
    context = "Internal`"

    rules = {
        "Internal`RealValuedNumberQ[x_Real]": "True",
        "Internal`RealValuedNumberQ[x_Integer]": "True",
        "Internal`RealValuedNumberQ[x_Rational]": "True",
        "Internal`RealValuedNumberQ[x_]": "False",
    }


class Round(Builtin):
    """
    <dl>
    <dt>'Round[$expr$]'
        <dd>rounds $expr$ to the nearest integer.
    <dt>'Round[$expr$, $k$]'
        <dd>rounds $expr$ to the closest multiple of $k$.
    </dl>

    >> Round[10.6]
     = 11
    >> Round[0.06, 0.1]
     = 0.1
    >> Round[0.04, 0.1]
     = 0.

    Constants can be rounded too
    >> Round[Pi, .5]
     = 3.
    >> Round[Pi^2]
     = 10

    Round to exact value
    >> Round[2.6, 1/3]
     = 8 / 3
    >> Round[10, Pi]
     = 3 Pi

    Round complex numbers
    >> Round[6/(2 + 3 I)]
     = 1 - I
    >> Round[1 + 2 I, 2 I]
     = 2 I

    Round Negative numbers too
    >> Round[-1.4]
     = -1

    Expressions other than numbers remain unevaluated:
    >> Round[x]
     = Round[x]
    >> Round[1.5, k]
     = Round[1.5, k]
    """

    attributes = ("Listable", "NumericFunction")

    rules = {
        "Round[expr_?NumericQ]": "Round[Re[expr], 1] + I * Round[Im[expr], 1]",
        "Round[expr_Complex, k_?RealNumberQ]": (
            "Round[Re[expr], k] + I * Round[Im[expr], k]"
        ),
    }

    def apply(self, expr, k, evaluation):
        "Round[expr_?NumericQ, k_?NumericQ]"

        n = Expression(SymbolDivide, expr, k).round_to_float(
            evaluation, permit_complex=True
        )
        if n is None:
            return
        elif isinstance(n, complex):
            n = round(n.real)
        else:
            n = round(n)
        n = int(n)
        return Expression(SymbolTimes, Integer(n), k)


class RealDigits(Builtin):
    """
    <dl>
      <dt>'RealDigits[$n$]'
      <dd>returns the decimal representation of the real number $n$ as list of digits, together with the number of digits that are to the left of the decimal point.

      <dt>'RealDigits[$n$, $b$]'
      <dd>returns a list of base_$b$ representation of the real number $n$.

      <dt>'RealDigits[$n$, $b$, $len$]'
      <dd>returns a list of $len$ digits.

      <dt>'RealDigits[$n$, $b$, $len$, $p$]'
      <dd>return $len$ digits starting with the coefficient of $b$^$p$
    </dl>

    Return the list of digits and exponent:
    >> RealDigits[123.55555]
     = {{1, 2, 3, 5, 5, 5, 5, 5, 0, 0, 0, 0, 0, 0, 0, 0}, 3}

    Return an explicit recurring decimal form:
    >> RealDigits[19 / 7]
     = {{2, {7, 1, 4, 2, 8, 5}}, 1}

    The 10000th digit of  is an 8:
    >> RealDigits[Pi, 10, 1, -10000]
    = {{8}, -9999}

    20 digits starting with the coefficient of 10^-5:
    >> RealDigits[Pi, 10, 20, -5]
     = {{9, 2, 6, 5, 3, 5, 8, 9, 7, 9, 3, 2, 3, 8, 4, 6, 2, 6, 4, 3}, -4}

    RealDigits gives Indeterminate if more digits than the precision are requested:
    >> RealDigits[123.45, 10, 18]
     = {{1, 2, 3, 4, 5, 0, 0, 0, 0, 0, 0, 0, 0, 0, 0, 0, Indeterminate, Indeterminate}, 3}

    #> RealDigits[-1.25, -1]
     : Base -1 is not a real number greater than 1.
     = RealDigits[-1.25, -1]

    Return 25 digits of in base 10:
    >> RealDigits[Pi, 10, 25]
     = {{3, 1, 4, 1, 5, 9, 2, 6, 5, 3, 5, 8, 9, 7, 9, 3, 2, 3, 8, 4, 6, 2, 6, 4, 3}, 1}

    #> RealDigits[-Pi]
     : The number of digits to return cannot be determined.
     = RealDigits[-Pi]

    #> RealDigits[I, 7]
     : The value I is not a real number.
    = RealDigits[I, 7]

    #> RealDigits[Pi]
     : The number of digits to return cannot be determined.
     = RealDigits[Pi]

    #> RealDigits[3 + 4 I]
     : The value 3 + 4 I is not a real number.
     = RealDigits[3 + 4 I]


    #> RealDigits[3.14, 10, 1.5]
     : Non-negative machine-sized integer expected at position 3 in RealDigits[3.14, 10, 1.5].
     = RealDigits[3.14, 10, 1.5]

    #> RealDigits[3.14, 10, 1, 1.5]
     : Machine-sized integer expected at position 4 in RealDigits[3.14, 10, 1, 1.5].
     = RealDigits[3.14, 10, 1, 1.5]

    """

    attributes = ("Listable",)

    messages = {
        "realx": "The value `1` is not a real number.",
        "ndig": "The number of digits to return cannot be determined.",
        "rbase": "Base `1` is not a real number greater than 1.",
        "intnm": "Non-negative machine-sized integer expected at position 3 in `1`.",
        "intm": "Machine-sized integer expected at position 4 in `1`.",
    }

    summary_text = "digits of a real number"

    def apply_complex(self, n, var, evaluation):
        "%(name)s[n_Complex, var___]"
        return evaluation.message("RealDigits", "realx", n)

    def apply_rational_with_base(self, n, b, evaluation):
        "%(name)s[n_Rational, b_Integer]"
        # expr = Expression("RealDigits", n)
        py_n = abs(n.value)
        py_b = b.get_int_value()
        if check_finite_decimal(n.denominator().get_int_value()) and not py_b % 2:
            return self.apply_with_base(n, b, evaluation)
        else:
            exp = int(mpmath.ceil(mpmath.log(py_n, py_b)))
            (head, tails) = convert_repeating_decimal(
                py_n.as_numer_denom()[0], py_n.as_numer_denom()[1], py_b
            )

            leaves = []
            for x in head:
                if x != "0":
                    leaves.append(Integer(int(x)))
            leaves.append(from_python(tails))
            list_str = Expression(SymbolList, *leaves)
        return Expression(SymbolList, list_str, Integer(exp))

    def apply_rational_without_base(self, n, evaluation):
        "%(name)s[n_Rational]"

        return self.apply_rational_with_base(n, Integer(10), evaluation)

    def apply(self, n, evaluation):
        "%(name)s[n_]"

        # Handling the testcases that throw the error message and return the ouput that doesn't include `base` argument
        if isinstance(n, Symbol) and n.name.startswith("System`"):
            return evaluation.message("RealDigits", "ndig", n)

        if n.is_numeric(evaluation):
            return self.apply_with_base(n, from_python(10), evaluation)

    def apply_with_base(self, n, b, evaluation, nr_elements=None, pos=None):
        "%(name)s[n_?NumericQ, b_Integer]"

        expr = Expression(SymbolRealDigits, n)
        rational_no = (
            True if isinstance(n, Rational) else False
        )  # it is used for checking whether the input n is a rational or not
        py_b = b.get_int_value()
        if isinstance(n, (Expression, Symbol, Rational)):
            pos_len = abs(pos) + 1 if pos is not None and pos < 0 else 1
            if nr_elements is not None:
                n = Expression(
                    SymbolN,
                    n,
                    Integer(int(mpmath.log(py_b ** (nr_elements + pos_len), 10)) + 1),
                ).evaluate(evaluation)
            else:
                if rational_no:
                    n = apply_N(n, evaluation)
                else:
                    return evaluation.message("RealDigits", "ndig", expr)
        py_n = abs(n.value)

        if not py_b > 1:
            return evaluation.message("RealDigits", "rbase", py_b)

        if isinstance(py_n, complex):
            return evaluation.message("RealDigits", "realx", expr)

        if isinstance(n, Integer):
            display_len = (
                int(mpmath.floor(mpmath.log(py_n, py_b)))
                if py_n != 0 and py_n != 1
                else 1
            )
        else:
            display_len = int(
                Expression(
                    SymbolN,
                    Expression(
                        SymbolRound,
                        Expression(
<<<<<<< HEAD
                            "Divide",
                            Expression("Precision", Real(py_n)),
                            Expression("Log", Integer(10), Real(py_b)),
=======
                            SymbolDivide,
                            Expression(SymbolPrecision, py_n),
                            Expression(SymbolLog, 10, py_b),
>>>>>>> e5fbc270
                        ),
                    ),
                )
                .evaluate(evaluation)
                .to_python()
            )

        exp = log_n_b(py_n, py_b)

        if py_n == 0 and nr_elements is not None:
            exp = 0

        digits = []
        if not py_b == 10:
            digits = convert_float_base(py_n, py_b, display_len - exp)
            # truncate all the leading 0's
            i = 0
            while digits and digits[i] == 0:
                i += 1
            digits = digits[i:]

            if not isinstance(n, Integer):
                if len(digits) > display_len:
                    digits = digits[: display_len - 1]
        else:
            # drop any leading zeroes
            for x in str(py_n):
                if x != "." and (digits or x != "0"):
                    digits.append(x)

        if pos is not None:
            temp = exp
            exp = pos + 1
            move = temp - 1 - pos
            if move <= 0:
                digits = [0] * abs(move) + digits
            else:
                digits = digits[abs(move) :]
                display_len = display_len - move

        leaves = []
        for x in digits:
            if x == "e" or x == "E":
                break
            # Convert to Mathics' list format
            leaves.append(Integer(int(x)))

        if not rational_no:
            while len(leaves) < display_len:
                leaves.append(Integer0)

        if nr_elements is not None:
            # display_len == nr_elements
            if len(leaves) >= nr_elements:
                # Truncate, preserving the digits on the right
                leaves = leaves[:nr_elements]
            else:
                if isinstance(n, Integer):
                    while len(leaves) < nr_elements:
                        leaves.append(Integer0)
                else:
                    # Adding Indeterminate if the length is greater than the precision
                    while len(leaves) < nr_elements:
                        leaves.append(from_python(SymbolIndeterminate))
        list_str = Expression(SymbolList, *leaves)
        return Expression(SymbolList, list_str, Integer(exp))

    def apply_with_base_and_length(self, n, b, length, evaluation, pos=None):
        "%(name)s[n_?NumericQ, b_Integer, length_]"
        leaves = []
        if pos is not None:
            leaves.append(from_python(pos))
        expr = Expression(SymbolRealDigits, n, b, length, *leaves)
        if not (isinstance(length, Integer) and length.get_int_value() >= 0):
            return evaluation.message("RealDigits", "intnm", expr)

        return self.apply_with_base(
            n, b, evaluation, nr_elements=length.get_int_value(), pos=pos
        )

    def apply_with_base_length_and_precision(self, n, b, length, p, evaluation):
        "%(name)s[n_?NumericQ, b_Integer, length_, p_]"
        if not isinstance(p, Integer):
            return evaluation.message(
                "RealDigits", "intm", Expression(SymbolRealDigits, n, b, length, p)
            )

        return self.apply_with_base_and_length(
            n, b, length, evaluation, pos=p.get_int_value()
        )


class _ZLibHash:  # make zlib hashes behave as if they were from hashlib
    def __init__(self, fn):
        self._bytes = b""
        self._fn = fn

    def update(self, bytes):
        self._bytes += bytes

    def hexdigest(self):
        return format(self._fn(self._bytes), "x")


class Hash(Builtin):
    """
    <dl>
    <dt>'Hash[$expr$]'
      <dd>returns an integer hash for the given $expr$.
    <dt>'Hash[$expr$, $type$]'
      <dd>returns an integer hash of the specified $type$ for the given $expr$.</dd>
      <dd>The types supported are "MD5", "Adler32", "CRC32", "SHA", "SHA224", "SHA256", "SHA384", and "SHA512".</dd>
    <dt>'Hash[$expr$, $type$, $format$]'
      <dd>Returns the hash in the specified format.</dd>
    </dl>

    > Hash["The Adventures of Huckleberry Finn"]
    = 213425047836523694663619736686226550816

    > Hash["The Adventures of Huckleberry Finn", "SHA256"]
    = 95092649594590384288057183408609254918934351811669818342876362244564858646638

    > Hash[1/3]
    = 56073172797010645108327809727054836008

    > Hash[{a, b, {c, {d, e, f}}}]
    = 135682164776235407777080772547528225284

    > Hash[SomeHead[3.1415]]
    = 58042316473471877315442015469706095084

    >> Hash[{a, b, c}, "xyzstr"]
     = Hash[{a, b, c}, xyzstr, Integer]
    """

    rules = {
        "Hash[expr_]": 'Hash[expr, "MD5", "Integer"]',
        "Hash[expr_, type_String]": 'Hash[expr, type, "Integer"]',
    }

    attributes = ("Protected", "ReadProtected")

    # FIXME md2
    _supported_hashes = {
        "Adler32": lambda: _ZLibHash(zlib.adler32),
        "CRC32": lambda: _ZLibHash(zlib.crc32),
        "MD5": hashlib.md5,
        "SHA": hashlib.sha1,
        "SHA224": hashlib.sha224,
        "SHA256": hashlib.sha256,
        "SHA384": hashlib.sha384,
        "SHA512": hashlib.sha512,
    }

    @staticmethod
    def compute(user_hash, py_hashtype, py_format):
        hash_func = Hash._supported_hashes.get(py_hashtype)
        if hash_func is None:  # unknown hash function?
            return  # in order to return original Expression
        h = hash_func()
        user_hash(h.update)
        res = h.hexdigest()
        if py_format in ("HexString", "HexStringLittleEndian"):
            return String(res)
        res = int(res, 16)
        if py_format == "DecimalString":
            return String(str(res))
        elif py_format == "ByteArray":
            return from_python(bytearray(res))
        return Integer(res)

    def apply(self, expr, hashtype, outformat, evaluation):
        "Hash[expr_, hashtype_String, outformat_String]"
        return Hash.compute(
            expr.user_hash, hashtype.get_string_value(), outformat.get_string_value()
        )


class TypeEscalation(Exception):
    def __init__(self, mode):
        self.mode = mode<|MERGE_RESOLUTION|>--- conflicted
+++ resolved
@@ -43,8 +43,8 @@
 )
 from mathics.core.systemsymbols import (
     SymbolBlank,
+    SymbolCompile,
     SymbolComplex,
-    SymbolCompile,
     SymbolCos,
     SymbolDivide,
     SymbolIndeterminate,
@@ -52,20 +52,17 @@
     SymbolIntegerDigits,
     SymbolLog,
     SymbolMachinePrecision,
-<<<<<<< HEAD
-    SymbolSequence,
-    SymbolRoot,
-=======
     SymbolNHoldAll,
     SymbolNHoldFirst,
     SymbolNHoldRest,
     SymbolPrecision,
     SymbolRealDigits,
+    SymbolRoot,
     SymbolRound,
     SymbolRule,
+    SymbolSequence,
     SymbolSin,
     SymbolTimes,
->>>>>>> e5fbc270
 )
 
 from mathics.core.number import (
@@ -1710,15 +1707,9 @@
                     Expression(
                         SymbolRound,
                         Expression(
-<<<<<<< HEAD
-                            "Divide",
-                            Expression("Precision", Real(py_n)),
-                            Expression("Log", Integer(10), Real(py_b)),
-=======
                             SymbolDivide,
-                            Expression(SymbolPrecision, py_n),
-                            Expression(SymbolLog, 10, py_b),
->>>>>>> e5fbc270
+                            Expression(SymbolPrecision, Real(py_n)),
+                            Expression(SymbolLog, Integer(10), Real(py_b)),
                         ),
                     ),
                 )
