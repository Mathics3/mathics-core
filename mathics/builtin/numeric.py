--- conflicted
+++ resolved
@@ -17,11 +17,7 @@
 import hashlib
 import zlib
 import math
-<<<<<<< HEAD
-=======
 import six
-from six.moves import range
->>>>>>> c0743fc9
 from collections import namedtuple
 from contextlib import contextmanager
 from itertools import chain
@@ -835,10 +831,10 @@
     # The rational number is finite decimal if the denominator has form 2^a * 5^b
     while denominator % 5 == 0:
         denominator = denominator / 5
-    
+
     while denominator % 2 == 0:
         denominator = denominator / 2
-            
+
     return True if denominator == 1 else False
 
 def convert_repeating_decimal(numerator, denominator, base):
@@ -846,16 +842,16 @@
     tails = []
     subresults = [numerator % denominator]
     numerator %= denominator
-    
+
     while numerator != 0:  # only rational input can go to this case
         numerator *= base
         result_digit, numerator = divmod(numerator, denominator)
         tails.append(str(result_digit))
         if numerator not in subresults:
-            subresults.append(numerator)           
+            subresults.append(numerator)
         else:
             break
-        
+
     for i in range(len(head) - 1, -1, -1):
         j = len(tails) - 1
         if head[i] != tails[j]:
@@ -865,21 +861,21 @@
             tails.insert(0, head[i])
             del(head[i])
             j = j - 1
-    
-    # truncate all leading 0's        
+
+    # truncate all leading 0's
     if all(elem == '0' for elem in head):
         for i in range(0, len(tails)):
             if tails[0] == '0':
                tails = tails[1:] + [str(0)]
             else:
-               break 
+               break
     return (head, tails)
 
 def convert_float_base(x, base, precision=10):
-    
+
     length_of_int = 0 if x == 0 else int(mpmath.log(x, base))
     iexps = list(range(length_of_int, -1, -1))
-    
+
     def convert_int(x, base, exponents):
         out = []
         for e in range(0, exponents + 1):
@@ -900,7 +896,7 @@
             if x == 0:
                 break
         return out
-    
+
     int_part = convert_int(int(x), base, length_of_int)
     if isinstance(x, (float, sympy.Float)):
         fexps = list(range(-1, -int(precision + 1), -1))
@@ -916,192 +912,192 @@
     <dl>
     <dt>'RealDigits[$n$]'
         <dd>returns the decimal representation of the real number $n$ as list of digits, together with the number of digits that are to the left of the decimal point.
-    
+
     <dt>'RealDigits[$n$, $b$]'
         <dd>returns a list of base_$b$ representation of the real number $n$.
-    
+
     <dt>'RealDigits[$n$, $b$, $len$]'
         <dd>returns a list of $len$ digits.
-    
+
     <dt>'RealDigits[$n$, $b$, $len$, $p$]'
         <dd>return $len$ digits starting with the coefficient of $b$^$p$
     </dl>
-    
+
     Return the list of digits and exponent:
     >> RealDigits[123.55555]
      = {{1, 2, 3, 5, 5, 5, 5, 5, 0, 0, 0, 0, 0, 0, 0, 0}, 3}
-    
+
     >> RealDigits[0.000012355555]
      = {{1, 2, 3, 5, 5, 5, 5, 5, 0, 0, 0, 0, 0, 0, 0, 0}, -4}
-    
+
     >> RealDigits[-123.55555]
      = {{1, 2, 3, 5, 5, 5, 5, 5, 0, 0, 0, 0, 0, 0, 0, 0}, 3}
-    
+
     #> RealDigits[0.004]
      = {{4, 0, 0, 0, 0, 0, 0, 0, 0, 0, 0, 0, 0, 0, 0, 0}, -2}
-     
+
     #> RealDigits[-1.25, -1]
      : Base -1 is not a real number greater than 1.
-     = RealDigits[-1.25, -1] 
-    
-    Return 25 digits of in base 10: 
+     = RealDigits[-1.25, -1]
+
+    Return 25 digits of in base 10:
     >> RealDigits[Pi, 10, 25]
      = {{3, 1, 4, 1, 5, 9, 2, 6, 5, 3, 5, 8, 9, 7, 9, 3, 2, 3, 8, 4, 6, 2, 6, 4, 3}, 1}
-    
+
     #> RealDigits[19 / 7, 10, 25]
-     = {{2, 7, 1, 4, 2, 8, 5, 7, 1, 4, 2, 8, 5, 7, 1, 4, 2, 8, 5, 7, 1, 4, 2, 8, 5}, 1} 
-    
-    Return an explicit recurring decimal form: 
+     = {{2, 7, 1, 4, 2, 8, 5, 7, 1, 4, 2, 8, 5, 7, 1, 4, 2, 8, 5, 7, 1, 4, 2, 8, 5}, 1}
+
+    Return an explicit recurring decimal form:
     >> RealDigits[19 / 7]
      = {{2, {7, 1, 4, 2, 8, 5}}, 1}
-     
+
     #> RealDigits[100 / 21]
      = {{{4, 7, 6, 1, 9, 0}}, 1}
-     
+
     #> RealDigits[1.234, 2, 15]
      = {{1, 0, 0, 1, 1, 1, 0, 1, 1, 1, 1, 1, 0, 0, 1}, 1}
-    
-    20 digits starting with the coefficient of 10^-5: 
+
+    20 digits starting with the coefficient of 10^-5:
     >> RealDigits[Pi, 10, 20, -5]
      = {{9, 2, 6, 5, 3, 5, 8, 9, 7, 9, 3, 2, 3, 8, 4, 6, 2, 6, 4, 3}, -4}
-     
+
     #> RealDigits[Pi, 10, 20, 5]
      = {{0, 0, 0, 0, 0, 3, 1, 4, 1, 5, 9, 2, 6, 5, 3, 5, 8, 9, 7, 9}, 6}
-    
-    The 10000th digit of  is an 8: 
+
+    The 10000th digit of  is an 8:
     >> RealDigits[Pi, 10, 1, -10000]
      = {{8}, -9999}
-     
+
     #> RealDigits[Pi]
      : The number of digits to return cannot be determined.
      = RealDigits[Pi]
-    
+
     #> RealDigits[20 / 3]
      = {{{6}}, 1}
-     
+
     #> RealDigits[3 / 4]
      = {{7, 5}, 0}
-     
+
     #> RealDigits[23 / 4]
      = {{5, 7, 5}, 1}
-     
+
     #> RealDigits[3 + 4 I]
      : The value 3 + 4 I is not a real number.
      = RealDigits[3 + 4 I]
-     
+
     #> RealDigits[abc]
      = RealDigits[abc]
-     
+
     #> RealDigits[abc, 2]
-     = RealDigits[abc, 2]  
-     
+     = RealDigits[abc, 2]
+
     #> RealDigits[45]
      = {{4, 5}, 2}
-     
+
     #> RealDigits[{3.14, 4.5}]
      = {{{3, 1, 4, 0, 0, 0, 0, 0, 0, 0, 0, 0, 0, 0, 0, 0}, 1}, {{4, 5, 0, 0, 0, 0, 0, 0, 0, 0, 0, 0, 0, 0, 0, 0}, 1}}
-    
+
     #> RealDigits[123.45, 40]
      = {{3, 3, 18, 0, 0, 0, 0, 0, 0, 0}, 2}
-     
+
     #> RealDigits[0.00012345, 2]
      = {{1, 0, 0, 0, 0, 0, 0, 1, 0, 1, 1, 1, 0, 0, 1, 0, 0, 1, 0, 1, 1, 0, 1, 1, 0, 1, 1, 0, 0, 1, 1, 1, 0, 0, 1, 0, 1, 1, 1, 0, 1, 1, 1, 0, 0, 0, 1, 1, 0, 1, 0, 0, 0}, -12}
-    
+
     #> RealDigits[12345, 2, 4]
      = {{1, 1, 0, 0}, 14}
-     
+
     #> RealDigits[123.45, 2, 15]
      = {{1, 1, 1, 1, 0, 1, 1, 0, 1, 1, 1, 0, 0, 1, 1}, 7}
-    
-    RealDigits gives Indeterminate if more digits than the precision are requested: 
+
+    RealDigits gives Indeterminate if more digits than the precision are requested:
     >> RealDigits[123.45, 10, 18]
      = {{1, 2, 3, 4, 5, 0, 0, 0, 0, 0, 0, 0, 0, 0, 0, 0, Indeterminate, Indeterminate}, 3}
-     
+
     #> RealDigits[0.000012345, 2]
      = {{1, 1, 0, 0, 1, 1, 1, 1, 0, 0, 0, 1, 1, 1, 0, 1, 0, 1, 0, 1, 1, 1, 1, 1, 0, 0, 0, 0, 1, 0, 1, 1, 0, 1, 1, 1, 1, 1, 1, 0, 0, 0, 1, 1, 1, 0, 0, 0, 0, 1, 1, 0, 1}, -16}
-    
+
     #> RealDigits[3.14, 10, 1.5]
      : Non-negative machine-sized integer expected at position 3 in RealDigits[3.14, 10, 1.5].
      = RealDigits[3.14, 10, 1.5]
-     
+
     #> RealDigits[3.14, 10, 1, 1.5]
      : Machine-sized integer expected at position 4 in RealDigits[3.14, 10, 1, 1.5].
      = RealDigits[3.14, 10, 1, 1.5]
-     
+
     #> RealDigits[Pi, 10, 20, -5]
      = {{9, 2, 6, 5, 3, 5, 8, 9, 7, 9, 3, 2, 3, 8, 4, 6, 2, 6, 4, 3}, -4}
-     
+
     #> RealDigits[305.0123, 10, 17, 0]
      = {{5, 0, 1, 2, 3, 0, 0, 0, 0, 0, 0, 0, 0, 0, Indeterminate, Indeterminate, Indeterminate}, 1}
-     
+
     #> RealDigits[220, 140]
      = {{1, 80}, 2}
-     
+
     #> RealDigits[Sqrt[3], 10, 50]
      = {{1, 7, 3, 2, 0, 5, 0, 8, 0, 7, 5, 6, 8, 8, 7, 7, 2, 9, 3, 5, 2, 7, 4, 4, 6, 3, 4, 1, 5, 0, 5, 8, 7, 2, 3, 6, 6, 9, 4, 2, 8, 0, 5, 2, 5, 3, 8, 1, 0, 3}, 1}
-    
+
     #> RealDigits[0]
      = {{0}, 1}
-    
+
     #> RealDigits[1]
      = {{1}, 1}
-     
+
     #> RealDigits[0, 10, 5]
      = {{0, 0, 0, 0, 0}, 0}
-     
+
     #> RealDigits[11/23]
      = {{{4, 7, 8, 2, 6, 0, 8, 6, 9, 5, 6, 5, 2, 1, 7, 3, 9, 1, 3, 0, 4, 3}}, 0}
-    
+
     #> RealDigits[1/97]
      = {{{1, 0, 3, 0, 9, 2, 7, 8, 3, 5, 0, 5, 1, 5, 4, 6, 3, 9, 1, 7, 5, 2, 5, 7, 7, 3, 1, 9, 5, 8, 7, 6, 2, 8, 8, 6, 5, 9, 7, 9, 3, 8, 1, 4, 4, 3, 2, 9, 8, 9, 6, 9, 0, 7, 2, 1, 6, 4, 9, 4, 8, 4, 5, 3, 6, 0, 8, 2, 4, 7, 4, 2, 2, 6, 8, 0, 4, 1, 2, 3, 7, 1, 1, 3, 4, 0, 2, 0, 6, 1, 8, 5, 5, 6, 7, 0}}, -1}
-    
+
     #> RealDigits[1/97, 2]
      = {{{1, 0, 1, 0, 1, 0, 0, 0, 1, 1, 1, 0, 1, 0, 0, 0, 0, 0, 1, 1, 1, 1, 1, 1, 0, 1, 0, 1, 0, 1, 1, 1, 0, 0, 0, 1, 0, 1, 1, 1, 1, 1, 0, 0, 0, 0, 0, 0}}, -6}
-   
+
     #> RealDigits[1/197, 260, 5]
      = {{1, 83, 38, 71, 69}, 0}
-     
+
     #> RealDigits[1/197, 260, 5, -6]
      = {{246, 208, 137, 67, 80}, -5}
-     
+
     #> RealDigits[Pi, 260, 20]
      = {{3, 36, 211, 172, 124, 173, 210, 42, 162, 76, 23, 206, 122, 187, 23, 245, 241, 225, 254, 98}, 1}
-  
+
     #> RealDigits[Pi, 260, 5]
      = {{3, 36, 211, 172, 124}, 1}
-     
+
     #> RealDigits[1/3]
      = {{{3}}, 0}
-     
+
     #> RealDigits[1/2, 7]
      = {{{3}}, 0}
-     
+
     #> RealDigits[3/2, 7]
      = {{1, {3}}, 1}
-    
+
     #> RealDigits[-3/2, 7]
      = {{1, {3}}, 1}
-     
+
     #> RealDigits[3/2, 6]
      = {{1, 3}, 1}
-     
+
     #> RealDigits[1, 7, 5]
      = {{1, 0, 0, 0, 0}, 1}
-     
+
     #> RealDigits[I, 7]
      : The value I is not a real number.
      = RealDigits[I, 7]
-     
+
     #> RealDigits[-Pi]
      : The number of digits to return cannot be determined.
      = RealDigits[-Pi]
-     
+
     #> RealDigits[Round[x + y]]
      = RealDigits[Round[x + y]]
-    
+
     """
     attributes = ('Listable',)
-    
+
     messages = {
         'realx': 'The value `1` is not a real number.',
         'ndig': 'The number of digits to return cannot be determined.',
@@ -1109,16 +1105,16 @@
         'intnm': 'Non-negative machine-sized integer expected at position 3 in `1`.',
         'intm' : 'Machine-sized integer expected at position 4 in `1`.',
     }
-    
+
     def apply_complex(self, n, var, evaluation):
         'RealDigits[n_Complex, var___]'
         return evaluation.message('RealDigits', 'realx', n)
-    
+
     def apply_rational_with_base(self, n, b, evaluation):
         'RealDigits[n_Rational, b_Integer]'
-        
+
         expr = Expression('RealDigits', n)
-           
+
         py_n = abs(n.value)
         py_b = b.get_int_value()
         if check_finite_decimal(n.denominator().get_int_value()) and not py_b % 2 :
@@ -1126,35 +1122,35 @@
         else:
             exp = int(mpmath.ceil(mpmath.log(py_n, py_b)))
             (head, tails) = convert_repeating_decimal(py_n.as_numer_denom()[0], py_n.as_numer_denom()[1], py_b)
-            
+
             list_str = Expression('List')
             for x in head:
                 if not x == '0':
                     list_str.leaves.append(from_python(int(x)))
             list_str.leaves.append(from_python(tails))
-            
+
         return Expression('List', list_str, exp)
-    
+
     def apply_rational_without_base(self, n, evaluation):
         'RealDigits[n_Rational]'
 
         return self.apply_rational_with_base(n, from_python(10), evaluation)
- 
+
     def apply(self, n, evaluation):
         'RealDigits[n_]'
-        
+
         # Handling the testcases that throw the error message and return the ouput that doesn't include `base` argument
         if isinstance(n, Symbol)and n.name.startswith('System`'):
             return evaluation.message('RealDigits', 'ndig', n)
-        
+
         if n.is_numeric():
             return self.apply_2(n, from_python(10), evaluation)
-        
+
     def apply_2(self, n, b, evaluation, nr_elements=None, pos=None):
         'RealDigits[n_?NumericQ, b_Integer]'
-        
+
         expr = Expression('RealDigits', n)
-        rational_no = True if isinstance(n, Rational) else False  #it is used for checking whether the input n is a rational or not 
+        rational_no = True if isinstance(n, Rational) else False  #it is used for checking whether the input n is a rational or not
         py_b = b.get_int_value()
         if isinstance(n, (Expression, Symbol, Rational)):
             pos_len = abs(pos) + 1 if pos is not None and pos < 0 else 1
@@ -1166,41 +1162,41 @@
                 else:
                     return evaluation.message('RealDigits', 'ndig', expr)
         py_n = abs(n.value)
-        
+
         if not py_b > 1:
             return evaluation.message('RealDigits', 'rbase', py_b)
-                                      
+
         if isinstance(py_n, complex):
             return evaluation.message('RealDigits', 'realx', expr)
-        
+
         if isinstance(n, Integer):
             display_len = int(mpmath.floor(mpmath.log(py_n, py_b))) if py_n != 0 and py_n != 1 else 1
         else:
             display_len = int(Expression('N', Expression('Round', Expression('Divide', Expression('Precision', py_n), Expression('Log', 10, py_b)))).evaluate(evaluation).to_python())
-        
+
         exp = int(mpmath.ceil(mpmath.log(py_n, py_b))) if py_n != 0 and py_n != 1 else 1
-        
+
         if py_n == 0 and nr_elements is not None:
             exp = 0
-            
-        digits = [] 
-        if not py_b == 10: 
+
+        digits = []
+        if not py_b == 10:
             digits = convert_float_base(py_n, py_b, display_len - exp)
             # truncate all the leading 0's
             i = 0
             while digits and digits[i] == 0:
                 i+=1
             digits = digits[i:]
-                    
+
             if not isinstance(n, Integer):
                 if len(digits) > display_len:
-                    digits = digits[:display_len-1]    
+                    digits = digits[:display_len-1]
         else:
             # drop any leading zeroes
             for x in str(py_n):
                 if x != '.' and (digits or x != '0'):
                     digits.append(x)
-                    
+
         if pos is not None:
             temp = exp
             exp = pos + 1
@@ -1209,26 +1205,26 @@
                 digits = [0] * abs(move) + digits
             else:
                 digits = digits[abs(move):]
-                display_len = display_len - move 
-                
+                display_len = display_len - move
+
         list_str = Expression('List')
-        
+
         for x in digits:
             if x == 'e' or x == 'E':
-                break 
+                break
             # Convert to Mathics' list format
-            list_str.leaves.append(from_python(int(x)))  
-        
-        
+            list_str.leaves.append(from_python(int(x)))
+
+
         if not rational_no:
             while len(list_str.leaves) < display_len:
                 list_str.leaves.append(from_python(0))
-        
+
         if nr_elements is not None:
             # display_len == nr_elements
             if len(list_str.leaves) >= nr_elements:
                 # Truncate, preserving the digits on the right
-                list_str = list_str.leaves[:nr_elements]   
+                list_str = list_str.leaves[:nr_elements]
             else:
                 if isinstance(n, Integer):
                     while(len(list_str.leaves) < nr_elements):
@@ -1239,28 +1235,28 @@
                         list_str.leaves.append(from_python(Symbol('Indeterminate')))
 
         return Expression('List', list_str, exp)
-    
+
     def apply_3(self, n, b, length, evaluation, pos=None):
         'RealDigits[n_?NumericQ, b_Integer, length_]'
-        
+
         expr = Expression('RealDigits', n, b, length)
-        
-        if pos is not None: 
+
+        if pos is not None:
             expr.leaves.append(from_python(pos))
-        
+
         if not(isinstance(length, Integer) and length.get_int_value() >= 0):
             return evaluation.message('RealDigits', 'intnm', expr)
-        
+
         return self.apply_2(n, b, evaluation, nr_elements=length.get_int_value(), pos=pos)
-    
+
     def apply_4(self, n, b, length, p, evaluation):
         'RealDigits[n_?NumericQ, b_Integer, length_, p_]'
-        
+
         if not isinstance(p, Integer):
             return evaluation.message('RealDigits', 'intm', Expression('RealDigits', n, b, length, p))
-        
+
         return self.apply_3(n, b, length, evaluation, pos=p.get_int_value())
-    
+
 class _ZLibHash:  # make zlib hashes behave as if they were from hashlib
     def __init__(self, fn):
         self._bytes = b''
