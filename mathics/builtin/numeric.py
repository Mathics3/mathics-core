# cython: language_level=3
# -*- coding: utf-8 -*-

# Note: docstring is flowed in documentation. Line breaks in the docstring will appear in the
# printed output, so be carful not to add then mid-sentence.

"""
Numeric Evaluation and Precision

Support for numeric evaluation with arbitrary precision is just a proof-of-concept.

Precision is not "guarded" through the evaluation process. Only integer precision is supported.
However, things like 'N[Pi, 100]' should work as expected.
"""

import sympy
import mpmath
import numpy as np
import math
import hashlib
import zlib
from collections import namedtuple
from contextlib import contextmanager
from itertools import chain, product
from functools import lru_cache


from mathics.builtin.base import Builtin, Predefined
from mathics.core.convert import from_sympy

from mathics.core.expression import Expression
from mathics.core.symbols import Symbol, SymbolFalse, SymbolList, SymbolN, SymbolTrue
from mathics.core.atoms import (
    Complex,
    Integer,
    Integer0,
    MachineReal,
    Number,
    Rational,
    Real,
    String,
    from_python,
)
from mathics.core.systemsymbols import (
    SymbolBlank,
    SymbolComplex,
    SymbolCompile,
    SymbolCos,
    SymbolDivide,
    SymbolIndeterminate,
    SymbolInfinity,
    SymbolIntegerDigits,
    SymbolLog,
    SymbolMachinePrecision,
    SymbolNHoldAll,
    SymbolNHoldFirst,
    SymbolNHoldRest,
    SymbolPrecision,
    SymbolRealDigits,
    SymbolRound,
    SymbolRule,
    SymbolSin,
    SymbolTimes,
)

from mathics.core.number import (
    dps,
    convert_int_to_digit_list,
    machine_precision,
    machine_epsilon,
    get_precision,
    PrecisionValueError,
)

from mathics.core.attributes import (
    listable,
    n_hold_all,
    n_hold_first,
    n_hold_rest,
    numeric_function,
    protected,
    read_protected,
)


@lru_cache(maxsize=1024)
def log_n_b(py_n, py_b) -> int:
    return int(mpmath.ceil(mpmath.log(py_n, py_b))) if py_n != 0 and py_n != 1 else 1


def apply_N(expression, evaluation, prec=SymbolMachinePrecision):
    return Expression(SymbolN, expression, prec).evaluate(evaluation)


def _scipy_interface(integrator, options_map, mandatory=None, adapt_func=None):
    """
    This function provides a proxy for scipy.integrate
    functions, adapting the parameters.
    """

    def _scipy_proxy_func_filter(fun, a, b, **opts):
        native_opts = {}
        if mandatory:
            native_opts.update(mandatory)
        for opt, val in opts.items():
            native_opt = options_map.get(opt, None)
            if native_opt:
                if native_opt[1]:
                    val = native_opt[1](val)
                native_opts[native_opt[0]] = val
        return adapt_func(integrator(fun, a, b, **native_opts))

    def _scipy_proxy_func(fun, a, b, **opts):
        native_opts = {}
        if mandatory:
            native_opts.update(mandatory)
        for opt, val in opts.items():
            native_opt = options_map.get(opt, None)
            if native_opt:
                if native_opt[1]:
                    val = native_opt[1](val)
                native_opts[native_opt[0]] = val
        return integrator(fun, a, b, **native_opts)

    return _scipy_proxy_func_filter if adapt_func else _scipy_proxy_func


def _internal_adaptative_simpsons_rule(f, a, b, **opts):
    """
    1D adaptative Simpson's rule integrator
    Adapted from https://en.wikipedia.org/wiki/Adaptive_Simpson%27s_method
       by @mmatera

    TODO: handle weak divergences
    """
    wsr = 1.0 / 6.0

    tol = opts.get("tol")
    if not tol:
        tol = 1.0e-10

    maxrec = opts.get("maxrec")
    if not maxrec:
        maxrec = 150

    def _quad_simpsons_mem(f, a, fa, b, fb):
        """Evaluates the Simpson's Rule, also returning m and f(m) to reuse"""
        m = 0.5 * (a + b)
        try:
            fm = f(m)
        except ZeroDivisionError:
            fm = None

        if fm is None or np.isinf(fm):
            m = m + 1e-10
            fm = f(m)
        return (m, fm, wsr * abs(b - a) * (fa + 4.0 * fm + fb))

    def _quad_asr(f, a, fa, b, fb, eps, whole, m, fm, maxrec):
        """
        Efficient recursive implementation of adaptive Simpson's rule.
        Function values at the start, middle, end of the intervals
        are retained.
        """
        maxrec = maxrec - 1
        try:
            left = _quad_simpsons_mem(f, a, fa, m, fm)
            lm, flm, left = left
            right = _quad_simpsons_mem(f, m, fm, b, fb)
            rm, frm, right = right

            delta = left + right - whole
            err = abs(delta)
            if err <= 15 * eps or maxrec == 0:
                return (left + right + delta / 15, err)
            left = _quad_asr(f, a, fa, m, fm, 0.5 * eps, left, lm, flm, maxrec)
            right = _quad_asr(f, m, fm, b, fb, 0.5 * eps, right, rm, frm, maxrec)
            return (left[0] + right[0], left[1] + right[1])
        except Exception:
            raise

    def ensure_evaluation(f, x):
        try:
            val = f(x)
        except ZeroDivisionError:
            return None
        if np.isinf(val):
            return None
        return val

    invert_interval = False
    if a > b:
        b, a, invert_interval = a, b, True

    fa, fb = ensure_evaluation(f, a), ensure_evaluation(f, b)
    if fa is None:
        x = 10.0 * machine_epsilon if a == 0 else a * (1.0 + 10.0 * machine_epsilon)
        fa = ensure_evaluation(f, x)
        if fa is None:
            raise Exception(f"Function undefined around {a}. Cannot integrate")
    if fb is None:
        x = -10.0 * machine_epsilon if b == 0 else b * (1.0 - 10.0 * machine_epsilon)
        fb = ensure_evaluation(f, x)
        if fb is None:
            raise Exception(f"Function undefined around {b}. Cannot integrate")

    m, fm, whole = _quad_simpsons_mem(f, a, fa, b, fb)
    if invert_interval:
        return -_quad_asr(f, a, fa, b, fb, tol, whole, m, fm, maxrec)
    else:
        return _quad_asr(f, a, fa, b, fb, tol, whole, m, fm, maxrec)


def _fubini(func, ranges, **opts):
    if not ranges:
        return 0.0
    a, b = ranges[0]
    integrator = opts["integrator"]
    tol = opts.get("tol")
    if tol is None:
        opts["tol"] = 1.0e-10
        tol = 1.0e-10

    if len(ranges) > 1:

        def subintegral(*u):
            def ff(*z):
                return func(*(u + z))

            val = _fubini(ff, ranges[1:], **opts)[0]
            return val

        opts["tol"] = 4.0 * tol
        val = integrator(subintegral, a, b, **opts)
        return val
    else:
        val = integrator(func, a, b, **opts)
        return val


def check_finite_decimal(denominator):
    # The rational number is finite decimal if the denominator has form 2^a * 5^b
    while denominator % 5 == 0:
        denominator = denominator / 5

    while denominator % 2 == 0:
        denominator = denominator / 2

    return True if denominator == 1 else False


def chop(expr, delta=10.0 ** (-10.0)):
    if isinstance(expr, Real):
        if expr.is_nan(expr):
            return expr
        if -delta < expr.get_float_value() < delta:
            return Integer0
    elif isinstance(expr, Complex) and expr.is_inexact():
        real, imag = expr.real, expr.imag
        if -delta < real.get_float_value() < delta:
            real = Integer0
        if -delta < imag.get_float_value() < delta:
            imag = Integer0
        return Complex(real, imag)
    elif isinstance(expr, Expression):
        return Expression(chop(expr.head), *[chop(leaf) for leaf in expr.leaves])
    return expr


def convert_repeating_decimal(numerator, denominator, base):
    head = [x for x in str(numerator // denominator)]
    tails = []
    subresults = [numerator % denominator]
    numerator %= denominator

    while numerator != 0:  # only rational input can go to this case
        numerator *= base
        result_digit, numerator = divmod(numerator, denominator)
        tails.append(str(result_digit))
        if numerator not in subresults:
            subresults.append(numerator)
        else:
            break

    for i in range(len(head) - 1, -1, -1):
        j = len(tails) - 1
        if head[i] != tails[j]:
            break
        else:
            del tails[j]
            tails.insert(0, head[i])
            del head[i]
            j = j - 1

    # truncate all leading 0's
    if all(elem == "0" for elem in head):
        for i in range(0, len(tails)):
            if tails[0] == "0":
                tails = tails[1:] + [str(0)]
            else:
                break
    return (head, tails)


def convert_float_base(x, base, precision=10):

    length_of_int = 0 if x == 0 else int(mpmath.log(x, base))
    # iexps = list(range(length_of_int, -1, -1))

    def convert_int(x, base, exponents):
        out = []
        for e in range(0, exponents + 1):
            d = x % base
            out.append(d)
            x = x / base
            if x == 0:
                break
        out.reverse()
        return out

    def convert_float(x, base, exponents):
        out = []
        for e in range(0, exponents):
            d = int(x * base)
            out.append(d)
            x = (x * base) - d
            if x == 0:
                break
        return out

    int_part = convert_int(int(x), base, length_of_int)
    if isinstance(x, (float, sympy.Float)):
        # fexps = list(range(-1, -int(precision + 1), -1))
        real_part = convert_float(x - int(x), base, precision + 1)
        return int_part + real_part
    elif isinstance(x, int):
        return int_part
    else:
        raise TypeError(x)


class Chop(Builtin):
    """
    <dl>
      <dt>'Chop[$expr$]'
      <dd>replaces floating point numbers close to 0 by 0.

      <dt>'Chop[$expr$, $delta$]'
      <dd>uses a tolerance of $delta$. The default tolerance is '10^-10'.
    </dl>

    >> Chop[10.0 ^ -16]
     = 0
    >> Chop[10.0 ^ -9]
     = 1.*^-9
    >> Chop[10 ^ -11 I]
     = I / 100000000000
    >> Chop[0. + 10 ^ -11 I]
     = 0
    """

    messages = {
        "tolnn": "Tolerance specification a must be a non-negative number.",
    }

    rules = {
        "Chop[expr_]": "Chop[expr, 10^-10]",
    }

    summary_text = "set sufficiently small numbers or imaginary parts to zero"

    def apply(self, expr, delta, evaluation):
        "Chop[expr_, delta_:(10^-10)]"

        delta = delta.round_to_float(evaluation)
        if delta is None or delta < 0:
            return evaluation.message("Chop", "tolnn")

        return chop(expr, delta=delta)


class Fold(object):
    # allows inherited classes to specify a single algorithm implementation that
    # can be called with machine precision, arbitrary precision or symbolically.

    ComputationFunctions = namedtuple("ComputationFunctions", ("sin", "cos"))

    FLOAT = 0
    MPMATH = 1
    SYMBOLIC = 2

    math = {
        FLOAT: ComputationFunctions(
            cos=math.cos,
            sin=math.sin,
        ),
        MPMATH: ComputationFunctions(
            cos=mpmath.cos,
            sin=mpmath.sin,
        ),
        SYMBOLIC: ComputationFunctions(
            cos=lambda x: Expression(SymbolCos, x),
            sin=lambda x: Expression(SymbolSin, x),
        ),
    }

    operands = {
        FLOAT: lambda x: None if x is None else x.round_to_float(),
        MPMATH: lambda x: None if x is None else x.to_mpmath(),
        SYMBOLIC: lambda x: x,
    }

    def _operands(self, state, steps):
        raise NotImplementedError

    def _fold(self, state, steps, math):
        raise NotImplementedError

    def _spans(self, operands):
        spans = {}
        k = 0
        j = 0

        for mode in (self.FLOAT, self.MPMATH):
            for i, operand in enumerate(operands[k:]):
                if operand[0] > mode:
                    break
                j = i + k + 1

            if k == 0 and j == 1:  # only init state? then ignore.
                j = 0

            spans[mode] = slice(k, j)
            k = j

        spans[self.SYMBOLIC] = slice(k, len(operands))

        return spans

    def fold(self, x, ll):
        # computes fold(x, ll) with the internal _fold function. will start
        # its evaluation machine precision, and will escalate to arbitrary
        # precision if or symbolical evaluation only if necessary. folded
        # items already computed are carried over to new evaluation modes.

        yield x  # initial state

        init = None
        operands = list(self._operands(x, ll))
        spans = self._spans(operands)

        for mode in (self.FLOAT, self.MPMATH, self.SYMBOLIC):
            s_operands = [y[1:] for y in operands[spans[mode]]]

            if not s_operands:
                continue

            if mode == self.MPMATH:
                from mathics.core.number import min_prec

                precision = min_prec(*[t for t in chain(*s_operands) if t is not None])
                working_precision = mpmath.workprec
            else:

                @contextmanager
                def working_precision(_):
                    yield

                precision = None

            if mode == self.FLOAT:

                def out(z):
                    return Real(z)

            elif mode == self.MPMATH:

                def out(z):
                    return Real(z, precision)

            else:

                def out(z):
                    return z

            as_operand = self.operands.get(mode)

            def converted_operands():
                for y in s_operands:
                    yield tuple(as_operand(t) for t in y)

            with working_precision(precision):
                c_operands = converted_operands()

                if init is not None:
                    c_init = tuple(
                        (None if t is None else as_operand(from_python(t)))
                        for t in init
                    )
                else:
                    c_init = next(c_operands)
                    init = tuple((None if t is None else out(t)) for t in c_init)

                generator = self._fold(c_init, c_operands, self.math.get(mode))

                for y in generator:
                    y = tuple(out(t) for t in y)
                    yield y
                    init = y


class IntegerDigits(Builtin):
    """
    <dl>
    <dt>'IntegerDigits[$n$]'
        <dd>returns a list of the base-10 digits in the integer $n$.
    <dt>'IntegerDigits[$n$, $base$]'
        <dd>returns a list of the base-$base$ digits in $n$.
    <dt>'IntegerDigits[$n$, $base$, $length$]'
        <dd>returns a list of length $length$, truncating or padding
        with zeroes on the left as necessary.
    </dl>

    >> IntegerDigits[76543]
     = {7, 6, 5, 4, 3}

    The sign of $n$ is discarded:
    >> IntegerDigits[-76543]
     = {7, 6, 5, 4, 3}

    >> IntegerDigits[15, 16]
     = {15}
    >> IntegerDigits[1234, 16]
     = {4, 13, 2}
    >> IntegerDigits[1234, 10, 5]
     = {0, 1, 2, 3, 4}

    #> IntegerDigits[1000, 10]
     = {1, 0, 0, 0}

    #> IntegerDigits[0]
     = {0}
    """

    attributes = listable | protected

    messages = {
        "int": "Integer expected at position 1 in `1`",
        "ibase": "Base `1` is not an integer greater than 1.",
    }

    rules = {
        "IntegerDigits[n_]": "IntegerDigits[n, 10]",
    }

    def apply_len(self, n, base, length, evaluation):
        "IntegerDigits[n_, base_, length_]"

        if not (isinstance(length, Integer) and length.get_int_value() >= 0):
            return evaluation.message("IntegerDigits", "intnn")

        return self.apply(n, base, evaluation, nr_elements=length.get_int_value())

    def apply(self, n, base, evaluation, nr_elements=None):
        "IntegerDigits[n_, base_]"

        if not (isinstance(n, Integer)):
            return evaluation.message(
                "IntegerDigits", "int", Expression(SymbolIntegerDigits, n, base)
            )

        if not (isinstance(base, Integer) and base.get_int_value() > 1):
            return evaluation.message("IntegerDigits", "ibase", base)

        if nr_elements == 0:
            # trivial case: we don't want any digits
            return Expression(SymbolList)

        digits = convert_int_to_digit_list(n.get_int_value(), base.get_int_value())

        if nr_elements is not None:
            if len(digits) >= nr_elements:
                # Truncate, preserving the digits on the right
                digits = digits[-nr_elements:]
            else:
                # Pad with zeroes
                digits = [0] * (nr_elements - len(digits)) + digits

        return Expression(SymbolList, *digits)


class MaxPrecision(Predefined):
    """
    <dl>
      <dt>'$MaxPrecision'
      <dd>represents the maximum number of digits of precision permitted in abitrary-precision numbers.
    </dl>

    >> $MaxPrecision
     = Infinity

    >> $MaxPrecision = 10;

    >> N[Pi, 11]
     : Requested precision 11 is larger than $MaxPrecision. Using current $MaxPrecision of 10. instead. $MaxPrecision = Infinity specifies that any precision should be allowed.
     = 3.141592654

    #> N[Pi, 10]
     = 3.141592654

    #> $MaxPrecision = x
     : Cannot set $MaxPrecision to x; value must be a positive number or Infinity.
     = x
    #> $MaxPrecision = -Infinity
     : Cannot set $MaxPrecision to -Infinity; value must be a positive number or Infinity.
     = -Infinity
    #> $MaxPrecision = 0
     : Cannot set $MaxPrecision to 0; value must be a positive number or Infinity.
     = 0
    #> $MaxPrecision = Infinity;

    #> $MinPrecision = 15;
    #> $MaxPrecision = 10
     : Cannot set $MaxPrecision such that $MaxPrecision < $MinPrecision.
     = 10
    #> $MaxPrecision
     = Infinity
    #> $MinPrecision = 0;
    """

    messages = {
        "precset": "Cannot set `1` to `2`; value must be a positive number or Infinity.",
        "preccon": "Cannot set `1` such that $MaxPrecision < $MinPrecision.",
    }

    name = "$MaxPrecision"

    rules = {
        "$MaxPrecision": "Infinity",
    }

    summary_text = "settable global maximum precision bound"


class MachineEpsilon_(Predefined):
    """
    <dl>
    <dt>'$MachineEpsilon'
        <dd>is the distance between '1.0' and the next
            nearest representable machine-precision number.
    </dl>

    >> $MachineEpsilon
     = 2.22045*^-16

    >> x = 1.0 + {0.4, 0.5, 0.6} $MachineEpsilon;
    >> x - 1
     = {0., 0., 2.22045*^-16}
    """

    name = "$MachineEpsilon"

    def evaluate(self, evaluation):
        return MachineReal(machine_epsilon)


class MachinePrecision_(Predefined):
    """
    <dl>
    <dt>'$MachinePrecision'
        <dd>is the number of decimal digits of precision for
            machine-precision numbers.
    </dl>

    >> $MachinePrecision
     = 15.9546
    """

    name = "$MachinePrecision"

    rules = {
        "$MachinePrecision": "N[MachinePrecision]",
    }


class MachinePrecision(Predefined):
    """
    <dl>
    <dt>'MachinePrecision'
        <dd>represents the precision of machine precision numbers.
    </dl>

    >> N[MachinePrecision]
     = 15.9546
    >> N[MachinePrecision, 30]
     = 15.9545897701910033463281614204

    #> N[E, MachinePrecision]
     = 2.71828

    #> Round[MachinePrecision]
     = 16
    """

    rules = {
        "N[MachinePrecision, prec_]": ("N[Log[10, 2] * %i, prec]" % machine_precision),
    }


class MinPrecision(Builtin):
    """
    <dl>
      <dt>'$MinPrecision'
      <dd>represents the minimum number of digits of precision permitted in abitrary-precision numbers.
    </dl>

    >> $MinPrecision
     = 0

    >> $MinPrecision = 10;

    >> N[Pi, 9]
     : Requested precision 9 is smaller than $MinPrecision. Using current $MinPrecision of 10. instead.
     = 3.141592654

    #> N[Pi, 10]
     = 3.141592654

    #> $MinPrecision = x
     : Cannot set $MinPrecision to x; value must be a non-negative number.
     = x
    #> $MinPrecision = -Infinity
     : Cannot set $MinPrecision to -Infinity; value must be a non-negative number.
     = -Infinity
    #> $MinPrecision = -1
     : Cannot set $MinPrecision to -1; value must be a non-negative number.
     = -1
    #> $MinPrecision = 0;

    #> $MaxPrecision = 10;
    #> $MinPrecision = 15
     : Cannot set $MinPrecision such that $MaxPrecision < $MinPrecision.
     = 15
    #> $MinPrecision
     = 0
    #> $MaxPrecision = Infinity;
    """

    messages = {
        "precset": "Cannot set `1` to `2`; value must be a non-negative number.",
        "preccon": "Cannot set `1` such that $MaxPrecision < $MinPrecision.",
    }

    name = "$MinPrecision"

    rules = {
        "$MinPrecision": "0",
    }

    summary_text = "settable global minimum precision bound"


class N(Builtin):
    """
    <dl>
    <dt>'N[$expr$, $prec$]'
        <dd>evaluates $expr$ numerically with a precision of $prec$ digits.
    </dl>
    >> N[Pi, 50]
     = 3.1415926535897932384626433832795028841971693993751

    >> N[1/7]
     = 0.142857

    >> N[1/7, 5]
     = 0.14286

    You can manually assign numerical values to symbols.
    When you do not specify a precision, 'MachinePrecision' is taken.
    >> N[a] = 10.9
     = 10.9
    >> a
     = a

    'N' automatically threads over expressions, except when a symbol has
     attributes 'NHoldAll', 'NHoldFirst', or 'NHoldRest'.
    >> N[a + b]
     = 10.9 + b
    >> N[a, 20]
     = a
    >> N[a, 20] = 11;
    >> N[a + b, 20]
     = 11.000000000000000000 + b
    >> N[f[a, b]]
     = f[10.9, b]
    >> SetAttributes[f, NHoldAll]
    >> N[f[a, b]]
     = f[a, b]

    The precision can be a pattern:
    >> N[c, p_?(#>10&)] := p
    >> N[c, 3]
     = c
    >> N[c, 11]
     = 11.000000000

    You can also use 'UpSet' or 'TagSet' to specify values for 'N':
    >> N[d] ^= 5;
    However, the value will not be stored in 'UpValues', but
    in 'NValues' (as for 'Set'):
    >> UpValues[d]
     = {}
    >> NValues[d]
     = {HoldPattern[N[d, MachinePrecision]] :> 5}
    >> e /: N[e] = 6;
    >> N[e]
     = 6.

    Values for 'N[$expr$]' must be associated with the head of $expr$:
    >> f /: N[e[f]] = 7;
     : Tag f not found or too deep for an assigned rule.

    You can use 'Condition':
    >> N[g[x_, y_], p_] := x + y * Pi /; x + y > 3
    >> SetAttributes[g, NHoldRest]
    >> N[g[1, 1]]
     = g[1., 1]
    >> N[g[2, 2]] // InputForm
     = 8.283185307179586

    The precision of the result is no higher than the precision of the input
    >> N[Exp[0.1], 100]
     = 1.10517
    >> % // Precision
     = MachinePrecision
    >> N[Exp[1/10], 100]
     = 1.105170918075647624811707826490246668224547194737518718792863289440967966747654302989143318970748654
    >> % // Precision
     = 100.
    >> N[Exp[1.0`20], 100]
     = 2.7182818284590452354
    >> % // Precision
     = 20.

    #> p=N[Pi,100]
     = 3.141592653589793238462643383279502884197169399375105820974944592307816406286208998628034825342117068
    #> ToString[p]
     = 3.141592653589793238462643383279502884197169399375105820974944592307816406286208998628034825342117068

    #> N[1.012345678901234567890123, 20]
     = 1.0123456789012345679

    #> N[I, 30]
     = 1.00000000000000000000000000000 I

    #> N[1.012345678901234567890123, 50]
     = 1.01234567890123456789012
    #> % // Precision
     = 24.
    """

    messages = {
        "precbd": ("Requested precision `1` is not a " + "machine-sized real number."),
        "preclg": (
            "Requested precision `1` is larger than $MaxPrecision. "
            + "Using current $MaxPrecision of `2` instead. "
            + "$MaxPrecision = Infinity specifies that any precision "
            + "should be allowed."
        ),
        "precsm": (
            "Requested precision `1` is smaller than "
            + "$MinPrecision. Using current $MinPrecision of "
            + "`2` instead."
        ),
    }

    rules = {
        "N[expr_]": "N[expr, MachinePrecision]",
    }

    summary_text = "numerical evaluation to specified precision and accuracy"

    def apply_with_prec(self, expr, prec, evaluation):
        "N[expr_, prec_]"

        try:
            d = get_precision(prec, evaluation)
        except PrecisionValueError:
            return

        if expr.get_head() in (SymbolList, SymbolRule):
            return Expression(
                expr.head,
                *[self.apply_with_prec(leaf, prec, evaluation) for leaf in expr.leaves],
            )

        # Special case for the Root builtin
        if expr.has_form("Root", 2):
            return from_sympy(sympy.N(expr.to_sympy(), d))

        if isinstance(expr, Number):
            return expr.round(d)

        symbol = expr.get_lookup_symbol()
        definitions = evaluation.definitions
        if symbol:
            nexpr = Expression(SymbolN, expr, prec)
            result = definitions.get_value(
                symbol.name, "System`NValues", nexpr, evaluation
            )
            if result is not None:
                if not result.sameQ(nexpr):
                    result = apply_N(result, evaluation, prec)
                return result

        if expr.is_atom():
            return expr
        else:
<<<<<<< HEAD
            attributes = expr.head.get_attributes(definitions)
            if SymbolNHoldAll in attributes:
                eval_range = ()
            elif SymbolNHoldFirst in attributes:
                eval_range = range(1, len(expr.leaves))
            elif SymbolNHoldRest in attributes:
=======
            attributes = expr.head.get_attributes(evaluation.definitions)
            if n_hold_all & attributes:
                eval_range = ()
            elif n_hold_first & attributes:
                eval_range = range(1, len(expr.leaves))
            elif n_hold_rest & attributes:
>>>>>>> ea705ef3
                if len(expr.leaves) > 0:
                    eval_range = (0,)
                else:
                    eval_range = ()
            else:
                eval_range = range(len(expr.leaves))
            head = apply_N(expr.head, evaluation, prec)
            leaves = expr.get_mutable_leaves()
            for index in eval_range:
                leaves[index] = apply_N(leaves[index], evaluation, prec)
            return Expression(head, *leaves)


class NIntegrate(Builtin):
    """
    <dl>
       <dt>'NIntegrate[$expr$, $interval$]'
       <dd>returns a numeric approximation to the definite integral of $expr$ with limits $interval$ and with a precision of $prec$ digits.

        <dt>'NIntegrate[$expr$, $interval1$, $interval2$, ...]'
        <dd>returns a numeric approximation to the multiple integral of $expr$ with limits $interval1$, $interval2$ and with a precision of $prec$ digits.
    </dl>

    >> NIntegrate[Exp[-x],{x,0,Infinity},Tolerance->1*^-6]
     = 1.
    >> NIntegrate[Exp[x],{x,-Infinity, 0},Tolerance->1*^-6]
     = 1.
    >> NIntegrate[Exp[-x^2/2.],{x,-Infinity, Infinity},Tolerance->1*^-6]
     = 2.50663

    >> Table[1./NIntegrate[x^k,{x,0,1},Tolerance->1*^-6], {k,0,6}]
     : The specified method failed to return a number. Falling back into the internal evaluator.
     = {1., 2., 3., 4., 5., 6., 7.}

    >> NIntegrate[1 / z, {z, -1 - I, 1 - I, 1 + I, -1 + I, -1 - I}, Tolerance->1.*^-4]
     : Integration over a complex domain is not implemented yet
     = NIntegrate[1 / z, {z, -1 - I, 1 - I, 1 + I, -1 + I, -1 - I}, Tolerance -> 0.0001]
     ## = 6.2832 I

    Integrate singularities with weak divergences:
    >> Table[ NIntegrate[x^(1./k-1.), {x,0,1.}, Tolerance->1*^-6], {k,1,7.} ]
     = {1., 2., 3., 4., 5., 6., 7.}

    Mutiple Integrals :
    >> NIntegrate[x * y,{x, 0, 1}, {y, 0, 1}]
     = 0.25

    """

    messages = {
        "bdmtd": "The Method option should be a built-in method name.",
        "inumr": (
            "The integrand `1` has evaluated to non-numerical "
            + "values for all sampling points in the region "
            + "with boundaries `2`"
        ),
        "nlim": "`1` = `2` is not a valid limit of integration.",
        "ilim": "Invalid integration variable or limit(s) in `1`.",
        "mtdfail": (
            "The specified method failed to return a "
            + "number. Falling back into the internal "
            + "evaluator."
        ),
        "cmpint": ("Integration over a complex domain is not " + "implemented yet"),
    }

    options = {
        "Method": '"Automatic"',
        "Tolerance": "1*^-10",
        "Accuracy": "1*^-10",
        "MaxRecursion": "10",
    }

    methods = {
        "Automatic": (None, False),
    }

    def __init__(self, *args, **kwargs):
        super().__init__(*args, **kwargs)
        self.methods["Internal"] = (_internal_adaptative_simpsons_rule, False)
        try:
            from scipy.integrate import romberg, quad, nquad

            self.methods["NQuadrature"] = (
                _scipy_interface(
                    nquad, {}, {"full_output": 1}, lambda res: (res[0], res[1])
                ),
                True,
            )
            self.methods["Quadrature"] = (
                _scipy_interface(
                    quad,
                    {
                        "tol": ("epsabs", None),
                        "maxrec": ("limit", lambda maxrec: int(2 ** maxrec)),
                    },
                    {"full_output": 1},
                    lambda res: (res[0], res[1]),
                ),
                False,
            )
            self.methods["Romberg"] = (
                _scipy_interface(
                    romberg,
                    {"tol": ("tol", None), "maxrec": ("divmax", None)},
                    None,
                    lambda x: (x, np.nan),
                ),
                False,
            )
            self.methods["Automatic"] = self.methods["Quadrature"]
        except Exception:
            self.methods["Automatic"] = self.methods["Internal"]
            self.methods["Simpson"] = self.methods["Internal"]

        self.messages["bdmtd"] = (
            "The Method option should be a "
            + "built-in method name in {`"
            + "`, `".join(list(self.methods))
            + "`}. Using `Automatic`"
        )

    @staticmethod
    def decompose_domain(interval, evaluation):
        if interval.has_form("System`Sequence", 1, None):
            intervals = []
            for leaf in interval.leaves:
                inner_interval = NIntegrate.decompose_domain(leaf, evaluation)
                if inner_interval:
                    intervals.append(inner_interval)
                else:
                    evaluation.message("ilim", leaf)
                    return None
            return intervals

        if interval.has_form("System`List", 3, None):
            intervals = []
            intvar = interval.leaves[0]
            if not isinstance(intvar, Symbol):
                evaluation.message("ilim", interval)
                return None
            boundaries = [a for a in interval.leaves[1:]]
            if any([isinstance(b, Complex) for b in boundaries]):
                intvar = Expression(
                    SymbolList, intvar, Expression(SymbolBlank, SymbolComplex)
                )
            for i in range(len(boundaries) - 1):
                intervals.append((boundaries[i], boundaries[i + 1]))
            if len(intervals) > 0:
                return (intvar, intervals)

        evaluation.message("ilim", interval)
        return None

    def apply_with_func_domain(self, func, domain, evaluation, options):
        "%(name)s[func_, domain__, OptionsPattern[%(name)s]]"
        method = options["System`Method"].evaluate(evaluation)
        method_options = {}
        if method.has_form("System`List", 2):
            method = method.leaves[0]
            method_options.update(method.leaves[1].get_option_values())
        if isinstance(method, String):
            method = method.value
        elif isinstance(method, Symbol):
            method = method.get_name()
        else:
            evaluation.message("NIntegrate", "bdmtd", method)
            return
        tolerance = options["System`Tolerance"].evaluate(evaluation)
        tolerance = float(tolerance.value)
        accuracy = options["System`Accuracy"].evaluate(evaluation)
        accuracy = accuracy.value
        maxrecursion = options["System`MaxRecursion"].evaluate(evaluation)
        maxrecursion = maxrecursion.value
        nintegrate_method = self.methods.get(method, None)
        if nintegrate_method is None:
            evaluation.message("NIntegrate", "bdmtd", method)
            nintegrate_method = self.methods.get("Automatic")
        if type(nintegrate_method) is tuple:
            nintegrate_method, is_multidimensional = nintegrate_method
        else:
            is_multidimensional = False

        domain = self.decompose_domain(domain, evaluation)
        if not domain:
            return
        if not isinstance(domain, list):
            domain = [domain]

        coords = [axis[0] for axis in domain]
        # If any of the points in the integration domain is complex,
        # stop the evaluation...
        if any([c.get_head_name() == "System`List" for c in coords]):
            evaluation.message("NIntegrate", "cmpint")
            return

        intvars = Expression(SymbolList, *coords)
        integrand = Expression(SymbolCompile, intvars, func).evaluate(evaluation)

        if len(integrand.leaves) >= 3:
            integrand = integrand.leaves[2].cfunc
        else:
            evaluation.message("inumer", func, domain)
            return
        results = []
        for subdomain in product(*[axis[1] for axis in domain]):
            # On each subdomain, check if the region is bounded.
            # If not, implement a coordinate map
            func2 = integrand
            subdomain2 = []
            coordtransform = []
            nulldomain = False
            for i, r in enumerate(subdomain):
                a = r[0].evaluate(evaluation)
                b = r[1].evaluate(evaluation)
                if a == b:
                    nulldomain = True
                    break
                elif a.get_head_name() == "System`DirectedInfinity":
                    if b.get_head_name() == "System`DirectedInfinity":
                        a = a.to_python()
                        b = b.to_python()
                        le = 1 - machine_epsilon
                        if a == b:
                            nulldomain = True
                            break
                        elif a < b:
                            subdomain2.append([-le, le])
                        else:
                            subdomain2.append([le, -le])
                        coordtransform.append(
                            (np.arctanh, lambda u: 1.0 / (1.0 - u ** 2))
                        )
                    else:
                        if not b.is_numeric(evaluation):
                            evaluation.message("nlim", coords[i], b)
                            return
                        z = a.leaves[0].value
                        b = b.value
                        subdomain2.append([machine_epsilon, 1.0])
                        coordtransform.append(
                            (lambda u: b - z + z / u, lambda u: -z * u ** (-2.0))
                        )
                elif b.get_head_name() == "System`DirectedInfinity":
                    if not a.is_numeric(evaluation):
                        evaluation.message("nlim", coords[i], a)
                        return
                    a = a.value
                    z = b.leaves[0].value
                    subdomain2.append([machine_epsilon, 1.0])
                    coordtransform.append(
                        (lambda u: a - z + z / u, lambda u: z * u ** (-2.0))
                    )
                elif a.is_numeric(evaluation) and b.is_numeric(evaluation):
                    a = apply_N(a, evaluation).value
                    b = apply_N(b, evaluation).value
                    subdomain2.append([a, b])
                    coordtransform.append(None)
                else:
                    for x in (a, b):
                        if not x.is_numeric(evaluation):
                            evaluation.message("nlim", coords[i], x)
                    return

            if nulldomain:
                continue

            if any(coordtransform):

                def func2(*u):
                    integral_value = integrand(
                        *[
                            x[0](u[i]) if x else u[i]
                            for i, x in enumerate(coordtransform)
                        ]
                    )
                    jac = np.prod(
                        [jac[1](u[i]) for i, jac in enumerate(coordtransform) if jac]
                    )
                    return integral_value * jac

            opts = {
                "acur": accuracy,
                "tol": tolerance,
                "maxrec": maxrecursion,
            }
            opts.update(method_options)
            try:
                if len(subdomain2) > 1:
                    if is_multidimensional:
                        nintegrate_method(func2, subdomain2, **opts)
                    else:
                        val = _fubini(
                            func2, subdomain2, integrator=nintegrate_method, **opts
                        )
                else:
                    val = nintegrate_method(func2, *(subdomain2[0]), **opts)
            except Exception:
                val = None

            if val is None:
                evaluation.message("NIntegrate", "mtdfail")
                if len(subdomain2) > 1:
                    val = _fubini(
                        func2,
                        subdomain2,
                        integrator=_internal_adaptative_simpsons_rule,
                        **opts,
                    )
                else:
                    val = _internal_adaptative_simpsons_rule(
                        func2, *(subdomain2[0]), **opts
                    )
            results.append(val)

        result = sum([r[0] for r in results])
        # error = sum([r[1] for r in results]) -> use it when accuracy
        #                                         be implemented...
        return from_python(result)


class NumericQ(Builtin):
    """
    <dl>
    <dt>'NumericQ[$expr$]'
        <dd>tests whether $expr$ represents a numeric quantity.
    </dl>

    >> NumericQ[2]
     = True
    >> NumericQ[Sqrt[Pi]]
     = True
    >> NumberQ[Sqrt[Pi]]
     = False
    """

    def apply(self, expr, evaluation):
        "NumericQ[expr_]"
        return SymbolTrue if expr.is_numeric(evaluation) else SymbolFalse


class Precision(Builtin):
    """
    <dl>
    <dt>'Precision[$expr$]'
        <dd>examines the number of significant digits of $expr$.
    </dl>
    This is rather a proof-of-concept than a full implementation.
    Precision of compound expression is not supported yet.
    >> Precision[1]
     = Infinity
    >> Precision[1/2]
     = Infinity
    >> Precision[0.5]
     = MachinePrecision

    #> Precision[0.0]
     = MachinePrecision
    #> Precision[0.000000000000000000000000000000000000]
     = 0.
    #> Precision[-0.0]
     = MachinePrecision
    #> Precision[-0.000000000000000000000000000000000000]
     = 0.

    #> 1.0000000000000000 // Precision
     = MachinePrecision
    #> 1.00000000000000000 // Precision
     = 17.

    #> 0.4 + 2.4 I // Precision
     = MachinePrecision
    #> Precision[2 + 3 I]
     = Infinity

    #> Precision["abc"]
     = Infinity
    """

    rules = {
        "Precision[z_?MachineNumberQ]": "MachinePrecision",
    }

    summary_text = "find the precision of a number"

    def apply(self, z, evaluation):
        "Precision[z_]"

        if not z.is_inexact():
            return SymbolInfinity
        elif z.to_sympy().is_zero:
            return Real(0)
        else:
            return Real(dps(z.get_precision()))


class Rationalize(Builtin):
    """
    <dl>
      <dt>'Rationalize[$x$]'
      <dd>converts a real number $x$ to a nearby rational number with small denominator.

      <dt>'Rationalize[$x$, $dx$]'
      <dd>finds the rational number lies within $dx$ of $x$.
    </dl>

    >> Rationalize[2.2]
    = 11 / 5

    For negative $x$, '-Rationalize[-$x$] == Rationalize[$x$]' which gives symmetric results:
    >> Rationalize[-11.5, 1]
    = -11

    Not all numbers can be well approximated.
    >> Rationalize[N[Pi]]
     = 3.14159

    Find the exact rational representation of 'N[Pi]'
    >> Rationalize[N[Pi], 0]
     = 245850922 / 78256779

    #> Rationalize[N[Pi] + 0.8 I, x]
     : Tolerance specification x must be a non-negative number.
     = Rationalize[3.14159 + 0.8 I, x]

    #> Rationalize[N[Pi] + 0.8 I, -1]
     : Tolerance specification -1 must be a non-negative number.
     = Rationalize[3.14159 + 0.8 I, -1]

    #> Rationalize[x, y]
     : Tolerance specification y must be a non-negative number.
     = Rationalize[x, y]
    """

    messages = {
        "tolnn": "Tolerance specification `1` must be a non-negative number.",
    }

    rules = {
        "Rationalize[z_Complex]": "Rationalize[Re[z]] + I Rationalize[Im[z]]",
        "Rationalize[z_Complex, dx_?Internal`RealValuedNumberQ]/;dx >= 0": "Rationalize[Re[z], dx] + I Rationalize[Im[z], dx]",
    }

    summary_text = "find a rational approximation"

    def apply(self, x, evaluation):
        "Rationalize[x_]"

        py_x = x.to_sympy()
        if py_x is None or (not py_x.is_number) or (not py_x.is_real):
            return x

        # For negative x, MMA treads Rationalize[x] as -Rationalize[-x].
        # Whether this is an implementation choice or not, it has been
        # expressed that having this give symmetric results for +/-
        # is nice.
        # See https://mathematica.stackexchange.com/questions/253637/how-to-think-about-the-answer-to-rationlize-11-5-1
        if py_x.is_positive:
            return from_sympy(self.find_approximant(py_x))
        else:
            return -from_sympy(self.find_approximant(-py_x))

    @staticmethod
    def find_approximant(x):
        c = 1e-4
        it = sympy.ntheory.continued_fraction_convergents(
            sympy.ntheory.continued_fraction_iterator(x)
        )
        for i in it:
            p, q = i.as_numer_denom()
            tol = c / q ** 2
            if abs(i - x) <= tol:
                return i
            if tol < machine_epsilon:
                break
        return x

    @staticmethod
    def find_exact(x):
        p, q = x.as_numer_denom()
        it = sympy.ntheory.continued_fraction_convergents(
            sympy.ntheory.continued_fraction_iterator(x)
        )
        for i in it:
            p, q = i.as_numer_denom()
            if abs(x - i) < machine_epsilon:
                return i

    def apply_dx(self, x, dx, evaluation):
        "Rationalize[x_, dx_]"
        py_x = x.to_sympy()
        if py_x is None:
            return x
        py_dx = dx.to_sympy()
        if (
            py_dx is None
            or (not py_dx.is_number)
            or (not py_dx.is_real)
            or py_dx.is_negative
        ):
            return evaluation.message("Rationalize", "tolnn", dx)
        elif py_dx == 0:
            return from_sympy(self.find_exact(py_x))

        # For negative x, MMA treads Rationalize[x] as -Rationalize[-x].
        # Whether this is an implementation choice or not, it has been
        # expressed that having this give symmetric results for +/-
        # is nice.
        # See https://mathematica.stackexchange.com/questions/253637/how-to-think-about-the-answer-to-rationlize-11-5-1
        if py_x.is_positive:
            a = self.approx_interval_continued_fraction(py_x - py_dx, py_x + py_dx)
            sym_x = sympy.ntheory.continued_fraction_reduce(a)
        else:
            a = self.approx_interval_continued_fraction(-py_x - py_dx, -py_x + py_dx)
            sym_x = -sympy.ntheory.continued_fraction_reduce(a)

        return Integer(sym_x) if sym_x.is_integer else Rational(sym_x)

    @staticmethod
    def approx_interval_continued_fraction(xmin, xmax):
        result = []
        a_gen = sympy.ntheory.continued_fraction_iterator(xmin)
        b_gen = sympy.ntheory.continued_fraction_iterator(xmax)
        while True:
            a, b = next(a_gen), next(b_gen)
            if a == b:
                result.append(a)
            else:
                result.append(min(a, b) + 1)
                break
        return result


class RealValuedNumericQ(Builtin):
    # No docstring since this is internal and it will mess up documentation.
    # FIXME: Perhaps in future we will have a more explicite way to indicate not
    # to add something to the docs.
    context = "Internal`"

    rules = {
        "Internal`RealValuedNumericQ[x_]": "Head[N[x]] === Real",
    }


class RealValuedNumberQ(Builtin):
    # No docstring since this is internal and it will mess up documentation.
    # FIXME: Perhaps in future we will have a more explicite way to indicate not
    # to add something to the docs.
    context = "Internal`"

    rules = {
        "Internal`RealValuedNumberQ[x_Real]": "True",
        "Internal`RealValuedNumberQ[x_Integer]": "True",
        "Internal`RealValuedNumberQ[x_Rational]": "True",
        "Internal`RealValuedNumberQ[x_]": "False",
    }


class Round(Builtin):
    """
    <dl>
    <dt>'Round[$expr$]'
        <dd>rounds $expr$ to the nearest integer.
    <dt>'Round[$expr$, $k$]'
        <dd>rounds $expr$ to the closest multiple of $k$.
    </dl>

    >> Round[10.6]
     = 11
    >> Round[0.06, 0.1]
     = 0.1
    >> Round[0.04, 0.1]
     = 0.

    Constants can be rounded too
    >> Round[Pi, .5]
     = 3.
    >> Round[Pi^2]
     = 10

    Round to exact value
    >> Round[2.6, 1/3]
     = 8 / 3
    >> Round[10, Pi]
     = 3 Pi

    Round complex numbers
    >> Round[6/(2 + 3 I)]
     = 1 - I
    >> Round[1 + 2 I, 2 I]
     = 2 I

    Round Negative numbers too
    >> Round[-1.4]
     = -1

    Expressions other than numbers remain unevaluated:
    >> Round[x]
     = Round[x]
    >> Round[1.5, k]
     = Round[1.5, k]
    """

    attributes = listable | numeric_function | protected

    rules = {
        "Round[expr_?NumericQ]": "Round[Re[expr], 1] + I * Round[Im[expr], 1]",
        "Round[expr_Complex, k_?RealNumberQ]": (
            "Round[Re[expr], k] + I * Round[Im[expr], k]"
        ),
    }

    def apply(self, expr, k, evaluation):
        "Round[expr_?NumericQ, k_?NumericQ]"

        n = Expression(SymbolDivide, expr, k).round_to_float(
            evaluation, permit_complex=True
        )
        if n is None:
            return
        elif isinstance(n, complex):
            n = round(n.real)
        else:
            n = round(n)
        n = int(n)
        return Expression(SymbolTimes, Integer(n), k)


class RealDigits(Builtin):
    """
    <dl>
      <dt>'RealDigits[$n$]'
      <dd>returns the decimal representation of the real number $n$ as list of digits, together with the number of digits that are to the left of the decimal point.

      <dt>'RealDigits[$n$, $b$]'
      <dd>returns a list of base_$b$ representation of the real number $n$.

      <dt>'RealDigits[$n$, $b$, $len$]'
      <dd>returns a list of $len$ digits.

      <dt>'RealDigits[$n$, $b$, $len$, $p$]'
      <dd>return $len$ digits starting with the coefficient of $b$^$p$
    </dl>

    Return the list of digits and exponent:
    >> RealDigits[123.55555]
     = {{1, 2, 3, 5, 5, 5, 5, 5, 0, 0, 0, 0, 0, 0, 0, 0}, 3}

    Return an explicit recurring decimal form:
    >> RealDigits[19 / 7]
     = {{2, {7, 1, 4, 2, 8, 5}}, 1}

    The 10000th digit of  is an 8:
    >> RealDigits[Pi, 10, 1, -10000]
    = {{8}, -9999}

    20 digits starting with the coefficient of 10^-5:
    >> RealDigits[Pi, 10, 20, -5]
     = {{9, 2, 6, 5, 3, 5, 8, 9, 7, 9, 3, 2, 3, 8, 4, 6, 2, 6, 4, 3}, -4}

    RealDigits gives Indeterminate if more digits than the precision are requested:
    >> RealDigits[123.45, 10, 18]
     = {{1, 2, 3, 4, 5, 0, 0, 0, 0, 0, 0, 0, 0, 0, 0, 0, Indeterminate, Indeterminate}, 3}

    #> RealDigits[-1.25, -1]
     : Base -1 is not a real number greater than 1.
     = RealDigits[-1.25, -1]

    Return 25 digits of in base 10:
    >> RealDigits[Pi, 10, 25]
     = {{3, 1, 4, 1, 5, 9, 2, 6, 5, 3, 5, 8, 9, 7, 9, 3, 2, 3, 8, 4, 6, 2, 6, 4, 3}, 1}

    #> RealDigits[-Pi]
     : The number of digits to return cannot be determined.
     = RealDigits[-Pi]

    #> RealDigits[I, 7]
     : The value I is not a real number.
    = RealDigits[I, 7]

    #> RealDigits[Pi]
     : The number of digits to return cannot be determined.
     = RealDigits[Pi]

    #> RealDigits[3 + 4 I]
     : The value 3 + 4 I is not a real number.
     = RealDigits[3 + 4 I]


    #> RealDigits[3.14, 10, 1.5]
     : Non-negative machine-sized integer expected at position 3 in RealDigits[3.14, 10, 1.5].
     = RealDigits[3.14, 10, 1.5]

    #> RealDigits[3.14, 10, 1, 1.5]
     : Machine-sized integer expected at position 4 in RealDigits[3.14, 10, 1, 1.5].
     = RealDigits[3.14, 10, 1, 1.5]

    """

    attributes = listable | protected

    messages = {
        "realx": "The value `1` is not a real number.",
        "ndig": "The number of digits to return cannot be determined.",
        "rbase": "Base `1` is not a real number greater than 1.",
        "intnm": "Non-negative machine-sized integer expected at position 3 in `1`.",
        "intm": "Machine-sized integer expected at position 4 in `1`.",
    }

    summary_text = "digits of a real number"

    def apply_complex(self, n, var, evaluation):
        "%(name)s[n_Complex, var___]"
        return evaluation.message("RealDigits", "realx", n)

    def apply_rational_with_base(self, n, b, evaluation):
        "%(name)s[n_Rational, b_Integer]"
        # expr = Expression("RealDigits", n)
        py_n = abs(n.value)
        py_b = b.get_int_value()
        if check_finite_decimal(n.denominator().get_int_value()) and not py_b % 2:
            return self.apply_with_base(n, b, evaluation)
        else:
            exp = int(mpmath.ceil(mpmath.log(py_n, py_b)))
            (head, tails) = convert_repeating_decimal(
                py_n.as_numer_denom()[0], py_n.as_numer_denom()[1], py_b
            )

            leaves = []
            for x in head:
                if x != "0":
                    leaves.append(Integer(int(x)))
            leaves.append(from_python(tails))
            list_str = Expression(SymbolList, *leaves)
        return Expression(SymbolList, list_str, exp)

    def apply_rational_without_base(self, n, evaluation):
        "%(name)s[n_Rational]"

        return self.apply_rational_with_base(n, Integer(10), evaluation)

    def apply(self, n, evaluation):
        "%(name)s[n_]"

        # Handling the testcases that throw the error message and return the ouput that doesn't include `base` argument
        if isinstance(n, Symbol) and n.name.startswith("System`"):
            return evaluation.message("RealDigits", "ndig", n)

        if n.is_numeric(evaluation):
            return self.apply_with_base(n, from_python(10), evaluation)

    def apply_with_base(self, n, b, evaluation, nr_elements=None, pos=None):
        "%(name)s[n_?NumericQ, b_Integer]"

        expr = Expression(SymbolRealDigits, n)
        rational_no = (
            True if isinstance(n, Rational) else False
        )  # it is used for checking whether the input n is a rational or not
        py_b = b.get_int_value()
        if isinstance(n, (Expression, Symbol, Rational)):
            pos_len = abs(pos) + 1 if pos is not None and pos < 0 else 1
            if nr_elements is not None:
                n = Expression(
                    "N", n, int(mpmath.log(py_b ** (nr_elements + pos_len), 10)) + 1
                ).evaluate(evaluation)
            else:
                if rational_no:
                    n = apply_N(n, evaluation)
                else:
                    return evaluation.message("RealDigits", "ndig", expr)
        py_n = abs(n.value)

        if not py_b > 1:
            return evaluation.message("RealDigits", "rbase", py_b)

        if isinstance(py_n, complex):
            return evaluation.message("RealDigits", "realx", expr)

        if isinstance(n, Integer):
            display_len = (
                int(mpmath.floor(mpmath.log(py_n, py_b)))
                if py_n != 0 and py_n != 1
                else 1
            )
        else:
            display_len = int(
                Expression(
                    "N",
                    Expression(
                        SymbolRound,
                        Expression(
                            SymbolDivide,
                            Expression(SymbolPrecision, py_n),
                            Expression(SymbolLog, 10, py_b),
                        ),
                    ),
                )
                .evaluate(evaluation)
                .to_python()
            )

        exp = log_n_b(py_n, py_b)

        if py_n == 0 and nr_elements is not None:
            exp = 0

        digits = []
        if not py_b == 10:
            digits = convert_float_base(py_n, py_b, display_len - exp)
            # truncate all the leading 0's
            i = 0
            while digits and digits[i] == 0:
                i += 1
            digits = digits[i:]

            if not isinstance(n, Integer):
                if len(digits) > display_len:
                    digits = digits[: display_len - 1]
        else:
            # drop any leading zeroes
            for x in str(py_n):
                if x != "." and (digits or x != "0"):
                    digits.append(x)

        if pos is not None:
            temp = exp
            exp = pos + 1
            move = temp - 1 - pos
            if move <= 0:
                digits = [0] * abs(move) + digits
            else:
                digits = digits[abs(move) :]
                display_len = display_len - move

        leaves = []
        for x in digits:
            if x == "e" or x == "E":
                break
            # Convert to Mathics' list format
            leaves.append(Integer(int(x)))

        if not rational_no:
            while len(leaves) < display_len:
                leaves.append(Integer0)

        if nr_elements is not None:
            # display_len == nr_elements
            if len(leaves) >= nr_elements:
                # Truncate, preserving the digits on the right
                leaves = leaves[:nr_elements]
            else:
                if isinstance(n, Integer):
                    while len(leaves) < nr_elements:
                        leaves.append(Integer0)
                else:
                    # Adding Indeterminate if the length is greater than the precision
                    while len(leaves) < nr_elements:
                        leaves.append(from_python(SymbolIndeterminate))
        list_str = Expression(SymbolList, *leaves)
        return Expression(SymbolList, list_str, exp)

    def apply_with_base_and_length(self, n, b, length, evaluation, pos=None):
        "%(name)s[n_?NumericQ, b_Integer, length_]"
        leaves = []
        if pos is not None:
            leaves.append(from_python(pos))
        expr = Expression(SymbolRealDigits, n, b, length, *leaves)
        if not (isinstance(length, Integer) and length.get_int_value() >= 0):
            return evaluation.message("RealDigits", "intnm", expr)

        return self.apply_with_base(
            n, b, evaluation, nr_elements=length.get_int_value(), pos=pos
        )

    def apply_with_base_length_and_precision(self, n, b, length, p, evaluation):
        "%(name)s[n_?NumericQ, b_Integer, length_, p_]"
        if not isinstance(p, Integer):
            return evaluation.message(
                "RealDigits", "intm", Expression(SymbolRealDigits, n, b, length, p)
            )

        return self.apply_with_base_and_length(
            n, b, length, evaluation, pos=p.get_int_value()
        )


class _ZLibHash:  # make zlib hashes behave as if they were from hashlib
    def __init__(self, fn):
        self._bytes = b""
        self._fn = fn

    def update(self, bytes):
        self._bytes += bytes

    def hexdigest(self):
        return format(self._fn(self._bytes), "x")


class Hash(Builtin):
    """
    <dl>
    <dt>'Hash[$expr$]'
      <dd>returns an integer hash for the given $expr$.
    <dt>'Hash[$expr$, $type$]'
      <dd>returns an integer hash of the specified $type$ for the given $expr$.</dd>
      <dd>The types supported are "MD5", "Adler32", "CRC32", "SHA", "SHA224", "SHA256", "SHA384", and "SHA512".</dd>
    <dt>'Hash[$expr$, $type$, $format$]'
      <dd>Returns the hash in the specified format.</dd>
    </dl>

    > Hash["The Adventures of Huckleberry Finn"]
    = 213425047836523694663619736686226550816

    > Hash["The Adventures of Huckleberry Finn", "SHA256"]
    = 95092649594590384288057183408609254918934351811669818342876362244564858646638

    > Hash[1/3]
    = 56073172797010645108327809727054836008

    > Hash[{a, b, {c, {d, e, f}}}]
    = 135682164776235407777080772547528225284

    > Hash[SomeHead[3.1415]]
    = 58042316473471877315442015469706095084

    >> Hash[{a, b, c}, "xyzstr"]
     = Hash[{a, b, c}, xyzstr, Integer]
    """

    rules = {
        "Hash[expr_]": 'Hash[expr, "MD5", "Integer"]',
        "Hash[expr_, type_String]": 'Hash[expr, type, "Integer"]',
    }

    attributes = protected | read_protected

    # FIXME md2
    _supported_hashes = {
        "Adler32": lambda: _ZLibHash(zlib.adler32),
        "CRC32": lambda: _ZLibHash(zlib.crc32),
        "MD5": hashlib.md5,
        "SHA": hashlib.sha1,
        "SHA224": hashlib.sha224,
        "SHA256": hashlib.sha256,
        "SHA384": hashlib.sha384,
        "SHA512": hashlib.sha512,
    }

    @staticmethod
    def compute(user_hash, py_hashtype, py_format):
        hash_func = Hash._supported_hashes.get(py_hashtype)
        if hash_func is None:  # unknown hash function?
            return  # in order to return original Expression
        h = hash_func()
        user_hash(h.update)
        res = h.hexdigest()
        if py_format in ("HexString", "HexStringLittleEndian"):
            return String(res)
        res = int(res, 16)
        if py_format == "DecimalString":
            return String(str(res))
        elif py_format == "ByteArray":
            return from_python(bytearray(res))
        return Integer(res)

    def apply(self, expr, hashtype, outformat, evaluation):
        "Hash[expr_, hashtype_String, outformat_String]"
        return Hash.compute(
            expr.user_hash, hashtype.get_string_value(), outformat.get_string_value()
        )


class TypeEscalation(Exception):
    def __init__(self, mode):
        self.mode = mode<|MERGE_RESOLUTION|>--- conflicted
+++ resolved
@@ -916,21 +916,12 @@
         if expr.is_atom():
             return expr
         else:
-<<<<<<< HEAD
-            attributes = expr.head.get_attributes(definitions)
-            if SymbolNHoldAll in attributes:
-                eval_range = ()
-            elif SymbolNHoldFirst in attributes:
-                eval_range = range(1, len(expr.leaves))
-            elif SymbolNHoldRest in attributes:
-=======
             attributes = expr.head.get_attributes(evaluation.definitions)
             if n_hold_all & attributes:
                 eval_range = ()
             elif n_hold_first & attributes:
                 eval_range = range(1, len(expr.leaves))
             elif n_hold_rest & attributes:
->>>>>>> ea705ef3
                 if len(expr.leaves) > 0:
                     eval_range = (0,)
                 else:
