--- conflicted
+++ resolved
@@ -38,7 +38,6 @@
     PrecisionReal,
 )
 from mathics.core.systemsymbols import (
-<<<<<<< HEAD
     SymbolAll,
     SymbolAutomatic,
     SymbolFullForm,
@@ -54,15 +53,6 @@
     SymbolPostfix,
     SymbolPrecedenceForm,
     SymbolPrefix,
-=======
-    SymbolAutomatic,
-    SymbolFullForm,
-    SymbolInfinity,
-    SymbolMakeBoxes,
-    SymbolMessageName,
-    SymbolNumberForm,
-    SymbolOutputForm,
->>>>>>> e5fbc270
     SymbolRow,
     SymbolRowBox,
     SymbolRule,
