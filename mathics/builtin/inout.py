# -*- coding: utf-8 -*-

"""
Input and Output
"""

import re
import mpmath

import typing
from typing import Any

from mathics.version import __version__  # noqa used in loading to check consistency.

from mathics.builtin.box.inout import RowBox

from mathics.builtin.base import (
    BoxConstruct,
    BoxConstructError,
    Builtin,
    BinaryOperator,
    Operator,
)
from mathics.builtin.tensors import get_dimensions
from mathics.builtin.comparison import expr_min
from mathics.builtin.lists import list_boxes
from mathics.builtin.options import options_to_rules

from mathics.core.expression import Expression, BoxError
from mathics.core.symbols import Symbol, SymbolList, SymbolTrue, SymbolFalse, SymbolNull
<<<<<<< HEAD

=======
>>>>>>> 309525e7

from mathics.core.atoms import (
    String,
    StringFromPython,
    Integer,
    Real,
    MachineReal,
    PrecisionReal,
)
from mathics.core.systemsymbols import (
    SymbolAutomatic,
    SymbolFullForm,
    SymbolHold,
    SymbolHoldForm,
    SymbolInfinity,
    SymbolInfix,
    SymbolMakeBoxes,
    SymbolMessageName,
    SymbolNumberForm,
    SymbolOutputForm,
    SymbolPostfix,
    SymbolPrecedenceForm,
    SymbolPrefix,
    SymbolRow,
    SymbolRowBox,
    SymbolRule,
    SymbolRuleDelayed,
    SymbolSubscriptBox,
    SymbolSuperscriptBox,
)

from mathics.core.number import (
    dps,
    convert_base,
    machine_precision,
    reconstruct_digits,
)

from mathics.core.evaluation import Message as EvaluationMessage

MULTI_NEWLINE_RE = re.compile(r"\n{2,}")

SymbolAutomatic = Symbol("Automatic")
SymbolFullForm = Symbol("FullForm")
SymbolInfinity = Symbol("Infinity")
SymbolMessageName = Symbol("MessageName")
SymbolNumberForm = Symbol("NumberForm")
SymbolOutputForm = Symbol("OutputForm")
SymbolRow = Symbol("Row")
SymbolRowBox = Symbol("RowBox")
SymbolRuleDelayed = Symbol("RuleDelayed")
SymbolSuperscriptBox = Symbol("SuperscriptBox")
SymbolSubscriptBox = Symbol("SubscriptBox")


class Format(Builtin):
    """
    <dl>
      <dt>'Format[$expr$]'
      <dd>holds values specifying how $expr$ should be printed.
    </dl>

    Assign values to 'Format' to control how particular expressions
    should be formatted when printed to the user.
    >> Format[f[x___]] := Infix[{x}, "~"]
    >> f[1, 2, 3]
     = 1 ~ 2 ~ 3
    >> f[1]
     = 1

    Raw objects cannot be formatted:
    >> Format[3] = "three";
     : Cannot assign to raw object 3.

    Format types must be symbols:
    >> Format[r, a + b] = "r";
     : Format type a + b is not a symbol.

    Formats must be attached to the head of an expression:
    >> f /: Format[g[f]] = "my f";
     : Tag f not found or too deep for an assigned rule.
    """

    messages = {"fttp": "Format type `1` is not a symbol."}


def parenthesize(precedence, leaf, leaf_boxes, when_equal):
    from mathics.builtin import builtins_precedence

    while leaf.has_form(SymbolHoldForm, 1):
        leaf = leaf.leaves[0]
    if leaf.has_form((SymbolInfix, SymbolPrefix, SymbolPostfix), 3, None):
        leaf_prec = leaf.leaves[2].get_int_value()
    elif leaf.has_form(SymbolPrecedenceForm, 2):
        leaf_prec = leaf.leaves[1].get_int_value()
    else:
        leaf_prec = builtins_precedence.get(leaf.get_head_name())
    if precedence is not None and leaf_prec is not None:
        if precedence > leaf_prec or (precedence == leaf_prec and when_equal):
            return Expression(
                "RowBox", Expression(SymbolList, String("("), leaf_boxes, String(")"))
            )
    return leaf_boxes


def make_boxes_infix(leaves, ops, precedence, grouping, form):
    result = []
    for index, leaf in enumerate(leaves):
        if index > 0:
            result.append(ops[index - 1])
        parenthesized = False
        if grouping == "System`NonAssociative":
            parenthesized = True
        elif grouping == "System`Left" and index > 0:
            parenthesized = True
        elif grouping == "System`Right" and index == 0:
            parenthesized = True

        leaf_boxes = MakeBoxes(leaf, form)
        leaf = parenthesize(precedence, leaf, leaf_boxes, parenthesized)

        result.append(leaf)
    return Expression("RowBox", Expression(SymbolList, *result))


def real_to_s_exp(expr, n):
    if expr.is_zero:
        s = "0"
        if expr.is_machine_precision():
            exp = 0
        else:
            p = expr.get_precision()
            exp = -dps(p)
        nonnegative = 1
    else:
        if n is None:
            if expr.is_machine_precision():
                value = expr.get_float_value()
                s = repr(value)
            else:
                with mpmath.workprec(expr.get_precision()):
                    value = expr.to_mpmath()
                    s = mpmath.nstr(value, dps(expr.get_precision()) + 1)
        else:
            with mpmath.workprec(expr.get_precision()):
                value = expr.to_mpmath()
                s = mpmath.nstr(value, n)

        # sign prefix
        if s[0] == "-":
            assert value < 0
            nonnegative = 0
            s = s[1:]
        else:
            assert value >= 0
            nonnegative = 1

        # exponent (exp is actual, pexp is printed)
        if "e" in s:
            s, exp = s.split("e")
            exp = int(exp)
            if len(s) > 1 and s[1] == ".":
                # str(float) doesn't always include '.' if 'e' is present.
                s = s[0] + s[2:].rstrip("0")
        else:
            exp = s.index(".") - 1
            s = s[: exp + 1] + s[exp + 2 :].rstrip("0")

            # consume leading '0's.
            i = 0
            while s[i] == "0":
                i += 1
                exp -= 1
            s = s[i:]

        # add trailing zeros for precision reals
        if n is not None and not expr.is_machine_precision() and len(s) < n:
            s = s + "0" * (n - len(s))
    return s, exp, nonnegative


def int_to_s_exp(expr, n):
    n = expr.get_int_value()
    if n < 0:
        nonnegative = 0
        s = str(-n)
    else:
        nonnegative = 1
        s = str(n)
    exp = len(s) - 1
    return s, exp, nonnegative


def number_form(expr, n, f, evaluation, options):
    """
    Converts a Real or Integer instance to Boxes.

    n digits of precision with f (can be None) digits after the decimal point.
    evaluation (can be None) is used for messages.

    The allowed options are python versions of the options permitted to
    NumberForm and must be supplied. See NumberForm or Real.make_boxes
    for correct option examples.
    """

    assert isinstance(n, int) and n > 0 or n is None
    assert f is None or (isinstance(f, int) and f >= 0)

    is_int = False
    if isinstance(expr, Integer):
        assert n is not None
        s, exp, nonnegative = int_to_s_exp(expr, n)
        if f is None:
            is_int = True
    elif isinstance(expr, Real):
        if n is not None:
            n = min(n, dps(expr.get_precision()) + 1)
        s, exp, nonnegative = real_to_s_exp(expr, n)
        if n is None:
            n = len(s)
    else:
        raise ValueError("Expected Real or Integer.")

    assert isinstance(n, int) and n > 0

    sign_prefix = options["NumberSigns"][nonnegative]

    # round exponent to ExponentStep
    rexp = (exp // options["ExponentStep"]) * options["ExponentStep"]

    if is_int:
        # integer never uses scientific notation
        pexp = ""
    else:
        method = options["ExponentFunction"]
        pexp = method(Integer(rexp)).get_int_value()
        if pexp is not None:
            exp -= pexp
            pexp = str(pexp)
        else:
            pexp = ""

    # pad right with '0'.
    if len(s) < exp + 1:
        if evaluation is not None:
            evaluation.message("NumberForm", "sigz")
        # TODO NumberPadding?
        s = s + "0" * (1 + exp - len(s))
    # pad left with '0'.
    if exp < 0:
        s = "0" * (-exp) + s
        exp = 0

    # left and right of NumberPoint
    left, right = s[: exp + 1], s[exp + 1 :]

    def _round(number, ndigits):
        """
        python round() for integers but with correct rounding.
        e.g. `_round(14225, -1)` is `14230` not `14220`.
        """
        assert isinstance(ndigits, int)
        assert ndigits < 0
        assert isinstance(number, int)
        assert number >= 0
        number += 5 * int(10 ** -(1 + ndigits))
        number //= int(10 ** -ndigits)
        return number

    # pad with NumberPadding
    if f is not None:
        if len(right) < f:
            # pad right
            right = right + (f - len(right)) * options["NumberPadding"][1]
        elif len(right) > f:
            # round right
            tmp = int(left + right)
            tmp = _round(tmp, f - len(right))
            tmp = str(tmp)
            left, right = tmp[: exp + 1], tmp[exp + 1 :]

    def split_string(s, start, step):
        if start > 0:
            yield s[:start]
        for i in range(start, len(s), step):
            yield s[i : i + step]

    # insert NumberSeparator
    digit_block = options["DigitBlock"]
    if digit_block[0] != 0:
        left = split_string(left, len(left) % digit_block[0], digit_block[0])
        left = options["NumberSeparator"][0].join(left)
    if digit_block[1] != 0:
        right = split_string(right, 0, digit_block[1])
        right = options["NumberSeparator"][1].join(right)

    left_padding = 0
    max_sign_len = max(len(options["NumberSigns"][0]), len(options["NumberSigns"][1]))
    l = len(sign_prefix) + len(left) + len(right) - max_sign_len
    if l < n:
        left_padding = n - l
    elif len(sign_prefix) < max_sign_len:
        left_padding = max_sign_len - len(sign_prefix)
    left_padding = left_padding * options["NumberPadding"][0]

    # insert NumberPoint
    if options["SignPadding"]:
        prefix = sign_prefix + left_padding
    else:
        prefix = left_padding + sign_prefix

    if is_int:
        s = prefix + left
    else:
        s = prefix + left + options["NumberPoint"] + right

    # base
    base = "10"

    # build number
    method = options["NumberFormat"]
    return method(String(s), String(base), String(pexp), options)


class MakeBoxes(Builtin):
    """
    <dl>
    <dt>'MakeBoxes[$expr$]'
        <dd>is a low-level formatting primitive that converts $expr$
        to box form, without evaluating it.
    <dt>'\\( ... \\)'
        <dd>directly inputs box objects.
    </dl>

    String representation of boxes
    >> \\(x \\^ 2\\)
     = SuperscriptBox[x, 2]

    >> \\(x \\_ 2\\)
     = SubscriptBox[x, 2]

    >> \\( a \\+ b \\% c\\)
     = UnderoverscriptBox[a, b, c]

    >> \\( a \\& b \\% c\\)
     = UnderoverscriptBox[a, c, b]

    #> \\( \\@ 5 \\)
     = SqrtBox[5]

    >> \\(x \\& y \\)
     = OverscriptBox[x, y]

    >> \\(x \\+ y \\)
     = UnderscriptBox[x, y]

    #> \\( x \\^ 2 \\_ 4 \\)
     = SuperscriptBox[x, SubscriptBox[2, 4]]

    ## Tests for issue 151 (infix operators in heads)
    #> (a + b)[x]
     = (a + b)[x]
    #> (a b)[x]
     = (a b)[x]
    #> (a <> b)[x]
     : String expected.
     = (a <> b)[x]
    """

    # TODO: Convert operators to appropriate representations e.g. 'Plus' to '+'
    """
    >> \\(a + b\\)
     = RowBox[{a, +, b}]

    >> \\(TraditionalForm \\` a + b\\)
     = FormBox[RowBox[{a, +, b}], TraditionalForm]

    >> \\(x \\/ \\(y + z\\)\\)
     =  FractionBox[x, RowBox[{y, +, z}]]
    """

    # TODO: Constructing boxes from Real
    """
    ## Test Real MakeBoxes
    #> MakeBoxes[1.4]
     = 1.4`
    #> MakeBoxes[1.4`]
     = 1.4`
    #> MakeBoxes[1.5`20]
     = 1.5`20.
    #> MakeBoxes[1.4`20]
     = 1.4`20.
    #> MakeBoxes[1.5``20]
     = 1.5`20.1760912591
    #> MakeBoxes[-1.4]
     = RowBox[{-, 1.4`}]
    #> MakeBoxes[34.*^3]
     = 34000.`

    #> MakeBoxes[0`]
     = 0.`
    #> MakeBoxes[0`3]
     = 0
    #> MakeBoxes[0``30]
     = 0.``30.
    #> MakeBoxes[0.`]
     = 0.`
    #> MakeBoxes[0.`3]
     = 0.`
    #> MakeBoxes[0.``30]
     = 0.``30.

    #> MakeBoxes[14]
     = 14
    #> MakeBoxes[-14]
     = RowBox[{-, 14}]
    """

    # TODO: Correct precedence
    """
    >> \\(x \\/ y + z\\)
     = RowBox[{FractionBox[x, y], +, z}]
    >> \\(x \\/ (y + z)\\)
     = FractionBox[x, RowBox[{(, RowBox[{y, +, z}], )}]]

    #> \\( \\@ a + b \\)
     = RowBox[{SqrtBox[a], +, b}]
    """

    # FIXME: Don't insert spaces with brackets
    """
    #> \\(c (1 + x)\\)
     = RowBox[{c, RowBox[{(, RowBox[{1, +, x}], )}]}]
    """

    # TODO: Required MakeExpression
    """
    #> \\!\\(x \\^ 2\\)
     = x ^ 2
    #> FullForm[%]
     = Power[x, 2]
    """

    # TODO: Fix Infix operators
    """
    >> MakeBoxes[1 + 1]
     = RowBox[{1, +, 1}]
    """

    # TODO: Parsing of special characters (like commas)
    """
    >> \\( a, b \\)
     = RowBox[{a, ,, b}]
    """

    attributes = ("HoldAllComplete", "Unprotected")

    rules = {
        "MakeBoxes[Infix[head_[leaves___]], "
        "    f:StandardForm|TraditionalForm|OutputForm|InputForm]": (
            'MakeBoxes[Infix[head[leaves], StringForm["~`1`~", head]], f]'
        ),
        "MakeBoxes[expr_]": "MakeBoxes[expr, StandardForm]",
        "MakeBoxes[(form:StandardForm|TraditionalForm|OutputForm|TeXForm|"
        "MathMLForm)[expr_], StandardForm|TraditionalForm]": ("MakeBoxes[expr, form]"),
        "MakeBoxes[(form:StandardForm|OutputForm|MathMLForm|TeXForm)[expr_], OutputForm]": "MakeBoxes[expr, form]",
        "MakeBoxes[(form:FullForm|InputForm)[expr_], StandardForm|TraditionalForm|OutputForm]": "StyleBox[MakeBoxes[expr, form], ShowStringCharacters->True]",
        "MakeBoxes[PrecedenceForm[expr_, prec_], f_]": "MakeBoxes[expr, f]",
        "MakeBoxes[Style[expr_, OptionsPattern[Style]], f_]": (
            "StyleBox[MakeBoxes[expr, f], "
            "ImageSizeMultipliers -> OptionValue[ImageSizeMultipliers]]"
        ),
    }

    def apply_general(self, expr, f, evaluation):
        """MakeBoxes[expr_,
        f:TraditionalForm|StandardForm|OutputForm|InputForm|FullForm]"""

        if expr.is_atom():
            return expr.atom_to_boxes(f, evaluation)
        else:
            head = expr.head
            leaves = expr.leaves

            f_name = f.get_name()
            if f_name == "System`TraditionalForm":
                left, right = "(", ")"
            else:
                left, right = "[", "]"

            # Parenthesize infix operators at the head of expressions,
            # like (a + b)[x], but not f[a] in f[a][b].
            #
            head_boxes = parenthesize(670, head, MakeBoxes(head, f), False)
            result = [head_boxes, String(left)]

            if len(leaves) > 1:
                row = []
                if f_name in (
                    "System`InputForm",
                    "System`OutputForm",
                    "System`FullForm",
                ):
                    sep = ", "
                else:
                    sep = ","
                for index, leaf in enumerate(leaves):
                    if index > 0:
                        row.append(String(sep))
                    row.append(MakeBoxes(leaf, f))
                result.append(RowBox(Expression(SymbolList, *row)))
            elif len(leaves) == 1:
                result.append(MakeBoxes(leaves[0], f))
            result.append(String(right))
            return RowBox(Expression(SymbolList, *result))

    def apply_outerprecedenceform(self, expr, prec, evaluation):
        """MakeBoxes[OuterPrecedenceForm[expr_, prec_],
        StandardForm|TraditionalForm|OutputForm|InputForm]"""

        precedence = prec.get_int_value()
        boxes = MakeBoxes(expr)
        return parenthesize(precedence, expr, boxes, True)

    def apply_postprefix(self, p, expr, h, prec, f, evaluation):
        """MakeBoxes[(p:Prefix|Postfix)[expr_, h_, prec_:None],
        f:StandardForm|TraditionalForm|OutputForm|InputForm]"""

        if not isinstance(h, String):
            h = MakeBoxes(h, f)

        precedence = prec.get_int_value()

        leaves = expr.get_leaves()
        if len(leaves) == 1:
            leaf = leaves[0]
            leaf_boxes = MakeBoxes(leaf, f)
            leaf = parenthesize(precedence, leaf, leaf_boxes, True)
            if p.get_name() == "System`Postfix":
                args = (leaf, h)
            else:
                args = (h, leaf)

            return Expression(SymbolRowBox, Expression(SymbolList, *args))
        else:
            return MakeBoxes(expr, f)

    def apply_infix(self, expr, h, prec, grouping, f, evaluation):
        """MakeBoxes[Infix[expr_, h_, prec_:None, grouping_:None],
        f:StandardForm|TraditionalForm|OutputForm|InputForm]"""

        def get_op(op):
            if not isinstance(op, String):
                op = MakeBoxes(op, f)
            else:
                op_value = op.get_string_value()
                if f.get_name() == "System`InputForm" and op_value in ["*", "^"]:
                    pass
                elif (
                    f.get_name() in ("System`InputForm", "System`OutputForm")
                    and not op_value.startswith(" ")
                    and not op_value.endswith(" ")
                ):
                    op = String(" " + op_value + " ")
            return op

        precedence = prec.get_int_value()
        grouping = grouping.get_name()

        leaves = expr.get_leaves()
        if len(leaves) > 1:
            if h.has_form(SymbolList, len(leaves) - 1):
                ops = [get_op(op) for op in h.leaves]
            else:
                ops = [get_op(h)] * (len(leaves) - 1)
            return make_boxes_infix(leaves, ops, precedence, grouping, f)
        elif len(leaves) == 1:
            return MakeBoxes(leaves[0], f)
        else:
            return MakeBoxes(expr, f)


class ToBoxes(Builtin):
    """
    <dl>
    <dt>'ToBoxes[$expr$]'
        <dd>evaluates $expr$ and converts the result to box form.
    </dl>

    Unlike 'MakeBoxes', 'ToBoxes' evaluates its argument:
    >> ToBoxes[a + a]
     = RowBox[{2,  , a}]

    >> ToBoxes[a + b]
     = RowBox[{a, +, b}]
    >> ToBoxes[a ^ b] // FullForm
     = SuperscriptBox["a", "b"]
    """

    def apply(self, expr, form, evaluation):
        "ToBoxes[expr_, form_:StandardForm]"

        form_name = form.get_name()
        if form_name is None:
            evaluation.message("ToBoxes", "boxfmt", form)
        boxes = expr.format(evaluation, form_name)
        return boxes


class BoxData(Builtin):
    """
    <dl>
    <dt>'BoxData[...]'
        <dd>is a low-level representation of the contents of a typesetting
    cell.
    </dl>
    """


class TextData(Builtin):
    """
    <dl>
    <dt>'TextData[...]'
        <dd>is a low-level representation of the contents of a textual
    cell.
    </dl>
    """


class Row(Builtin):
    """
    <dl>
    <dt>'Row[{$expr$, ...}]'
        <dd>formats several expressions inside a 'RowBox'.
    </dl>
    """

    def apply_makeboxes(self, items, sep, f, evaluation):
        """MakeBoxes[Row[{items___}, sep_:""],
        f:StandardForm|TraditionalForm|OutputForm]"""

        items = items.get_sequence()
        if not isinstance(sep, String):
            sep = MakeBoxes(sep, f)
        if len(items) == 1:
            return MakeBoxes(items[0], f)
        else:
            result = []
            for index, item in enumerate(items):
                if index > 0 and not sep.sameQ(String("")):
                    result.append(sep)
                result.append(MakeBoxes(item, f))
            return RowBox(Expression(SymbolList, *result))


# Right now this seems to be used only in GridBox.
def is_constant_list(list):
    if list:
        return all(item == list[0] for item in list[1:])
    return True


# TODO: Inheritance of options["ColumnAlignments"] prevents us from
# putting this in mathics.builtin.box. Figure out what's up here.
class GridBox(BoxConstruct):
    r"""
    <dl>
    <dt>'GridBox[{{...}, {...}}]'
        <dd>is a box construct that represents a sequence of boxes
        arranged in a grid.
    </dl>

    #> Grid[{{a,bc},{d,e}}, ColumnAlignments:>Symbol["Rig"<>"ht"]]
     = a   bc
     .
     . d   e

    #> TeXForm@Grid[{{a,bc},{d,e}}, ColumnAlignments->Left]
     = \begin{array}{ll} a & \text{bc}\\ d & e\end{array}

    #> TeXForm[TableForm[{{a,b},{c,d}}]]
     = \begin{array}{cc} a & b\\ c & d\end{array}

    # >> MathMLForm[TableForm[{{a,b},{c,d}}]]
    #  = ...
    """

    options = {"ColumnAlignments": "Center"}

    def get_array(self, leaves, evaluation):
        options = self.get_option_values(leaves=leaves[1:], evaluation=evaluation)
        if not leaves:
            raise BoxConstructError
        expr = leaves[0]
        if not expr.has_form(SymbolList, None):
            if not all(leaf.has_form(SymbolList, None) for leaf in expr.leaves):
                raise BoxConstructError
        items = [leaf.leaves for leaf in expr.leaves]
        if not is_constant_list([len(row) for row in items]):
            raise BoxConstructError
        return items, options

    def boxes_to_tex(self, leaves=None, **box_options) -> str:
        if not leaves:
            leaves = self._leaves
        evaluation = box_options.get("evaluation")
        items, options = self.get_array(leaves, evaluation)
        new_box_options = box_options.copy()
        new_box_options["inside_list"] = True
        column_alignments = options["System`ColumnAlignments"].get_name()
        try:
            column_alignments = {
                "System`Center": "c",
                "System`Left": "l",
                "System`Right": "r",
            }[column_alignments]
        except KeyError:
            # invalid column alignment
            raise BoxConstructError
        column_count = 0
        for row in items:
            column_count = max(column_count, len(row))
        result = r"\begin{array}{%s} " % (column_alignments * column_count)
        for index, row in enumerate(items):
            result += " & ".join(
                item.evaluate(evaluation).boxes_to_tex(**new_box_options)
                for item in row
            )
            if index != len(items) - 1:
                result += "\\\\ "
        result += r"\end{array}"
        return result

    def boxes_to_mathml(self, leaves=None, **box_options) -> str:
        if not leaves:
            leaves = self._leaves
        evaluation = box_options.get("evaluation")
        items, options = self.get_array(leaves, evaluation)
        attrs = {}
        column_alignments = options["System`ColumnAlignments"].get_name()
        try:
            attrs["columnalign"] = {
                "System`Center": "center",
                "System`Left": "left",
                "System`Right": "right",
            }[column_alignments]
        except KeyError:
            # invalid column alignment
            raise BoxConstructError
        joined_attrs = " ".join(f'{name}="{value}"' for name, value in attrs.items())
        result = f"<mtable {joined_attrs}>\n"
        new_box_options = box_options.copy()
        new_box_options["inside_list"] = True
        for row in items:
            result += "<mtr>"
            for item in row:
                result += f"<mtd {joined_attrs}>{item.evaluate(evaluation).boxes_to_mathml(**new_box_options)}</mtd>"
            result += "</mtr>\n"
        result += "</mtable>"
        return result

    def boxes_to_text(self, leaves=None, **box_options) -> str:
        if not leaves:
            leaves = self._leaves
        evaluation = box_options.get("evaluation")
        items, options = self.get_array(leaves, evaluation)
        result = ""
        if not items:
            return ""
        widths = [0] * len(items[0])
        cells = [
            [
                item.evaluate(evaluation).boxes_to_text(**box_options).splitlines()
                for item in row
            ]
            for row in items
        ]
        for row in cells:
            for index, cell in enumerate(row):
                if index >= len(widths):
                    raise BoxConstructError
                for line in cell:
                    widths[index] = max(widths[index], len(line))
        for row_index, row in enumerate(cells):
            if row_index > 0:
                result += "\n"
            k = 0
            while True:
                line_exists = False
                line = ""
                for cell_index, cell in enumerate(row):
                    if len(cell) > k:
                        line_exists = True
                        text = cell[k]
                    else:
                        text = ""
                    line += text
                    if cell_index < len(row) - 1:
                        line += " " * (widths[cell_index] - len(text))
                        # if cell_index < len(row) - 1:
                        line += "   "
                if line_exists:
                    result += line + "\n"
                else:
                    break
                k += 1
        return result


class Grid(Builtin):
    """
    <dl>
    <dt>'Grid[{{$a1$, $a2$, ...}, {$b1$, $b2$, ...}, ...}]'
        <dd>formats several expressions inside a 'GridBox'.
    </dl>

    >> Grid[{{a, b}, {c, d}}]
     = a   b
     .
     . c   d
    """

    options = GridBox.options

    def apply_makeboxes(self, array, f, evaluation, options) -> Expression:
        """MakeBoxes[Grid[array_?MatrixQ, OptionsPattern[Grid]],
        f:StandardForm|TraditionalForm|OutputForm]"""
        return GridBox(
            Expression(
                "List",
                *(
                    Expression(
                        SymbolList,
                        *(Expression(SymbolMakeBoxes, item, f) for item in row.leaves),
                    )
                    for row in array.leaves
                ),
            ),
            *options_to_rules(options),
        )


#        return Expression('GridBox',Expression('List', *(Expression('List', *(Expression('MakeBoxes', item, f) for item in row.leaves)) for row in array.leaves)),            *options_to_rules(options))


SymbolTableDepth = Symbol("TableDepth")


class TableForm(Builtin):
    """
    <dl>
    <dt>'TableForm[$expr$]'
        <dd>displays $expr$ as a table.
    </dl>

    >> TableForm[Array[a, {3,2}],TableDepth->1]
     = {a[1, 1], a[1, 2]}
     .
     . {a[2, 1], a[2, 2]}
     .
     . {a[3, 1], a[3, 2]}

    A table of Graphics:
    >> Table[Style[Graphics[{EdgeForm[{Black}], RGBColor[r,g,b], Rectangle[]}], ImageSizeMultipliers->{0.2, 1}], {r,0,1,1/2}, {g,0,1,1/2}, {b,0,1,1/2}] // TableForm
     = -Graphics-   -Graphics-   -Graphics-
     .
     . -Graphics-   -Graphics-   -Graphics-
     .
     . -Graphics-   -Graphics-   -Graphics-
     .
     . -Graphics-   -Graphics-   -Graphics-
     .
     . -Graphics-   -Graphics-   -Graphics-
     .
     . -Graphics-   -Graphics-   -Graphics-
     .
     . -Graphics-   -Graphics-   -Graphics-
     .
     . -Graphics-   -Graphics-   -Graphics-
     .
     . -Graphics-   -Graphics-   -Graphics-

    #> TableForm[{}]
     = #<--#
    """

    options = {"TableDepth": "Infinity"}

    def apply_makeboxes(self, table, f, evaluation, options):
        """MakeBoxes[%(name)s[table_, OptionsPattern[%(name)s]],
        f:StandardForm|TraditionalForm|OutputForm]"""

        dims = len(get_dimensions(table, head=SymbolList))
        depth = self.get_option(options, "TableDepth", evaluation).unformatted
        depth = expr_min((Integer(dims), depth))
        depth = depth.get_int_value()
        if depth is None:
            evaluation.message(self.get_name(), "int")
            return

        if depth <= 0:
            return Expression(SymbolMakeBoxes, table, f)
        elif depth == 1:
            return GridBox(
                Expression(
                    SymbolList,
                    *(
                        Expression(SymbolList, Expression(SymbolMakeBoxes, item, f))
                        for item in table.leaves
                    ),
                )
            )
            # return Expression(
            #    'GridBox', Expression('List', *(
            #        Expression('List', Expression('MakeBoxes', item, f))
            #        for item in table.leaves)))
        else:
            new_depth = Expression(SymbolRule, SymbolTableDepth, depth - 2)

            def transform_item(item):
                if depth > 2:
                    return Expression(self.get_name(), item, new_depth)
                else:
                    return item

            return GridBox(
                Expression(
                    "List",
                    *(
                        Expression(
                            "List",
                            *(
                                Expression(SymbolMakeBoxes, transform_item(item), f)
                                for item in row.leaves
                            ),
                        )
                        for row in table.leaves
                    ),
                )
            )


class MatrixForm(TableForm):
    """
    <dl>
    <dt>'MatrixForm[$m$]'
        <dd>displays a matrix $m$, hiding the underlying list
        structure.
    </dl>

    >> Array[a,{4,3}]//MatrixForm
     = a[1, 1]   a[1, 2]   a[1, 3]
     .
     . a[2, 1]   a[2, 2]   a[2, 3]
     .
     . a[3, 1]   a[3, 2]   a[3, 3]
     .
     . a[4, 1]   a[4, 2]   a[4, 3]

    ## Issue #182
    #> {{2*a, 0},{0,0}}//MatrixForm
     = 2 a   0
     .
     . 0     0
    """

    def apply_makeboxes_matrix(self, table, f, evaluation, options):
        """MakeBoxes[%(name)s[table_, OptionsPattern[%(name)s]],
        f:StandardForm|TraditionalForm]"""

        result = super(MatrixForm, self).apply_makeboxes(table, f, evaluation, options)
        if result.get_head_name() == "System`GridBox":
            return Expression(
                "RowBox", Expression(SymbolList, String("("), result, String(")"))
            )
        return result


class Superscript(Builtin):
    """
    <dl>
    <dt>'Superscript[$x$, $y$]'
        <dd>displays as $x$^$y$.
    </dl>

    >> Superscript[x,3] // TeXForm
     = x^3
    """

    rules = {
        "MakeBoxes[Superscript[x_, y_], f:StandardForm|TraditionalForm]": (
            "SuperscriptBox[MakeBoxes[x, f], MakeBoxes[y, f]]"
        )
    }


class Subscript(Builtin):
    """
    <dl>
    <dt>'Subscript[$a$, $i$]'
        <dd>displays as $a_i$.
    </dl>

    >> Subscript[x,1,2,3] // TeXForm
     = x_{1,2,3}
    """

    def apply_makeboxes(self, x, y, f, evaluation) -> Expression:
        "MakeBoxes[Subscript[x_, y__], f:StandardForm|TraditionalForm]"

        y = y.get_sequence()
        return Expression(
            SymbolSubscriptBox, Expression(SymbolMakeBoxes, x, f), *list_boxes(y, f)
        )


class Subsuperscript(Builtin):
    """
    <dl>
    <dt>'Subsuperscript[$a$, $b$, $c$]'
        <dd>displays as $a_b^c$.
    </dl>

    >> Subsuperscript[a, b, c] // TeXForm
     = a_b^c
    """

    rules = {
        "MakeBoxes[Subsuperscript[x_, y_, z_], "
        "f:StandardForm|TraditionalForm]": (
            "SubsuperscriptBox[MakeBoxes[x, f], MakeBoxes[y, f], " "MakeBoxes[z, f]]"
        )
    }


class Postfix(BinaryOperator):
    """
    <dl>
    <dt>'$x$ // $f$'
        <dd>is equivalent to '$f$[$x$]'.
    </dl>

    >> b // a
     = a[b]
    >> c // b // a
     = a[b[c]]

    The postfix operator '//' is parsed to an expression before evaluation:
    >> Hold[x // a // b // c // d // e // f]
     = Hold[f[e[d[c[b[a[x]]]]]]]
    """

    operator = "//"
    operator_display = None
    precedence = 70
    grouping = "Left"


class Prefix(BinaryOperator):
    """
    <dl>
    <dt>'$f$ @ $x$'
        <dd>is equivalent to '$f$[$x$]'.
    </dl>

    >> a @ b
     = a[b]
    >> a @ b @ c
     = a[b[c]]
    >> Format[p[x_]] := Prefix[{x}, "*"]
    >> p[3]
     = *3
    >> Format[q[x_]] := Prefix[{x}, "~", 350]
    >> q[a+b]
     = ~(a + b)
    >> q[a*b]
     = ~a b
    >> q[a]+b
     = b + ~a

    The prefix operator '@' is parsed to an expression before evaluation:
    >> Hold[a @ b @ c @ d @ e @ f @ x]
     = Hold[a[b[c[d[e[f[x]]]]]]]
    """

    operator = "@"
    operator_display = None
    precedence = 640
    grouping = "Right"


class Infix(Builtin):
    """
    <dl>
    <dt>'Infix[$expr$, $oper$, $prec$, $assoc$]'
        <dd>displays $expr$ with the infix operator $oper$, with
        precedence $prec$ and associativity $assoc$.
    </dl>

    'Infix' can be used with 'Format' to display certain forms with
    user-defined infix notation:
    >> Format[g[x_, y_]] := Infix[{x, y}, "#", 350, Left]
    >> g[a, g[b, c]]
     = a # (b # c)
    >> g[g[a, b], c]
     = a # b # c
    >> g[a + b, c]
     = (a + b) # c
    >> g[a * b, c]
     = a b # c
    >> g[a, b] + c
     = c + a # b
    >> g[a, b] * c
     = c (a # b)

    >> Infix[{a, b, c}, {"+", "-"}]
     = a + b - c

    #> Format[r[items___]] := Infix[If[Length[{items}] > 1, {items}, {ab}], "~"]
    #> r[1, 2, 3]
     = 1 ~ 2 ~ 3
    #> r[1]
     = ab
    """


class NonAssociative(Builtin):
    """
    <dl>
    <dt>'NonAssociative'
        <dd>is used with operator formatting constructs to specify a
        non-associative operator.
    </dl>
    """


class Left(Builtin):
    """
    <dl>
    <dt>'Left'
        <dd>is used with operator formatting constructs to specify a
        left-associative operator.
    </dl>
    """


class Right(Builtin):
    """
    <dl>
    <dt>'Right'
        <dd>is used with operator formatting constructs to specify a
        right-associative operator.
    </dl>
    """


class Center(Builtin):
    """
    <dl>
    <dt>'Center'
        <dd>is used with the 'ColumnAlignments' option to 'Grid' or
        'TableForm' to specify a centered column.
    </dl>
    """


class StringForm(Builtin):
    """
    <dl>
    <dt>'StringForm[$str$, $expr1$, $expr2$, ...]'
        <dd>displays the string $str$, replacing placeholders in $str$
        with the corresponding expressions.
    </dl>

    >> StringForm["`1` bla `2` blub `` bla `2`", a, b, c]
     = a bla b blub c bla b
    """

    def apply_makeboxes(self, s, args, f, evaluation):
        """MakeBoxes[StringForm[s_String, args___],
        f:StandardForm|TraditionalForm|OutputForm]"""

        s = s.value
        args = args.get_sequence()
        result = []
        pos = 0
        last_index = 0
        for match in re.finditer(r"(\`(\d*)\`)", s):
            start, end = match.span(1)
            if match.group(2):
                index = int(match.group(2))
            else:
                index = last_index + 1
            if index > last_index:
                last_index = index
            if start > pos:
                result.append(String(s[pos:start]))
            pos = end
            if 1 <= index <= len(args):
                arg = args[index - 1]
                result.append(MakeBoxes(arg, f))
        if pos < len(s):
            result.append(String(s[pos:]))
        return RowBox(Expression(SymbolList, *result))


class Message(Builtin):
    """
    <dl>
    <dt>'Message[$symbol$::$msg$, $expr1$, $expr2$, ...]'
        <dd>displays the specified message, replacing placeholders in
        the message text with the corresponding expressions.
    </dl>

    >> a::b = "Hello world!"
     = Hello world!
    >> Message[a::b]
     : Hello world!
    >> a::c := "Hello `1`, Mr 00`2`!"
    >> Message[a::c, "you", 3 + 4]
     : Hello you, Mr 007!
    """

    attributes = ("HoldFirst",)

    messages = {
        "name": "Message name `1` is not of the form symbol::name or symbol::name::language."
    }

    def apply(self, symbol, tag, params, evaluation):
        "Message[MessageName[symbol_Symbol, tag_String], params___]"

        params = params.get_sequence()
        evaluation.message(symbol.name, tag.value, *params)
        return SymbolNull


def check_message(expr) -> bool:
    "checks if an expression is a valid message"
    if expr.has_form(SymbolMessageName, 2):
        symbol, tag = expr.get_leaves()
        if symbol.get_name() and tag.get_string_value():
            return True
    return False


class Check(Builtin):
    """
    <dl>
    <dt>'Check[$expr$, $failexpr$]'
        <dd>evaluates $expr$, and returns the result, unless messages were generated, in which case it evaluates and $failexpr$ will be returned.
    <dt>'Check[$expr$, $failexpr$, {s1::t1,s2::t2,...}]'
        <dd>checks only for the specified messages.
    </dl>

    Return err when a message is generated:
    >> Check[1/0, err]
     : Infinite expression 1 / 0 encountered.
     = err

    #> Check[1^0, err]
     = 1

    Check only for specific messages:
    >> Check[Sin[0^0], err, Sin::argx]
     : Indeterminate expression 0 ^ 0 encountered.
     = Indeterminate

    >> Check[1/0, err, Power::infy]
     : Infinite expression 1 / 0 encountered.
     = err

    #> Check[1 + 2]
     : Check called with 1 argument; 2 or more arguments are expected.
     = Check[1 + 2]

    #> Check[1 + 2, err, 3 + 1]
     : Message name 3 + 1 is not of the form symbol::name or symbol::name::language.
     = Check[1 + 2, err, 3 + 1]

    #> Check[1 + 2, err, hello]
     : Message name hello is not of the form symbol::name or symbol::name::language.
     = Check[1 + 2, err, hello]

    #> Check[1/0, err, Compile::cpbool]
     : Infinite expression 1 / 0 encountered.
     = ComplexInfinity

    #> Check[{0^0, 1/0}, err]
     : Indeterminate expression 0 ^ 0 encountered.
     : Infinite expression 1 / 0 encountered.
     = err

    #> Check[0^0/0, err, Power::indet]
     : Indeterminate expression 0 ^ 0 encountered.
     : Infinite expression 1 / 0 encountered.
     = err

    #> Check[{0^0, 3/0}, err, Power::indet]
     : Indeterminate expression 0 ^ 0 encountered.
     : Infinite expression 1 / 0 encountered.
     = err

    #> Check[1 + 2, err, {a::b, 2 + 5}]
     : Message name 2 + 5 is not of the form symbol::name or symbol::name::language.
     = Check[1 + 2, err, {a::b, 2 + 5}]

    #> Off[Power::infy]
    #> Check[1 / 0, err]
     = ComplexInfinity

    #> On[Power::infy]
    #> Check[1 / 0, err]
     : Infinite expression 1 / 0 encountered.
     = err
    """

    attributes = ("HoldAll",)

    messages = {
        "argmu": "Check called with 1 argument; 2 or more arguments are expected.",
        "name": "Message name `1` is not of the form symbol::name or symbol::name::language.",
    }

    def apply_1_argument(self, expr, evaluation):
        "Check[expr_]"
        return evaluation.message("Check", "argmu")

    def apply(self, expr, failexpr, params, evaluation):
        "Check[expr_, failexpr_, params___]"

        # Todo: To implement the third form of this function , we need to implement the function $MessageGroups first
        # <dt>'Check[$expr$, $failexpr$, "name"]'
        # <dd>checks only for messages in the named message group.

        def get_msg_list(exprs):
            messages = []
            for expr in exprs:
                if expr.has_form(SymbolList, None):
                    messages.extend(get_msg_list(expr.leaves))
                elif check_message(expr):
                    messages.append(expr)
                else:
                    raise Exception(expr)
            return messages

        check_messages = set(evaluation.get_quiet_messages())
        display_fail_expr = False

        params = params.get_sequence()
        if len(params) == 0:
            result = expr.evaluate(evaluation)
            if len(evaluation.out):
                display_fail_expr = True
        else:
            try:
                msgs = get_msg_list(params)
                for x in msgs:
                    check_messages.add(x)
            except Exception as inst:
                evaluation.message("Check", "name", inst.args[0])
                return
            curr_msg = len(evaluation.out)
            result = expr.evaluate(evaluation)
            own_messages = evaluation.out[curr_msg:]
            for out_msg in own_messages:
                if type(out_msg) is not EvaluationMessage:
                    continue
                pattern = Expression(
                    SymbolMessageName, Symbol(out_msg.symbol), String(out_msg.tag)
                )
                if pattern in check_messages:
                    display_fail_expr = True
                    break
        return failexpr if display_fail_expr is True else result


class Quiet(Builtin):
    """
    <dl>
    <dt>'Quiet[$expr$, {$s1$::$t1$, ...}]'
        <dd>evaluates $expr$, without messages '{$s1$::$t1$, ...}' being displayed.
    <dt>'Quiet[$expr$, All]'
        <dd>evaluates $expr$, without any messages being displayed.
    <dt>'Quiet[$expr$, None]'
        <dd>evaluates $expr$, without all messages being displayed.
    <dt>'Quiet[$expr$, $off$, $on$]'
        <dd>evaluates $expr$, with messages $off$ being suppressed, but messages $on$ being displayed.
    </dl>

    Evaluate without generating messages:
    >> Quiet[1/0]
     = ComplexInfinity

    Same as above:
    >> Quiet[1/0, All]
     = ComplexInfinity

    >> a::b = "Hello";
    >> Quiet[x+x, {a::b}]
     = 2 x

    >> Quiet[Message[a::b]; x+x, {a::b}]
     = 2 x

    >> Message[a::b]; y=Quiet[Message[a::b]; x+x, {a::b}]; Message[a::b]; y
     : Hello
     : Hello
     = 2 x

    #> Quiet[expr, All, All]
     : Arguments 2 and 3 of Quiet[expr, All, All] should not both be All.
     = Quiet[expr, All, All]
    >> Quiet[x + x, {a::b}, {a::b}]
     : In Quiet[x + x, {a::b}, {a::b}] the message name(s) {a::b} appear in both the list of messages to switch off and the list of messages to switch on.
     = Quiet[x + x, {a::b}, {a::b}]
    """

    attributes = ("HoldAll",)

    messages = {
        "anmlist": (
            "Argument `1` of `2` should be All, None, a message name, "
            "or a list of message names."
        ),
        "allall": "Arguments 2 and 3 of `1` should not both be All.",
        "conflict": (
            "In `1` the message name(s) `2` appear in both the list of "
            "messages to switch off and the list of messages to switch on."
        ),
    }

    rules = {
        "Quiet[expr_]": "Quiet[expr, All]",
        "Quiet[expr_, moff_]": "Quiet[expr, moff, None]",
    }

    def apply(self, expr, moff, mon, evaluation):
        "Quiet[expr_, moff_, mon_]"

        def get_msg_list(expr):
            if check_message(expr):
                expr = Expression(SymbolList, expr)
            if expr.get_name() == "System`All":
                all = True
                messages = []
            elif expr.get_name() == "System`None":
                all = False
                messages = []
            elif expr.has_form(SymbolList, None):
                all = False
                messages = []
                for item in expr.leaves:
                    if check_message(item):
                        messages.append(item)
                    else:
                        raise ValueError
            else:
                raise ValueError
            return all, messages

        old_quiet_all = evaluation.quiet_all
        old_quiet_messages = set(evaluation.get_quiet_messages())
        quiet_messages = old_quiet_messages.copy()
        try:
            quiet_expr = Expression("Quiet", expr, moff, mon)
            try:
                off_all, off_messages = get_msg_list(moff)
            except ValueError:
                evaluation.message("Quiet", "anmlist", 2, quiet_expr)
                return
            try:
                on_all, on_messages = get_msg_list(mon)
            except ValueError:
                evaluation.message("Quiet", "anmlist", 2, quiet_expr)
                return
            if off_all and on_all:
                evaluation.message("Quiet", "allall", quiet_expr)
                return
            evaluation.quiet_all = off_all
            conflict = []
            for off in off_messages:
                if off in on_messages:
                    conflict.append(off)
                    break
            if conflict:
                evaluation.message(
                    "Quiet", "conflict", quiet_expr, Expression(SymbolList, *conflict)
                )
                return
            for off in off_messages:
                quiet_messages.add(off)
            for on in on_messages:
                quiet_messages.discard(on)
            if on_all:
                quiet_messages = set()
            evaluation.set_quiet_messages(quiet_messages)

            return expr.evaluate(evaluation)
        finally:
            evaluation.quiet_all = old_quiet_all
            evaluation.set_quiet_messages(old_quiet_messages)


class Off(Builtin):
    """
    <dl>
    <dt>'Off[$symbol$::$tag$]'
        <dd>turns a message off so it is no longer printed.
    </dl>

    >> Off[Power::infy]
    >> 1 / 0
     = ComplexInfinity

    >> Off[Power::indet, Syntax::com]
    >> {0 ^ 0,}
     = {Indeterminate, Null}

    #> Off[1]
     :  Message name 1 is not of the form symbol::name or symbol::name::language.
    #> Off[Message::name, 1]

    #> On[Power::infy, Power::indet, Syntax::com]
    """

    attributes = ("HoldAll",)

    def apply(self, expr, evaluation):
        "Off[expr___]"

        seq = expr.get_sequence()
        quiet_messages = set(evaluation.get_quiet_messages())

        if not seq:
            # TODO Off[s::trace] for all symbols
            return

        for e in seq:
            if isinstance(e, Symbol):
                quiet_messages.add(Expression(SymbolMessageName, e, String("trace")))
            elif check_message(e):
                quiet_messages.add(e)
            else:
                evaluation.message("Message", "name", e)
            evaluation.set_quiet_messages(quiet_messages)

        return SymbolNull


class On(Builtin):
    """
    <dl>
    <dt>'On[$symbol$::$tag$]'
        <dd>turns a message on for printing.
    </dl>

    >> Off[Power::infy]
    >> 1 / 0
     = ComplexInfinity
    >> On[Power::infy]
    >> 1 / 0
     : Infinite expression 1 / 0 encountered.
     = ComplexInfinity
    """

    # TODO
    """
    #> On[f::x]
     : Message f::x not found.
    """

    attributes = ("HoldAll",)

    def apply(self, expr, evaluation):
        "On[expr___]"

        seq = expr.get_sequence()
        quiet_messages = set(evaluation.get_quiet_messages())

        if not seq:
            # TODO On[s::trace] for all symbols
            return

        for e in seq:
            if isinstance(e, Symbol):
                quiet_messages.discard(
                    Expression(SymbolMessageName, e, String("trace"))
                )
            elif check_message(e):
                quiet_messages.discard(e)
            else:
                evaluation.message("Message", "name", e)
            evaluation.set_quiet_messages(quiet_messages)
        return SymbolNull


class MessageName(BinaryOperator):
    """
    <dl>
    <dt>'MessageName[$symbol$, $tag$]'</dt>
    <dt>'$symbol$::$tag$'</dt>
        <dd>identifies a message.
    </dl>

    'MessageName' is the head of message IDs of the form 'symbol::tag'.
    >> FullForm[a::b]
     = MessageName[a, "b"]

    The second parameter 'tag' is interpreted as a string.
    >> FullForm[a::"b"]
     = MessageName[a, "b"]
    """

    messages = {"messg": "Message cannot be set to `1`. It must be set to a string."}

    operator = "::"
    precedence = 750
    attributes = ("HoldFirst",)

    default_formats = False

    formats: typing.Dict[str, Any] = {}

    rules = {
        "MakeBoxes[MessageName[symbol_Symbol, tag_String], "
        "f:StandardForm|TraditionalForm|OutputForm]": (
            'RowBox[{MakeBoxes[symbol, f], "::", MakeBoxes[tag, f]}]'
        ),
        "MakeBoxes[MessageName[symbol_Symbol, tag_String], InputForm]": (
            'RowBox[{MakeBoxes[symbol, InputForm], "::", tag}]'
        ),
    }

    def apply(self, symbol, tag, evaluation):
        "MessageName[symbol_Symbol, tag_String]"

        pattern = Expression(SymbolMessageName, symbol, tag)
        return evaluation.definitions.get_value(
            symbol.get_name(), "System`Messages", pattern, evaluation
        )


class Syntax(Builtin):
    r"""
    <dl>
    <dt>'Syntax'
        <dd>is a symbol to which all syntax messages are assigned.
    </dl>

    >> 1 +
     : Incomplete expression; more input is needed (line 1 of "<test>").

    >> Sin[1)
     : "Sin[1" cannot be followed by ")" (line 1 of "<test>").

    >> ^ 2
     : Expression cannot begin with "^ 2" (line 1 of "<test>").

    >> 1.5``
     : "1.5`" cannot be followed by "`" (line 1 of "<test>").

    #> (x]
     : "(x" cannot be followed by "]" (line 1 of "<test>").

    #> (x,)
     : "(x" cannot be followed by ",)" (line 1 of "<test>").

    #> {x]
     : "{x" cannot be followed by "]" (line 1 of "<test>").

    #> f[x)
     : "f[x" cannot be followed by ")" (line 1 of "<test>").

    #> a[[x)]
     : "a[[x" cannot be followed by ")]" (line 1 of "<test>").

    #> x /: y , z
     : "x /: y " cannot be followed by ", z" (line 1 of "<test>").

    #> a :: 1
     : "a :: " cannot be followed by "1" (line 1 of "<test>").

    #> a ? b ? c
     : "a ? b " cannot be followed by "? c" (line 1 of "<test>").

    #> \:000G
     : 4 hexadecimal digits are required after \: to construct a 16-bit character (line 1 of "<test>").
     : Expression cannot begin with "\:000G" (line 1 of "<test>").

    #> \:000
     : 4 hexadecimal digits are required after \: to construct a 16-bit character (line 1 of "<test>").
     : Expression cannot begin with "\:000" (line 1 of "<test>").

    #> \009
     : 3 octal digits are required after \ to construct an 8-bit character (line 1 of "<test>").
     : Expression cannot begin with "\009" (line 1 of "<test>").

    #> \00
     : 3 octal digits are required after \ to construct an 8-bit character (line 1 of "<test>").
     : Expression cannot begin with "\00" (line 1 of "<test>").

    #> \.0G
     : 2 hexadecimal digits are required after \. to construct an 8-bit character (line 1 of "<test>").
     : Expression cannot begin with "\.0G" (line 1 of "<test>").

    #> \.0
     : 2 hexadecimal digits are required after \. to construct an 8-bit character (line 1 of "<test>").
     : Expression cannot begin with "\.0" (line 1 of "<test>").

    #> "abc \[fake]"
     : Unknown unicode longname "fake" (line 1 of "<test>").
     = abc \[fake]

    #> a ~ b + c
     : "a ~ b " cannot be followed by "+ c" (line 1 of "<test>").

    #> {1,}
     : Warning: comma encountered with no adjacent expression. The expression will be treated as Null (line 1 of "<test>").
     = {1, Null}
    #> {, 1}
     : Warning: comma encountered with no adjacent expression. The expression will be treated as Null (line 1 of "<test>").
     = {Null, 1}
    #> {,,}
     : Warning: comma encountered with no adjacent expression. The expression will be treated as Null (line 1 of "<test>").
     : Warning: comma encountered with no adjacent expression. The expression will be treated as Null (line 1 of "<test>").
     : Warning: comma encountered with no adjacent expression. The expression will be treated as Null (line 1 of "<test>").
     = {Null, Null, Null}
    """

    # Extension: MMA does not provide lineno and filename in its error messages
    messages = {
        "snthex": r"4 hexadecimal digits are required after \: to construct a 16-bit character (line `4` of `5`).",
        "sntoct1": r"3 octal digits are required after \ to construct an 8-bit character (line `4` of `5`).",
        "sntoct2": r"2 hexadecimal digits are required after \. to construct an 8-bit character (line `4` of `5`).",
        "sntxi": "Incomplete expression; more input is needed (line `4` of `5`).",
        "sntxb": "Expression cannot begin with `1` (line `4` of `5`).",
        "sntxf": "`1` cannot be followed by `2` (line `4` of `5`).",
        "bktwrn": "`1` represents multiplication; use `2` to represent a function (line `4` of `5`).",  # TODO
        "bktmch": "`1` must be followed by `2`, not `3` (line `4` of `5`).",
        "sntue": "Unexpected end of file; probably unfinished expression (line `4` of `5`).",
        "sntufn": "Unknown unicode longname `1` (line `4` of `5`).",
        "com": "Warning: comma encountered with no adjacent expression. The expression will be treated as Null (line `4` of `5`).",
    }


class General(Builtin):
    """
    <dl>
    <dt>'General'
        <dd>is a symbol to which all general-purpose messages are assigned.
    </dl>

    >> General::argr
     = `1` called with 1 argument; `2` arguments are expected.
    >> Message[Rule::argr, Rule, 2]
     : Rule called with 1 argument; 2 arguments are expected.
    """

    messages = {
        "argb": (
            "`1` called with `2` arguments; "
            "between `3` and `4` arguments are expected."
        ),
        "argct": "`1` called with `2` arguments.",
        "argctu": "`1` called with 1 argument.",
        "argr": "`1` called with 1 argument; `2` arguments are expected.",
        "argrx": "`1` called with `2` arguments; `3` arguments are expected.",
        "argx": "`1` called with `2` arguments; 1 argument is expected.",
        "argt": (
            "`1` called with `2` arguments; " "`3` or `4` arguments are expected."
        ),
        "argtu": ("`1` called with 1 argument; `2` or `3` arguments are expected."),
        "base": "Requested base `1` in `2` should be between 2 and `3`.",
        "boxfmt": "`1` is not a box formatting type.",
        "color": "`1` is not a valid color or gray-level specification.",
        "cxt": "`1` is not a valid context name.",
        "divz": "The argument `1` should be nonzero.",
        "digit": "Digit at position `1` in `2` is too large to be used in base `3`.",
        "exact": "Argument `1` is not an exact number.",
        "fnsym": (
            "First argument in `1` is not a symbol " "or a string naming a symbol."
        ),
        "heads": "Heads `1` and `2` are expected to be the same.",
        "ilsnn": (
            "Single or list of non-negative integers expected at " "position `1`."
        ),
        "indet": "Indeterminate expression `1` encountered.",
        "innf": "Non-negative integer or Infinity expected at position `1`.",
        "int": "Integer expected.",
        "intp": "Positive integer expected.",
        "intnn": "Non-negative integer expected.",
        "iterb": "Iterator does not have appropriate bounds.",
        "ivar": "`1` is not a valid variable.",
        "level": ("Level specification `1` is not of the form n, " "{n}, or {m, n}."),
        "locked": "Symbol `1` is locked.",
        "matsq": "Argument `1` is not a non-empty square matrix.",
        "newpkg": "In WL, there is a new package for this.",
        "noopen": "Cannot open `1`.",
        "nord": "Invalid comparison with `1` attempted.",
        "normal": "Nonatomic expression expected.",
        "noval": ("Symbol `1` in part assignment does not have an immediate value."),
        "obspkg": "In WL, this package is obsolete.",
        "openx": "`1` is not open.",
        "optb": "Optional object `1` in `2` is not a single blank.",
        "ovfl": "Overflow occurred in computation.",
        "partd": "Part specification is longer than depth of object.",
        "partw": "Part `1` of `2` does not exist.",
        "plld": "Endpoints in `1` must be distinct machine-size real numbers.",
        "plln": "Limiting value `1` in `2` is not a machine-size real number.",
        "pspec": (
            "Part specification `1` is neither an integer nor " "a list of integer."
        ),
        "seqs": "Sequence specification expected, but got `1`.",
        "setp": "Part assignment to `1` could not be made",
        "setps": "`1` in the part assignment is not a symbol.",
        "span": "`1` is not a valid Span specification.",
        "stream": "`1` is not string, InputStream[], or OutputStream[]",
        "string": "String expected.",
        "sym": "Argument `1` at position `2` is expected to be a symbol.",
        "tag": "Rule for `1` can only be attached to `2`.",
        "take": "Cannot take positions `1` through `2` in `3`.",
        "vrule": (
            "Cannot set `1` to `2`, " "which is not a valid list of replacement rules."
        ),
        "write": "Tag `1` in `2` is Protected.",
        "wrsym": "Symbol `1` is Protected.",
        "ucdec": "An invalid unicode sequence was encountered and ignored.",
        "charcode": "The character encoding `1` is not supported. Use $CharacterEncodings to list supported encodings.",
        # Self-defined messages
        # 'rep': "`1` is not a valid replacement rule.",
        "options": "`1` is not a valid list of option rules.",
        "timeout": "Timeout reached.",
        "syntax": "`1`",
        "invalidargs": "Invalid arguments.",
        "notboxes": "`1` is not a valid box structure.",
        "pyimport": '`1`[] is not available. Python module "`2`" is not installed.',
    }


class Print(Builtin):
    """
    <dl>
    <dt>'Print[$expr$, ...]'
        <dd>prints each $expr$ in string form.
    </dl>

    >> Print["Hello world!"]
     | Hello world!
    >> Print["The answer is ", 7 * 6, "."]
     | The answer is 42.

    #> Print["-Hola\\n-Qué tal?"]
     | -Hola
     . -Qué tal?
    """

    def apply(self, expr, evaluation):
        "Print[expr__]"

        expr = expr.get_sequence()
        expr = Expression(SymbolRow, Expression(SymbolList, *expr))
        evaluation.print_out(expr)
        return SymbolNull


class FullForm(Builtin):
    """
    <dl>
    <dt>'FullForm[$expr$]'
        <dd>displays the underlying form of $expr$.
    </dl>

    >> FullForm[a + b * c]
     = Plus[a, Times[b, c]]
    >> FullForm[2/3]
     = Rational[2, 3]
    >> FullForm["A string"]
     = "A string"
    """


class StandardForm(Builtin):
    """
    <dl>
    <dt>'StandardForm[$expr$]'
        <dd>displays $expr$ in the default form.
    </dl>

    >> StandardForm[a + b * c]
     = a + b c
    >> StandardForm["A string"]
     = A string
    'StandardForm' is used by default:
    >> "A string"
     = A string
    >> f'[x]
     = f'[x]
    """


class InputForm(Builtin):
    r"""
    <dl>
    <dt>'InputForm[$expr$]'
        <dd>displays $expr$ in an unambiguous form suitable for input.
    </dl>

    >> InputForm[a + b * c]
     = a + b*c
    >> InputForm["A string"]
     = "A string"
    >> InputForm[f'[x]]
     = Derivative[1][f][x]
    >> InputForm[Derivative[1, 0][f][x]]
     = Derivative[1, 0][f][x]
    #> InputForm[2 x ^ 2 + 4z!]
     = 2*x^2 + 4*z!
    #> InputForm["\$"]
     = "\\$"
    """


class OutputForm(Builtin):
    """
    <dl>
    <dt>'OutputForm[$expr$]'
        <dd>displays $expr$ in a plain-text form.
    </dl>

    >> OutputForm[f'[x]]
     = f'[x]
    >> OutputForm[Derivative[1, 0][f][x]]
     = Derivative[1, 0][f][x]
    >> OutputForm["A string"]
     = A string
    >> OutputForm[Graphics[Rectangle[]]]
     = -Graphics-
    """


class MathMLForm(Builtin):
    """
    <dl>
    <dt>'MathMLForm[$expr$]'
        <dd>displays $expr$ as a MathML expression.
    </dl>

    >> MathMLForm[HoldForm[Sqrt[a^3]]]
     = ...

    ## Test cases for Unicode - redo please as a real test
    >> MathMLForm[\\[Mu]]
    = ...

    # This can causes the TeX to fail
    # >> MathMLForm[Graphics[Text["\u03bc"]]]
    #  = ...

    ## The <mo> should contain U+2062 INVISIBLE TIMES
    ## MathMLForm[MatrixForm[{{2*a, 0},{0,0}}]]
    = ...
    """

    def apply_mathml(self, expr, evaluation) -> Expression:
        "MakeBoxes[expr_, MathMLForm]"

        boxes = MakeBoxes(expr).evaluate(evaluation)
        try:
            mathml = boxes.boxes_to_mathml(evaluation=evaluation)
        except BoxError:
            evaluation.message(
                "General",
                "notboxes",
                Expression(SymbolFullForm, boxes).evaluate(evaluation),
            )
            mathml = ""
        is_a_picture = mathml[:6] == "<mtext"

        # mathml = '<math><mstyle displaystyle="true">%s</mstyle></math>' % mathml
        # #convert_box(boxes)
        query = evaluation.parse("Settings`$UseSansSerif")
        usesansserif = query.evaluate(evaluation).to_python()
        if not is_a_picture:
            if isinstance(usesansserif, bool) and usesansserif:
                mathml = '<mstyle mathvariant="sans-serif">%s</mstyle>' % mathml

        mathml = '<math display="block">%s</math>' % mathml  # convert_box(boxes)
        return Expression(SymbolRowBox, Expression(SymbolList, String(mathml)))


class PythonForm(Builtin):
    """
    <dl>
      <dt>'PythonForm[$expr$]'
      <dd>returns an approximate equivalent of $expr$ in Python, when that is possible. We assume
      that Python has sympy imported. No explicit import will be include in the result.
    </dl>

    >> PythonForm[Infinity]
    = math.inf
    >> PythonForm[Pi]
    = sympy.pi
    >> E // PythonForm
    = sympy.E
    >> {1, 2, 3} // PythonForm
    = [1, 2, 3]
    """

    # >> PythonForm[HoldForm[Sqrt[a^3]]]
    #  = sympy.sqrt{a**3} # or something like this

    def apply_python(self, expr, evaluation) -> Expression:
        "MakeBoxes[expr_, PythonForm]"

        try:
            # from trepan.api import debug; debug()
            python_equivalent = expr.to_python(python_form=True)
        except:
            return
        return StringFromPython(python_equivalent)

    def apply(self, expr, evaluation) -> Expression:
        "PythonForm[expr_]"
        return self.apply_python(expr, evaluation)


class SympyForm(Builtin):
    """
    <dl>
      <dt>'SympyForm[$expr$]'
      <dd>returns an Sympy $expr$ in Python. Sympy is used internally
      to implement a number of Mathics functions, like Simplify.
    </dl>

    >> SympyForm[Pi^2]
    = pi**2
    >> E^2 + 3E // SympyForm
    = exp(2) + 3*E
    """

    def apply_sympy(self, expr, evaluation) -> Expression:
        "MakeBoxes[expr_, SympyForm]"

        try:
            # from trepan.api import debug; debug()
            sympy_equivalent = expr.to_sympy()
        except:
            return
        return StringFromPython(sympy_equivalent)

    def apply(self, expr, evaluation) -> Expression:
        "SympyForm[expr_]"
        return self.apply_sympy(expr, evaluation)


class TeXForm(Builtin):
    r"""
    <dl>
    <dt>'TeXForm[$expr$]'
        <dd>displays $expr$ using TeX math mode commands.
    </dl>

    >> TeXForm[HoldForm[Sqrt[a^3]]]
     = \sqrt{a^3}

    #> {"hi","you"} //InputForm //TeXForm
     = \left\{\text{"hi"}, \text{"you"}\right\}

    #> TeXForm[a+b*c]
     = a+b c
    #> TeXForm[InputForm[a+b*c]]
     = a\text{ + }b*c
    """

    def apply_tex(self, expr, evaluation) -> Expression:
        "MakeBoxes[expr_, TeXForm]"

        boxes = MakeBoxes(expr).evaluate(evaluation)
        try:
            tex = boxes.boxes_to_tex(evaluation=evaluation)

            # Replace multiple newlines by a single one e.g. between asy-blocks
            tex = MULTI_NEWLINE_RE.sub("\n", tex)

            tex = tex.replace(" \uF74c", " \\, d")  # tmp hack for Integrate
        except BoxError:
            evaluation.message(
                "General",
                "notboxes",
                Expression(SymbolFullForm, boxes).evaluate(evaluation),
            )
            tex = ""
        return Expression(SymbolRowBox, Expression(SymbolList, String(tex)))


class Style(Builtin):
    options = {"ImageSizeMultipliers": "Automatic"}

    rules = {
        "MakeBoxes[Style[expr_, OptionsPattern[Style]], f_]": (
            "StyleBox[MakeBoxes[expr, f], "
            "ImageSizeMultipliers -> OptionValue[ImageSizeMultipliers]]"
        )
    }


class Precedence(Builtin):
    """
    <dl>
    <dt>'Precedence[$op$]'
        <dd>returns the precedence of the built-in operator $op$.
    </dl>

    >> Precedence[Plus]
     = 310.
    >> Precedence[Plus] < Precedence[Times]
     = True

    Unknown symbols have precedence 670:
    >> Precedence[f]
     = 670.
    Other expressions have precedence 1000:
    >> Precedence[a + b]
     = 1000.
    """

    def apply(self, expr, evaluation) -> Real:
        "Precedence[expr_]"

        name = expr.get_name()
        precedence = 1000
        if name:
            builtin = evaluation.definitions.get_definition(name, only_if_exists=True)
            if builtin:
                builtin = builtin.builtin
            if builtin is not None and isinstance(builtin, Operator):
                precedence = builtin.precedence
            else:
                precedence = 670
        return Real(precedence)


class _NumberForm(Builtin):
    """
    Base class for NumberForm, AccountingForm, EngineeringForm, and ScientificForm.
    """

    default_ExponentFunction = None
    default_NumberFormat = None

    messages = {
        "npad": "Value for option NumberPadding -> `1` should be a string or a pair of strings.",
        "dblk": "Value for option DigitBlock should be a positive integer, Infinity, or a pair of positive integers.",
        "npt": "Value for option `1` -> `2` is expected to be a string.",
        "nsgn": "Value for option NumberSigns -> `1` should be a pair of strings or two pairs of strings.",
        "nspr": "Value for option NumberSeparator -> `1` should be a string or a pair of strings.",
        "opttf": "Value of option `1` -> `2` should be True or False.",
        "estep": "Value of option `1` -> `2` is not a positive integer.",
        "iprf": "Formatting specification `1` should be a positive integer or a pair of positive integers.",  # NumberFormat only
        "sigz": "In addition to the number of digits requested, one or more zeros will appear as placeholders.",
    }

    def check_options(self, options, evaluation):
        """
        Checks options are valid and converts them to python.
        """
        result = {}
        for option_name in self.options:
            method = getattr(self, "check_" + option_name)
            arg = options["System`" + option_name]
            value = method(arg, evaluation)
            if value is None:
                return None
            result[option_name] = value
        return result

    def check_DigitBlock(self, value, evaluation):
        py_value = value.get_int_value()
        if value.sameQ(SymbolInfinity):
            return [0, 0]
        elif py_value is not None and py_value > 0:
            return [py_value, py_value]
        elif value.has_form(SymbolList, 2):
            nleft, nright = value.leaves
            py_left, py_right = nleft.get_int_value(), nright.get_int_value()
            if nleft.sameQ(SymbolInfinity):
                nleft = 0
            elif py_left is not None and py_left > 0:
                nleft = py_left
            else:
                nleft = None
            if nright.sameQ(SymbolInfinity):
                nright = 0
            elif py_right is not None and py_right > 0:
                nright = py_right
            else:
                nright = None
            result = [nleft, nright]
            if None not in result:
                return result
        return evaluation.message(self.get_name(), "dblk", value)

    def check_ExponentFunction(self, value, evaluation):
        if value.sameQ(SymbolAutomatic):
            return self.default_ExponentFunction

        def exp_function(x):
            return Expression(value, x).evaluate(evaluation)

        return exp_function

    def check_NumberFormat(self, value, evaluation):
        if value.sameQ(SymbolAutomatic):
            return self.default_NumberFormat

        def num_function(man, base, exp, options):
            return Expression(value, man, base, exp).evaluate(evaluation)

        return num_function

    def check_NumberMultiplier(self, value, evaluation):
        result = value.get_string_value()
        if result is None:
            evaluation.message(self.get_name(), "npt", "NumberMultiplier", value)
        return result

    def check_NumberPoint(self, value, evaluation):
        result = value.get_string_value()
        if result is None:
            evaluation.message(self.get_name(), "npt", "NumberPoint", value)
        return result

    def check_ExponentStep(self, value, evaluation):
        result = value.get_int_value()
        if result is None or result <= 0:
            return evaluation.message(self.get_name(), "estep", "ExponentStep", value)
        return result

    def check_SignPadding(self, value, evaluation):
        if value.sameQ(SymbolTrue):
            return True
        elif value.sameQ(SymbolFalse):
            return False
        return evaluation.message(self.get_name(), "opttf", value)

    def _check_List2str(self, value, msg, evaluation):
        if value.has_form(SymbolList, 2):
            result = [leaf.get_string_value() for leaf in value.leaves]
            if None not in result:
                return result
        return evaluation.message(self.get_name(), msg, value)

    def check_NumberSigns(self, value, evaluation):
        return self._check_List2str(value, "nsgn", evaluation)

    def check_NumberPadding(self, value, evaluation):
        return self._check_List2str(value, "npad", evaluation)

    def check_NumberSeparator(self, value, evaluation):
        py_str = value.get_string_value()
        if py_str is not None:
            return [py_str, py_str]
        return self._check_List2str(value, "nspr", evaluation)


class NumberForm(_NumberForm):
    """
    <dl>
    <dt>'NumberForm[$expr$, $n$]'
        <dd>prints a real number $expr$ with $n$-digits of precision.
    <dt>'NumberForm[$expr$, {$n$, $f$}]'
        <dd>prints with $n$-digits and $f$ digits to the right of the decimal point.
    </dl>

    >> NumberForm[N[Pi], 10]
     = 3.141592654

    >> NumberForm[N[Pi], {10, 5}]
     = 3.14159


    ## Undocumented edge cases
    #> NumberForm[Pi, 20]
     = Pi
    #> NumberForm[2/3, 10]
     = 2 / 3

    ## No n or f
    #> NumberForm[N[Pi]]
     = 3.14159
    #> NumberForm[N[Pi, 20]]
     = 3.1415926535897932385
    #> NumberForm[14310983091809]
     = 14310983091809

    ## Zero case
    #> z0 = 0.0;
    #> z1 = 0.0000000000000000000000000000;
    #> NumberForm[{z0, z1}, 10]
     = {0., 0.×10^-28}
    #> NumberForm[{z0, z1}, {10, 4}]
     = {0.0000, 0.0000×10^-28}

    ## Trailing zeros
    #> NumberForm[1.0, 10]
     = 1.
    #> NumberForm[1.000000000000000000000000, 10]
     = 1.000000000
    #> NumberForm[1.0, {10, 8}]
     = 1.00000000
    #> NumberForm[N[Pi, 33], 33]
     = 3.14159265358979323846264338327950

    ## Correct rounding - see sympy/issues/11472
    #> NumberForm[0.645658509, 6]
     = 0.645659
    #> NumberForm[N[1/7], 30]
     = 0.1428571428571428

    ## Integer case
    #> NumberForm[{0, 2, -415, 83515161451}, 5]
     = {0, 2, -415, 83515161451}
    #> NumberForm[{2^123, 2^123.}, 4, ExponentFunction -> ((#1) &)]
     = {10633823966279326983230456482242756608, 1.063×10^37}
    #> NumberForm[{0, 10, -512}, {10, 3}]
     = {0.000, 10.000, -512.000}

    ## Check arguments
    #> NumberForm[1.5, -4]
     : Formatting specification -4 should be a positive integer or a pair of positive integers.
     = 1.5
    #> NumberForm[1.5, {1.5, 2}]
     : Formatting specification {1.5, 2} should be a positive integer or a pair of positive integers.
     = 1.5
    #> NumberForm[1.5, {1, 2.5}]
     : Formatting specification {1, 2.5} should be a positive integer or a pair of positive integers.
     = 1.5

    ## Right padding
    #> NumberForm[153., 2]
     : In addition to the number of digits requested, one or more zeros will appear as placeholders.
     = 150.
    #> NumberForm[0.00125, 1]
     = 0.001
    #> NumberForm[10^5 N[Pi], {5, 3}]
     : In addition to the number of digits requested, one or more zeros will appear as placeholders.
     = 314160.000
    #> NumberForm[10^5 N[Pi], {6, 3}]
     = 314159.000
    #> NumberForm[10^5 N[Pi], {6, 10}]
     = 314159.0000000000
    #> NumberForm[1.0000000000000000000, 10, NumberPadding -> {"X", "Y"}]
     = X1.000000000

    ## Check options

    ## DigitBlock
    #> NumberForm[12345.123456789, 14, DigitBlock -> 3]
     = 12,345.123 456 789
    #> NumberForm[12345.12345678, 14, DigitBlock -> 3]
     = 12,345.123 456 78
    #> NumberForm[N[10^ 5 Pi], 15, DigitBlock -> {4, 2}]
     = 31,4159.26 53 58 97 9
    #> NumberForm[1.2345, 3, DigitBlock -> -4]
     : Value for option DigitBlock should be a positive integer, Infinity, or a pair of positive integers.
     = 1.2345
    #> NumberForm[1.2345, 3, DigitBlock -> x]
     : Value for option DigitBlock should be a positive integer, Infinity, or a pair of positive integers.
     = 1.2345
    #> NumberForm[1.2345, 3, DigitBlock -> {x, 3}]
     : Value for option DigitBlock should be a positive integer, Infinity, or a pair of positive integers.
     = 1.2345
    #> NumberForm[1.2345, 3, DigitBlock -> {5, -3}]
     : Value for option DigitBlock should be a positive integer, Infinity, or a pair of positive integers.
     = 1.2345

    ## ExponentFunction
    #> NumberForm[12345.123456789, 14, ExponentFunction -> ((#) &)]
     = 1.2345123456789×10^4
    #> NumberForm[12345.123456789, 14, ExponentFunction -> (Null&)]
     = 12345.123456789
    #> y = N[Pi^Range[-20, 40, 15]];
    #> NumberForm[y, 10, ExponentFunction -> (3 Quotient[#, 3] &)]
     =  {114.0256472×10^-12, 3.267763643×10^-3, 93.64804748×10^3, 2.683779414×10^12, 76.91214221×10^18}
    #> NumberForm[y, 10, ExponentFunction -> (Null &)]
     : In addition to the number of digits requested, one or more zeros will appear as placeholders.
     : In addition to the number of digits requested, one or more zeros will appear as placeholders.
     = {0.0000000001140256472, 0.003267763643, 93648.04748, 2683779414000., 76912142210000000000.}

    ## ExponentStep
    #> NumberForm[10^8 N[Pi], 10, ExponentStep -> 3]
     = 314.1592654×10^6
    #> NumberForm[1.2345, 3, ExponentStep -> x]
     : Value of option ExponentStep -> x is not a positive integer.
     = 1.2345
    #> NumberForm[1.2345, 3, ExponentStep -> 0]
     : Value of option ExponentStep -> 0 is not a positive integer.
     = 1.2345
    #> NumberForm[y, 10, ExponentStep -> 6]
     = {114.0256472×10^-12, 3267.763643×10^-6, 93648.04748, 2.683779414×10^12, 76.91214221×10^18}

    ## NumberFormat
    #> NumberForm[y, 10, NumberFormat -> (#1 &)]
     = {1.140256472, 0.003267763643, 93648.04748, 2.683779414, 7.691214221}

    ## NumberMultiplier
    #> NumberForm[1.2345, 3, NumberMultiplier -> 0]
     : Value for option NumberMultiplier -> 0 is expected to be a string.
     = 1.2345
    #> NumberForm[N[10^ 7 Pi], 15, NumberMultiplier -> "*"]
     = 3.14159265358979*10^7

    ## NumberPoint
    #> NumberForm[1.2345, 5, NumberPoint -> ","]
     = 1,2345
    #> NumberForm[1.2345, 3, NumberPoint -> 0]
     : Value for option NumberPoint -> 0 is expected to be a string.
     = 1.2345

    ## NumberPadding
    #> NumberForm[1.41, {10, 5}]
     = 1.41000
    #> NumberForm[1.41, {10, 5}, NumberPadding -> {"", "X"}]
     = 1.41XXX
    #> NumberForm[1.41, {10, 5}, NumberPadding -> {"X", "Y"}]
     = XXXXX1.41YYY
    #> NumberForm[1.41, 10, NumberPadding -> {"X", "Y"}]
     = XXXXXXXX1.41
    #> NumberForm[1.2345, 3, NumberPadding -> 0]
     :  Value for option NumberPadding -> 0 should be a string or a pair of strings.
     = 1.2345
    #> NumberForm[1.41, 10, NumberPadding -> {"X", "Y"}, NumberSigns -> {"-------------", ""}]
     = XXXXXXXXXXXXXXXXXXXX1.41
    #> NumberForm[{1., -1., 2.5, -2.5}, {4, 6}, NumberPadding->{"X", "Y"}]
     = {X1.YYYYYY, -1.YYYYYY, X2.5YYYYY, -2.5YYYYY}

    ## NumberSeparator
    #> NumberForm[N[10^ 5 Pi], 15, DigitBlock -> 3, NumberSeparator -> " "]
     = 314 159.265 358 979
    #> NumberForm[N[10^ 5 Pi], 15, DigitBlock -> 3, NumberSeparator -> {" ", ","}]
     = 314 159.265,358,979
    #> NumberForm[N[10^ 5 Pi], 15, DigitBlock -> 3, NumberSeparator -> {",", " "}]
     = 314,159.265 358 979
    #> NumberForm[N[10^ 7 Pi], 15, DigitBlock -> 3, NumberSeparator -> {",", " "}]
     = 3.141 592 653 589 79×10^7
    #> NumberForm[1.2345, 3, NumberSeparator -> 0]
     :  Value for option NumberSeparator -> 0 should be a string or a pair of strings.
     = 1.2345

    ## NumberSigns
    #> NumberForm[1.2345, 5, NumberSigns -> {"-", "+"}]
     = +1.2345
    #> NumberForm[-1.2345, 5, NumberSigns -> {"- ", ""}]
     = - 1.2345
    #> NumberForm[1.2345, 3, NumberSigns -> 0]
     : Value for option NumberSigns -> 0 should be a pair of strings or two pairs of strings.
     = 1.2345

    ## SignPadding
    #> NumberForm[1.234, 6, SignPadding -> True, NumberPadding -> {"X", "Y"}]
     = XXX1.234
    #> NumberForm[-1.234, 6, SignPadding -> True, NumberPadding -> {"X", "Y"}]
     = -XX1.234
    #> NumberForm[-1.234, 6, SignPadding -> False, NumberPadding -> {"X", "Y"}]
     = XX-1.234
    #> NumberForm[-1.234, {6, 4}, SignPadding -> False, NumberPadding -> {"X", "Y"}]
     = X-1.234Y

    ## 1-arg, Option case
    #> NumberForm[34, ExponentFunction->(Null&)]
     = 34

    ## zero padding integer x0.0 case
    #> NumberForm[50.0, {5, 1}]
     = 50.0
    #> NumberForm[50, {5, 1}]
     = 50.0

    ## Rounding correctly
    #> NumberForm[43.157, {10, 1}]
     = 43.2
    #> NumberForm[43.15752525, {10, 5}, NumberSeparator -> ",", DigitBlock -> 1]
     = 4,3.1,5,7,5,3
    #> NumberForm[80.96, {16, 1}]
     = 81.0
    #> NumberForm[142.25, {10, 1}]
     = 142.3
    """

    options = {
        "DigitBlock": "Infinity",
        "ExponentFunction": "Automatic",
        "ExponentStep": "1",
        "NumberFormat": "Automatic",
        "NumberMultiplier": '"×"',
        "NumberPadding": '{"", "0"}',
        "NumberPoint": '"."',
        "NumberSeparator": '{",", " "}',
        "NumberSigns": '{"-", ""}',
        "SignPadding": "False",
    }

    @staticmethod
    def default_ExponentFunction(value):
        n = value.get_int_value()
        if -5 <= n <= 5:
            return SymbolNull
        else:
            return value

    @staticmethod
    def default_NumberFormat(man, base, exp, options):
        py_exp = exp.get_string_value()
        if py_exp:
            mul = String(options["NumberMultiplier"])
            return Expression(
                SymbolRowBox,
                Expression(
                    SymbolList, man, mul, Expression(SymbolSuperscriptBox, base, exp)
                ),
            )
        else:
            return man

    def apply_list_n(self, expr, n, evaluation, options) -> Expression:
        "NumberForm[expr_List, n_, OptionsPattern[NumberForm]]"
        options = [
            Expression(SymbolRuleDelayed, Symbol(key), value)
            for key, value in options.items()
        ]
        return Expression(
            SymbolList,
            *[Expression(SymbolNumberForm, leaf, n, *options) for leaf in expr.leaves],
        )

    def apply_list_nf(self, expr, n, f, evaluation, options) -> Expression:
        "NumberForm[expr_List, {n_, f_}, OptionsPattern[NumberForm]]"
        options = [
            Expression(SymbolRuleDelayed, Symbol(key), value)
            for key, value in options.items()
        ]
        return Expression(
            SymbolList,
            *[
                Expression(
                    SymbolNumberForm, leaf, Expression(SymbolList, n, f), *options
                )
                for leaf in expr.leaves
            ],
        )

    def apply_makeboxes(self, expr, form, evaluation, options={}):
        """MakeBoxes[NumberForm[expr_, OptionsPattern[NumberForm]],
        form:StandardForm|TraditionalForm|OutputForm]"""

        fallback = Expression(SymbolMakeBoxes, expr, form)

        py_options = self.check_options(options, evaluation)
        if py_options is None:
            return fallback

        if isinstance(expr, Integer):
            py_n = len(str(abs(expr.get_int_value())))
        elif isinstance(expr, Real):
            if expr.is_machine_precision():
                py_n = 6
            else:
                py_n = dps(expr.get_precision())
        else:
            py_n = None

        if py_n is not None:
            return number_form(expr, py_n, None, evaluation, py_options)
        return Expression(SymbolMakeBoxes, expr, form)

    def apply_makeboxes_n(self, expr, n, form, evaluation, options={}):
        """MakeBoxes[NumberForm[expr_, n_?NotOptionQ, OptionsPattern[NumberForm]],
        form:StandardForm|TraditionalForm|OutputForm]"""

        fallback = Expression(SymbolMakeBoxes, expr, form)

        py_n = n.get_int_value()
        if py_n is None or py_n <= 0:
            evaluation.message("NumberForm", "iprf", n)
            return fallback

        py_options = self.check_options(options, evaluation)
        if py_options is None:
            return fallback

        if isinstance(expr, (Integer, Real)):
            return number_form(expr, py_n, None, evaluation, py_options)
        return Expression(SymbolMakeBoxes, expr, form)

    def apply_makeboxes_nf(self, expr, n, f, form, evaluation, options={}):
        """MakeBoxes[NumberForm[expr_, {n_, f_}, OptionsPattern[NumberForm]],
        form:StandardForm|TraditionalForm|OutputForm]"""

        fallback = Expression(SymbolMakeBoxes, expr, form)

        nf = Expression(SymbolList, n, f)
        py_n = n.get_int_value()
        py_f = f.get_int_value()
        if py_n is None or py_n <= 0 or py_f is None or py_f < 0:
            evaluation.message("NumberForm", "iprf", nf)
            return fallback

        py_options = self.check_options(options, evaluation)
        if py_options is None:
            return fallback

        if isinstance(expr, (Integer, Real)):
            return number_form(expr, py_n, py_f, evaluation, py_options)
        return Expression(SymbolMakeBoxes, expr, form)


class BaseForm(Builtin):
    """
    <dl>
    <dt>'BaseForm[$expr$, $n$]'
        <dd>prints numbers in $expr$ in base $n$.
    </dl>

    >> BaseForm[33, 2]
     = 100001_2

    >> BaseForm[234, 16]
     = ea_16

    >> BaseForm[12.3, 2]
     = 1100.01001100110011001_2

    >> BaseForm[-42, 16]
     = -2a_16

    >> BaseForm[x, 2]
     = x

    >> BaseForm[12, 3] // FullForm
     = BaseForm[12, 3]

    Bases must be between 2 and 36:
    >> BaseForm[12, -3]
     : Positive machine-sized integer expected at position 2 in BaseForm[12, -3].
     : MakeBoxes[BaseForm[12, -3], OutputForm] is not a valid box structure.
    >> BaseForm[12, 100]
     : Requested base 100 must be between 2 and 36.
     : MakeBoxes[BaseForm[12, 100], OutputForm] is not a valid box structure.

    #> BaseForm[0, 2]
     = 0_2
    #> BaseForm[0.0, 2]
     = 0.0_2

    #> BaseForm[N[Pi, 30], 16]
     = 3.243f6a8885a308d313198a2e_16
    """

    messages = {
        "intpm": (
            "Positive machine-sized integer expected at position 2 in "
            "BaseForm[`1`, `2`]."
        ),
        "basf": "Requested base `1` must be between 2 and 36.",
    }

    def apply_makeboxes(self, expr, n, f, evaluation):
        """MakeBoxes[BaseForm[expr_, n_],
        f:StandardForm|TraditionalForm|OutputForm]"""

        base = n.get_int_value()

        if base <= 0:
            evaluation.message("BaseForm", "intpm", expr, n)
            return

        if isinstance(expr, PrecisionReal):
            x = expr.to_sympy()
            p = reconstruct_digits(expr.get_precision())
        elif isinstance(expr, MachineReal):
            x = expr.get_float_value()
            p = reconstruct_digits(machine_precision)
        elif isinstance(expr, Integer):
            x = expr.get_int_value()
            p = 0
        else:
            return Expression(SymbolMakeBoxes, expr, f)

        try:
            val = convert_base(x, base, p)
        except ValueError:
            return evaluation.message("BaseForm", "basf", n)

        if f is SymbolOutputForm:
<<<<<<< HEAD
            return from_python("%s_%d" % (val, base))
=======
            return String("%s_%d" % (val, base))
>>>>>>> 309525e7
        else:
            return Expression(SymbolSubscriptBox, String(val), String(base))<|MERGE_RESOLUTION|>--- conflicted
+++ resolved
@@ -28,10 +28,6 @@
 
 from mathics.core.expression import Expression, BoxError
 from mathics.core.symbols import Symbol, SymbolList, SymbolTrue, SymbolFalse, SymbolNull
-<<<<<<< HEAD
-
-=======
->>>>>>> 309525e7
 
 from mathics.core.atoms import (
     String,
@@ -2727,10 +2723,6 @@
             return evaluation.message("BaseForm", "basf", n)
 
         if f is SymbolOutputForm:
-<<<<<<< HEAD
-            return from_python("%s_%d" % (val, base))
-=======
             return String("%s_%d" % (val, base))
->>>>>>> 309525e7
         else:
             return Expression(SymbolSubscriptBox, String(val), String(base))