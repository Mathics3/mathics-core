"""
Input and Output
"""

import re

from typing import Optional


from mathics.builtin.base import (
    Builtin,
    Predefined,
)
from mathics.builtin.box.inout import GridBox, RowBox, to_boxes
from mathics.builtin.comparison import expr_min
from mathics.builtin.makeboxes import MakeBoxes
from mathics.builtin.tensors import get_dimensions

from mathics.core.atoms import Integer, String, StringFromPython

from mathics.core.element import EvalMixin
from mathics.core.expression import Expression, BoxError
from mathics.core.list import ListExpression
from mathics.core.symbols import (
    Symbol,
    SymbolFullForm,
    SymbolList,
    SymbolNull,
)

from mathics.core.systemsymbols import (
    SymbolMakeBoxes,
    SymbolRow,
    SymbolRowBox,
    SymbolRule,
)

MULTI_NEWLINE_RE = re.compile(r"\n{2,}")

SymbolNumberForm = Symbol("System`NumberForm")
SymbolSuperscriptBox = Symbol("System`SuperscriptBox")
<<<<<<< HEAD
=======
SymbolSubscriptBox = Symbol("System`SubscriptBox")


class TraceEvaluationVariable(Builtin):
    """
    <dl>
      <dt>'$TraceEvaluation'
      <dd>A Boolean variable which when set True traces Expression evaluation calls and returns.
    </dl>

    >> $TraceEvaluation = True
     | ...
     = True

    >> a + a
     | ...
     = 2 a

    Setting it to 'False' again recovers the normal behaviour:
    >> $TraceEvaluation = False
     | ...
     = False
    >> $TraceEvaluation
     = False

    >> a + a
     = 2 a
    '$TraceEvaluation' cannot be set to a non-boolean value.
    >> $TraceEvaluation = x
     : x should be True or False.
     = x
    """

    name = "$TraceEvaluation"

    messages = {"bool": "`1` should be True or False."}

    value = SymbolFalse

    summary_text = "enable or disable displaying the steps to get the result"

    def apply_get(self, evaluation):
        "%(name)s"
        return from_bool(evaluation.definitions.trace_evaluation)

    def apply_set(self, value, evaluation):
        "%(name)s = value_"
        if value is SymbolTrue:
            evaluation.definitions.trace_evaluation = True
        elif value is SymbolFalse:
            evaluation.definitions.trace_evaluation = False
        else:
            evaluation.message("$TraceEvaluation", "bool", value)

        return value


class TraceEvaluation(Builtin):
    """
    <dl>
      <dt>'TraceEvaluation[$expr$]'
      <dd>Evaluate $expr$ and print each step of the evaluation.
    </dl>

    >> TraceEvaluation[(x + x)^2]
     | ...
     = ...

    >> TraceEvaluation[(x + x)^2, ShowTimeBySteps->True]
     | ...
     = ...
    """

    attributes = A_HOLD_ALL | A_PROTECTED
    options = {
        "System`ShowTimeBySteps": "False",
    }
    summary_text = "trace the succesive evaluations"

    def apply(self, expr, evaluation, options):
        "TraceEvaluation[expr_, OptionsPattern[]]"
        curr_trace_evaluation = evaluation.definitions.trace_evaluation
        curr_time_by_steps = evaluation.definitions.timing_trace_evaluation
        evaluation.definitions.trace_evaluation = True
        evaluation.definitions.timing_trace_evaluation = (
            options["System`ShowTimeBySteps"] is SymbolTrue
        )
        result = expr.evaluate(evaluation)
        evaluation.definitions.trace_evaluation = curr_trace_evaluation
        evaluation.definitions.timing_trace_evaluation = curr_time_by_steps
        return result


class Format(Builtin):
    """
    <dl>
      <dt>'Format[$expr$]'
      <dd>holds values specifying how $expr$ should be printed.
    </dl>

    Assign values to 'Format' to control how particular expressions
    should be formatted when printed to the user.
    >> Format[f[x___]] := Infix[{x}, "~"]
    >> f[1, 2, 3]
     = 1 ~ 2 ~ 3
    >> f[1]
     = 1

    Raw objects cannot be formatted:
    >> Format[3] = "three";
     : Cannot assign to raw object 3.

    Format types must be symbols:
    >> Format[r, a + b] = "r";
     : Format type a + b is not a symbol.

    Formats must be attached to the head of an expression:
    >> f /: Format[g[f]] = "my f";
     : Tag f not found or too deep for an assigned rule.
    """

    messages = {"fttp": "Format type `1` is not a symbol."}
    summary_text = (
        "settable low-level translator from various forms to evaluatable expressions"
    )


def parenthesize(precedence, element, element_boxes, when_equal):
    from mathics.builtin import builtins_precedence

    while element.has_form("HoldForm", 1):
        element = element.elements[0]

    if element.has_form(("Infix", "Prefix", "Postfix"), 3, None):
        element_prec = element.elements[2].value
    elif element.has_form("PrecedenceForm", 2):
        element_prec = element.elements[1].value
    # For negative values, ensure that the element_precedence is at least the precedence. (Fixes #332)
    elif isinstance(element, (Integer, Real)) and element.value < 0:
        element_prec = precedence
    else:
        element_prec = builtins_precedence.get(element.get_head_name())
    if precedence is not None and element_prec is not None:
        if precedence > element_prec or (precedence == element_prec and when_equal):
            return Expression(
                SymbolRowBox,
                ListExpression(String("("), element_boxes, String(")")),
            )
    return element_boxes


def make_boxes_infix(elements, ops, precedence, grouping, form):
    result = []
    for index, element in enumerate(elements):
        if index > 0:
            result.append(ops[index - 1])
        parenthesized = False
        if grouping == "System`NonAssociative":
            parenthesized = True
        elif grouping == "System`Left" and index > 0:
            parenthesized = True
        elif grouping == "System`Right" and index == 0:
            parenthesized = True

        element_boxes = MakeBoxes(element, form)
        element = parenthesize(precedence, element, element_boxes, parenthesized)

        result.append(element)
    return Expression(SymbolRowBox, ListExpression(*result))


def real_to_s_exp(expr, n):
    if expr.is_zero:
        s = "0"
        if expr.is_machine_precision():
            exp = 0
        else:
            p = expr.get_precision()
            exp = -dps(p)
        nonnegative = 1
    else:
        if n is None:
            if expr.is_machine_precision():
                value = expr.get_float_value()
                s = repr(value)
            else:
                with mpmath.workprec(expr.get_precision()):
                    value = expr.to_mpmath()
                    s = mpmath.nstr(value, dps(expr.get_precision()) + 1)
        else:
            with mpmath.workprec(expr.get_precision()):
                value = expr.to_mpmath()
                s = mpmath.nstr(value, n)

        # sign prefix
        if s[0] == "-":
            assert value < 0
            nonnegative = 0
            s = s[1:]
        else:
            assert value >= 0
            nonnegative = 1

        # exponent (exp is actual, pexp is printed)
        if "e" in s:
            s, exp = s.split("e")
            exp = int(exp)
            if len(s) > 1 and s[1] == ".":
                # str(float) doesn't always include '.' if 'e' is present.
                s = s[0] + s[2:].rstrip("0")
        else:
            exp = s.index(".") - 1
            s = s[: exp + 1] + s[exp + 2 :].rstrip("0")

            # consume leading '0's.
            i = 0
            while s[i] == "0":
                i += 1
                exp -= 1
            s = s[i:]

        # add trailing zeros for precision reals
        if n is not None and not expr.is_machine_precision() and len(s) < n:
            s = s + "0" * (n - len(s))
    return s, exp, nonnegative


def int_to_s_exp(expr, n):
    n = expr.get_int_value()
    if n < 0:
        nonnegative = 0
        s = str(-n)
    else:
        nonnegative = 1
        s = str(n)
    exp = len(s) - 1
    return s, exp, nonnegative


def number_form(expr, n, f, evaluation, options):
    """
    Converts a Real or Integer instance to Boxes.

    n digits of precision with f (can be None) digits after the decimal point.
    evaluation (can be None) is used for messages.

    The allowed options are python versions of the options permitted to
    NumberForm and must be supplied. See NumberForm or Real.make_boxes
    for correct option examples.
    """

    assert isinstance(n, int) and n > 0 or n is None
    assert f is None or (isinstance(f, int) and f >= 0)

    is_int = False
    if isinstance(expr, Integer):
        assert n is not None
        s, exp, nonnegative = int_to_s_exp(expr, n)
        if f is None:
            is_int = True
    elif isinstance(expr, Real):
        if n is not None:
            n = min(n, dps(expr.get_precision()) + 1)
        s, exp, nonnegative = real_to_s_exp(expr, n)
        if n is None:
            n = len(s)
    else:
        raise ValueError("Expected Real or Integer.")

    assert isinstance(n, int) and n > 0

    sign_prefix = options["NumberSigns"][nonnegative]

    # round exponent to ExponentStep
    rexp = (exp // options["ExponentStep"]) * options["ExponentStep"]

    if is_int:
        # integer never uses scientific notation
        pexp = ""
    else:
        method = options["ExponentFunction"]
        pexp = method(Integer(rexp)).get_int_value()
        if pexp is not None:
            exp -= pexp
            pexp = str(pexp)
        else:
            pexp = ""

    # pad right with '0'.
    if len(s) < exp + 1:
        if evaluation is not None:
            evaluation.message("NumberForm", "sigz")
        # TODO NumberPadding?
        s = s + "0" * (1 + exp - len(s))
    # pad left with '0'.
    if exp < 0:
        s = "0" * (-exp) + s
        exp = 0

    # left and right of NumberPoint
    left, right = s[: exp + 1], s[exp + 1 :]

    def _round(number, ndigits):
        """
        python round() for integers but with correct rounding.
        e.g. `_round(14225, -1)` is `14230` not `14220`.
        """
        assert isinstance(ndigits, int)
        assert ndigits < 0
        assert isinstance(number, int)
        assert number >= 0
        number += 5 * int(10 ** -(1 + ndigits))
        number //= int(10**-ndigits)
        return number

    # pad with NumberPadding
    if f is not None:
        if len(right) < f:
            # pad right
            right = right + (f - len(right)) * options["NumberPadding"][1]
        elif len(right) > f:
            # round right
            tmp = int(left + right)
            tmp = _round(tmp, f - len(right))
            tmp = str(tmp)
            left, right = tmp[: exp + 1], tmp[exp + 1 :]

    def split_string(s, start, step):
        if start > 0:
            yield s[:start]
        for i in range(start, len(s), step):
            yield s[i : i + step]

    # insert NumberSeparator
    digit_block = options["DigitBlock"]
    if digit_block[0] != 0:
        left = split_string(left, len(left) % digit_block[0], digit_block[0])
        left = options["NumberSeparator"][0].join(left)
    if digit_block[1] != 0:
        right = split_string(right, 0, digit_block[1])
        right = options["NumberSeparator"][1].join(right)

    left_padding = 0
    max_sign_len = max(len(options["NumberSigns"][0]), len(options["NumberSigns"][1]))
    i = len(sign_prefix) + len(left) + len(right) - max_sign_len
    if i < n:
        left_padding = n - i
    elif len(sign_prefix) < max_sign_len:
        left_padding = max_sign_len - len(sign_prefix)
    left_padding = left_padding * options["NumberPadding"][0]

    # insert NumberPoint
    if options["SignPadding"]:
        prefix = sign_prefix + left_padding
    else:
        prefix = left_padding + sign_prefix

    if is_int:
        s = prefix + left
    else:
        s = prefix + left + options["NumberPoint"] + right

    # base
    base = "10"

    # build number
    method = options["NumberFormat"]
    if options["_Form"] in ("System`InputForm", "System`FullForm"):
        return method(
            _BoxedString(s, number_as_text=True),
            _BoxedString(base, number_as_text=True),
            _BoxedString(pexp, number_as_text=True),
            options,
        )
    else:
        return method(_BoxedString(s), _BoxedString(base), _BoxedString(pexp), options)


class MakeBoxes(Builtin):
    """
    <dl>
      <dt>'MakeBoxes[$expr$]'
      <dd>is a low-level formatting primitive that converts $expr$
        to box form, without evaluating it.
      <dt>'\\( ... \\)'
      <dd>directly inputs box objects.
    </dl>

    String representation of boxes
    >> \\(x \\^ 2\\)
     = SuperscriptBox[x, 2]

    >> \\(x \\_ 2\\)
     = SubscriptBox[x, 2]

    >> \\( a \\+ b \\% c\\)
     = UnderoverscriptBox[a, b, c]

    >> \\( a \\& b \\% c\\)
     = UnderoverscriptBox[a, c, b]

    #> \\( \\@ 5 \\)
     = SqrtBox[5]

    >> \\(x \\& y \\)
     = OverscriptBox[x, y]

    >> \\(x \\+ y \\)
     = UnderscriptBox[x, y]

    #> \\( x \\^ 2 \\_ 4 \\)
     = SuperscriptBox[x, SubscriptBox[2, 4]]

    ## Tests for issue 151 (infix operators in heads)
    #> (a + b)[x]
     = (a + b)[x]
    #> (a b)[x]
     = (a b)[x]
    #> (a <> b)[x]
     : String expected.
     = (a <> b)[x]
    """

    # TODO: Convert operators to appropriate representations e.g. 'Plus' to '+'
    """
    >> \\(a + b\\)
     = RowBox[{a, +, b}]

    >> \\(TraditionalForm \\` a + b\\)
     = FormBox[RowBox[{a, +, b}], TraditionalForm]

    >> \\(x \\/ \\(y + z\\)\\)
     =  FractionBox[x, RowBox[{y, +, z}]]
    """

    # TODO: Constructing boxes from Real
    """
    ## Test Real MakeBoxes
    #> MakeBoxes[1.4]
     = 1.4`
    #> MakeBoxes[1.4`]
     = 1.4`
    #> MakeBoxes[1.5`20]
     = 1.5`20.
    #> MakeBoxes[1.4`20]
     = 1.4`20.
    #> MakeBoxes[1.5``20]
     = 1.5`20.1760912591
    #> MakeBoxes[-1.4]
     = RowBox[{-, 1.4`}]
    #> MakeBoxes[34.*^3]
     = 34000.`

    #> MakeBoxes[0`]
     = 0.`
    #> MakeBoxes[0`3]
     = 0
    #> MakeBoxes[0``30]
     = 0.``30.
    #> MakeBoxes[0.`]
     = 0.`
    #> MakeBoxes[0.`3]
     = 0.`
    #> MakeBoxes[0.``30]
     = 0.``30.

    #> MakeBoxes[14]
     = 14
    #> MakeBoxes[-14]
     = RowBox[{-, 14}]
    """

    # TODO: Correct precedence
    """
    >> \\(x \\/ y + z\\)
     = RowBox[{FractionBox[x, y], +, z}]
    >> \\(x \\/ (y + z)\\)
     = FractionBox[x, RowBox[{(, RowBox[{y, +, z}], )}]]

    #> \\( \\@ a + b \\)
     = RowBox[{SqrtBox[a], +, b}]
    """

    # FIXME: Don't insert spaces with brackets
    """
    #> \\(c (1 + x)\\)
     = RowBox[{c, RowBox[{(, RowBox[{1, +, x}], )}]}]
    """

    # TODO: Required MakeExpression
    """
    #> \\!\\(x \\^ 2\\)
     = x ^ 2
    #> FullForm[%]
     = Power[x, 2]
    """

    # TODO: Fix Infix operators
    """
    >> MakeBoxes[1 + 1]
     = RowBox[{1, +, 1}]
    """

    # TODO: Parsing of special characters (like commas)
    """
    >> \\( a, b \\)
     = RowBox[{a, ,, b}]
    """
    attributes = A_HOLD_ALL_COMPLETE

    rules = {
        "MakeBoxes[Infix[head_[elements___]], "
        "    f:StandardForm|TraditionalForm|OutputForm|InputForm]": (
            'MakeBoxes[Infix[head[elements], StringForm["~`1`~", head]], f]'
        ),
        "MakeBoxes[expr_]": "MakeBoxes[expr, StandardForm]",
        "MakeBoxes[(form:StandardForm|TraditionalForm|OutputForm|TeXForm|"
        "MathMLForm)[expr_], StandardForm|TraditionalForm]": ("MakeBoxes[expr, form]"),
        "MakeBoxes[(form:StandardForm|OutputForm|MathMLForm|TeXForm)[expr_], OutputForm]": "MakeBoxes[expr, form]",
        "MakeBoxes[(form:FullForm|InputForm)[expr_], StandardForm|TraditionalForm|OutputForm]": "StyleBox[MakeBoxes[expr, form], ShowStringCharacters->True]",
        "MakeBoxes[PrecedenceForm[expr_, prec_], f_]": "MakeBoxes[expr, f]",
        "MakeBoxes[Style[expr_, OptionsPattern[Style]], f_]": (
            "StyleBox[MakeBoxes[expr, f], "
            "ImageSizeMultipliers -> OptionValue[ImageSizeMultipliers]]"
        ),
    }
    summary_text = "settable low-level translator from expression to display boxes"

    def apply_general(self, expr, f, evaluation):
        """MakeBoxes[expr_,
        f:TraditionalForm|StandardForm|OutputForm|InputForm|FullForm]"""
        if isinstance(expr, BoxElement):
            expr = expr.to_expression()
        if isinstance(expr, Atom):
            return expr.atom_to_boxes(f, evaluation)
        else:
            head = expr.head
            elements = expr.elements

            f_name = f.get_name()
            if f_name == "System`TraditionalForm":
                left, right = "(", ")"
            else:
                left, right = "[", "]"

            # Parenthesize infix operators at the head of expressions,
            # like (a + b)[x], but not f[a] in f[a][b].
            #
            head_boxes = parenthesize(670, head, MakeBoxes(head, f), False)
            head_boxes = head_boxes.evaluate(evaluation)
            head_boxes = to_boxes(head_boxes, evaluation)
            result = [head_boxes, to_boxes(String(left), evaluation)]

            if len(elements) > 1:
                row = []
                if f_name in (
                    "System`InputForm",
                    "System`OutputForm",
                    "System`FullForm",
                ):
                    sep = ", "
                else:
                    sep = ","
                for index, element in enumerate(elements):
                    if index > 0:
                        row.append(to_boxes(String(sep), evaluation))
                    row.append(
                        to_boxes(MakeBoxes(element, f).evaluate(evaluation), evaluation)
                    )
                result.append(RowBox(*row))
            elif len(elements) == 1:
                result.append(
                    to_boxes(MakeBoxes(elements[0], f).evaluate(evaluation), evaluation)
                )
            result.append(to_boxes(String(right), evaluation))
            return RowBox(*result)

    def apply_outerprecedenceform(self, expr, prec, evaluation):
        """MakeBoxes[OuterPrecedenceForm[expr_, prec_],
        StandardForm|TraditionalForm|OutputForm|InputForm]"""

        precedence = prec.get_int_value()
        boxes = MakeBoxes(expr)
        return parenthesize(precedence, expr, boxes, True)

    def apply_postprefix(self, p, expr, h, prec, f, evaluation):
        """MakeBoxes[(p:Prefix|Postfix)[expr_, h_, prec_:None],
        f:StandardForm|TraditionalForm|OutputForm|InputForm]"""

        if not isinstance(h, String):
            h = MakeBoxes(h, f)

        precedence = prec.get_int_value()

        elements = expr.elements
        if len(elements) == 1:
            element = elements[0]
            element_boxes = MakeBoxes(element, f)
            element = parenthesize(precedence, element, element_boxes, True)
            if p.get_name() == "System`Postfix":
                args = (element, h)
            else:
                args = (h, element)

            return Expression(SymbolRowBox, ListExpression(*args).evaluate(evaluation))
        else:
            return MakeBoxes(expr, f).evaluate(evaluation)

    def apply_infix(self, expr, h, prec, grouping, f, evaluation):
        """MakeBoxes[Infix[expr_, h_, prec_:None, grouping_:None],
        f:StandardForm|TraditionalForm|OutputForm|InputForm]"""

        def get_op(op):
            if not isinstance(op, String):
                op = MakeBoxes(op, f)
            else:
                op_value = op.get_string_value()
                if f.get_name() == "System`InputForm" and op_value in ["*", "^"]:
                    pass
                elif (
                    f.get_name() in ("System`InputForm", "System`OutputForm")
                    and not op_value.startswith(" ")
                    and not op_value.endswith(" ")
                ):
                    op = String(" " + op_value + " ")
            return op

        precedence = prec.get_int_value()
        grouping = grouping.get_name()

        if isinstance(expr, Atom):
            evaluation.message("Infix", "normal", Integer1)
            return None

        elements = expr.elements
        if len(elements) > 1:
            if h.has_form("List", len(elements) - 1):
                ops = [get_op(op) for op in h.elements]
            else:
                ops = [get_op(h)] * (len(elements) - 1)
            return make_boxes_infix(elements, ops, precedence, grouping, f)
        elif len(elements) == 1:
            return MakeBoxes(elements[0], f)
        else:
            return MakeBoxes(expr, f)


class ToBoxes(Builtin):
    """
    <dl>
      <dt>'ToBoxes[$expr$]'
      <dd>evaluates $expr$ and converts the result to box form.
    </dl>

    Unlike 'MakeBoxes', 'ToBoxes' evaluates its argument:
    >> ToBoxes[a + a]
     = RowBox[{2,  , a}]

    >> ToBoxes[a + b]
     = RowBox[{a, +, b}]
    >> ToBoxes[a ^ b] // FullForm
     = SuperscriptBox["a", "b"]
    """

    summary_text = "produce the display boxes of an evaluated expression"

    def apply(self, expr, form, evaluation):
        "ToBoxes[expr_, form_:StandardForm]"

        form_name = form.get_name()
        if form_name is None:
            evaluation.message("ToBoxes", "boxfmt", form)
        boxes = format_element(expr, evaluation, form)
        return boxes


class BoxData(Builtin):
    """
    <dl>
      <dt>'BoxData[...]'
      <dd>is a low-level representation of the contents of a typesetting
    cell.
    </dl>
    """

    summary_text = "low-level representation of the contents of a typesetting cell"


class TextData(Builtin):
    """
    <dl>
      <dt>'TextData[...]'
      <dd>is a low-level representation of the contents of a textual
    cell.
    </dl>
    """

    summary_text = "low-level representation of the contents of a textual cell."


class Row(Builtin):
    """
    <dl>
      <dt>'Row[{$expr$, ...}]'
      <dd>formats several expressions inside a 'RowBox'.
    </dl>
    """

    summary_text = "1D layouts containing arbitrary objects in a row"

    def apply_makeboxes(self, items, sep, f, evaluation):
        """MakeBoxes[Row[{items___}, sep_:""],
        f:StandardForm|TraditionalForm|OutputForm]"""

        items = items.get_sequence()
        if not isinstance(sep, String):
            sep = MakeBoxes(sep, f)
        if len(items) == 1:
            return MakeBoxes(items[0], f)
        else:
            result = []
            for index, item in enumerate(items):
                if index > 0 and not sep.sameQ(String("")):
                    result.append(to_boxes(sep, evaluation))
                item = MakeBoxes(item, f).evaluate(evaluation)
                item = to_boxes(item, evaluation)
                result.append(item)
            return RowBox(*result)


# Right now this seems to be used only in GridBox.
def is_constant_list(list):
    if list:
        return all(item == list[0] for item in list[1:])
    return True


# TODO: Inheritance of options["ColumnAlignments"] prevents us from
# putting this in mathics.builtin.box. Figure out what's up here.
class GridBox(BoxConstruct):
    r"""
    <dl>
      <dt>'GridBox[{{...}, {...}}]'
      <dd>is a box construct that represents a sequence of boxes
        arranged in a grid.
    </dl>

    #> Grid[{{a,bc},{d,e}}, ColumnAlignments:>Symbol["Rig"<>"ht"]]
     = a   bc
     .
     . d   e

    #> TeXForm@Grid[{{a,bc},{d,e}}, ColumnAlignments->Left]
     = \begin{array}{ll} a & \text{bc}\\ d & e\end{array}

    #> TeXForm[TableForm[{{a,b},{c,d}}]]
     = \begin{array}{cc} a & b\\ c & d\end{array}

    # >> MathMLForm[TableForm[{{a,b},{c,d}}]]
    #  = ...
    """
    options = {"ColumnAlignments": "Center"}
    summary_text = "low-level representation of an arbitrary 2D layout"

    # TODO: elements in the GridBox should be stored as an array with
    # elements in its evaluated form.

    def get_array(self, elements, evaluation):
        options = self.get_option_values(elements=elements[1:], evaluation=evaluation)
        if not elements:
            raise BoxConstructError
        expr = elements[0]
        if not expr.has_form("List", None):
            if not all(element.has_form("List", None) for element in expr.elements):
                raise BoxConstructError
        items = [element.elements for element in expr.elements]
        if not is_constant_list([len(row) for row in items]):
            raise BoxConstructError
        return items, options

    def boxes_to_tex(self, elements=None, **box_options) -> str:
        if not elements:
            elements = self._elements
        evaluation = box_options.get("evaluation")
        items, options = self.get_array(elements, evaluation)
        new_box_options = box_options.copy()
        new_box_options["inside_list"] = True
        column_alignments = options["System`ColumnAlignments"].get_name()
        try:
            column_alignments = {
                "System`Center": "c",
                "System`Left": "l",
                "System`Right": "r",
            }[column_alignments]
        except KeyError:
            # invalid column alignment
            raise BoxConstructError
        column_count = 0
        for row in items:
            column_count = max(column_count, len(row))
        result = r"\begin{array}{%s} " % (column_alignments * column_count)
        for index, row in enumerate(items):
            result += " & ".join(
                item.evaluate(evaluation).boxes_to_tex(**new_box_options)
                for item in row
            )
            if index != len(items) - 1:
                result += "\\\\ "
        result += r"\end{array}"
        return result

    def boxes_to_mathml(self, elements=None, **box_options) -> str:
        if not elements:
            elements = self._elements
        evaluation = box_options.get("evaluation")
        items, options = self.get_array(elements, evaluation)
        attrs = {}
        column_alignments = options["System`ColumnAlignments"].get_name()
        try:
            attrs["columnalign"] = {
                "System`Center": "center",
                "System`Left": "left",
                "System`Right": "right",
            }[column_alignments]
        except KeyError:
            # invalid column alignment
            raise BoxConstructError
        joined_attrs = " ".join(f'{name}="{value}"' for name, value in attrs.items())
        result = f"<mtable {joined_attrs}>\n"
        new_box_options = box_options.copy()
        new_box_options["inside_list"] = True
        for row in items:
            result += "<mtr>"
            for item in row:
                result += f"<mtd {joined_attrs}>{item.evaluate(evaluation).boxes_to_mathml(**new_box_options)}</mtd>"
            result += "</mtr>\n"
        result += "</mtable>"
        return result

    def boxes_to_text(self, elements=None, **box_options) -> str:
        if not elements:
            elements = self._elements
        evaluation = box_options.get("evaluation")
        items, options = self.get_array(elements, evaluation)
        result = ""
        if not items:
            return ""
        widths = [0] * len(items[0])
        cells = [
            [
                item.evaluate(evaluation).boxes_to_text(**box_options).splitlines()
                for item in row
            ]
            for row in items
        ]
        for row in cells:
            for index, cell in enumerate(row):
                if index >= len(widths):
                    raise BoxConstructError
                for line in cell:
                    widths[index] = max(widths[index], len(line))
        for row_index, row in enumerate(cells):
            if row_index > 0:
                result += "\n"
            k = 0
            while True:
                line_exists = False
                line = ""
                for cell_index, cell in enumerate(row):
                    if len(cell) > k:
                        line_exists = True
                        text = cell[k]
                    else:
                        text = ""
                    line += text
                    if cell_index < len(row) - 1:
                        line += " " * (widths[cell_index] - len(text))
                        # if cell_index < len(row) - 1:
                        line += "   "
                if line_exists:
                    result += line + "\n"
                else:
                    break
                k += 1
        return result


class Grid(Builtin):
    """
    <dl>
      <dt>'Grid[{{$a1$, $a2$, ...}, {$b1$, $b2$, ...}, ...}]'
      <dd>formats several expressions inside a 'GridBox'.
    </dl>

    >> Grid[{{a, b}, {c, d}}]
     = a   b
     .
     . c   d
    """

    options = GridBox.options
    summary_text = " 2D layout containing arbitrary objects"

    def apply_makeboxes(self, array, f, evaluation, options) -> Expression:
        """MakeBoxes[Grid[array_?MatrixQ, OptionsPattern[Grid]],
        f:StandardForm|TraditionalForm|OutputForm]"""
        return GridBox(
            ListExpression(
                *(
                    ListExpression(
                        *(
                            Expression(SymbolMakeBoxes, item, f)
                            for item in row.elements
                        ),
                    )
                    for row in array.elements
                ),
            ),
            *options_to_rules(options),
        )
>>>>>>> 5bac51cb


SymbolTableDepth = Symbol("TableDepth")


class TableForm(Builtin):
    """
    <dl>
      <dt>'TableForm[$expr$]'
      <dd>displays $expr$ as a table.
    </dl>

    >> TableForm[Array[a, {3,2}],TableDepth->1]
     = {a[1, 1], a[1, 2]}
     .
     . {a[2, 1], a[2, 2]}
     .
     . {a[3, 1], a[3, 2]}

    A table of Graphics:
    >> Table[Style[Graphics[{EdgeForm[{Black}], RGBColor[r,g,b], Rectangle[]}], ImageSizeMultipliers->{0.2, 1}], {r,0,1,1/2}, {g,0,1,1/2}, {b,0,1,1/2}] // TableForm
     = -Graphics-   -Graphics-   -Graphics-
     .
     . -Graphics-   -Graphics-   -Graphics-
     .
     . -Graphics-   -Graphics-   -Graphics-
     .
     . -Graphics-   -Graphics-   -Graphics-
     .
     . -Graphics-   -Graphics-   -Graphics-
     .
     . -Graphics-   -Graphics-   -Graphics-
     .
     . -Graphics-   -Graphics-   -Graphics-
     .
     . -Graphics-   -Graphics-   -Graphics-
     .
     . -Graphics-   -Graphics-   -Graphics-

    #> TableForm[{}]
     = #<--#
    """

    options = {"TableDepth": "Infinity"}
    summary_text = "format as a table"

    def apply_makeboxes(self, table, f, evaluation, options):
        """MakeBoxes[%(name)s[table_, OptionsPattern[%(name)s]],
        f:StandardForm|TraditionalForm|OutputForm]"""

        dims = len(get_dimensions(table, head=SymbolList))
        depth = self.get_option(options, "TableDepth", evaluation)
        depth = expr_min((Integer(dims), depth))
        depth = depth.value
        if depth is None:
            evaluation.message(self.get_name(), "int")
            return

        if depth <= 0:
            return Expression(SymbolMakeBoxes, table, f)
        elif depth == 1:
            return GridBox(
                ListExpression(
                    *(
                        ListExpression(Expression(SymbolMakeBoxes, item, f))
                        for item in table.elements
                    ),
                )
            )
            # return Expression(
            #    'GridBox', Expression('List', *(
            #        Expression('List', Expression('MakeBoxes', item, f))
            #        for item in table.elements)))
        else:
            new_depth = Expression(SymbolRule, SymbolTableDepth, Integer(depth - 2))

            def transform_item(item):
                if depth > 2:
                    return Expression(Symbol(self.get_name()), item, new_depth)
                else:
                    return item

            return GridBox(
                ListExpression(
                    *(
                        ListExpression(
                            *(
                                Expression(SymbolMakeBoxes, transform_item(item), f)
                                for item in row.elements
                            ),
                        )
                        for row in table.elements
                    ),
                )
            )


class MatrixForm(TableForm):
    """
    <dl>
      <dt>'MatrixForm[$m$]'
      <dd>displays a matrix $m$, hiding the underlying list
        structure.
    </dl>

    >> Array[a,{4,3}]//MatrixForm
     = a[1, 1]   a[1, 2]   a[1, 3]
     .
     . a[2, 1]   a[2, 2]   a[2, 3]
     .
     . a[3, 1]   a[3, 2]   a[3, 3]
     .
     . a[4, 1]   a[4, 2]   a[4, 3]

    ## Issue #182
    #> {{2*a, 0},{0,0}}//MatrixForm
     = 2 a   0
     .
     . 0     0
    """

    summary_text = "format as a matrix"

    def apply_makeboxes_matrix(self, table, f, evaluation, options):
        """MakeBoxes[%(name)s[table_, OptionsPattern[%(name)s]],
        f:StandardForm|TraditionalForm]"""

        result = super(MatrixForm, self).apply_makeboxes(table, f, evaluation, options)
        if result.get_head_name() == "System`GridBox":
            return Expression(
                SymbolRowBox, ListExpression(String("("), result, String(")"))
            )
        return result


<<<<<<< HEAD
=======
class Superscript(Builtin):
    """
    <dl>
      <dt>'Superscript[$x$, $y$]'
      <dd>displays as $x$^$y$.
    </dl>

    >> Superscript[x,3] // TeXForm
     = x^3
    """

    summary_text = "format an expression with a superscript"
    rules = {
        "MakeBoxes[Superscript[x_, y_], f:StandardForm|TraditionalForm]": (
            "SuperscriptBox[MakeBoxes[x, f], MakeBoxes[y, f]]"
        )
    }


class Subscript(Builtin):
    """
    <dl>
      <dt>'Subscript[$a$, $i$]'
      <dd>displays as $a_i$.
    </dl>

    >> Subscript[x,1,2,3] // TeXForm
     = x_{1,2,3}
    """

    summary_text = "format an expression with a subscript"

    def apply_makeboxes(self, x, y, f, evaluation) -> Expression:
        "MakeBoxes[Subscript[x_, y__], f:StandardForm|TraditionalForm]"

        y = y.get_sequence()
        return Expression(
            SymbolSubscriptBox,
            Expression(SymbolMakeBoxes, x, f),
            *list_boxes(y, f, evaluation),
        )


class Subsuperscript(Builtin):
    """
    <dl>
      <dt>'Subsuperscript[$a$, $b$, $c$]'
      <dd>displays as $a_b^c$.
    </dl>

    >> Subsuperscript[a, b, c] // TeXForm
     = a_b^c
    """

    rules = {
        "MakeBoxes[Subsuperscript[x_, y_, z_], "
        "f:StandardForm|TraditionalForm]": (
            "SubsuperscriptBox[MakeBoxes[x, f], MakeBoxes[y, f], " "MakeBoxes[z, f]]"
        )
    }
    summary_text = "format an expression with a subscript and a superscript"


class Postfix(BinaryOperator):
    """
    <dl>
      <dt>'$x$ // $f$'
      <dd>is equivalent to '$f$[$x$]'.
    </dl>

    >> b // a
     = a[b]
    >> c // b // a
     = a[b[c]]

    The postfix operator '//' is parsed to an expression before evaluation:
    >> Hold[x // a // b // c // d // e // f]
     = Hold[f[e[d[c[b[a[x]]]]]]]
    """

    grouping = "Left"
    operator = "//"
    operator_display = None
    precedence = 70
    summary_text = "postfix form"


class Prefix(BinaryOperator):
    """
    <dl>
      <dt>'$f$ @ $x$'
      <dd>is equivalent to '$f$[$x$]'.
    </dl>

    >> a @ b
     = a[b]
    >> a @ b @ c
     = a[b[c]]
    >> Format[p[x_]] := Prefix[{x}, "*"]
    >> p[3]
     = *3
    >> Format[q[x_]] := Prefix[{x}, "~", 350]
    >> q[a+b]
     = ~(a + b)
    >> q[a*b]
     = ~a b
    >> q[a]+b
     = b + ~a

    The prefix operator '@' is parsed to an expression before evaluation:
    >> Hold[a @ b @ c @ d @ e @ f @ x]
     = Hold[a[b[c[d[e[f[x]]]]]]]
    """

    grouping = "Right"
    operator = "@"
    operator_display = None
    precedence = 640
    summary_text = "prefix form"


class Infix(Builtin):
    """
    <dl>
      <dt>'Infix[$expr$, $oper$, $prec$, $assoc$]'
      <dd>displays $expr$ with the infix operator $oper$, with
        precedence $prec$ and associativity $assoc$.
    </dl>

    'Infix' can be used with 'Format' to display certain forms with
    user-defined infix notation:
    >> Format[g[x_, y_]] := Infix[{x, y}, "#", 350, Left]
    >> g[a, g[b, c]]
     = a # (b # c)
    >> g[g[a, b], c]
     = a # b # c
    >> g[a + b, c]
     = (a + b) # c
    >> g[a * b, c]
     = a b # c
    >> g[a, b] + c
     = c + a # b
    >> g[a, b] * c
     = c (a # b)

    >> Infix[{a, b, c}, {"+", "-"}]
     = a + b - c

    #> Format[r[items___]] := Infix[If[Length[{items}] > 1, {items}, {ab}], "~"]
    #> r[1, 2, 3]
     = 1 ~ 2 ~ 3
    #> r[1]
     = ab
    """

    messages = {
        "normal": "Nonatomic expression expected at position `1`",
    }
    summary_text = "infix form"


class NonAssociative(Builtin):
    """
    <dl>
      <dt>'NonAssociative'
      <dd>is used with operator formatting constructs to specify a
        non-associative operator.
    </dl>
    """

    summary_text = "non-associative operator"


class Left(Builtin):
    """
    <dl>
      <dt>'Left'
      <dd>is used with operator formatting constructs to specify a
        left-associative operator.
    </dl>
    """

    summary_text = "left alignment/left associative"


class Right(Builtin):
    """
    <dl>
      <dt>'Right'
      <dd>is used with operator formatting constructs to specify a
        right-associative operator.
    </dl>
    """

    summary_text = "right alignment/right associative"


class Center(Builtin):
    """
    <dl>
      <dt>'Center'
      <dd>is used with the 'ColumnAlignments' option to 'Grid' or
        'TableForm' to specify a centered column.
    </dl>
    """

    summary_text = "center alignment"


>>>>>>> 5bac51cb
class StringForm(Builtin):
    """
    <dl>
      <dt>'StringForm[$str$, $expr1$, $expr2$, ...]'
      <dd>displays the string $str$, replacing placeholders in $str$
        with the corresponding expressions.
    </dl>

    >> StringForm["`1` bla `2` blub `` bla `2`", a, b, c]
     = a bla b blub c bla b
    """

    summary_text = "make an string from a template and a list of parameters"

    def apply_makeboxes(self, s, args, f, evaluation):
        """MakeBoxes[StringForm[s_String, args___],
        f:StandardForm|TraditionalForm|OutputForm]"""

        s = s.value
        args = args.get_sequence()
        result = []
        pos = 0
        last_index = 0
        for match in re.finditer(r"(\`(\d*)\`)", s):
            start, end = match.span(1)
            if match.group(2):
                index = int(match.group(2))
            else:
                index = last_index + 1
            if index > last_index:
                last_index = index
            if start > pos:
                result.append(to_boxes(String(s[pos:start]), evaluation))
            pos = end
            if 1 <= index <= len(args):
                arg = args[index - 1]
                result.append(
                    to_boxes(MakeBoxes(arg, f).evaluate(evaluation), evaluation)
                )
        if pos < len(s):
            result.append(to_boxes(String(s[pos:]), evaluation))
        return RowBox(
            *tuple(
                r.evaluate(evaluation) if isinstance(r, EvalMixin) else r
                for r in result
            )
        )


<<<<<<< HEAD
=======
class Message(Builtin):
    """
    <dl>
      <dt>'Message[$symbol$::$msg$, $expr1$, $expr2$, ...]'
      <dd>displays the specified message, replacing placeholders in
        the message text with the corresponding expressions.
    </dl>

    >> a::b = "Hello world!"
     = Hello world!
    >> Message[a::b]
     : Hello world!
    >> a::c := "Hello `1`, Mr 00`2`!"
    >> Message[a::c, "you", 3 + 4]
     : Hello you, Mr 007!
    """

    attributes = A_HOLD_FIRST | A_PROTECTED

    messages = {
        "name": "Message name `1` is not of the form symbol::name or symbol::name::language."
    }
    summary_text = "display a message"

    def apply(self, symbol, tag, params, evaluation):
        "Message[MessageName[symbol_Symbol, tag_String], params___]"

        params = params.get_sequence()
        evaluation.message(symbol.name, tag.value, *params)
        return SymbolNull


def check_message(expr) -> bool:
    "checks if an expression is a valid message"
    if expr.has_form("MessageName", 2):
        symbol, tag = expr.elements
        if symbol.get_name() and tag.get_string_value():
            return True
    return False


class Check(Builtin):
    """
    <dl>
      <dt>'Check[$expr$, $failexpr$]'
      <dd>evaluates $expr$, and returns the result, unless messages were generated, in which case it evaluates and $failexpr$ will be returned.
      <dt>'Check[$expr$, $failexpr$, {s1::t1,s2::t2,...}]'
      <dd>checks only for the specified messages.
    </dl>

    Return err when a message is generated:
    >> Check[1/0, err]
     : Infinite expression 1 / 0 encountered.
     = err

    #> Check[1^0, err]
     = 1

    Check only for specific messages:
    >> Check[Sin[0^0], err, Sin::argx]
     : Indeterminate expression 0 ^ 0 encountered.
     = Indeterminate

    >> Check[1/0, err, Power::infy]
     : Infinite expression 1 / 0 encountered.
     = err

    #> Check[1 + 2]
     : Check called with 1 argument; 2 or more arguments are expected.
     = Check[1 + 2]

    #> Check[1 + 2, err, 3 + 1]
     : Message name 3 + 1 is not of the form symbol::name or symbol::name::language.
     = Check[1 + 2, err, 3 + 1]

    #> Check[1 + 2, err, hello]
     : Message name hello is not of the form symbol::name or symbol::name::language.
     = Check[1 + 2, err, hello]

    #> Check[1/0, err, Compile::cpbool]
     : Infinite expression 1 / 0 encountered.
     = ComplexInfinity

    #> Check[{0^0, 1/0}, err]
     : Indeterminate expression 0 ^ 0 encountered.
     : Infinite expression 1 / 0 encountered.
     = err

    #> Check[0^0/0, err, Power::indet]
     : Indeterminate expression 0 ^ 0 encountered.
     : Infinite expression 1 / 0 encountered.
     = err

    #> Check[{0^0, 3/0}, err, Power::indet]
     : Indeterminate expression 0 ^ 0 encountered.
     : Infinite expression 1 / 0 encountered.
     = err

    #> Check[1 + 2, err, {a::b, 2 + 5}]
     : Message name 2 + 5 is not of the form symbol::name or symbol::name::language.
     = Check[1 + 2, err, {a::b, 2 + 5}]

    #> Off[Power::infy]
    #> Check[1 / 0, err]
     = ComplexInfinity

    #> On[Power::infy]
    #> Check[1 / 0, err]
     : Infinite expression 1 / 0 encountered.
     = err
    """

    attributes = A_HOLD_ALL | A_PROTECTED

    messages = {
        "argmu": "Check called with 1 argument; 2 or more arguments are expected.",
        "name": "Message name `1` is not of the form symbol::name or symbol::name::language.",
    }
    summary_text = "discard the result if the evaluation produced messages"

    def apply_1_argument(self, expr, evaluation):
        "Check[expr_]"
        return evaluation.message("Check", "argmu")

    def apply(self, expr, failexpr, params, evaluation):
        "Check[expr_, failexpr_, params___]"

        # Todo: To implement the third form of this function , we need to implement the function $MessageGroups first
        # <dt>'Check[$expr$, $failexpr$, "name"]'
        # <dd>checks only for messages in the named message group.

        def get_msg_list(exprs):
            messages = []
            for expr in exprs:
                if expr.has_form("List", None):
                    messages.extend(get_msg_list(expr.elements))
                elif check_message(expr):
                    messages.append(expr)
                else:
                    raise Exception(expr)
            return messages

        check_messages = set(evaluation.get_quiet_messages())
        display_fail_expr = False

        params = params.get_sequence()
        if len(params) == 0:
            result = expr.evaluate(evaluation)
            if len(evaluation.out):
                display_fail_expr = True
        else:
            try:
                msgs = get_msg_list(params)
                for x in msgs:
                    check_messages.add(x)
            except Exception as inst:
                evaluation.message("Check", "name", inst.args[0])
                return
            curr_msg = len(evaluation.out)
            result = expr.evaluate(evaluation)
            own_messages = evaluation.out[curr_msg:]
            for out_msg in own_messages:
                if type(out_msg) is not EvaluationMessage:
                    continue
                pattern = Expression(
                    SymbolMessageName, Symbol(out_msg.symbol), String(out_msg.tag)
                )
                if pattern in check_messages:
                    display_fail_expr = True
                    break
        return failexpr if display_fail_expr is True else result


class Quiet(Builtin):
    """
    <dl>
      <dt>'Quiet[$expr$, {$s1$::$t1$, ...}]'
      <dd>evaluates $expr$, without messages '{$s1$::$t1$, ...}' being displayed.
      <dt>'Quiet[$expr$, All]'
      <dd>evaluates $expr$, without any messages being displayed.
      <dt>'Quiet[$expr$, None]'
      <dd>evaluates $expr$, without all messages being displayed.
      <dt>'Quiet[$expr$, $off$, $on$]'
      <dd>evaluates $expr$, with messages $off$ being suppressed, but messages $on$ being displayed.
    </dl>

    Evaluate without generating messages:
    >> Quiet[1/0]
     = ComplexInfinity

    Same as above:
    >> Quiet[1/0, All]
     = ComplexInfinity

    >> a::b = "Hello";
    >> Quiet[x+x, {a::b}]
     = 2 x

    >> Quiet[Message[a::b]; x+x, {a::b}]
     = 2 x

    >> Message[a::b]; y=Quiet[Message[a::b]; x+x, {a::b}]; Message[a::b]; y
     : Hello
     : Hello
     = 2 x

    #> Quiet[expr, All, All]
     : Arguments 2 and 3 of Quiet[expr, All, All] should not both be All.
     = Quiet[expr, All, All]
    >> Quiet[x + x, {a::b}, {a::b}]
     : In Quiet[x + x, {a::b}, {a::b}] the message name(s) {a::b} appear in both the list of messages to switch off and the list of messages to switch on.
     = Quiet[x + x, {a::b}, {a::b}]
    """

    attributes = A_HOLD_ALL | A_PROTECTED

    messages = {
        "anmlist": (
            "Argument `1` of `2` should be All, None, a message name, "
            "or a list of message names."
        ),
        "allall": "Arguments 2 and 3 of `1` should not both be All.",
        "conflict": (
            "In `1` the message name(s) `2` appear in both the list of "
            "messages to switch off and the list of messages to switch on."
        ),
    }

    rules = {
        "Quiet[expr_]": "Quiet[expr, All]",
        "Quiet[expr_, moff_]": "Quiet[expr, moff, None]",
    }
    summary_text = "evaluate without showing messages"

    def apply(self, expr, moff, mon, evaluation):
        "Quiet[expr_, moff_, mon_]"

        def get_msg_list(expr):
            if check_message(expr):
                expr = ListExpression(expr)
            if expr.get_name() == "System`All":
                all = True
                messages = []
            elif expr.get_name() == "System`None":
                all = False
                messages = []
            elif expr.has_form("List", None):
                all = False
                messages = []
                for item in expr.elements:
                    if check_message(item):
                        messages.append(item)
                    else:
                        raise ValueError
            else:
                raise ValueError
            return all, messages

        old_quiet_all = evaluation.quiet_all
        old_quiet_messages = set(evaluation.get_quiet_messages())
        quiet_messages = old_quiet_messages.copy()
        try:
            quiet_expr = Expression(SymbolQuiet, expr, moff, mon)
            try:
                off_all, off_messages = get_msg_list(moff)
            except ValueError:
                evaluation.message("Quiet", "anmlist", 2, quiet_expr)
                return
            try:
                on_all, on_messages = get_msg_list(mon)
            except ValueError:
                evaluation.message("Quiet", "anmlist", 2, quiet_expr)
                return
            if off_all and on_all:
                evaluation.message("Quiet", "allall", quiet_expr)
                return
            evaluation.quiet_all = off_all
            conflict = []
            for off in off_messages:
                if off in on_messages:
                    conflict.append(off)
                    break
            if conflict:
                evaluation.message(
                    "Quiet", "conflict", quiet_expr, ListExpression(*conflict)
                )
                return
            for off in off_messages:
                quiet_messages.add(off)
            for on in on_messages:
                quiet_messages.discard(on)
            if on_all:
                quiet_messages = set()
            evaluation.set_quiet_messages(quiet_messages)

            return expr.evaluate(evaluation)
        finally:
            evaluation.quiet_all = old_quiet_all
            evaluation.set_quiet_messages(old_quiet_messages)


class Off(Builtin):
    """
    <dl>
      <dt>'Off[$symbol$::$tag$]'
      <dd>turns a message off so it is no longer printed.
    </dl>

    >> Off[Power::infy]
    >> 1 / 0
     = ComplexInfinity

    >> Off[Power::indet, Syntax::com]
    >> {0 ^ 0,}
     = {Indeterminate, Null}

    #> Off[1]
     :  Message name 1 is not of the form symbol::name or symbol::name::language.
    #> Off[Message::name, 1]

    #> On[Power::infy, Power::indet, Syntax::com]
    """

    attributes = A_HOLD_ALL | A_PROTECTED
    summary_text = "turn off a message for printing"

    def apply(self, expr, evaluation):
        "Off[expr___]"

        seq = expr.get_sequence()
        quiet_messages = set(evaluation.get_quiet_messages())

        if not seq:
            # TODO Off[s::trace] for all symbols
            return

        for e in seq:
            if isinstance(e, Symbol):
                quiet_messages.add(Expression(SymbolMessageName, e, String("trace")))
            elif check_message(e):
                quiet_messages.add(e)
            else:
                evaluation.message("Message", "name", e)
            evaluation.set_quiet_messages(quiet_messages)

        return SymbolNull


class On(Builtin):
    """
    <dl>
      <dt>'On[$symbol$::$tag$]'
      <dd>turns a message on for printing.
    </dl>

    >> Off[Power::infy]
    >> 1 / 0
     = ComplexInfinity
    >> On[Power::infy]
    >> 1 / 0
     : Infinite expression 1 / 0 encountered.
     = ComplexInfinity
    """

    # TODO
    """
    #> On[f::x]
     : Message f::x not found.
    """
    attributes = A_HOLD_ALL | A_PROTECTED
    summary_text = "turn on a message for printing"

    def apply(self, expr, evaluation):
        "On[expr___]"

        seq = expr.get_sequence()
        quiet_messages = set(evaluation.get_quiet_messages())

        if not seq:
            # TODO On[s::trace] for all symbols
            return

        for e in seq:
            if isinstance(e, Symbol):
                quiet_messages.discard(
                    Expression(SymbolMessageName, e, String("trace"))
                )
            elif check_message(e):
                quiet_messages.discard(e)
            else:
                evaluation.message("Message", "name", e)
            evaluation.set_quiet_messages(quiet_messages)
        return SymbolNull


class MessageName(BinaryOperator):
    """
    <dl>
      <dt>'MessageName[$symbol$, $tag$]'
      <dt>'$symbol$::$tag$'
      <dd>identifies a message.
    </dl>

    'MessageName' is the head of message IDs of the form 'symbol::tag'.
    >> FullForm[a::b]
     = MessageName[a, "b"]

    The second parameter 'tag' is interpreted as a string.
    >> FullForm[a::"b"]
     = MessageName[a, "b"]
    """

    attributes = A_HOLD_FIRST | A_PROTECTED
    default_formats = False
    formats: typing.Dict[str, Any] = {}
    messages = {"messg": "Message cannot be set to `1`. It must be set to a string."}
    summary_text = "message identifyier"
    operator = "::"
    precedence = 750
    rules = {
        "MakeBoxes[MessageName[symbol_Symbol, tag_String], "
        "f:StandardForm|TraditionalForm|OutputForm]": (
            'RowBox[{MakeBoxes[symbol, f], "::", MakeBoxes[tag, f]}]'
        ),
        "MakeBoxes[MessageName[symbol_Symbol, tag_String], InputForm]": (
            'RowBox[{MakeBoxes[symbol, InputForm], "::", tag}]'
        ),
    }

    def apply(self, symbol, tag, evaluation):
        "MessageName[symbol_Symbol, tag_String]"

        pattern = Expression(SymbolMessageName, symbol, tag)
        return evaluation.definitions.get_value(
            symbol.get_name(), "System`Messages", pattern, evaluation
        )


class Syntax(Builtin):
    r"""
    <dl>
      <dt>'Syntax'
      <dd>is a symbol to which all syntax messages are assigned.
    </dl>

    >> 1 +
     : Incomplete expression; more input is needed (line 1 of "<test>").

    >> Sin[1)
     : "Sin[1" cannot be followed by ")" (line 1 of "<test>").

    >> ^ 2
     : Expression cannot begin with "^ 2" (line 1 of "<test>").

    >> 1.5``
     : "1.5`" cannot be followed by "`" (line 1 of "<test>").

    #> (x]
     : "(x" cannot be followed by "]" (line 1 of "<test>").

    #> (x,)
     : "(x" cannot be followed by ",)" (line 1 of "<test>").

    #> {x]
     : "{x" cannot be followed by "]" (line 1 of "<test>").

    #> f[x)
     : "f[x" cannot be followed by ")" (line 1 of "<test>").

    #> a[[x)]
     : "a[[x" cannot be followed by ")]" (line 1 of "<test>").

    #> x /: y , z
     : "x /: y " cannot be followed by ", z" (line 1 of "<test>").

    #> a :: 1
     : "a :: " cannot be followed by "1" (line 1 of "<test>").

    #> a ? b ? c
     : "a ? b " cannot be followed by "? c" (line 1 of "<test>").

    #> \:000G
     : 4 hexadecimal digits are required after \: to construct a 16-bit character (line 1 of "<test>").
     : Expression cannot begin with "\:000G" (line 1 of "<test>").

    #> \:000
     : 4 hexadecimal digits are required after \: to construct a 16-bit character (line 1 of "<test>").
     : Expression cannot begin with "\:000" (line 1 of "<test>").

    #> \009
     : 3 octal digits are required after \ to construct an 8-bit character (line 1 of "<test>").
     : Expression cannot begin with "\009" (line 1 of "<test>").

    #> \00
     : 3 octal digits are required after \ to construct an 8-bit character (line 1 of "<test>").
     : Expression cannot begin with "\00" (line 1 of "<test>").

    #> \.0G
     : 2 hexadecimal digits are required after \. to construct an 8-bit character (line 1 of "<test>").
     : Expression cannot begin with "\.0G" (line 1 of "<test>").

    #> \.0
     : 2 hexadecimal digits are required after \. to construct an 8-bit character (line 1 of "<test>").
     : Expression cannot begin with "\.0" (line 1 of "<test>").

    #> "abc \[fake]"
     : Unknown unicode longname "fake" (line 1 of "<test>").
     = abc \[fake]

    #> a ~ b + c
     : "a ~ b " cannot be followed by "+ c" (line 1 of "<test>").

    #> {1,}
     : Warning: comma encountered with no adjacent expression. The expression will be treated as Null (line 1 of "<test>").
     = {1, Null}
    #> {, 1}
     : Warning: comma encountered with no adjacent expression. The expression will be treated as Null (line 1 of "<test>").
     = {Null, 1}
    #> {,,}
     : Warning: comma encountered with no adjacent expression. The expression will be treated as Null (line 1 of "<test>").
     : Warning: comma encountered with no adjacent expression. The expression will be treated as Null (line 1 of "<test>").
     : Warning: comma encountered with no adjacent expression. The expression will be treated as Null (line 1 of "<test>").
     = {Null, Null, Null}
    """

    # Extension: MMA does not provide lineno and filename in its error messages
    messages = {
        "snthex": r"4 hexadecimal digits are required after \: to construct a 16-bit character (line `4` of `5`).",
        "sntoct1": r"3 octal digits are required after \ to construct an 8-bit character (line `4` of `5`).",
        "sntoct2": r"2 hexadecimal digits are required after \. to construct an 8-bit character (line `4` of `5`).",
        "sntxi": "Incomplete expression; more input is needed (line `4` of `5`).",
        "sntxb": "Expression cannot begin with `1` (line `4` of `5`).",
        "sntxf": "`1` cannot be followed by `2` (line `4` of `5`).",
        "bktwrn": "`1` represents multiplication; use `2` to represent a function (line `4` of `5`).",  # TODO
        "bktmch": "`1` must be followed by `2`, not `3` (line `4` of `5`).",
        "sntue": "Unexpected end of file; probably unfinished expression (line `4` of `5`).",
        "sntufn": "Unknown unicode longname `1` (line `4` of `5`).",
        "com": "Warning: comma encountered with no adjacent expression. The expression will be treated as Null (line `4` of `5`).",
    }
    summary_text = "syntax messages"


class General(Builtin):
    """
    <dl>
      <dt>'General'
      <dd>is a symbol to which all general-purpose messages are assigned.
    </dl>

    >> General::argr
     = `1` called with 1 argument; `2` arguments are expected.
    >> Message[Rule::argr, Rule, 2]
     : Rule called with 1 argument; 2 arguments are expected.
    """

    messages = {
        "argb": (
            "`1` called with `2` arguments; "
            "between `3` and `4` arguments are expected."
        ),
        "argct": "`1` called with `2` arguments.",
        "argctu": "`1` called with 1 argument.",
        "argr": "`1` called with 1 argument; `2` arguments are expected.",
        "argrx": "`1` called with `2` arguments; `3` arguments are expected.",
        "argx": "`1` called with `2` arguments; 1 argument is expected.",
        "argt": (
            "`1` called with `2` arguments; " "`3` or `4` arguments are expected."
        ),
        "argtu": ("`1` called with 1 argument; `2` or `3` arguments are expected."),
        "base": "Requested base `1` in `2` should be between 2 and `3`.",
        "boxfmt": "`1` is not a box formatting type.",
        "color": "`1` is not a valid color or gray-level specification.",
        "cxt": "`1` is not a valid context name.",
        "divz": "The argument `1` should be nonzero.",
        "digit": "Digit at position `1` in `2` is too large to be used in base `3`.",
        "exact": "Argument `1` is not an exact number.",
        "fnsym": (
            "First argument in `1` is not a symbol " "or a string naming a symbol."
        ),
        "heads": "Heads `1` and `2` are expected to be the same.",
        "ilsnn": (
            "Single or list of non-negative integers expected at " "position `1`."
        ),
        "indet": "Indeterminate expression `1` encountered.",
        "innf": "Non-negative integer or Infinity expected at position `1`.",
        "int": "Integer expected.",
        "intp": "Positive integer expected.",
        "intnn": "Non-negative integer expected.",
        "iterb": "Iterator does not have appropriate bounds.",
        "ivar": "`1` is not a valid variable.",
        "level": ("Level specification `1` is not of the form n, " "{n}, or {m, n}."),
        "locked": "Symbol `1` is locked.",
        "matsq": "Argument `1` is not a non-empty square matrix.",
        "newpkg": "In WL, there is a new package for this.",
        "noopen": "Cannot open `1`.",
        "nord": "Invalid comparison with `1` attempted.",
        "normal": "Nonatomic expression expected.",
        "noval": ("Symbol `1` in part assignment does not have an immediate value."),
        "obspkg": "In WL, this package is obsolete.",
        "openx": "`1` is not open.",
        "optb": "Optional object `1` in `2` is not a single blank.",
        "ovfl": "Overflow occurred in computation.",
        "partd": "Part specification is longer than depth of object.",
        "partw": "Part `1` of `2` does not exist.",
        "plld": "Endpoints in `1` must be distinct machine-size real numbers.",
        "plln": "Limiting value `1` in `2` is not a machine-size real number.",
        "pspec": (
            "Part specification `1` is neither an integer nor " "a list of integer."
        ),
        "seqs": "Sequence specification expected, but got `1`.",
        "setp": "Part assignment to `1` could not be made",
        "setps": "`1` in the part assignment is not a symbol.",
        "span": "`1` is not a valid Span specification.",
        "stream": "`1` is not string, InputStream[], or OutputStream[]",
        "string": "String expected.",
        "sym": "Argument `1` at position `2` is expected to be a symbol.",
        "tag": "Rule for `1` can only be attached to `2`.",
        "take": "Cannot take positions `1` through `2` in `3`.",
        "vrule": (
            "Cannot set `1` to `2`, " "which is not a valid list of replacement rules."
        ),
        "write": "Tag `1` in `2` is Protected.",
        "wrsym": "Symbol `1` is Protected.",
        "ucdec": "An invalid unicode sequence was encountered and ignored.",
        "charcode": "The character encoding `1` is not supported. Use $CharacterEncodings to list supported encodings.",
        # Self-defined messages
        # 'rep': "`1` is not a valid replacement rule.",
        "options": "`1` is not a valid list of option rules.",
        "timeout": "Timeout reached.",
        "syntax": "`1`",
        "invalidargs": "Invalid arguments.",
        "notboxes": "`1` is not a valid box structure.",
        "pyimport": '`1`[] is not available. Python module "`2`" is not installed.',
    }
    summary_text = "general-purpose messages"


>>>>>>> 5bac51cb
class Echo_(Predefined):
    """
    <dl>
      <dt>'$Echo'
      <dd>gives a list of files and pipes to which all input is echoed.

    </dl>
    """

    attributes = 0
    name = "$Echo"
    rules = {"$Echo": "{}"}
    summary_text = "files and pipes that echoes the input"


class Print(Builtin):
    """
    <dl>
      <dt>'Print[$expr$, ...]'
      <dd>prints each $expr$ in string form.
    </dl>

    >> Print["Hello world!"]
     | Hello world!
    >> Print["The answer is ", 7 * 6, "."]
     | The answer is 42.

    #> Print["-Hola\\n-Qué tal?"]
     | -Hola
     . -Qué tal?
    """

    summary_text = "print strings and formatted text"

    def apply(self, expr, evaluation):
        "Print[expr__]"

        expr = expr.get_sequence()
        expr = Expression(SymbolRow, ListExpression(*expr))
        evaluation.print_out(expr)
        return SymbolNull


class FullForm(Builtin):
    """
    <dl>
      <dt>'FullForm[$expr$]'
      <dd>displays the underlying form of $expr$.
    </dl>

    >> FullForm[a + b * c]
     = Plus[a, Times[b, c]]
    >> FullForm[2/3]
     = Rational[2, 3]
    >> FullForm["A string"]
     = "A string"
    """

    summary_text = "underlying M-Expression representation"


class StandardForm(Builtin):
    """
    <dl>
      <dt>'StandardForm[$expr$]'
      <dd>displays $expr$ in the default form.
    </dl>

    >> StandardForm[a + b * c]
     = a + b c
    >> StandardForm["A string"]
     = A string
    'StandardForm' is used by default:
    >> "A string"
     = A string
    >> f'[x]
     = f'[x]
    """

    summary_text = "default output format"


class TraditionalForm(Builtin):
    """
    <dl>
      <dt>'TraditionalForm[$expr$]'
      <dd>displays $expr$ in a format similar to the traditional mathematical notation, where
           function evaluations are represented by brackets instead of square brackets.
    </dl>

    ## To pass this test, we need to improve the implementation of Element.format
    ## >> TraditionalForm[g[x]]
    ## = g(x)
    """

    summary_text = "traditional output format"


class InputForm(Builtin):
    r"""
    <dl>
      <dt>'InputForm[$expr$]'
      <dd>displays $expr$ in an unambiguous form suitable for input.
    </dl>

    >> InputForm[a + b * c]
     = a + b*c
    >> InputForm["A string"]
     = "A string"
    >> InputForm[f'[x]]
     = Derivative[1][f][x]
    >> InputForm[Derivative[1, 0][f][x]]
     = Derivative[1, 0][f][x]
    #> InputForm[2 x ^ 2 + 4z!]
     = 2*x^2 + 4*z!
    #> InputForm["\$"]
     = "\\$"
    """
    summary_text = "plain-text input format"


class OutputForm(Builtin):
    """
    <dl>
      <dt>'OutputForm[$expr$]'
      <dd>displays $expr$ in a plain-text form.
    </dl>

    >> OutputForm[f'[x]]
     = f'[x]
    >> OutputForm[Derivative[1, 0][f][x]]
     = Derivative[1, 0][f][x]
    >> OutputForm["A string"]
     = A string
    >> OutputForm[Graphics[Rectangle[]]]
     = -Graphics-
    """

    summary_text = "plain-text output format"


class MathMLForm(Builtin):
    """
    <dl>
      <dt>'MathMLForm[$expr$]'
      <dd>displays $expr$ as a MathML expression.
    </dl>

    >> MathMLForm[HoldForm[Sqrt[a^3]]]
     = ...

    ## Test cases for Unicode - redo please as a real test
    >> MathMLForm[\\[Mu]]
    = ...

    # This can causes the TeX to fail
    # >> MathMLForm[Graphics[Text["\u03bc"]]]
    #  = ...

    ## The <mo> should contain U+2062 INVISIBLE TIMES
    ## MathMLForm[MatrixForm[{{2*a, 0},{0,0}}]]
    = ...
    """

    summary_text = "formatted expression as MathML commands"

    def apply_mathml(self, expr, evaluation) -> Expression:
        "MakeBoxes[expr_, MathMLForm]"

        boxes = MakeBoxes(expr).evaluate(evaluation)
        try:
            mathml = boxes.boxes_to_mathml(evaluation=evaluation)
        except BoxError:
            evaluation.message(
                "General",
                "notboxes",
                Expression(SymbolFullForm, boxes).evaluate(evaluation),
            )
            mathml = ""
        is_a_picture = mathml[:6] == "<mtext"

        # mathml = '<math><mstyle displaystyle="true">%s</mstyle></math>' % mathml
        # #convert_box(boxes)
        query = evaluation.parse("Settings`$UseSansSerif")
        usesansserif = query.evaluate(evaluation).to_python()
        if not is_a_picture:
            if isinstance(usesansserif, bool) and usesansserif:
                mathml = '<mstyle mathvariant="sans-serif">%s</mstyle>' % mathml

        mathml = '<math display="block">%s</math>' % mathml  # convert_box(boxes)
        return Expression(SymbolRowBox, ListExpression(String(mathml)))


class PythonForm(Builtin):
    """
    <dl>
      <dt>'PythonForm[$expr$]'
      <dd>returns an approximate equivalent of $expr$ in Python, when that is possible. We assume
      that Python has SymPy imported. No explicit import will be include in the result.
    </dl>

    >> PythonForm[Infinity]
    = math.inf
    >> PythonForm[Pi]
    = sympy.pi
    >> E // PythonForm
    = sympy.E
    >> {1, 2, 3} // PythonForm
    = [1, 2, 3]
    """

    summary_text = "translate expressions as Python source code"
    # >> PythonForm[HoldForm[Sqrt[a^3]]]
    #  = sympy.sqrt{a**3} # or something like this

    def apply_python(self, expr, evaluation) -> Expression:
        "MakeBoxes[expr_, PythonForm]"

        try:
            # from trepan.api import debug; debug()
            python_equivalent = expr.to_python(python_form=True)
        except Exception:
            return
        return StringFromPython(python_equivalent)

    def apply(self, expr, evaluation) -> Expression:
        "PythonForm[expr_]"
        return self.apply_python(expr, evaluation)


class SympyForm(Builtin):
    """
    <dl>
      <dt>'SympyForm[$expr$]'
      <dd>returns an Sympy $expr$ in Python. Sympy is used internally
      to implement a number of Mathics functions, like Simplify.
    </dl>

    >> SympyForm[Pi^2]
    = pi**2
    >> E^2 + 3E // SympyForm
    = exp(2) + 3*E
    """

    summary_text = "translate expressions to SymPy"

    def apply_sympy(self, expr, evaluation) -> Optional[Expression]:
        "MakeBoxes[expr_, SympyForm]"

        try:
            sympy_equivalent = expr.to_sympy()
        except Exception:
            return
        return StringFromPython(sympy_equivalent)

    def apply(self, expr, evaluation) -> Expression:
        "SympyForm[expr_]"
        return self.apply_sympy(expr, evaluation)


class TeXForm(Builtin):
    r"""
    <dl>
      <dt>'TeXForm[$expr$]'
      <dd>displays $expr$ using TeX math mode commands.
    </dl>

    >> TeXForm[HoldForm[Sqrt[a^3]]]
     = \sqrt{a^3}

    #> {"hi","you"} //InputForm //TeXForm
     = \left\{\text{hi}, \text{you}\right\}

    #> TeXForm[a+b*c]
     = a+b c
    #> TeXForm[InputForm[a+b*c]]
     = a\text{ + }b*c
    """
    summary_text = "formatted expression as TeX commands"

    def apply_tex(self, expr, evaluation) -> Expression:
        "MakeBoxes[expr_, TeXForm]"
        boxes = MakeBoxes(expr).evaluate(evaluation)
        try:
            # Here we set ``show_string_characters`` to False, to reproduce
            # the standard behaviour in WMA. Remove this parameter to recover the
            # quotes in InputForm and FullForm
            tex = boxes.boxes_to_tex(
                show_string_characters=False, evaluation=evaluation
            )

            # Replace multiple newlines by a single one e.g. between asy-blocks
            tex = MULTI_NEWLINE_RE.sub("\n", tex)

            tex = tex.replace(" \uF74c", " \\, d")  # tmp hack for Integrate
        except BoxError:
            evaluation.message(
                "General",
                "notboxes",
                Expression(SymbolFullForm, boxes).evaluate(evaluation),
            )
            tex = ""
<<<<<<< HEAD
        return Expression(SymbolRowBox, ListExpression(String(tex)))
=======
        return Expression(SymbolRowBox, ListExpression(String(tex)))


class Style(Builtin):
    """
    <dl>
      <dt>'Style[$expr$, options]'
      <dd>displays $expr$ formatted using the specified option settings.
      <dt>'Style[$expr$, "style"]'
      <dd> uses the option settings for the specified style in the current notebook.
      <dt>'Style[$expr$, $color$]'
      <dd>displays using the specified color.
      <dt>'Style[$expr$, $Bold$]'
      <dd>displays with fonts made bold.
      <dt>'Style[$expr$, $Italic$]'
      <dd>displays with fonts made italic.
      <dt>'Style[$expr$, $Underlined$]'
      <dd>displays with fonts underlined.
      <dt>'Style[$expr$, $Larger$]
      <dd>displays with fonts made larger.
      <dt>'Style[$expr$, $Smaller$]'
      <dd>displays with fonts made smaller.
      <dt>'Style[$expr$, $n$]'
      <dd>displays with font size n.
      <dt>'Style[$expr$, $Tiny$]'
      <dt>'Style[$expr$, $Small$]', etc.
      <dd>display with fonts that are tiny, small, etc.
    </dl>
    """

    summary_text = "wrapper specifying styles and style options to apply"
    options = {"ImageSizeMultipliers": "Automatic"}

    rules = {
        "MakeBoxes[Style[expr_, OptionsPattern[Style]], f_]": (
            "StyleBox[MakeBoxes[expr, f], "
            "ImageSizeMultipliers -> OptionValue[ImageSizeMultipliers]]"
        )
    }


class Precedence(Builtin):
    """
    <dl>
      <dt>'Precedence[$op$]'
      <dd>returns the precedence of the built-in operator $op$.
    </dl>

    >> Precedence[Plus]
     = 310.
    >> Precedence[Plus] < Precedence[Times]
     = True

    Unknown symbols have precedence 670:
    >> Precedence[f]
     = 670.
    Other expressions have precedence 1000:
    >> Precedence[a + b]
     = 1000.
    """

    summary_text = "an object to be parenthesized with a given precedence level"

    def apply(self, expr, evaluation) -> Real:
        "Precedence[expr_]"

        name = expr.get_name()
        precedence = 1000
        if name:
            builtin = evaluation.definitions.get_definition(name, only_if_exists=True)
            if builtin:
                builtin = builtin.builtin
            if builtin is not None and isinstance(builtin, Operator):
                precedence = builtin.precedence
            else:
                precedence = 670
        return Real(precedence)


class _NumberForm(Builtin):
    """
    Base class for NumberForm, AccountingForm, EngineeringForm, and ScientificForm.
    """

    default_ExponentFunction = None
    default_NumberFormat = None

    messages = {
        "npad": "Value for option NumberPadding -> `1` should be a string or a pair of strings.",
        "dblk": "Value for option DigitBlock should be a positive integer, Infinity, or a pair of positive integers.",
        "npt": "Value for option `1` -> `2` is expected to be a string.",
        "nsgn": "Value for option NumberSigns -> `1` should be a pair of strings or two pairs of strings.",
        "nspr": "Value for option NumberSeparator -> `1` should be a string or a pair of strings.",
        "opttf": "Value of option `1` -> `2` should be True or False.",
        "estep": "Value of option `1` -> `2` is not a positive integer.",
        "iprf": "Formatting specification `1` should be a positive integer or a pair of positive integers.",  # NumberFormat only
        "sigz": "In addition to the number of digits requested, one or more zeros will appear as placeholders.",
    }

    def check_options(self, options, evaluation):
        """
        Checks options are valid and converts them to python.
        """
        result = {}
        for option_name in self.options:
            method = getattr(self, "check_" + option_name)
            arg = options["System`" + option_name]
            value = method(arg, evaluation)
            if value is None:
                return None
            result[option_name] = value
        return result

    def check_DigitBlock(self, value, evaluation):
        py_value = value.get_int_value()
        if value.sameQ(SymbolInfinity):
            return [0, 0]
        elif py_value is not None and py_value > 0:
            return [py_value, py_value]
        elif value.has_form("List", 2):
            nleft, nright = value.elements
            py_left, py_right = nleft.get_int_value(), nright.get_int_value()
            if nleft.sameQ(SymbolInfinity):
                nleft = 0
            elif py_left is not None and py_left > 0:
                nleft = py_left
            else:
                nleft = None
            if nright.sameQ(SymbolInfinity):
                nright = 0
            elif py_right is not None and py_right > 0:
                nright = py_right
            else:
                nright = None
            result = [nleft, nright]
            if None not in result:
                return result
        return evaluation.message(self.get_name(), "dblk", value)

    def check_ExponentFunction(self, value, evaluation):
        if value.sameQ(SymbolAutomatic):
            return self.default_ExponentFunction

        def exp_function(x):
            return Expression(value, x).evaluate(evaluation)

        return exp_function

    def check_NumberFormat(self, value, evaluation):
        if value.sameQ(SymbolAutomatic):
            return self.default_NumberFormat

        def num_function(man, base, exp, options):
            return Expression(value, man, base, exp).evaluate(evaluation)

        return num_function

    def check_NumberMultiplier(self, value, evaluation):
        result = value.get_string_value()
        if result is None:
            evaluation.message(self.get_name(), "npt", "NumberMultiplier", value)
        return result

    def check_NumberPoint(self, value, evaluation):
        result = value.get_string_value()
        if result is None:
            evaluation.message(self.get_name(), "npt", "NumberPoint", value)
        return result

    def check_ExponentStep(self, value, evaluation):
        result = value.get_int_value()
        if result is None or result <= 0:
            return evaluation.message(self.get_name(), "estep", "ExponentStep", value)
        return result

    def check_SignPadding(self, value, evaluation):
        if value.sameQ(SymbolTrue):
            return True
        elif value.sameQ(SymbolFalse):
            return False
        return evaluation.message(self.get_name(), "opttf", value)

    def _check_List2str(self, value, msg, evaluation):
        if value.has_form("List", 2):
            result = [element.get_string_value() for element in value.elements]
            if None not in result:
                return result
        return evaluation.message(self.get_name(), msg, value)

    def check_NumberSigns(self, value, evaluation):
        return self._check_List2str(value, "nsgn", evaluation)

    def check_NumberPadding(self, value, evaluation):
        return self._check_List2str(value, "npad", evaluation)

    def check_NumberSeparator(self, value, evaluation):
        py_str = value.get_string_value()
        if py_str is not None:
            return [py_str, py_str]
        return self._check_List2str(value, "nspr", evaluation)


class NumberForm(_NumberForm):
    """
    <dl>
      <dt>'NumberForm[$expr$, $n$]'
      <dd>prints a real number $expr$ with $n$-digits of precision.

      <dt>'NumberForm[$expr$, {$n$, $f$}]'
      <dd>prints with $n$-digits and $f$ digits to the right of the decimal point.
    </dl>

    >> NumberForm[N[Pi], 10]
     = 3.141592654

    >> NumberForm[N[Pi], {10, 5}]
     = 3.14159


    ## Undocumented edge cases
    #> NumberForm[Pi, 20]
     = Pi
    #> NumberForm[2/3, 10]
     = 2 / 3

    ## No n or f
    #> NumberForm[N[Pi]]
     = 3.14159
    #> NumberForm[N[Pi, 20]]
     = 3.1415926535897932385
    #> NumberForm[14310983091809]
     = 14310983091809

    ## Zero case
    #> z0 = 0.0;
    #> z1 = 0.0000000000000000000000000000;
    #> NumberForm[{z0, z1}, 10]
     = {0., 0.×10^-28}
    #> NumberForm[{z0, z1}, {10, 4}]
     = {0.0000, 0.0000×10^-28}

    ## Trailing zeros
    #> NumberForm[1.0, 10]
     = 1.
    #> NumberForm[1.000000000000000000000000, 10]
     = 1.000000000
    #> NumberForm[1.0, {10, 8}]
     = 1.00000000
    #> NumberForm[N[Pi, 33], 33]
     = 3.14159265358979323846264338327950

    ## Correct rounding - see sympy/issues/11472
    #> NumberForm[0.645658509, 6]
     = 0.645659
    #> NumberForm[N[1/7], 30]
     = 0.1428571428571428

    ## Integer case
    #> NumberForm[{0, 2, -415, 83515161451}, 5]
     = {0, 2, -415, 83515161451}
    #> NumberForm[{2^123, 2^123.}, 4, ExponentFunction -> ((#1) &)]
     = {10633823966279326983230456482242756608, 1.063×10^37}
    #> NumberForm[{0, 10, -512}, {10, 3}]
     = {0.000, 10.000, -512.000}

    ## Check arguments
    #> NumberForm[1.5, -4]
     : Formatting specification -4 should be a positive integer or a pair of positive integers.
     = 1.5
    #> NumberForm[1.5, {1.5, 2}]
     : Formatting specification {1.5, 2} should be a positive integer or a pair of positive integers.
     = 1.5
    #> NumberForm[1.5, {1, 2.5}]
     : Formatting specification {1, 2.5} should be a positive integer or a pair of positive integers.
     = 1.5

    ## Right padding
    #> NumberForm[153., 2]
     : In addition to the number of digits requested, one or more zeros will appear as placeholders.
     = 150.
    #> NumberForm[0.00125, 1]
     = 0.001
    #> NumberForm[10^5 N[Pi], {5, 3}]
     : In addition to the number of digits requested, one or more zeros will appear as placeholders.
     = 314160.000
    #> NumberForm[10^5 N[Pi], {6, 3}]
     = 314159.000
    #> NumberForm[10^5 N[Pi], {6, 10}]
     = 314159.0000000000
    #> NumberForm[1.0000000000000000000, 10, NumberPadding -> {"X", "Y"}]
     = X1.000000000

    ## Check options

    ## DigitBlock
    #> NumberForm[12345.123456789, 14, DigitBlock -> 3]
     = 12,345.123 456 789
    #> NumberForm[12345.12345678, 14, DigitBlock -> 3]
     = 12,345.123 456 78
    #> NumberForm[N[10^ 5 Pi], 15, DigitBlock -> {4, 2}]
     = 31,4159.26 53 58 97 9
    #> NumberForm[1.2345, 3, DigitBlock -> -4]
     : Value for option DigitBlock should be a positive integer, Infinity, or a pair of positive integers.
     = 1.2345
    #> NumberForm[1.2345, 3, DigitBlock -> x]
     : Value for option DigitBlock should be a positive integer, Infinity, or a pair of positive integers.
     = 1.2345
    #> NumberForm[1.2345, 3, DigitBlock -> {x, 3}]
     : Value for option DigitBlock should be a positive integer, Infinity, or a pair of positive integers.
     = 1.2345
    #> NumberForm[1.2345, 3, DigitBlock -> {5, -3}]
     : Value for option DigitBlock should be a positive integer, Infinity, or a pair of positive integers.
     = 1.2345

    ## ExponentFunction
    #> NumberForm[12345.123456789, 14, ExponentFunction -> ((#) &)]
     = 1.2345123456789×10^4
    #> NumberForm[12345.123456789, 14, ExponentFunction -> (Null&)]
     = 12345.123456789
    #> y = N[Pi^Range[-20, 40, 15]];
    #> NumberForm[y, 10, ExponentFunction -> (3 Quotient[#, 3] &)]
     =  {114.0256472×10^-12, 3.267763643×10^-3, 93.64804748×10^3, 2.683779414×10^12, 76.91214221×10^18}
    #> NumberForm[y, 10, ExponentFunction -> (Null &)]
     : In addition to the number of digits requested, one or more zeros will appear as placeholders.
     : In addition to the number of digits requested, one or more zeros will appear as placeholders.
     = {0.0000000001140256472, 0.003267763643, 93648.04748, 2683779414000., 76912142210000000000.}

    ## ExponentStep
    #> NumberForm[10^8 N[Pi], 10, ExponentStep -> 3]
     = 314.1592654×10^6
    #> NumberForm[1.2345, 3, ExponentStep -> x]
     : Value of option ExponentStep -> x is not a positive integer.
     = 1.2345
    #> NumberForm[1.2345, 3, ExponentStep -> 0]
     : Value of option ExponentStep -> 0 is not a positive integer.
     = 1.2345
    #> NumberForm[y, 10, ExponentStep -> 6]
     = {114.0256472×10^-12, 3267.763643×10^-6, 93648.04748, 2.683779414×10^12, 76.91214221×10^18}

    ## NumberFormat
    #> NumberForm[y, 10, NumberFormat -> (#1 &)]
     = {1.140256472, 0.003267763643, 93648.04748, 2.683779414, 7.691214221}

    ## NumberMultiplier
    #> NumberForm[1.2345, 3, NumberMultiplier -> 0]
     : Value for option NumberMultiplier -> 0 is expected to be a string.
     = 1.2345
    #> NumberForm[N[10^ 7 Pi], 15, NumberMultiplier -> "*"]
     = 3.14159265358979*10^7

    ## NumberPoint
    #> NumberForm[1.2345, 5, NumberPoint -> ","]
     = 1,2345
    #> NumberForm[1.2345, 3, NumberPoint -> 0]
     : Value for option NumberPoint -> 0 is expected to be a string.
     = 1.2345

    ## NumberPadding
    #> NumberForm[1.41, {10, 5}]
     = 1.41000
    #> NumberForm[1.41, {10, 5}, NumberPadding -> {"", "X"}]
     = 1.41XXX
    #> NumberForm[1.41, {10, 5}, NumberPadding -> {"X", "Y"}]
     = XXXXX1.41YYY
    #> NumberForm[1.41, 10, NumberPadding -> {"X", "Y"}]
     = XXXXXXXX1.41
    #> NumberForm[1.2345, 3, NumberPadding -> 0]
     :  Value for option NumberPadding -> 0 should be a string or a pair of strings.
     = 1.2345
    #> NumberForm[1.41, 10, NumberPadding -> {"X", "Y"}, NumberSigns -> {"-------------", ""}]
     = XXXXXXXXXXXXXXXXXXXX1.41
    #> NumberForm[{1., -1., 2.5, -2.5}, {4, 6}, NumberPadding->{"X", "Y"}]
     = {X1.YYYYYY, -1.YYYYYY, X2.5YYYYY, -2.5YYYYY}

    ## NumberSeparator
    #> NumberForm[N[10^ 5 Pi], 15, DigitBlock -> 3, NumberSeparator -> " "]
     = 314 159.265 358 979
    #> NumberForm[N[10^ 5 Pi], 15, DigitBlock -> 3, NumberSeparator -> {" ", ","}]
     = 314 159.265,358,979
    #> NumberForm[N[10^ 5 Pi], 15, DigitBlock -> 3, NumberSeparator -> {",", " "}]
     = 314,159.265 358 979
    #> NumberForm[N[10^ 7 Pi], 15, DigitBlock -> 3, NumberSeparator -> {",", " "}]
     = 3.141 592 653 589 79×10^7
    #> NumberForm[1.2345, 3, NumberSeparator -> 0]
     :  Value for option NumberSeparator -> 0 should be a string or a pair of strings.
     = 1.2345

    ## NumberSigns
    #> NumberForm[1.2345, 5, NumberSigns -> {"-", "+"}]
     = +1.2345
    #> NumberForm[-1.2345, 5, NumberSigns -> {"- ", ""}]
     = - 1.2345
    #> NumberForm[1.2345, 3, NumberSigns -> 0]
     : Value for option NumberSigns -> 0 should be a pair of strings or two pairs of strings.
     = 1.2345

    ## SignPadding
    #> NumberForm[1.234, 6, SignPadding -> True, NumberPadding -> {"X", "Y"}]
     = XXX1.234
    #> NumberForm[-1.234, 6, SignPadding -> True, NumberPadding -> {"X", "Y"}]
     = -XX1.234
    #> NumberForm[-1.234, 6, SignPadding -> False, NumberPadding -> {"X", "Y"}]
     = XX-1.234
    #> NumberForm[-1.234, {6, 4}, SignPadding -> False, NumberPadding -> {"X", "Y"}]
     = X-1.234Y

    ## 1-arg, Option case
    #> NumberForm[34, ExponentFunction->(Null&)]
     = 34

    ## zero padding integer x0.0 case
    #> NumberForm[50.0, {5, 1}]
     = 50.0
    #> NumberForm[50, {5, 1}]
     = 50.0

    ## Rounding correctly
    #> NumberForm[43.157, {10, 1}]
     = 43.2
    #> NumberForm[43.15752525, {10, 5}, NumberSeparator -> ",", DigitBlock -> 1]
     = 4,3.1,5,7,5,3
    #> NumberForm[80.96, {16, 1}]
     = 81.0
    #> NumberForm[142.25, {10, 1}]
     = 142.3
    """

    options = {
        "DigitBlock": "Infinity",
        "ExponentFunction": "Automatic",
        "ExponentStep": "1",
        "NumberFormat": "Automatic",
        "NumberMultiplier": '"×"',
        "NumberPadding": '{"", "0"}',
        "NumberPoint": '"."',
        "NumberSeparator": '{",", " "}',
        "NumberSigns": '{"-", ""}',
        "SignPadding": "False",
    }
    summary_text = "print at most a number of digits of all approximate real numbers in the expression"

    @staticmethod
    def default_ExponentFunction(value):
        n = value.get_int_value()
        if -5 <= n <= 5:
            return SymbolNull
        else:
            return value

    @staticmethod
    def default_NumberFormat(man, base, exp, options):
        py_exp = exp.get_string_value()
        if py_exp:
            mul = String(options["NumberMultiplier"])
            return Expression(
                SymbolRowBox,
                ListExpression(man, mul, Expression(SymbolSuperscriptBox, base, exp)),
            )
        else:
            return man

    def apply_list_n(self, expr, n, evaluation, options) -> Expression:
        "NumberForm[expr_List, n_, OptionsPattern[NumberForm]]"
        options = [
            Expression(SymbolRuleDelayed, Symbol(key), value)
            for key, value in options.items()
        ]
        return ListExpression(
            *[
                Expression(SymbolNumberForm, element, n, *options)
                for element in expr.elements
            ]
        )

    def apply_list_nf(self, expr, n, f, evaluation, options) -> Expression:
        "NumberForm[expr_List, {n_, f_}, OptionsPattern[NumberForm]]"
        options = [
            Expression(SymbolRuleDelayed, Symbol(key), value)
            for key, value in options.items()
        ]
        return ListExpression(
            *[
                Expression(SymbolNumberForm, element, ListExpression(n, f), *options)
                for element in expr.elements
            ],
        )

    def apply_makeboxes(self, expr, form, evaluation, options={}):
        """MakeBoxes[NumberForm[expr_, OptionsPattern[NumberForm]],
        form:StandardForm|TraditionalForm|OutputForm]"""

        fallback = Expression(SymbolMakeBoxes, expr, form)

        py_options = self.check_options(options, evaluation)
        if py_options is None:
            return fallback

        if isinstance(expr, Integer):
            py_n = len(str(abs(expr.get_int_value())))
        elif isinstance(expr, Real):
            if expr.is_machine_precision():
                py_n = 6
            else:
                py_n = dps(expr.get_precision())
        else:
            py_n = None

        if py_n is not None:
            py_options["_Form"] = form.get_name()
            return number_form(expr, py_n, None, evaluation, py_options)
        return Expression(SymbolMakeBoxes, expr, form)

    def apply_makeboxes_n(self, expr, n, form, evaluation, options={}):
        """MakeBoxes[NumberForm[expr_, n_?NotOptionQ, OptionsPattern[NumberForm]],
        form:StandardForm|TraditionalForm|OutputForm]"""

        fallback = Expression(SymbolMakeBoxes, expr, form)

        py_n = n.get_int_value()
        if py_n is None or py_n <= 0:
            evaluation.message("NumberForm", "iprf", n)
            return fallback

        py_options = self.check_options(options, evaluation)
        if py_options is None:
            return fallback

        if isinstance(expr, (Integer, Real)):
            py_options["_Form"] = form.get_name()
            return number_form(expr, py_n, None, evaluation, py_options)
        return Expression(SymbolMakeBoxes, expr, form)

    def apply_makeboxes_nf(self, expr, n, f, form, evaluation, options={}):
        """MakeBoxes[NumberForm[expr_, {n_, f_}, OptionsPattern[NumberForm]],
        form:StandardForm|TraditionalForm|OutputForm]"""

        fallback = Expression(SymbolMakeBoxes, expr, form)

        nf = ListExpression(n, f)
        py_n = n.get_int_value()
        py_f = f.get_int_value()
        if py_n is None or py_n <= 0 or py_f is None or py_f < 0:
            evaluation.message("NumberForm", "iprf", nf)
            return fallback

        py_options = self.check_options(options, evaluation)
        if py_options is None:
            return fallback

        if isinstance(expr, (Integer, Real)):
            py_options["_Form"] = form.get_name()
            return number_form(expr, py_n, py_f, evaluation, py_options)
        return Expression(SymbolMakeBoxes, expr, form)


class BaseForm(Builtin):
    """
    <dl>
      <dt>'BaseForm[$expr$, $n$]'
      <dd>prints numbers in $expr$ in base $n$.
    </dl>

    >> BaseForm[33, 2]
     = 100001_2

    >> BaseForm[234, 16]
     = ea_16

    >> BaseForm[12.3, 2]
     = 1100.01001100110011001_2

    >> BaseForm[-42, 16]
     = -2a_16

    >> BaseForm[x, 2]
     = x

    >> BaseForm[12, 3] // FullForm
     = BaseForm[12, 3]

    Bases must be between 2 and 36:
    >> BaseForm[12, -3]
     : Positive machine-sized integer expected at position 2 in BaseForm[12, -3].
     = BaseForm[12, -3]
    >> BaseForm[12, 100]
     : Requested base 100 must be between 2 and 36.
     = BaseForm[12, 100]

    #> BaseForm[0, 2]
     = 0_2
    #> BaseForm[0.0, 2]
     = 0.0_2

    #> BaseForm[N[Pi, 30], 16]
     = 3.243f6a8885a308d313198a2e_16
    """

    summary_text = "print with all numbers given in a base"
    messages = {
        "intpm": (
            "Positive machine-sized integer expected at position 2 in "
            "BaseForm[`1`, `2`]."
        ),
        "basf": "Requested base `1` must be between 2 and 36.",
    }

    def apply_makeboxes(self, expr, n, f, evaluation):
        """MakeBoxes[BaseForm[expr_, n_],
        f:StandardForm|TraditionalForm|OutputForm]"""

        base = n.get_int_value()
        if base <= 0:
            evaluation.message("BaseForm", "intpm", expr, n)
            return None

        if isinstance(expr, PrecisionReal):
            x = expr.to_sympy()
            p = reconstruct_digits(expr.get_precision())
        elif isinstance(expr, MachineReal):
            x = expr.value
            p = reconstruct_digits(machine_precision)
        elif isinstance(expr, Integer):
            x = expr.value
            p = 0
        else:
            return to_boxes(Expression(SymbolMakeBoxes, expr, f), evaluation)

        try:
            val = convert_base(x, base, p)
        except ValueError:
            return evaluation.message("BaseForm", "basf", n)

        if f is SymbolOutputForm:
            return to_boxes(String("%s_%d" % (val, base)), evaluation)
        else:
            return to_boxes(
                Expression(SymbolSubscriptBox, String(val), String(base)), evaluation
            )
>>>>>>> 5bac51cb
<|MERGE_RESOLUTION|>--- conflicted
+++ resolved
@@ -39,931 +39,6 @@
 
 SymbolNumberForm = Symbol("System`NumberForm")
 SymbolSuperscriptBox = Symbol("System`SuperscriptBox")
-<<<<<<< HEAD
-=======
-SymbolSubscriptBox = Symbol("System`SubscriptBox")
-
-
-class TraceEvaluationVariable(Builtin):
-    """
-    <dl>
-      <dt>'$TraceEvaluation'
-      <dd>A Boolean variable which when set True traces Expression evaluation calls and returns.
-    </dl>
-
-    >> $TraceEvaluation = True
-     | ...
-     = True
-
-    >> a + a
-     | ...
-     = 2 a
-
-    Setting it to 'False' again recovers the normal behaviour:
-    >> $TraceEvaluation = False
-     | ...
-     = False
-    >> $TraceEvaluation
-     = False
-
-    >> a + a
-     = 2 a
-    '$TraceEvaluation' cannot be set to a non-boolean value.
-    >> $TraceEvaluation = x
-     : x should be True or False.
-     = x
-    """
-
-    name = "$TraceEvaluation"
-
-    messages = {"bool": "`1` should be True or False."}
-
-    value = SymbolFalse
-
-    summary_text = "enable or disable displaying the steps to get the result"
-
-    def apply_get(self, evaluation):
-        "%(name)s"
-        return from_bool(evaluation.definitions.trace_evaluation)
-
-    def apply_set(self, value, evaluation):
-        "%(name)s = value_"
-        if value is SymbolTrue:
-            evaluation.definitions.trace_evaluation = True
-        elif value is SymbolFalse:
-            evaluation.definitions.trace_evaluation = False
-        else:
-            evaluation.message("$TraceEvaluation", "bool", value)
-
-        return value
-
-
-class TraceEvaluation(Builtin):
-    """
-    <dl>
-      <dt>'TraceEvaluation[$expr$]'
-      <dd>Evaluate $expr$ and print each step of the evaluation.
-    </dl>
-
-    >> TraceEvaluation[(x + x)^2]
-     | ...
-     = ...
-
-    >> TraceEvaluation[(x + x)^2, ShowTimeBySteps->True]
-     | ...
-     = ...
-    """
-
-    attributes = A_HOLD_ALL | A_PROTECTED
-    options = {
-        "System`ShowTimeBySteps": "False",
-    }
-    summary_text = "trace the succesive evaluations"
-
-    def apply(self, expr, evaluation, options):
-        "TraceEvaluation[expr_, OptionsPattern[]]"
-        curr_trace_evaluation = evaluation.definitions.trace_evaluation
-        curr_time_by_steps = evaluation.definitions.timing_trace_evaluation
-        evaluation.definitions.trace_evaluation = True
-        evaluation.definitions.timing_trace_evaluation = (
-            options["System`ShowTimeBySteps"] is SymbolTrue
-        )
-        result = expr.evaluate(evaluation)
-        evaluation.definitions.trace_evaluation = curr_trace_evaluation
-        evaluation.definitions.timing_trace_evaluation = curr_time_by_steps
-        return result
-
-
-class Format(Builtin):
-    """
-    <dl>
-      <dt>'Format[$expr$]'
-      <dd>holds values specifying how $expr$ should be printed.
-    </dl>
-
-    Assign values to 'Format' to control how particular expressions
-    should be formatted when printed to the user.
-    >> Format[f[x___]] := Infix[{x}, "~"]
-    >> f[1, 2, 3]
-     = 1 ~ 2 ~ 3
-    >> f[1]
-     = 1
-
-    Raw objects cannot be formatted:
-    >> Format[3] = "three";
-     : Cannot assign to raw object 3.
-
-    Format types must be symbols:
-    >> Format[r, a + b] = "r";
-     : Format type a + b is not a symbol.
-
-    Formats must be attached to the head of an expression:
-    >> f /: Format[g[f]] = "my f";
-     : Tag f not found or too deep for an assigned rule.
-    """
-
-    messages = {"fttp": "Format type `1` is not a symbol."}
-    summary_text = (
-        "settable low-level translator from various forms to evaluatable expressions"
-    )
-
-
-def parenthesize(precedence, element, element_boxes, when_equal):
-    from mathics.builtin import builtins_precedence
-
-    while element.has_form("HoldForm", 1):
-        element = element.elements[0]
-
-    if element.has_form(("Infix", "Prefix", "Postfix"), 3, None):
-        element_prec = element.elements[2].value
-    elif element.has_form("PrecedenceForm", 2):
-        element_prec = element.elements[1].value
-    # For negative values, ensure that the element_precedence is at least the precedence. (Fixes #332)
-    elif isinstance(element, (Integer, Real)) and element.value < 0:
-        element_prec = precedence
-    else:
-        element_prec = builtins_precedence.get(element.get_head_name())
-    if precedence is not None and element_prec is not None:
-        if precedence > element_prec or (precedence == element_prec and when_equal):
-            return Expression(
-                SymbolRowBox,
-                ListExpression(String("("), element_boxes, String(")")),
-            )
-    return element_boxes
-
-
-def make_boxes_infix(elements, ops, precedence, grouping, form):
-    result = []
-    for index, element in enumerate(elements):
-        if index > 0:
-            result.append(ops[index - 1])
-        parenthesized = False
-        if grouping == "System`NonAssociative":
-            parenthesized = True
-        elif grouping == "System`Left" and index > 0:
-            parenthesized = True
-        elif grouping == "System`Right" and index == 0:
-            parenthesized = True
-
-        element_boxes = MakeBoxes(element, form)
-        element = parenthesize(precedence, element, element_boxes, parenthesized)
-
-        result.append(element)
-    return Expression(SymbolRowBox, ListExpression(*result))
-
-
-def real_to_s_exp(expr, n):
-    if expr.is_zero:
-        s = "0"
-        if expr.is_machine_precision():
-            exp = 0
-        else:
-            p = expr.get_precision()
-            exp = -dps(p)
-        nonnegative = 1
-    else:
-        if n is None:
-            if expr.is_machine_precision():
-                value = expr.get_float_value()
-                s = repr(value)
-            else:
-                with mpmath.workprec(expr.get_precision()):
-                    value = expr.to_mpmath()
-                    s = mpmath.nstr(value, dps(expr.get_precision()) + 1)
-        else:
-            with mpmath.workprec(expr.get_precision()):
-                value = expr.to_mpmath()
-                s = mpmath.nstr(value, n)
-
-        # sign prefix
-        if s[0] == "-":
-            assert value < 0
-            nonnegative = 0
-            s = s[1:]
-        else:
-            assert value >= 0
-            nonnegative = 1
-
-        # exponent (exp is actual, pexp is printed)
-        if "e" in s:
-            s, exp = s.split("e")
-            exp = int(exp)
-            if len(s) > 1 and s[1] == ".":
-                # str(float) doesn't always include '.' if 'e' is present.
-                s = s[0] + s[2:].rstrip("0")
-        else:
-            exp = s.index(".") - 1
-            s = s[: exp + 1] + s[exp + 2 :].rstrip("0")
-
-            # consume leading '0's.
-            i = 0
-            while s[i] == "0":
-                i += 1
-                exp -= 1
-            s = s[i:]
-
-        # add trailing zeros for precision reals
-        if n is not None and not expr.is_machine_precision() and len(s) < n:
-            s = s + "0" * (n - len(s))
-    return s, exp, nonnegative
-
-
-def int_to_s_exp(expr, n):
-    n = expr.get_int_value()
-    if n < 0:
-        nonnegative = 0
-        s = str(-n)
-    else:
-        nonnegative = 1
-        s = str(n)
-    exp = len(s) - 1
-    return s, exp, nonnegative
-
-
-def number_form(expr, n, f, evaluation, options):
-    """
-    Converts a Real or Integer instance to Boxes.
-
-    n digits of precision with f (can be None) digits after the decimal point.
-    evaluation (can be None) is used for messages.
-
-    The allowed options are python versions of the options permitted to
-    NumberForm and must be supplied. See NumberForm or Real.make_boxes
-    for correct option examples.
-    """
-
-    assert isinstance(n, int) and n > 0 or n is None
-    assert f is None or (isinstance(f, int) and f >= 0)
-
-    is_int = False
-    if isinstance(expr, Integer):
-        assert n is not None
-        s, exp, nonnegative = int_to_s_exp(expr, n)
-        if f is None:
-            is_int = True
-    elif isinstance(expr, Real):
-        if n is not None:
-            n = min(n, dps(expr.get_precision()) + 1)
-        s, exp, nonnegative = real_to_s_exp(expr, n)
-        if n is None:
-            n = len(s)
-    else:
-        raise ValueError("Expected Real or Integer.")
-
-    assert isinstance(n, int) and n > 0
-
-    sign_prefix = options["NumberSigns"][nonnegative]
-
-    # round exponent to ExponentStep
-    rexp = (exp // options["ExponentStep"]) * options["ExponentStep"]
-
-    if is_int:
-        # integer never uses scientific notation
-        pexp = ""
-    else:
-        method = options["ExponentFunction"]
-        pexp = method(Integer(rexp)).get_int_value()
-        if pexp is not None:
-            exp -= pexp
-            pexp = str(pexp)
-        else:
-            pexp = ""
-
-    # pad right with '0'.
-    if len(s) < exp + 1:
-        if evaluation is not None:
-            evaluation.message("NumberForm", "sigz")
-        # TODO NumberPadding?
-        s = s + "0" * (1 + exp - len(s))
-    # pad left with '0'.
-    if exp < 0:
-        s = "0" * (-exp) + s
-        exp = 0
-
-    # left and right of NumberPoint
-    left, right = s[: exp + 1], s[exp + 1 :]
-
-    def _round(number, ndigits):
-        """
-        python round() for integers but with correct rounding.
-        e.g. `_round(14225, -1)` is `14230` not `14220`.
-        """
-        assert isinstance(ndigits, int)
-        assert ndigits < 0
-        assert isinstance(number, int)
-        assert number >= 0
-        number += 5 * int(10 ** -(1 + ndigits))
-        number //= int(10**-ndigits)
-        return number
-
-    # pad with NumberPadding
-    if f is not None:
-        if len(right) < f:
-            # pad right
-            right = right + (f - len(right)) * options["NumberPadding"][1]
-        elif len(right) > f:
-            # round right
-            tmp = int(left + right)
-            tmp = _round(tmp, f - len(right))
-            tmp = str(tmp)
-            left, right = tmp[: exp + 1], tmp[exp + 1 :]
-
-    def split_string(s, start, step):
-        if start > 0:
-            yield s[:start]
-        for i in range(start, len(s), step):
-            yield s[i : i + step]
-
-    # insert NumberSeparator
-    digit_block = options["DigitBlock"]
-    if digit_block[0] != 0:
-        left = split_string(left, len(left) % digit_block[0], digit_block[0])
-        left = options["NumberSeparator"][0].join(left)
-    if digit_block[1] != 0:
-        right = split_string(right, 0, digit_block[1])
-        right = options["NumberSeparator"][1].join(right)
-
-    left_padding = 0
-    max_sign_len = max(len(options["NumberSigns"][0]), len(options["NumberSigns"][1]))
-    i = len(sign_prefix) + len(left) + len(right) - max_sign_len
-    if i < n:
-        left_padding = n - i
-    elif len(sign_prefix) < max_sign_len:
-        left_padding = max_sign_len - len(sign_prefix)
-    left_padding = left_padding * options["NumberPadding"][0]
-
-    # insert NumberPoint
-    if options["SignPadding"]:
-        prefix = sign_prefix + left_padding
-    else:
-        prefix = left_padding + sign_prefix
-
-    if is_int:
-        s = prefix + left
-    else:
-        s = prefix + left + options["NumberPoint"] + right
-
-    # base
-    base = "10"
-
-    # build number
-    method = options["NumberFormat"]
-    if options["_Form"] in ("System`InputForm", "System`FullForm"):
-        return method(
-            _BoxedString(s, number_as_text=True),
-            _BoxedString(base, number_as_text=True),
-            _BoxedString(pexp, number_as_text=True),
-            options,
-        )
-    else:
-        return method(_BoxedString(s), _BoxedString(base), _BoxedString(pexp), options)
-
-
-class MakeBoxes(Builtin):
-    """
-    <dl>
-      <dt>'MakeBoxes[$expr$]'
-      <dd>is a low-level formatting primitive that converts $expr$
-        to box form, without evaluating it.
-      <dt>'\\( ... \\)'
-      <dd>directly inputs box objects.
-    </dl>
-
-    String representation of boxes
-    >> \\(x \\^ 2\\)
-     = SuperscriptBox[x, 2]
-
-    >> \\(x \\_ 2\\)
-     = SubscriptBox[x, 2]
-
-    >> \\( a \\+ b \\% c\\)
-     = UnderoverscriptBox[a, b, c]
-
-    >> \\( a \\& b \\% c\\)
-     = UnderoverscriptBox[a, c, b]
-
-    #> \\( \\@ 5 \\)
-     = SqrtBox[5]
-
-    >> \\(x \\& y \\)
-     = OverscriptBox[x, y]
-
-    >> \\(x \\+ y \\)
-     = UnderscriptBox[x, y]
-
-    #> \\( x \\^ 2 \\_ 4 \\)
-     = SuperscriptBox[x, SubscriptBox[2, 4]]
-
-    ## Tests for issue 151 (infix operators in heads)
-    #> (a + b)[x]
-     = (a + b)[x]
-    #> (a b)[x]
-     = (a b)[x]
-    #> (a <> b)[x]
-     : String expected.
-     = (a <> b)[x]
-    """
-
-    # TODO: Convert operators to appropriate representations e.g. 'Plus' to '+'
-    """
-    >> \\(a + b\\)
-     = RowBox[{a, +, b}]
-
-    >> \\(TraditionalForm \\` a + b\\)
-     = FormBox[RowBox[{a, +, b}], TraditionalForm]
-
-    >> \\(x \\/ \\(y + z\\)\\)
-     =  FractionBox[x, RowBox[{y, +, z}]]
-    """
-
-    # TODO: Constructing boxes from Real
-    """
-    ## Test Real MakeBoxes
-    #> MakeBoxes[1.4]
-     = 1.4`
-    #> MakeBoxes[1.4`]
-     = 1.4`
-    #> MakeBoxes[1.5`20]
-     = 1.5`20.
-    #> MakeBoxes[1.4`20]
-     = 1.4`20.
-    #> MakeBoxes[1.5``20]
-     = 1.5`20.1760912591
-    #> MakeBoxes[-1.4]
-     = RowBox[{-, 1.4`}]
-    #> MakeBoxes[34.*^3]
-     = 34000.`
-
-    #> MakeBoxes[0`]
-     = 0.`
-    #> MakeBoxes[0`3]
-     = 0
-    #> MakeBoxes[0``30]
-     = 0.``30.
-    #> MakeBoxes[0.`]
-     = 0.`
-    #> MakeBoxes[0.`3]
-     = 0.`
-    #> MakeBoxes[0.``30]
-     = 0.``30.
-
-    #> MakeBoxes[14]
-     = 14
-    #> MakeBoxes[-14]
-     = RowBox[{-, 14}]
-    """
-
-    # TODO: Correct precedence
-    """
-    >> \\(x \\/ y + z\\)
-     = RowBox[{FractionBox[x, y], +, z}]
-    >> \\(x \\/ (y + z)\\)
-     = FractionBox[x, RowBox[{(, RowBox[{y, +, z}], )}]]
-
-    #> \\( \\@ a + b \\)
-     = RowBox[{SqrtBox[a], +, b}]
-    """
-
-    # FIXME: Don't insert spaces with brackets
-    """
-    #> \\(c (1 + x)\\)
-     = RowBox[{c, RowBox[{(, RowBox[{1, +, x}], )}]}]
-    """
-
-    # TODO: Required MakeExpression
-    """
-    #> \\!\\(x \\^ 2\\)
-     = x ^ 2
-    #> FullForm[%]
-     = Power[x, 2]
-    """
-
-    # TODO: Fix Infix operators
-    """
-    >> MakeBoxes[1 + 1]
-     = RowBox[{1, +, 1}]
-    """
-
-    # TODO: Parsing of special characters (like commas)
-    """
-    >> \\( a, b \\)
-     = RowBox[{a, ,, b}]
-    """
-    attributes = A_HOLD_ALL_COMPLETE
-
-    rules = {
-        "MakeBoxes[Infix[head_[elements___]], "
-        "    f:StandardForm|TraditionalForm|OutputForm|InputForm]": (
-            'MakeBoxes[Infix[head[elements], StringForm["~`1`~", head]], f]'
-        ),
-        "MakeBoxes[expr_]": "MakeBoxes[expr, StandardForm]",
-        "MakeBoxes[(form:StandardForm|TraditionalForm|OutputForm|TeXForm|"
-        "MathMLForm)[expr_], StandardForm|TraditionalForm]": ("MakeBoxes[expr, form]"),
-        "MakeBoxes[(form:StandardForm|OutputForm|MathMLForm|TeXForm)[expr_], OutputForm]": "MakeBoxes[expr, form]",
-        "MakeBoxes[(form:FullForm|InputForm)[expr_], StandardForm|TraditionalForm|OutputForm]": "StyleBox[MakeBoxes[expr, form], ShowStringCharacters->True]",
-        "MakeBoxes[PrecedenceForm[expr_, prec_], f_]": "MakeBoxes[expr, f]",
-        "MakeBoxes[Style[expr_, OptionsPattern[Style]], f_]": (
-            "StyleBox[MakeBoxes[expr, f], "
-            "ImageSizeMultipliers -> OptionValue[ImageSizeMultipliers]]"
-        ),
-    }
-    summary_text = "settable low-level translator from expression to display boxes"
-
-    def apply_general(self, expr, f, evaluation):
-        """MakeBoxes[expr_,
-        f:TraditionalForm|StandardForm|OutputForm|InputForm|FullForm]"""
-        if isinstance(expr, BoxElement):
-            expr = expr.to_expression()
-        if isinstance(expr, Atom):
-            return expr.atom_to_boxes(f, evaluation)
-        else:
-            head = expr.head
-            elements = expr.elements
-
-            f_name = f.get_name()
-            if f_name == "System`TraditionalForm":
-                left, right = "(", ")"
-            else:
-                left, right = "[", "]"
-
-            # Parenthesize infix operators at the head of expressions,
-            # like (a + b)[x], but not f[a] in f[a][b].
-            #
-            head_boxes = parenthesize(670, head, MakeBoxes(head, f), False)
-            head_boxes = head_boxes.evaluate(evaluation)
-            head_boxes = to_boxes(head_boxes, evaluation)
-            result = [head_boxes, to_boxes(String(left), evaluation)]
-
-            if len(elements) > 1:
-                row = []
-                if f_name in (
-                    "System`InputForm",
-                    "System`OutputForm",
-                    "System`FullForm",
-                ):
-                    sep = ", "
-                else:
-                    sep = ","
-                for index, element in enumerate(elements):
-                    if index > 0:
-                        row.append(to_boxes(String(sep), evaluation))
-                    row.append(
-                        to_boxes(MakeBoxes(element, f).evaluate(evaluation), evaluation)
-                    )
-                result.append(RowBox(*row))
-            elif len(elements) == 1:
-                result.append(
-                    to_boxes(MakeBoxes(elements[0], f).evaluate(evaluation), evaluation)
-                )
-            result.append(to_boxes(String(right), evaluation))
-            return RowBox(*result)
-
-    def apply_outerprecedenceform(self, expr, prec, evaluation):
-        """MakeBoxes[OuterPrecedenceForm[expr_, prec_],
-        StandardForm|TraditionalForm|OutputForm|InputForm]"""
-
-        precedence = prec.get_int_value()
-        boxes = MakeBoxes(expr)
-        return parenthesize(precedence, expr, boxes, True)
-
-    def apply_postprefix(self, p, expr, h, prec, f, evaluation):
-        """MakeBoxes[(p:Prefix|Postfix)[expr_, h_, prec_:None],
-        f:StandardForm|TraditionalForm|OutputForm|InputForm]"""
-
-        if not isinstance(h, String):
-            h = MakeBoxes(h, f)
-
-        precedence = prec.get_int_value()
-
-        elements = expr.elements
-        if len(elements) == 1:
-            element = elements[0]
-            element_boxes = MakeBoxes(element, f)
-            element = parenthesize(precedence, element, element_boxes, True)
-            if p.get_name() == "System`Postfix":
-                args = (element, h)
-            else:
-                args = (h, element)
-
-            return Expression(SymbolRowBox, ListExpression(*args).evaluate(evaluation))
-        else:
-            return MakeBoxes(expr, f).evaluate(evaluation)
-
-    def apply_infix(self, expr, h, prec, grouping, f, evaluation):
-        """MakeBoxes[Infix[expr_, h_, prec_:None, grouping_:None],
-        f:StandardForm|TraditionalForm|OutputForm|InputForm]"""
-
-        def get_op(op):
-            if not isinstance(op, String):
-                op = MakeBoxes(op, f)
-            else:
-                op_value = op.get_string_value()
-                if f.get_name() == "System`InputForm" and op_value in ["*", "^"]:
-                    pass
-                elif (
-                    f.get_name() in ("System`InputForm", "System`OutputForm")
-                    and not op_value.startswith(" ")
-                    and not op_value.endswith(" ")
-                ):
-                    op = String(" " + op_value + " ")
-            return op
-
-        precedence = prec.get_int_value()
-        grouping = grouping.get_name()
-
-        if isinstance(expr, Atom):
-            evaluation.message("Infix", "normal", Integer1)
-            return None
-
-        elements = expr.elements
-        if len(elements) > 1:
-            if h.has_form("List", len(elements) - 1):
-                ops = [get_op(op) for op in h.elements]
-            else:
-                ops = [get_op(h)] * (len(elements) - 1)
-            return make_boxes_infix(elements, ops, precedence, grouping, f)
-        elif len(elements) == 1:
-            return MakeBoxes(elements[0], f)
-        else:
-            return MakeBoxes(expr, f)
-
-
-class ToBoxes(Builtin):
-    """
-    <dl>
-      <dt>'ToBoxes[$expr$]'
-      <dd>evaluates $expr$ and converts the result to box form.
-    </dl>
-
-    Unlike 'MakeBoxes', 'ToBoxes' evaluates its argument:
-    >> ToBoxes[a + a]
-     = RowBox[{2,  , a}]
-
-    >> ToBoxes[a + b]
-     = RowBox[{a, +, b}]
-    >> ToBoxes[a ^ b] // FullForm
-     = SuperscriptBox["a", "b"]
-    """
-
-    summary_text = "produce the display boxes of an evaluated expression"
-
-    def apply(self, expr, form, evaluation):
-        "ToBoxes[expr_, form_:StandardForm]"
-
-        form_name = form.get_name()
-        if form_name is None:
-            evaluation.message("ToBoxes", "boxfmt", form)
-        boxes = format_element(expr, evaluation, form)
-        return boxes
-
-
-class BoxData(Builtin):
-    """
-    <dl>
-      <dt>'BoxData[...]'
-      <dd>is a low-level representation of the contents of a typesetting
-    cell.
-    </dl>
-    """
-
-    summary_text = "low-level representation of the contents of a typesetting cell"
-
-
-class TextData(Builtin):
-    """
-    <dl>
-      <dt>'TextData[...]'
-      <dd>is a low-level representation of the contents of a textual
-    cell.
-    </dl>
-    """
-
-    summary_text = "low-level representation of the contents of a textual cell."
-
-
-class Row(Builtin):
-    """
-    <dl>
-      <dt>'Row[{$expr$, ...}]'
-      <dd>formats several expressions inside a 'RowBox'.
-    </dl>
-    """
-
-    summary_text = "1D layouts containing arbitrary objects in a row"
-
-    def apply_makeboxes(self, items, sep, f, evaluation):
-        """MakeBoxes[Row[{items___}, sep_:""],
-        f:StandardForm|TraditionalForm|OutputForm]"""
-
-        items = items.get_sequence()
-        if not isinstance(sep, String):
-            sep = MakeBoxes(sep, f)
-        if len(items) == 1:
-            return MakeBoxes(items[0], f)
-        else:
-            result = []
-            for index, item in enumerate(items):
-                if index > 0 and not sep.sameQ(String("")):
-                    result.append(to_boxes(sep, evaluation))
-                item = MakeBoxes(item, f).evaluate(evaluation)
-                item = to_boxes(item, evaluation)
-                result.append(item)
-            return RowBox(*result)
-
-
-# Right now this seems to be used only in GridBox.
-def is_constant_list(list):
-    if list:
-        return all(item == list[0] for item in list[1:])
-    return True
-
-
-# TODO: Inheritance of options["ColumnAlignments"] prevents us from
-# putting this in mathics.builtin.box. Figure out what's up here.
-class GridBox(BoxConstruct):
-    r"""
-    <dl>
-      <dt>'GridBox[{{...}, {...}}]'
-      <dd>is a box construct that represents a sequence of boxes
-        arranged in a grid.
-    </dl>
-
-    #> Grid[{{a,bc},{d,e}}, ColumnAlignments:>Symbol["Rig"<>"ht"]]
-     = a   bc
-     .
-     . d   e
-
-    #> TeXForm@Grid[{{a,bc},{d,e}}, ColumnAlignments->Left]
-     = \begin{array}{ll} a & \text{bc}\\ d & e\end{array}
-
-    #> TeXForm[TableForm[{{a,b},{c,d}}]]
-     = \begin{array}{cc} a & b\\ c & d\end{array}
-
-    # >> MathMLForm[TableForm[{{a,b},{c,d}}]]
-    #  = ...
-    """
-    options = {"ColumnAlignments": "Center"}
-    summary_text = "low-level representation of an arbitrary 2D layout"
-
-    # TODO: elements in the GridBox should be stored as an array with
-    # elements in its evaluated form.
-
-    def get_array(self, elements, evaluation):
-        options = self.get_option_values(elements=elements[1:], evaluation=evaluation)
-        if not elements:
-            raise BoxConstructError
-        expr = elements[0]
-        if not expr.has_form("List", None):
-            if not all(element.has_form("List", None) for element in expr.elements):
-                raise BoxConstructError
-        items = [element.elements for element in expr.elements]
-        if not is_constant_list([len(row) for row in items]):
-            raise BoxConstructError
-        return items, options
-
-    def boxes_to_tex(self, elements=None, **box_options) -> str:
-        if not elements:
-            elements = self._elements
-        evaluation = box_options.get("evaluation")
-        items, options = self.get_array(elements, evaluation)
-        new_box_options = box_options.copy()
-        new_box_options["inside_list"] = True
-        column_alignments = options["System`ColumnAlignments"].get_name()
-        try:
-            column_alignments = {
-                "System`Center": "c",
-                "System`Left": "l",
-                "System`Right": "r",
-            }[column_alignments]
-        except KeyError:
-            # invalid column alignment
-            raise BoxConstructError
-        column_count = 0
-        for row in items:
-            column_count = max(column_count, len(row))
-        result = r"\begin{array}{%s} " % (column_alignments * column_count)
-        for index, row in enumerate(items):
-            result += " & ".join(
-                item.evaluate(evaluation).boxes_to_tex(**new_box_options)
-                for item in row
-            )
-            if index != len(items) - 1:
-                result += "\\\\ "
-        result += r"\end{array}"
-        return result
-
-    def boxes_to_mathml(self, elements=None, **box_options) -> str:
-        if not elements:
-            elements = self._elements
-        evaluation = box_options.get("evaluation")
-        items, options = self.get_array(elements, evaluation)
-        attrs = {}
-        column_alignments = options["System`ColumnAlignments"].get_name()
-        try:
-            attrs["columnalign"] = {
-                "System`Center": "center",
-                "System`Left": "left",
-                "System`Right": "right",
-            }[column_alignments]
-        except KeyError:
-            # invalid column alignment
-            raise BoxConstructError
-        joined_attrs = " ".join(f'{name}="{value}"' for name, value in attrs.items())
-        result = f"<mtable {joined_attrs}>\n"
-        new_box_options = box_options.copy()
-        new_box_options["inside_list"] = True
-        for row in items:
-            result += "<mtr>"
-            for item in row:
-                result += f"<mtd {joined_attrs}>{item.evaluate(evaluation).boxes_to_mathml(**new_box_options)}</mtd>"
-            result += "</mtr>\n"
-        result += "</mtable>"
-        return result
-
-    def boxes_to_text(self, elements=None, **box_options) -> str:
-        if not elements:
-            elements = self._elements
-        evaluation = box_options.get("evaluation")
-        items, options = self.get_array(elements, evaluation)
-        result = ""
-        if not items:
-            return ""
-        widths = [0] * len(items[0])
-        cells = [
-            [
-                item.evaluate(evaluation).boxes_to_text(**box_options).splitlines()
-                for item in row
-            ]
-            for row in items
-        ]
-        for row in cells:
-            for index, cell in enumerate(row):
-                if index >= len(widths):
-                    raise BoxConstructError
-                for line in cell:
-                    widths[index] = max(widths[index], len(line))
-        for row_index, row in enumerate(cells):
-            if row_index > 0:
-                result += "\n"
-            k = 0
-            while True:
-                line_exists = False
-                line = ""
-                for cell_index, cell in enumerate(row):
-                    if len(cell) > k:
-                        line_exists = True
-                        text = cell[k]
-                    else:
-                        text = ""
-                    line += text
-                    if cell_index < len(row) - 1:
-                        line += " " * (widths[cell_index] - len(text))
-                        # if cell_index < len(row) - 1:
-                        line += "   "
-                if line_exists:
-                    result += line + "\n"
-                else:
-                    break
-                k += 1
-        return result
-
-
-class Grid(Builtin):
-    """
-    <dl>
-      <dt>'Grid[{{$a1$, $a2$, ...}, {$b1$, $b2$, ...}, ...}]'
-      <dd>formats several expressions inside a 'GridBox'.
-    </dl>
-
-    >> Grid[{{a, b}, {c, d}}]
-     = a   b
-     .
-     . c   d
-    """
-
-    options = GridBox.options
-    summary_text = " 2D layout containing arbitrary objects"
-
-    def apply_makeboxes(self, array, f, evaluation, options) -> Expression:
-        """MakeBoxes[Grid[array_?MatrixQ, OptionsPattern[Grid]],
-        f:StandardForm|TraditionalForm|OutputForm]"""
-        return GridBox(
-            ListExpression(
-                *(
-                    ListExpression(
-                        *(
-                            Expression(SymbolMakeBoxes, item, f)
-                            for item in row.elements
-                        ),
-                    )
-                    for row in array.elements
-                ),
-            ),
-            *options_to_rules(options),
-        )
->>>>>>> 5bac51cb
-
-
 SymbolTableDepth = Symbol("TableDepth")
 
 
@@ -1097,218 +172,6 @@
         return result
 
 
-<<<<<<< HEAD
-=======
-class Superscript(Builtin):
-    """
-    <dl>
-      <dt>'Superscript[$x$, $y$]'
-      <dd>displays as $x$^$y$.
-    </dl>
-
-    >> Superscript[x,3] // TeXForm
-     = x^3
-    """
-
-    summary_text = "format an expression with a superscript"
-    rules = {
-        "MakeBoxes[Superscript[x_, y_], f:StandardForm|TraditionalForm]": (
-            "SuperscriptBox[MakeBoxes[x, f], MakeBoxes[y, f]]"
-        )
-    }
-
-
-class Subscript(Builtin):
-    """
-    <dl>
-      <dt>'Subscript[$a$, $i$]'
-      <dd>displays as $a_i$.
-    </dl>
-
-    >> Subscript[x,1,2,3] // TeXForm
-     = x_{1,2,3}
-    """
-
-    summary_text = "format an expression with a subscript"
-
-    def apply_makeboxes(self, x, y, f, evaluation) -> Expression:
-        "MakeBoxes[Subscript[x_, y__], f:StandardForm|TraditionalForm]"
-
-        y = y.get_sequence()
-        return Expression(
-            SymbolSubscriptBox,
-            Expression(SymbolMakeBoxes, x, f),
-            *list_boxes(y, f, evaluation),
-        )
-
-
-class Subsuperscript(Builtin):
-    """
-    <dl>
-      <dt>'Subsuperscript[$a$, $b$, $c$]'
-      <dd>displays as $a_b^c$.
-    </dl>
-
-    >> Subsuperscript[a, b, c] // TeXForm
-     = a_b^c
-    """
-
-    rules = {
-        "MakeBoxes[Subsuperscript[x_, y_, z_], "
-        "f:StandardForm|TraditionalForm]": (
-            "SubsuperscriptBox[MakeBoxes[x, f], MakeBoxes[y, f], " "MakeBoxes[z, f]]"
-        )
-    }
-    summary_text = "format an expression with a subscript and a superscript"
-
-
-class Postfix(BinaryOperator):
-    """
-    <dl>
-      <dt>'$x$ // $f$'
-      <dd>is equivalent to '$f$[$x$]'.
-    </dl>
-
-    >> b // a
-     = a[b]
-    >> c // b // a
-     = a[b[c]]
-
-    The postfix operator '//' is parsed to an expression before evaluation:
-    >> Hold[x // a // b // c // d // e // f]
-     = Hold[f[e[d[c[b[a[x]]]]]]]
-    """
-
-    grouping = "Left"
-    operator = "//"
-    operator_display = None
-    precedence = 70
-    summary_text = "postfix form"
-
-
-class Prefix(BinaryOperator):
-    """
-    <dl>
-      <dt>'$f$ @ $x$'
-      <dd>is equivalent to '$f$[$x$]'.
-    </dl>
-
-    >> a @ b
-     = a[b]
-    >> a @ b @ c
-     = a[b[c]]
-    >> Format[p[x_]] := Prefix[{x}, "*"]
-    >> p[3]
-     = *3
-    >> Format[q[x_]] := Prefix[{x}, "~", 350]
-    >> q[a+b]
-     = ~(a + b)
-    >> q[a*b]
-     = ~a b
-    >> q[a]+b
-     = b + ~a
-
-    The prefix operator '@' is parsed to an expression before evaluation:
-    >> Hold[a @ b @ c @ d @ e @ f @ x]
-     = Hold[a[b[c[d[e[f[x]]]]]]]
-    """
-
-    grouping = "Right"
-    operator = "@"
-    operator_display = None
-    precedence = 640
-    summary_text = "prefix form"
-
-
-class Infix(Builtin):
-    """
-    <dl>
-      <dt>'Infix[$expr$, $oper$, $prec$, $assoc$]'
-      <dd>displays $expr$ with the infix operator $oper$, with
-        precedence $prec$ and associativity $assoc$.
-    </dl>
-
-    'Infix' can be used with 'Format' to display certain forms with
-    user-defined infix notation:
-    >> Format[g[x_, y_]] := Infix[{x, y}, "#", 350, Left]
-    >> g[a, g[b, c]]
-     = a # (b # c)
-    >> g[g[a, b], c]
-     = a # b # c
-    >> g[a + b, c]
-     = (a + b) # c
-    >> g[a * b, c]
-     = a b # c
-    >> g[a, b] + c
-     = c + a # b
-    >> g[a, b] * c
-     = c (a # b)
-
-    >> Infix[{a, b, c}, {"+", "-"}]
-     = a + b - c
-
-    #> Format[r[items___]] := Infix[If[Length[{items}] > 1, {items}, {ab}], "~"]
-    #> r[1, 2, 3]
-     = 1 ~ 2 ~ 3
-    #> r[1]
-     = ab
-    """
-
-    messages = {
-        "normal": "Nonatomic expression expected at position `1`",
-    }
-    summary_text = "infix form"
-
-
-class NonAssociative(Builtin):
-    """
-    <dl>
-      <dt>'NonAssociative'
-      <dd>is used with operator formatting constructs to specify a
-        non-associative operator.
-    </dl>
-    """
-
-    summary_text = "non-associative operator"
-
-
-class Left(Builtin):
-    """
-    <dl>
-      <dt>'Left'
-      <dd>is used with operator formatting constructs to specify a
-        left-associative operator.
-    </dl>
-    """
-
-    summary_text = "left alignment/left associative"
-
-
-class Right(Builtin):
-    """
-    <dl>
-      <dt>'Right'
-      <dd>is used with operator formatting constructs to specify a
-        right-associative operator.
-    </dl>
-    """
-
-    summary_text = "right alignment/right associative"
-
-
-class Center(Builtin):
-    """
-    <dl>
-      <dt>'Center'
-      <dd>is used with the 'ColumnAlignments' option to 'Grid' or
-        'TableForm' to specify a centered column.
-    </dl>
-    """
-
-    summary_text = "center alignment"
-
-
->>>>>>> 5bac51cb
 class StringForm(Builtin):
     """
     <dl>
@@ -1358,646 +221,6 @@
         )
 
 
-<<<<<<< HEAD
-=======
-class Message(Builtin):
-    """
-    <dl>
-      <dt>'Message[$symbol$::$msg$, $expr1$, $expr2$, ...]'
-      <dd>displays the specified message, replacing placeholders in
-        the message text with the corresponding expressions.
-    </dl>
-
-    >> a::b = "Hello world!"
-     = Hello world!
-    >> Message[a::b]
-     : Hello world!
-    >> a::c := "Hello `1`, Mr 00`2`!"
-    >> Message[a::c, "you", 3 + 4]
-     : Hello you, Mr 007!
-    """
-
-    attributes = A_HOLD_FIRST | A_PROTECTED
-
-    messages = {
-        "name": "Message name `1` is not of the form symbol::name or symbol::name::language."
-    }
-    summary_text = "display a message"
-
-    def apply(self, symbol, tag, params, evaluation):
-        "Message[MessageName[symbol_Symbol, tag_String], params___]"
-
-        params = params.get_sequence()
-        evaluation.message(symbol.name, tag.value, *params)
-        return SymbolNull
-
-
-def check_message(expr) -> bool:
-    "checks if an expression is a valid message"
-    if expr.has_form("MessageName", 2):
-        symbol, tag = expr.elements
-        if symbol.get_name() and tag.get_string_value():
-            return True
-    return False
-
-
-class Check(Builtin):
-    """
-    <dl>
-      <dt>'Check[$expr$, $failexpr$]'
-      <dd>evaluates $expr$, and returns the result, unless messages were generated, in which case it evaluates and $failexpr$ will be returned.
-      <dt>'Check[$expr$, $failexpr$, {s1::t1,s2::t2,...}]'
-      <dd>checks only for the specified messages.
-    </dl>
-
-    Return err when a message is generated:
-    >> Check[1/0, err]
-     : Infinite expression 1 / 0 encountered.
-     = err
-
-    #> Check[1^0, err]
-     = 1
-
-    Check only for specific messages:
-    >> Check[Sin[0^0], err, Sin::argx]
-     : Indeterminate expression 0 ^ 0 encountered.
-     = Indeterminate
-
-    >> Check[1/0, err, Power::infy]
-     : Infinite expression 1 / 0 encountered.
-     = err
-
-    #> Check[1 + 2]
-     : Check called with 1 argument; 2 or more arguments are expected.
-     = Check[1 + 2]
-
-    #> Check[1 + 2, err, 3 + 1]
-     : Message name 3 + 1 is not of the form symbol::name or symbol::name::language.
-     = Check[1 + 2, err, 3 + 1]
-
-    #> Check[1 + 2, err, hello]
-     : Message name hello is not of the form symbol::name or symbol::name::language.
-     = Check[1 + 2, err, hello]
-
-    #> Check[1/0, err, Compile::cpbool]
-     : Infinite expression 1 / 0 encountered.
-     = ComplexInfinity
-
-    #> Check[{0^0, 1/0}, err]
-     : Indeterminate expression 0 ^ 0 encountered.
-     : Infinite expression 1 / 0 encountered.
-     = err
-
-    #> Check[0^0/0, err, Power::indet]
-     : Indeterminate expression 0 ^ 0 encountered.
-     : Infinite expression 1 / 0 encountered.
-     = err
-
-    #> Check[{0^0, 3/0}, err, Power::indet]
-     : Indeterminate expression 0 ^ 0 encountered.
-     : Infinite expression 1 / 0 encountered.
-     = err
-
-    #> Check[1 + 2, err, {a::b, 2 + 5}]
-     : Message name 2 + 5 is not of the form symbol::name or symbol::name::language.
-     = Check[1 + 2, err, {a::b, 2 + 5}]
-
-    #> Off[Power::infy]
-    #> Check[1 / 0, err]
-     = ComplexInfinity
-
-    #> On[Power::infy]
-    #> Check[1 / 0, err]
-     : Infinite expression 1 / 0 encountered.
-     = err
-    """
-
-    attributes = A_HOLD_ALL | A_PROTECTED
-
-    messages = {
-        "argmu": "Check called with 1 argument; 2 or more arguments are expected.",
-        "name": "Message name `1` is not of the form symbol::name or symbol::name::language.",
-    }
-    summary_text = "discard the result if the evaluation produced messages"
-
-    def apply_1_argument(self, expr, evaluation):
-        "Check[expr_]"
-        return evaluation.message("Check", "argmu")
-
-    def apply(self, expr, failexpr, params, evaluation):
-        "Check[expr_, failexpr_, params___]"
-
-        # Todo: To implement the third form of this function , we need to implement the function $MessageGroups first
-        # <dt>'Check[$expr$, $failexpr$, "name"]'
-        # <dd>checks only for messages in the named message group.
-
-        def get_msg_list(exprs):
-            messages = []
-            for expr in exprs:
-                if expr.has_form("List", None):
-                    messages.extend(get_msg_list(expr.elements))
-                elif check_message(expr):
-                    messages.append(expr)
-                else:
-                    raise Exception(expr)
-            return messages
-
-        check_messages = set(evaluation.get_quiet_messages())
-        display_fail_expr = False
-
-        params = params.get_sequence()
-        if len(params) == 0:
-            result = expr.evaluate(evaluation)
-            if len(evaluation.out):
-                display_fail_expr = True
-        else:
-            try:
-                msgs = get_msg_list(params)
-                for x in msgs:
-                    check_messages.add(x)
-            except Exception as inst:
-                evaluation.message("Check", "name", inst.args[0])
-                return
-            curr_msg = len(evaluation.out)
-            result = expr.evaluate(evaluation)
-            own_messages = evaluation.out[curr_msg:]
-            for out_msg in own_messages:
-                if type(out_msg) is not EvaluationMessage:
-                    continue
-                pattern = Expression(
-                    SymbolMessageName, Symbol(out_msg.symbol), String(out_msg.tag)
-                )
-                if pattern in check_messages:
-                    display_fail_expr = True
-                    break
-        return failexpr if display_fail_expr is True else result
-
-
-class Quiet(Builtin):
-    """
-    <dl>
-      <dt>'Quiet[$expr$, {$s1$::$t1$, ...}]'
-      <dd>evaluates $expr$, without messages '{$s1$::$t1$, ...}' being displayed.
-      <dt>'Quiet[$expr$, All]'
-      <dd>evaluates $expr$, without any messages being displayed.
-      <dt>'Quiet[$expr$, None]'
-      <dd>evaluates $expr$, without all messages being displayed.
-      <dt>'Quiet[$expr$, $off$, $on$]'
-      <dd>evaluates $expr$, with messages $off$ being suppressed, but messages $on$ being displayed.
-    </dl>
-
-    Evaluate without generating messages:
-    >> Quiet[1/0]
-     = ComplexInfinity
-
-    Same as above:
-    >> Quiet[1/0, All]
-     = ComplexInfinity
-
-    >> a::b = "Hello";
-    >> Quiet[x+x, {a::b}]
-     = 2 x
-
-    >> Quiet[Message[a::b]; x+x, {a::b}]
-     = 2 x
-
-    >> Message[a::b]; y=Quiet[Message[a::b]; x+x, {a::b}]; Message[a::b]; y
-     : Hello
-     : Hello
-     = 2 x
-
-    #> Quiet[expr, All, All]
-     : Arguments 2 and 3 of Quiet[expr, All, All] should not both be All.
-     = Quiet[expr, All, All]
-    >> Quiet[x + x, {a::b}, {a::b}]
-     : In Quiet[x + x, {a::b}, {a::b}] the message name(s) {a::b} appear in both the list of messages to switch off and the list of messages to switch on.
-     = Quiet[x + x, {a::b}, {a::b}]
-    """
-
-    attributes = A_HOLD_ALL | A_PROTECTED
-
-    messages = {
-        "anmlist": (
-            "Argument `1` of `2` should be All, None, a message name, "
-            "or a list of message names."
-        ),
-        "allall": "Arguments 2 and 3 of `1` should not both be All.",
-        "conflict": (
-            "In `1` the message name(s) `2` appear in both the list of "
-            "messages to switch off and the list of messages to switch on."
-        ),
-    }
-
-    rules = {
-        "Quiet[expr_]": "Quiet[expr, All]",
-        "Quiet[expr_, moff_]": "Quiet[expr, moff, None]",
-    }
-    summary_text = "evaluate without showing messages"
-
-    def apply(self, expr, moff, mon, evaluation):
-        "Quiet[expr_, moff_, mon_]"
-
-        def get_msg_list(expr):
-            if check_message(expr):
-                expr = ListExpression(expr)
-            if expr.get_name() == "System`All":
-                all = True
-                messages = []
-            elif expr.get_name() == "System`None":
-                all = False
-                messages = []
-            elif expr.has_form("List", None):
-                all = False
-                messages = []
-                for item in expr.elements:
-                    if check_message(item):
-                        messages.append(item)
-                    else:
-                        raise ValueError
-            else:
-                raise ValueError
-            return all, messages
-
-        old_quiet_all = evaluation.quiet_all
-        old_quiet_messages = set(evaluation.get_quiet_messages())
-        quiet_messages = old_quiet_messages.copy()
-        try:
-            quiet_expr = Expression(SymbolQuiet, expr, moff, mon)
-            try:
-                off_all, off_messages = get_msg_list(moff)
-            except ValueError:
-                evaluation.message("Quiet", "anmlist", 2, quiet_expr)
-                return
-            try:
-                on_all, on_messages = get_msg_list(mon)
-            except ValueError:
-                evaluation.message("Quiet", "anmlist", 2, quiet_expr)
-                return
-            if off_all and on_all:
-                evaluation.message("Quiet", "allall", quiet_expr)
-                return
-            evaluation.quiet_all = off_all
-            conflict = []
-            for off in off_messages:
-                if off in on_messages:
-                    conflict.append(off)
-                    break
-            if conflict:
-                evaluation.message(
-                    "Quiet", "conflict", quiet_expr, ListExpression(*conflict)
-                )
-                return
-            for off in off_messages:
-                quiet_messages.add(off)
-            for on in on_messages:
-                quiet_messages.discard(on)
-            if on_all:
-                quiet_messages = set()
-            evaluation.set_quiet_messages(quiet_messages)
-
-            return expr.evaluate(evaluation)
-        finally:
-            evaluation.quiet_all = old_quiet_all
-            evaluation.set_quiet_messages(old_quiet_messages)
-
-
-class Off(Builtin):
-    """
-    <dl>
-      <dt>'Off[$symbol$::$tag$]'
-      <dd>turns a message off so it is no longer printed.
-    </dl>
-
-    >> Off[Power::infy]
-    >> 1 / 0
-     = ComplexInfinity
-
-    >> Off[Power::indet, Syntax::com]
-    >> {0 ^ 0,}
-     = {Indeterminate, Null}
-
-    #> Off[1]
-     :  Message name 1 is not of the form symbol::name or symbol::name::language.
-    #> Off[Message::name, 1]
-
-    #> On[Power::infy, Power::indet, Syntax::com]
-    """
-
-    attributes = A_HOLD_ALL | A_PROTECTED
-    summary_text = "turn off a message for printing"
-
-    def apply(self, expr, evaluation):
-        "Off[expr___]"
-
-        seq = expr.get_sequence()
-        quiet_messages = set(evaluation.get_quiet_messages())
-
-        if not seq:
-            # TODO Off[s::trace] for all symbols
-            return
-
-        for e in seq:
-            if isinstance(e, Symbol):
-                quiet_messages.add(Expression(SymbolMessageName, e, String("trace")))
-            elif check_message(e):
-                quiet_messages.add(e)
-            else:
-                evaluation.message("Message", "name", e)
-            evaluation.set_quiet_messages(quiet_messages)
-
-        return SymbolNull
-
-
-class On(Builtin):
-    """
-    <dl>
-      <dt>'On[$symbol$::$tag$]'
-      <dd>turns a message on for printing.
-    </dl>
-
-    >> Off[Power::infy]
-    >> 1 / 0
-     = ComplexInfinity
-    >> On[Power::infy]
-    >> 1 / 0
-     : Infinite expression 1 / 0 encountered.
-     = ComplexInfinity
-    """
-
-    # TODO
-    """
-    #> On[f::x]
-     : Message f::x not found.
-    """
-    attributes = A_HOLD_ALL | A_PROTECTED
-    summary_text = "turn on a message for printing"
-
-    def apply(self, expr, evaluation):
-        "On[expr___]"
-
-        seq = expr.get_sequence()
-        quiet_messages = set(evaluation.get_quiet_messages())
-
-        if not seq:
-            # TODO On[s::trace] for all symbols
-            return
-
-        for e in seq:
-            if isinstance(e, Symbol):
-                quiet_messages.discard(
-                    Expression(SymbolMessageName, e, String("trace"))
-                )
-            elif check_message(e):
-                quiet_messages.discard(e)
-            else:
-                evaluation.message("Message", "name", e)
-            evaluation.set_quiet_messages(quiet_messages)
-        return SymbolNull
-
-
-class MessageName(BinaryOperator):
-    """
-    <dl>
-      <dt>'MessageName[$symbol$, $tag$]'
-      <dt>'$symbol$::$tag$'
-      <dd>identifies a message.
-    </dl>
-
-    'MessageName' is the head of message IDs of the form 'symbol::tag'.
-    >> FullForm[a::b]
-     = MessageName[a, "b"]
-
-    The second parameter 'tag' is interpreted as a string.
-    >> FullForm[a::"b"]
-     = MessageName[a, "b"]
-    """
-
-    attributes = A_HOLD_FIRST | A_PROTECTED
-    default_formats = False
-    formats: typing.Dict[str, Any] = {}
-    messages = {"messg": "Message cannot be set to `1`. It must be set to a string."}
-    summary_text = "message identifyier"
-    operator = "::"
-    precedence = 750
-    rules = {
-        "MakeBoxes[MessageName[symbol_Symbol, tag_String], "
-        "f:StandardForm|TraditionalForm|OutputForm]": (
-            'RowBox[{MakeBoxes[symbol, f], "::", MakeBoxes[tag, f]}]'
-        ),
-        "MakeBoxes[MessageName[symbol_Symbol, tag_String], InputForm]": (
-            'RowBox[{MakeBoxes[symbol, InputForm], "::", tag}]'
-        ),
-    }
-
-    def apply(self, symbol, tag, evaluation):
-        "MessageName[symbol_Symbol, tag_String]"
-
-        pattern = Expression(SymbolMessageName, symbol, tag)
-        return evaluation.definitions.get_value(
-            symbol.get_name(), "System`Messages", pattern, evaluation
-        )
-
-
-class Syntax(Builtin):
-    r"""
-    <dl>
-      <dt>'Syntax'
-      <dd>is a symbol to which all syntax messages are assigned.
-    </dl>
-
-    >> 1 +
-     : Incomplete expression; more input is needed (line 1 of "<test>").
-
-    >> Sin[1)
-     : "Sin[1" cannot be followed by ")" (line 1 of "<test>").
-
-    >> ^ 2
-     : Expression cannot begin with "^ 2" (line 1 of "<test>").
-
-    >> 1.5``
-     : "1.5`" cannot be followed by "`" (line 1 of "<test>").
-
-    #> (x]
-     : "(x" cannot be followed by "]" (line 1 of "<test>").
-
-    #> (x,)
-     : "(x" cannot be followed by ",)" (line 1 of "<test>").
-
-    #> {x]
-     : "{x" cannot be followed by "]" (line 1 of "<test>").
-
-    #> f[x)
-     : "f[x" cannot be followed by ")" (line 1 of "<test>").
-
-    #> a[[x)]
-     : "a[[x" cannot be followed by ")]" (line 1 of "<test>").
-
-    #> x /: y , z
-     : "x /: y " cannot be followed by ", z" (line 1 of "<test>").
-
-    #> a :: 1
-     : "a :: " cannot be followed by "1" (line 1 of "<test>").
-
-    #> a ? b ? c
-     : "a ? b " cannot be followed by "? c" (line 1 of "<test>").
-
-    #> \:000G
-     : 4 hexadecimal digits are required after \: to construct a 16-bit character (line 1 of "<test>").
-     : Expression cannot begin with "\:000G" (line 1 of "<test>").
-
-    #> \:000
-     : 4 hexadecimal digits are required after \: to construct a 16-bit character (line 1 of "<test>").
-     : Expression cannot begin with "\:000" (line 1 of "<test>").
-
-    #> \009
-     : 3 octal digits are required after \ to construct an 8-bit character (line 1 of "<test>").
-     : Expression cannot begin with "\009" (line 1 of "<test>").
-
-    #> \00
-     : 3 octal digits are required after \ to construct an 8-bit character (line 1 of "<test>").
-     : Expression cannot begin with "\00" (line 1 of "<test>").
-
-    #> \.0G
-     : 2 hexadecimal digits are required after \. to construct an 8-bit character (line 1 of "<test>").
-     : Expression cannot begin with "\.0G" (line 1 of "<test>").
-
-    #> \.0
-     : 2 hexadecimal digits are required after \. to construct an 8-bit character (line 1 of "<test>").
-     : Expression cannot begin with "\.0" (line 1 of "<test>").
-
-    #> "abc \[fake]"
-     : Unknown unicode longname "fake" (line 1 of "<test>").
-     = abc \[fake]
-
-    #> a ~ b + c
-     : "a ~ b " cannot be followed by "+ c" (line 1 of "<test>").
-
-    #> {1,}
-     : Warning: comma encountered with no adjacent expression. The expression will be treated as Null (line 1 of "<test>").
-     = {1, Null}
-    #> {, 1}
-     : Warning: comma encountered with no adjacent expression. The expression will be treated as Null (line 1 of "<test>").
-     = {Null, 1}
-    #> {,,}
-     : Warning: comma encountered with no adjacent expression. The expression will be treated as Null (line 1 of "<test>").
-     : Warning: comma encountered with no adjacent expression. The expression will be treated as Null (line 1 of "<test>").
-     : Warning: comma encountered with no adjacent expression. The expression will be treated as Null (line 1 of "<test>").
-     = {Null, Null, Null}
-    """
-
-    # Extension: MMA does not provide lineno and filename in its error messages
-    messages = {
-        "snthex": r"4 hexadecimal digits are required after \: to construct a 16-bit character (line `4` of `5`).",
-        "sntoct1": r"3 octal digits are required after \ to construct an 8-bit character (line `4` of `5`).",
-        "sntoct2": r"2 hexadecimal digits are required after \. to construct an 8-bit character (line `4` of `5`).",
-        "sntxi": "Incomplete expression; more input is needed (line `4` of `5`).",
-        "sntxb": "Expression cannot begin with `1` (line `4` of `5`).",
-        "sntxf": "`1` cannot be followed by `2` (line `4` of `5`).",
-        "bktwrn": "`1` represents multiplication; use `2` to represent a function (line `4` of `5`).",  # TODO
-        "bktmch": "`1` must be followed by `2`, not `3` (line `4` of `5`).",
-        "sntue": "Unexpected end of file; probably unfinished expression (line `4` of `5`).",
-        "sntufn": "Unknown unicode longname `1` (line `4` of `5`).",
-        "com": "Warning: comma encountered with no adjacent expression. The expression will be treated as Null (line `4` of `5`).",
-    }
-    summary_text = "syntax messages"
-
-
-class General(Builtin):
-    """
-    <dl>
-      <dt>'General'
-      <dd>is a symbol to which all general-purpose messages are assigned.
-    </dl>
-
-    >> General::argr
-     = `1` called with 1 argument; `2` arguments are expected.
-    >> Message[Rule::argr, Rule, 2]
-     : Rule called with 1 argument; 2 arguments are expected.
-    """
-
-    messages = {
-        "argb": (
-            "`1` called with `2` arguments; "
-            "between `3` and `4` arguments are expected."
-        ),
-        "argct": "`1` called with `2` arguments.",
-        "argctu": "`1` called with 1 argument.",
-        "argr": "`1` called with 1 argument; `2` arguments are expected.",
-        "argrx": "`1` called with `2` arguments; `3` arguments are expected.",
-        "argx": "`1` called with `2` arguments; 1 argument is expected.",
-        "argt": (
-            "`1` called with `2` arguments; " "`3` or `4` arguments are expected."
-        ),
-        "argtu": ("`1` called with 1 argument; `2` or `3` arguments are expected."),
-        "base": "Requested base `1` in `2` should be between 2 and `3`.",
-        "boxfmt": "`1` is not a box formatting type.",
-        "color": "`1` is not a valid color or gray-level specification.",
-        "cxt": "`1` is not a valid context name.",
-        "divz": "The argument `1` should be nonzero.",
-        "digit": "Digit at position `1` in `2` is too large to be used in base `3`.",
-        "exact": "Argument `1` is not an exact number.",
-        "fnsym": (
-            "First argument in `1` is not a symbol " "or a string naming a symbol."
-        ),
-        "heads": "Heads `1` and `2` are expected to be the same.",
-        "ilsnn": (
-            "Single or list of non-negative integers expected at " "position `1`."
-        ),
-        "indet": "Indeterminate expression `1` encountered.",
-        "innf": "Non-negative integer or Infinity expected at position `1`.",
-        "int": "Integer expected.",
-        "intp": "Positive integer expected.",
-        "intnn": "Non-negative integer expected.",
-        "iterb": "Iterator does not have appropriate bounds.",
-        "ivar": "`1` is not a valid variable.",
-        "level": ("Level specification `1` is not of the form n, " "{n}, or {m, n}."),
-        "locked": "Symbol `1` is locked.",
-        "matsq": "Argument `1` is not a non-empty square matrix.",
-        "newpkg": "In WL, there is a new package for this.",
-        "noopen": "Cannot open `1`.",
-        "nord": "Invalid comparison with `1` attempted.",
-        "normal": "Nonatomic expression expected.",
-        "noval": ("Symbol `1` in part assignment does not have an immediate value."),
-        "obspkg": "In WL, this package is obsolete.",
-        "openx": "`1` is not open.",
-        "optb": "Optional object `1` in `2` is not a single blank.",
-        "ovfl": "Overflow occurred in computation.",
-        "partd": "Part specification is longer than depth of object.",
-        "partw": "Part `1` of `2` does not exist.",
-        "plld": "Endpoints in `1` must be distinct machine-size real numbers.",
-        "plln": "Limiting value `1` in `2` is not a machine-size real number.",
-        "pspec": (
-            "Part specification `1` is neither an integer nor " "a list of integer."
-        ),
-        "seqs": "Sequence specification expected, but got `1`.",
-        "setp": "Part assignment to `1` could not be made",
-        "setps": "`1` in the part assignment is not a symbol.",
-        "span": "`1` is not a valid Span specification.",
-        "stream": "`1` is not string, InputStream[], or OutputStream[]",
-        "string": "String expected.",
-        "sym": "Argument `1` at position `2` is expected to be a symbol.",
-        "tag": "Rule for `1` can only be attached to `2`.",
-        "take": "Cannot take positions `1` through `2` in `3`.",
-        "vrule": (
-            "Cannot set `1` to `2`, " "which is not a valid list of replacement rules."
-        ),
-        "write": "Tag `1` in `2` is Protected.",
-        "wrsym": "Symbol `1` is Protected.",
-        "ucdec": "An invalid unicode sequence was encountered and ignored.",
-        "charcode": "The character encoding `1` is not supported. Use $CharacterEncodings to list supported encodings.",
-        # Self-defined messages
-        # 'rep': "`1` is not a valid replacement rule.",
-        "options": "`1` is not a valid list of option rules.",
-        "timeout": "Timeout reached.",
-        "syntax": "`1`",
-        "invalidargs": "Invalid arguments.",
-        "notboxes": "`1` is not a valid box structure.",
-        "pyimport": '`1`[] is not available. Python module "`2`" is not installed.',
-    }
-    summary_text = "general-purpose messages"
-
-
->>>>>>> 5bac51cb
 class Echo_(Predefined):
     """
     <dl>
@@ -2300,645 +523,4 @@
                 Expression(SymbolFullForm, boxes).evaluate(evaluation),
             )
             tex = ""
-<<<<<<< HEAD
-        return Expression(SymbolRowBox, ListExpression(String(tex)))
-=======
-        return Expression(SymbolRowBox, ListExpression(String(tex)))
-
-
-class Style(Builtin):
-    """
-    <dl>
-      <dt>'Style[$expr$, options]'
-      <dd>displays $expr$ formatted using the specified option settings.
-      <dt>'Style[$expr$, "style"]'
-      <dd> uses the option settings for the specified style in the current notebook.
-      <dt>'Style[$expr$, $color$]'
-      <dd>displays using the specified color.
-      <dt>'Style[$expr$, $Bold$]'
-      <dd>displays with fonts made bold.
-      <dt>'Style[$expr$, $Italic$]'
-      <dd>displays with fonts made italic.
-      <dt>'Style[$expr$, $Underlined$]'
-      <dd>displays with fonts underlined.
-      <dt>'Style[$expr$, $Larger$]
-      <dd>displays with fonts made larger.
-      <dt>'Style[$expr$, $Smaller$]'
-      <dd>displays with fonts made smaller.
-      <dt>'Style[$expr$, $n$]'
-      <dd>displays with font size n.
-      <dt>'Style[$expr$, $Tiny$]'
-      <dt>'Style[$expr$, $Small$]', etc.
-      <dd>display with fonts that are tiny, small, etc.
-    </dl>
-    """
-
-    summary_text = "wrapper specifying styles and style options to apply"
-    options = {"ImageSizeMultipliers": "Automatic"}
-
-    rules = {
-        "MakeBoxes[Style[expr_, OptionsPattern[Style]], f_]": (
-            "StyleBox[MakeBoxes[expr, f], "
-            "ImageSizeMultipliers -> OptionValue[ImageSizeMultipliers]]"
-        )
-    }
-
-
-class Precedence(Builtin):
-    """
-    <dl>
-      <dt>'Precedence[$op$]'
-      <dd>returns the precedence of the built-in operator $op$.
-    </dl>
-
-    >> Precedence[Plus]
-     = 310.
-    >> Precedence[Plus] < Precedence[Times]
-     = True
-
-    Unknown symbols have precedence 670:
-    >> Precedence[f]
-     = 670.
-    Other expressions have precedence 1000:
-    >> Precedence[a + b]
-     = 1000.
-    """
-
-    summary_text = "an object to be parenthesized with a given precedence level"
-
-    def apply(self, expr, evaluation) -> Real:
-        "Precedence[expr_]"
-
-        name = expr.get_name()
-        precedence = 1000
-        if name:
-            builtin = evaluation.definitions.get_definition(name, only_if_exists=True)
-            if builtin:
-                builtin = builtin.builtin
-            if builtin is not None and isinstance(builtin, Operator):
-                precedence = builtin.precedence
-            else:
-                precedence = 670
-        return Real(precedence)
-
-
-class _NumberForm(Builtin):
-    """
-    Base class for NumberForm, AccountingForm, EngineeringForm, and ScientificForm.
-    """
-
-    default_ExponentFunction = None
-    default_NumberFormat = None
-
-    messages = {
-        "npad": "Value for option NumberPadding -> `1` should be a string or a pair of strings.",
-        "dblk": "Value for option DigitBlock should be a positive integer, Infinity, or a pair of positive integers.",
-        "npt": "Value for option `1` -> `2` is expected to be a string.",
-        "nsgn": "Value for option NumberSigns -> `1` should be a pair of strings or two pairs of strings.",
-        "nspr": "Value for option NumberSeparator -> `1` should be a string or a pair of strings.",
-        "opttf": "Value of option `1` -> `2` should be True or False.",
-        "estep": "Value of option `1` -> `2` is not a positive integer.",
-        "iprf": "Formatting specification `1` should be a positive integer or a pair of positive integers.",  # NumberFormat only
-        "sigz": "In addition to the number of digits requested, one or more zeros will appear as placeholders.",
-    }
-
-    def check_options(self, options, evaluation):
-        """
-        Checks options are valid and converts them to python.
-        """
-        result = {}
-        for option_name in self.options:
-            method = getattr(self, "check_" + option_name)
-            arg = options["System`" + option_name]
-            value = method(arg, evaluation)
-            if value is None:
-                return None
-            result[option_name] = value
-        return result
-
-    def check_DigitBlock(self, value, evaluation):
-        py_value = value.get_int_value()
-        if value.sameQ(SymbolInfinity):
-            return [0, 0]
-        elif py_value is not None and py_value > 0:
-            return [py_value, py_value]
-        elif value.has_form("List", 2):
-            nleft, nright = value.elements
-            py_left, py_right = nleft.get_int_value(), nright.get_int_value()
-            if nleft.sameQ(SymbolInfinity):
-                nleft = 0
-            elif py_left is not None and py_left > 0:
-                nleft = py_left
-            else:
-                nleft = None
-            if nright.sameQ(SymbolInfinity):
-                nright = 0
-            elif py_right is not None and py_right > 0:
-                nright = py_right
-            else:
-                nright = None
-            result = [nleft, nright]
-            if None not in result:
-                return result
-        return evaluation.message(self.get_name(), "dblk", value)
-
-    def check_ExponentFunction(self, value, evaluation):
-        if value.sameQ(SymbolAutomatic):
-            return self.default_ExponentFunction
-
-        def exp_function(x):
-            return Expression(value, x).evaluate(evaluation)
-
-        return exp_function
-
-    def check_NumberFormat(self, value, evaluation):
-        if value.sameQ(SymbolAutomatic):
-            return self.default_NumberFormat
-
-        def num_function(man, base, exp, options):
-            return Expression(value, man, base, exp).evaluate(evaluation)
-
-        return num_function
-
-    def check_NumberMultiplier(self, value, evaluation):
-        result = value.get_string_value()
-        if result is None:
-            evaluation.message(self.get_name(), "npt", "NumberMultiplier", value)
-        return result
-
-    def check_NumberPoint(self, value, evaluation):
-        result = value.get_string_value()
-        if result is None:
-            evaluation.message(self.get_name(), "npt", "NumberPoint", value)
-        return result
-
-    def check_ExponentStep(self, value, evaluation):
-        result = value.get_int_value()
-        if result is None or result <= 0:
-            return evaluation.message(self.get_name(), "estep", "ExponentStep", value)
-        return result
-
-    def check_SignPadding(self, value, evaluation):
-        if value.sameQ(SymbolTrue):
-            return True
-        elif value.sameQ(SymbolFalse):
-            return False
-        return evaluation.message(self.get_name(), "opttf", value)
-
-    def _check_List2str(self, value, msg, evaluation):
-        if value.has_form("List", 2):
-            result = [element.get_string_value() for element in value.elements]
-            if None not in result:
-                return result
-        return evaluation.message(self.get_name(), msg, value)
-
-    def check_NumberSigns(self, value, evaluation):
-        return self._check_List2str(value, "nsgn", evaluation)
-
-    def check_NumberPadding(self, value, evaluation):
-        return self._check_List2str(value, "npad", evaluation)
-
-    def check_NumberSeparator(self, value, evaluation):
-        py_str = value.get_string_value()
-        if py_str is not None:
-            return [py_str, py_str]
-        return self._check_List2str(value, "nspr", evaluation)
-
-
-class NumberForm(_NumberForm):
-    """
-    <dl>
-      <dt>'NumberForm[$expr$, $n$]'
-      <dd>prints a real number $expr$ with $n$-digits of precision.
-
-      <dt>'NumberForm[$expr$, {$n$, $f$}]'
-      <dd>prints with $n$-digits and $f$ digits to the right of the decimal point.
-    </dl>
-
-    >> NumberForm[N[Pi], 10]
-     = 3.141592654
-
-    >> NumberForm[N[Pi], {10, 5}]
-     = 3.14159
-
-
-    ## Undocumented edge cases
-    #> NumberForm[Pi, 20]
-     = Pi
-    #> NumberForm[2/3, 10]
-     = 2 / 3
-
-    ## No n or f
-    #> NumberForm[N[Pi]]
-     = 3.14159
-    #> NumberForm[N[Pi, 20]]
-     = 3.1415926535897932385
-    #> NumberForm[14310983091809]
-     = 14310983091809
-
-    ## Zero case
-    #> z0 = 0.0;
-    #> z1 = 0.0000000000000000000000000000;
-    #> NumberForm[{z0, z1}, 10]
-     = {0., 0.×10^-28}
-    #> NumberForm[{z0, z1}, {10, 4}]
-     = {0.0000, 0.0000×10^-28}
-
-    ## Trailing zeros
-    #> NumberForm[1.0, 10]
-     = 1.
-    #> NumberForm[1.000000000000000000000000, 10]
-     = 1.000000000
-    #> NumberForm[1.0, {10, 8}]
-     = 1.00000000
-    #> NumberForm[N[Pi, 33], 33]
-     = 3.14159265358979323846264338327950
-
-    ## Correct rounding - see sympy/issues/11472
-    #> NumberForm[0.645658509, 6]
-     = 0.645659
-    #> NumberForm[N[1/7], 30]
-     = 0.1428571428571428
-
-    ## Integer case
-    #> NumberForm[{0, 2, -415, 83515161451}, 5]
-     = {0, 2, -415, 83515161451}
-    #> NumberForm[{2^123, 2^123.}, 4, ExponentFunction -> ((#1) &)]
-     = {10633823966279326983230456482242756608, 1.063×10^37}
-    #> NumberForm[{0, 10, -512}, {10, 3}]
-     = {0.000, 10.000, -512.000}
-
-    ## Check arguments
-    #> NumberForm[1.5, -4]
-     : Formatting specification -4 should be a positive integer or a pair of positive integers.
-     = 1.5
-    #> NumberForm[1.5, {1.5, 2}]
-     : Formatting specification {1.5, 2} should be a positive integer or a pair of positive integers.
-     = 1.5
-    #> NumberForm[1.5, {1, 2.5}]
-     : Formatting specification {1, 2.5} should be a positive integer or a pair of positive integers.
-     = 1.5
-
-    ## Right padding
-    #> NumberForm[153., 2]
-     : In addition to the number of digits requested, one or more zeros will appear as placeholders.
-     = 150.
-    #> NumberForm[0.00125, 1]
-     = 0.001
-    #> NumberForm[10^5 N[Pi], {5, 3}]
-     : In addition to the number of digits requested, one or more zeros will appear as placeholders.
-     = 314160.000
-    #> NumberForm[10^5 N[Pi], {6, 3}]
-     = 314159.000
-    #> NumberForm[10^5 N[Pi], {6, 10}]
-     = 314159.0000000000
-    #> NumberForm[1.0000000000000000000, 10, NumberPadding -> {"X", "Y"}]
-     = X1.000000000
-
-    ## Check options
-
-    ## DigitBlock
-    #> NumberForm[12345.123456789, 14, DigitBlock -> 3]
-     = 12,345.123 456 789
-    #> NumberForm[12345.12345678, 14, DigitBlock -> 3]
-     = 12,345.123 456 78
-    #> NumberForm[N[10^ 5 Pi], 15, DigitBlock -> {4, 2}]
-     = 31,4159.26 53 58 97 9
-    #> NumberForm[1.2345, 3, DigitBlock -> -4]
-     : Value for option DigitBlock should be a positive integer, Infinity, or a pair of positive integers.
-     = 1.2345
-    #> NumberForm[1.2345, 3, DigitBlock -> x]
-     : Value for option DigitBlock should be a positive integer, Infinity, or a pair of positive integers.
-     = 1.2345
-    #> NumberForm[1.2345, 3, DigitBlock -> {x, 3}]
-     : Value for option DigitBlock should be a positive integer, Infinity, or a pair of positive integers.
-     = 1.2345
-    #> NumberForm[1.2345, 3, DigitBlock -> {5, -3}]
-     : Value for option DigitBlock should be a positive integer, Infinity, or a pair of positive integers.
-     = 1.2345
-
-    ## ExponentFunction
-    #> NumberForm[12345.123456789, 14, ExponentFunction -> ((#) &)]
-     = 1.2345123456789×10^4
-    #> NumberForm[12345.123456789, 14, ExponentFunction -> (Null&)]
-     = 12345.123456789
-    #> y = N[Pi^Range[-20, 40, 15]];
-    #> NumberForm[y, 10, ExponentFunction -> (3 Quotient[#, 3] &)]
-     =  {114.0256472×10^-12, 3.267763643×10^-3, 93.64804748×10^3, 2.683779414×10^12, 76.91214221×10^18}
-    #> NumberForm[y, 10, ExponentFunction -> (Null &)]
-     : In addition to the number of digits requested, one or more zeros will appear as placeholders.
-     : In addition to the number of digits requested, one or more zeros will appear as placeholders.
-     = {0.0000000001140256472, 0.003267763643, 93648.04748, 2683779414000., 76912142210000000000.}
-
-    ## ExponentStep
-    #> NumberForm[10^8 N[Pi], 10, ExponentStep -> 3]
-     = 314.1592654×10^6
-    #> NumberForm[1.2345, 3, ExponentStep -> x]
-     : Value of option ExponentStep -> x is not a positive integer.
-     = 1.2345
-    #> NumberForm[1.2345, 3, ExponentStep -> 0]
-     : Value of option ExponentStep -> 0 is not a positive integer.
-     = 1.2345
-    #> NumberForm[y, 10, ExponentStep -> 6]
-     = {114.0256472×10^-12, 3267.763643×10^-6, 93648.04748, 2.683779414×10^12, 76.91214221×10^18}
-
-    ## NumberFormat
-    #> NumberForm[y, 10, NumberFormat -> (#1 &)]
-     = {1.140256472, 0.003267763643, 93648.04748, 2.683779414, 7.691214221}
-
-    ## NumberMultiplier
-    #> NumberForm[1.2345, 3, NumberMultiplier -> 0]
-     : Value for option NumberMultiplier -> 0 is expected to be a string.
-     = 1.2345
-    #> NumberForm[N[10^ 7 Pi], 15, NumberMultiplier -> "*"]
-     = 3.14159265358979*10^7
-
-    ## NumberPoint
-    #> NumberForm[1.2345, 5, NumberPoint -> ","]
-     = 1,2345
-    #> NumberForm[1.2345, 3, NumberPoint -> 0]
-     : Value for option NumberPoint -> 0 is expected to be a string.
-     = 1.2345
-
-    ## NumberPadding
-    #> NumberForm[1.41, {10, 5}]
-     = 1.41000
-    #> NumberForm[1.41, {10, 5}, NumberPadding -> {"", "X"}]
-     = 1.41XXX
-    #> NumberForm[1.41, {10, 5}, NumberPadding -> {"X", "Y"}]
-     = XXXXX1.41YYY
-    #> NumberForm[1.41, 10, NumberPadding -> {"X", "Y"}]
-     = XXXXXXXX1.41
-    #> NumberForm[1.2345, 3, NumberPadding -> 0]
-     :  Value for option NumberPadding -> 0 should be a string or a pair of strings.
-     = 1.2345
-    #> NumberForm[1.41, 10, NumberPadding -> {"X", "Y"}, NumberSigns -> {"-------------", ""}]
-     = XXXXXXXXXXXXXXXXXXXX1.41
-    #> NumberForm[{1., -1., 2.5, -2.5}, {4, 6}, NumberPadding->{"X", "Y"}]
-     = {X1.YYYYYY, -1.YYYYYY, X2.5YYYYY, -2.5YYYYY}
-
-    ## NumberSeparator
-    #> NumberForm[N[10^ 5 Pi], 15, DigitBlock -> 3, NumberSeparator -> " "]
-     = 314 159.265 358 979
-    #> NumberForm[N[10^ 5 Pi], 15, DigitBlock -> 3, NumberSeparator -> {" ", ","}]
-     = 314 159.265,358,979
-    #> NumberForm[N[10^ 5 Pi], 15, DigitBlock -> 3, NumberSeparator -> {",", " "}]
-     = 314,159.265 358 979
-    #> NumberForm[N[10^ 7 Pi], 15, DigitBlock -> 3, NumberSeparator -> {",", " "}]
-     = 3.141 592 653 589 79×10^7
-    #> NumberForm[1.2345, 3, NumberSeparator -> 0]
-     :  Value for option NumberSeparator -> 0 should be a string or a pair of strings.
-     = 1.2345
-
-    ## NumberSigns
-    #> NumberForm[1.2345, 5, NumberSigns -> {"-", "+"}]
-     = +1.2345
-    #> NumberForm[-1.2345, 5, NumberSigns -> {"- ", ""}]
-     = - 1.2345
-    #> NumberForm[1.2345, 3, NumberSigns -> 0]
-     : Value for option NumberSigns -> 0 should be a pair of strings or two pairs of strings.
-     = 1.2345
-
-    ## SignPadding
-    #> NumberForm[1.234, 6, SignPadding -> True, NumberPadding -> {"X", "Y"}]
-     = XXX1.234
-    #> NumberForm[-1.234, 6, SignPadding -> True, NumberPadding -> {"X", "Y"}]
-     = -XX1.234
-    #> NumberForm[-1.234, 6, SignPadding -> False, NumberPadding -> {"X", "Y"}]
-     = XX-1.234
-    #> NumberForm[-1.234, {6, 4}, SignPadding -> False, NumberPadding -> {"X", "Y"}]
-     = X-1.234Y
-
-    ## 1-arg, Option case
-    #> NumberForm[34, ExponentFunction->(Null&)]
-     = 34
-
-    ## zero padding integer x0.0 case
-    #> NumberForm[50.0, {5, 1}]
-     = 50.0
-    #> NumberForm[50, {5, 1}]
-     = 50.0
-
-    ## Rounding correctly
-    #> NumberForm[43.157, {10, 1}]
-     = 43.2
-    #> NumberForm[43.15752525, {10, 5}, NumberSeparator -> ",", DigitBlock -> 1]
-     = 4,3.1,5,7,5,3
-    #> NumberForm[80.96, {16, 1}]
-     = 81.0
-    #> NumberForm[142.25, {10, 1}]
-     = 142.3
-    """
-
-    options = {
-        "DigitBlock": "Infinity",
-        "ExponentFunction": "Automatic",
-        "ExponentStep": "1",
-        "NumberFormat": "Automatic",
-        "NumberMultiplier": '"×"',
-        "NumberPadding": '{"", "0"}',
-        "NumberPoint": '"."',
-        "NumberSeparator": '{",", " "}',
-        "NumberSigns": '{"-", ""}',
-        "SignPadding": "False",
-    }
-    summary_text = "print at most a number of digits of all approximate real numbers in the expression"
-
-    @staticmethod
-    def default_ExponentFunction(value):
-        n = value.get_int_value()
-        if -5 <= n <= 5:
-            return SymbolNull
-        else:
-            return value
-
-    @staticmethod
-    def default_NumberFormat(man, base, exp, options):
-        py_exp = exp.get_string_value()
-        if py_exp:
-            mul = String(options["NumberMultiplier"])
-            return Expression(
-                SymbolRowBox,
-                ListExpression(man, mul, Expression(SymbolSuperscriptBox, base, exp)),
-            )
-        else:
-            return man
-
-    def apply_list_n(self, expr, n, evaluation, options) -> Expression:
-        "NumberForm[expr_List, n_, OptionsPattern[NumberForm]]"
-        options = [
-            Expression(SymbolRuleDelayed, Symbol(key), value)
-            for key, value in options.items()
-        ]
-        return ListExpression(
-            *[
-                Expression(SymbolNumberForm, element, n, *options)
-                for element in expr.elements
-            ]
-        )
-
-    def apply_list_nf(self, expr, n, f, evaluation, options) -> Expression:
-        "NumberForm[expr_List, {n_, f_}, OptionsPattern[NumberForm]]"
-        options = [
-            Expression(SymbolRuleDelayed, Symbol(key), value)
-            for key, value in options.items()
-        ]
-        return ListExpression(
-            *[
-                Expression(SymbolNumberForm, element, ListExpression(n, f), *options)
-                for element in expr.elements
-            ],
-        )
-
-    def apply_makeboxes(self, expr, form, evaluation, options={}):
-        """MakeBoxes[NumberForm[expr_, OptionsPattern[NumberForm]],
-        form:StandardForm|TraditionalForm|OutputForm]"""
-
-        fallback = Expression(SymbolMakeBoxes, expr, form)
-
-        py_options = self.check_options(options, evaluation)
-        if py_options is None:
-            return fallback
-
-        if isinstance(expr, Integer):
-            py_n = len(str(abs(expr.get_int_value())))
-        elif isinstance(expr, Real):
-            if expr.is_machine_precision():
-                py_n = 6
-            else:
-                py_n = dps(expr.get_precision())
-        else:
-            py_n = None
-
-        if py_n is not None:
-            py_options["_Form"] = form.get_name()
-            return number_form(expr, py_n, None, evaluation, py_options)
-        return Expression(SymbolMakeBoxes, expr, form)
-
-    def apply_makeboxes_n(self, expr, n, form, evaluation, options={}):
-        """MakeBoxes[NumberForm[expr_, n_?NotOptionQ, OptionsPattern[NumberForm]],
-        form:StandardForm|TraditionalForm|OutputForm]"""
-
-        fallback = Expression(SymbolMakeBoxes, expr, form)
-
-        py_n = n.get_int_value()
-        if py_n is None or py_n <= 0:
-            evaluation.message("NumberForm", "iprf", n)
-            return fallback
-
-        py_options = self.check_options(options, evaluation)
-        if py_options is None:
-            return fallback
-
-        if isinstance(expr, (Integer, Real)):
-            py_options["_Form"] = form.get_name()
-            return number_form(expr, py_n, None, evaluation, py_options)
-        return Expression(SymbolMakeBoxes, expr, form)
-
-    def apply_makeboxes_nf(self, expr, n, f, form, evaluation, options={}):
-        """MakeBoxes[NumberForm[expr_, {n_, f_}, OptionsPattern[NumberForm]],
-        form:StandardForm|TraditionalForm|OutputForm]"""
-
-        fallback = Expression(SymbolMakeBoxes, expr, form)
-
-        nf = ListExpression(n, f)
-        py_n = n.get_int_value()
-        py_f = f.get_int_value()
-        if py_n is None or py_n <= 0 or py_f is None or py_f < 0:
-            evaluation.message("NumberForm", "iprf", nf)
-            return fallback
-
-        py_options = self.check_options(options, evaluation)
-        if py_options is None:
-            return fallback
-
-        if isinstance(expr, (Integer, Real)):
-            py_options["_Form"] = form.get_name()
-            return number_form(expr, py_n, py_f, evaluation, py_options)
-        return Expression(SymbolMakeBoxes, expr, form)
-
-
-class BaseForm(Builtin):
-    """
-    <dl>
-      <dt>'BaseForm[$expr$, $n$]'
-      <dd>prints numbers in $expr$ in base $n$.
-    </dl>
-
-    >> BaseForm[33, 2]
-     = 100001_2
-
-    >> BaseForm[234, 16]
-     = ea_16
-
-    >> BaseForm[12.3, 2]
-     = 1100.01001100110011001_2
-
-    >> BaseForm[-42, 16]
-     = -2a_16
-
-    >> BaseForm[x, 2]
-     = x
-
-    >> BaseForm[12, 3] // FullForm
-     = BaseForm[12, 3]
-
-    Bases must be between 2 and 36:
-    >> BaseForm[12, -3]
-     : Positive machine-sized integer expected at position 2 in BaseForm[12, -3].
-     = BaseForm[12, -3]
-    >> BaseForm[12, 100]
-     : Requested base 100 must be between 2 and 36.
-     = BaseForm[12, 100]
-
-    #> BaseForm[0, 2]
-     = 0_2
-    #> BaseForm[0.0, 2]
-     = 0.0_2
-
-    #> BaseForm[N[Pi, 30], 16]
-     = 3.243f6a8885a308d313198a2e_16
-    """
-
-    summary_text = "print with all numbers given in a base"
-    messages = {
-        "intpm": (
-            "Positive machine-sized integer expected at position 2 in "
-            "BaseForm[`1`, `2`]."
-        ),
-        "basf": "Requested base `1` must be between 2 and 36.",
-    }
-
-    def apply_makeboxes(self, expr, n, f, evaluation):
-        """MakeBoxes[BaseForm[expr_, n_],
-        f:StandardForm|TraditionalForm|OutputForm]"""
-
-        base = n.get_int_value()
-        if base <= 0:
-            evaluation.message("BaseForm", "intpm", expr, n)
-            return None
-
-        if isinstance(expr, PrecisionReal):
-            x = expr.to_sympy()
-            p = reconstruct_digits(expr.get_precision())
-        elif isinstance(expr, MachineReal):
-            x = expr.value
-            p = reconstruct_digits(machine_precision)
-        elif isinstance(expr, Integer):
-            x = expr.value
-            p = 0
-        else:
-            return to_boxes(Expression(SymbolMakeBoxes, expr, f), evaluation)
-
-        try:
-            val = convert_base(x, base, p)
-        except ValueError:
-            return evaluation.message("BaseForm", "basf", n)
-
-        if f is SymbolOutputForm:
-            return to_boxes(String("%s_%d" % (val, base)), evaluation)
-        else:
-            return to_boxes(
-                Expression(SymbolSubscriptBox, String(val), String(base)), evaluation
-            )
->>>>>>> 5bac51cb
+        return Expression(SymbolRowBox, ListExpression(String(tex)))