--- conflicted
+++ resolved
@@ -28,221 +28,12 @@
 SymbolTableDepth = Symbol("TableDepth")
 
 
-<<<<<<< HEAD
-class PrintForms_(Predefined):
-    """
-    <dl>
-      <dt>'$PrintForms'
-      <dd>contains the list of basic print forms. It is updated automatically when new 'PrintForms' are defined by setting format values.
-    </dl>
-
-    >> $PrintForms
-     = ...
-
-    Suppose now that we want to add a new format `MyForm`. Initially, it does not belongs to $\$PrintForms$:
-    >> MemberQ[$PrintForms, MyForm]
-     = False
-    Now, let's define a format rule:
-    >> Format[MyForm[F[x_]]]:= "F<<" <> ToString[x] <> ">>"
-    >> Format[F[x_], MyForm]:= MyForm[F[x]]
-    Now, the new format belongs to the $\$PrintForms$ list
-    >> MemberQ[$PrintForms, MyForm]
-     = True
-
-    """
-
-    attributes = A_LOCKED | A_PROTECTED
-    name = "$PrintForms"
-    summary_text = "list the print formats"
-
-    def evaluate(self, evaluation):
-        return ListExpression(*evaluation.definitions.printforms)
-
-
-class TableForm(Builtin):
-    """
-    <dl>
-      <dt>'TableForm[$expr$]'
-      <dd>displays $expr$ as a table.
-    </dl>
-
-    >> TableForm[Array[a, {3,2}],TableDepth->1]
-     = {a[1, 1], a[1, 2]}
-     .
-     . {a[2, 1], a[2, 2]}
-     .
-     . {a[3, 1], a[3, 2]}
-
-    A table of Graphics:
-    >> Table[Style[Graphics[{EdgeForm[{Black}], RGBColor[r,g,b], Rectangle[]}], ImageSizeMultipliers->{0.2, 1}], {r,0,1,1/2}, {g,0,1,1/2}, {b,0,1,1/2}] // TableForm
-     = -Graphics-   -Graphics-   -Graphics-
-     .
-     . -Graphics-   -Graphics-   -Graphics-
-     .
-     . -Graphics-   -Graphics-   -Graphics-
-     .
-     . -Graphics-   -Graphics-   -Graphics-
-     .
-     . -Graphics-   -Graphics-   -Graphics-
-     .
-     . -Graphics-   -Graphics-   -Graphics-
-     .
-     . -Graphics-   -Graphics-   -Graphics-
-     .
-     . -Graphics-   -Graphics-   -Graphics-
-     .
-     . -Graphics-   -Graphics-   -Graphics-
-
-    #> TableForm[{}]
-     = #<--#
-    """
-
-    options = {"TableDepth": "Infinity"}
-    summary_text = "format as a table"
-
-    def apply_makeboxes(self, table, f, evaluation, options):
-        """MakeBoxes[%(name)s[table_, OptionsPattern[%(name)s]],
-        f:StandardForm|TraditionalForm|OutputForm]"""
-
-        dims = len(get_dimensions(table, head=SymbolList))
-        depth = self.get_option(options, "TableDepth", evaluation)
-        depth = expr_min((Integer(dims), depth))
-        depth = depth.value
-        if depth is None:
-            evaluation.message(self.get_name(), "int")
-            return
-
-        if depth <= 0:
-            return Expression(SymbolMakeBoxes, table, f)
-        elif depth == 1:
-            return GridBox(
-                ListExpression(
-                    *(
-                        ListExpression(Expression(SymbolMakeBoxes, item, f))
-                        for item in table.elements
-                    ),
-                )
-            )
-            # return Expression(
-            #    'GridBox', Expression('List', *(
-            #        Expression('List', Expression('MakeBoxes', item, f))
-            #        for item in table.elements)))
-        else:
-            new_depth = Expression(SymbolRule, SymbolTableDepth, Integer(depth - 2))
-
-            def transform_item(item):
-                if depth > 2:
-                    return Expression(Symbol(self.get_name()), item, new_depth)
-                else:
-                    return item
-
-            return GridBox(
-                ListExpression(
-                    *(
-                        ListExpression(
-                            *(
-                                Expression(SymbolMakeBoxes, transform_item(item), f)
-                                for item in row.elements
-                            ),
-                        )
-                        for row in table.elements
-                    ),
-                )
-            )
-
-
-class MatrixForm(TableForm):
-    """
-    <dl>
-      <dt>'MatrixForm[$m$]'
-      <dd>displays a matrix $m$, hiding the underlying list structure.
-    </dl>
-
-    >> Array[a,{4,3}]//MatrixForm
-     = a[1, 1]   a[1, 2]   a[1, 3]
-     .
-     . a[2, 1]   a[2, 2]   a[2, 3]
-     .
-     . a[3, 1]   a[3, 2]   a[3, 3]
-     .
-     . a[4, 1]   a[4, 2]   a[4, 3]
-
-    ## Issue #182
-    #> {{2*a, 0},{0,0}}//MatrixForm
-     = 2 a   0
-     .
-     . 0     0
-    """
-
-    summary_text = "format as a matrix"
-
-    def apply_makeboxes_matrix(self, table, f, evaluation, options):
-        """MakeBoxes[%(name)s[table_, OptionsPattern[%(name)s]],
-        f:StandardForm|TraditionalForm]"""
-
-        result = super(MatrixForm, self).apply_makeboxes(table, f, evaluation, options)
-        if result.get_head_name() == "System`GridBox":
-            return Expression(
-                SymbolRowBox, ListExpression(String("("), result, String(")"))
-            )
-        return result
-
-
-class StringForm(Builtin):
-    """
-    <dl>
-      <dt>'StringForm[$str$, $expr1$, $expr2$, ...]'
-      <dd>displays the string $str$, replacing placeholders in $str$ with the corresponding expressions.
-    </dl>
-
-    >> StringForm["`1` bla `2` blub `` bla `2`", a, b, c]
-     = a bla b blub c bla b
-    """
-
-    summary_text = "make an string from a template and a list of parameters"
-
-    def apply_makeboxes(self, s, args, f, evaluation):
-        """MakeBoxes[StringForm[s_String, args___],
-        f:StandardForm|TraditionalForm|OutputForm]"""
-
-        s = s.value
-        args = args.get_sequence()
-        result = []
-        pos = 0
-        last_index = 0
-        for match in re.finditer(r"(\`(\d*)\`)", s):
-            start, end = match.span(1)
-            if match.group(2):
-                index = int(match.group(2))
-            else:
-                index = last_index + 1
-            if index > last_index:
-                last_index = index
-            if start > pos:
-                result.append(to_boxes(String(s[pos:start]), evaluation))
-            pos = end
-            if 1 <= index <= len(args):
-                arg = args[index - 1]
-                result.append(
-                    to_boxes(MakeBoxes(arg, f).evaluate(evaluation), evaluation)
-                )
-        if pos < len(s):
-            result.append(to_boxes(String(s[pos:]), evaluation))
-        return RowBox(
-            *tuple(
-                r.evaluate(evaluation) if isinstance(r, EvalMixin) else r
-                for r in result
-            )
-        )
-
-
-=======
->>>>>>> 93d8e89f
 class Echo_(Predefined):
     """
     <dl>
       <dt>'$Echo'
       <dd>gives a list of files and pipes to which all input is echoed.
+
     </dl>
     """
 
@@ -277,272 +68,4 @@
         expr = expr.get_sequence()
         expr = Expression(SymbolRow, ListExpression(*expr))
         evaluation.print_out(expr)
-<<<<<<< HEAD
-        return SymbolNull
-
-
-class FullForm(Builtin):
-    """
-    <dl>
-      <dt>'FullForm[$expr$]'
-      <dd>displays the underlying form of $expr$.
-    </dl>
-
-    >> FullForm[a + b * c]
-     = Plus[a, Times[b, c]]
-    >> FullForm[2/3]
-     = Rational[2, 3]
-    >> FullForm["A string"]
-     = "A string"
-    """
-
-    summary_text = "underlying M-Expression representation"
-
-
-class StandardForm(Builtin):
-    """
-    <dl>
-      <dt>'StandardForm[$expr$]'
-      <dd>displays $expr$ in the default form.
-    </dl>
-
-    >> StandardForm[a + b * c]
-     = a + b c
-    >> StandardForm["A string"]
-     = A string
-    'StandardForm' is used by default:
-    >> "A string"
-     = A string
-    >> f'[x]
-     = f'[x]
-    """
-
-    summary_text = "default output format"
-
-
-class TraditionalForm(Builtin):
-    """
-    <dl>
-      <dt>'TraditionalForm[$expr$]'
-      <dd>displays $expr$ in a format similar to the traditional mathematical notation, where function evaluations are represented by brackets instead of square brackets.
-    </dl>
-
-    ## To pass this test, we need to improve the implementation of Element.format
-    ## >> TraditionalForm[g[x]]
-    ## = g(x)
-    """
-
-    summary_text = "traditional output format"
-
-
-class InputForm(Builtin):
-    r"""
-    <dl>
-      <dt>'InputForm[$expr$]'
-      <dd>displays $expr$ in an unambiguous form suitable for input.
-    </dl>
-
-    >> InputForm[a + b * c]
-     = a + b*c
-    >> InputForm["A string"]
-     = "A string"
-    >> InputForm[f'[x]]
-     = Derivative[1][f][x]
-    >> InputForm[Derivative[1, 0][f][x]]
-     = Derivative[1, 0][f][x]
-    #> InputForm[2 x ^ 2 + 4z!]
-     = 2*x^2 + 4*z!
-    #> InputForm["\$"]
-     = "\\$"
-    """
-    summary_text = "plain-text input format"
-
-
-class OutputForm(Builtin):
-    """
-    <dl>
-      <dt>'OutputForm[$expr$]'
-      <dd>displays $expr$ in a plain-text form.
-    </dl>
-
-    >> OutputForm[f'[x]]
-     = f'[x]
-    >> OutputForm[Derivative[1, 0][f][x]]
-     = Derivative[1, 0][f][x]
-    >> OutputForm["A string"]
-     = A string
-    >> OutputForm[Graphics[Rectangle[]]]
-     = -Graphics-
-    """
-
-    summary_text = "plain-text output format"
-
-
-class MathMLForm(Builtin):
-    """
-    <dl>
-      <dt>'MathMLForm[$expr$]'
-      <dd>displays $expr$ as a MathML expression.
-    </dl>
-
-    >> MathMLForm[HoldForm[Sqrt[a^3]]]
-     = ...
-
-    ## Test cases for Unicode - redo please as a real test
-    >> MathMLForm[\\[Mu]]
-    = ...
-
-    # This can causes the TeX to fail
-    # >> MathMLForm[Graphics[Text["\u03bc"]]]
-    #  = ...
-
-    ## The <mo> should contain U+2062 INVISIBLE TIMES
-    ## MathMLForm[MatrixForm[{{2*a, 0},{0,0}}]]
-    = ...
-    """
-
-    summary_text = "formatted expression as MathML commands"
-
-    def apply_mathml(self, expr, evaluation) -> Expression:
-        "MakeBoxes[expr_, MathMLForm]"
-
-        boxes = MakeBoxes(expr).evaluate(evaluation)
-        try:
-            mathml = boxes.boxes_to_mathml(evaluation=evaluation)
-        except BoxError:
-            evaluation.message(
-                "General",
-                "notboxes",
-                Expression(SymbolFullForm, boxes).evaluate(evaluation),
-            )
-            mathml = ""
-        is_a_picture = mathml[:6] == "<mtext"
-
-        # mathml = '<math><mstyle displaystyle="true">%s</mstyle></math>' % mathml
-        # #convert_box(boxes)
-        query = evaluation.parse("Settings`$UseSansSerif")
-        usesansserif = query.evaluate(evaluation).to_python()
-        if not is_a_picture:
-            if isinstance(usesansserif, bool) and usesansserif:
-                mathml = '<mstyle mathvariant="sans-serif">%s</mstyle>' % mathml
-
-        mathml = '<math display="block">%s</math>' % mathml  # convert_box(boxes)
-        return Expression(SymbolRowBox, ListExpression(String(mathml)))
-
-
-class PythonForm(Builtin):
-    """
-    <dl>
-      <dt>'PythonForm[$expr$]'
-      <dd>returns an approximate equivalent of $expr$ in Python, when that is possible. We assume that Python has SymPy imported. No explicit import will be include in the result.
-    </dl>
-
-    >> PythonForm[Infinity]
-    = math.inf
-    >> PythonForm[Pi]
-    = sympy.pi
-    >> E // PythonForm
-    = sympy.E
-    >> {1, 2, 3} // PythonForm
-    = [1, 2, 3]
-    """
-
-    summary_text = "translate expressions as Python source code"
-    # >> PythonForm[HoldForm[Sqrt[a^3]]]
-    #  = sympy.sqrt{a**3} # or something like this
-
-    def apply_python(self, expr, evaluation) -> Expression:
-        "MakeBoxes[expr_, PythonForm]"
-
-        def build_python_form(expr):
-            if isinstance(expr, Symbol):
-                return expr.to_sympy()
-            return expr.to_python()
-
-        try:
-            # from trepan.api import debug; debug()
-            python_equivalent = build_python_form(expr)
-        except Exception:
-            return
-        return StringFromPython(python_equivalent)
-
-    def apply(self, expr, evaluation) -> Expression:
-        "PythonForm[expr_]"
-        return self.apply_python(expr, evaluation)
-
-
-class SympyForm(Builtin):
-    """
-    <dl>
-      <dt>'SympyForm[$expr$]'
-      <dd>returns an Sympy $expr$ in Python. Sympy is used internally to implement a number of Mathics functions, like Simplify.
-    </dl>
-
-    >> SympyForm[Pi^2]
-    = pi**2
-    >> E^2 + 3E // SympyForm
-    = exp(2) + 3*E
-    """
-
-    summary_text = "translate expressions to SymPy"
-
-    def apply_sympy(self, expr, evaluation) -> Optional[Expression]:
-        "MakeBoxes[expr_, SympyForm]"
-
-        try:
-            sympy_equivalent = expr.to_sympy()
-        except Exception:
-            return
-        return StringFromPython(sympy_equivalent)
-
-    def apply(self, expr, evaluation) -> Expression:
-        "SympyForm[expr_]"
-        return self.apply_sympy(expr, evaluation)
-
-
-class TeXForm(Builtin):
-    r"""
-    <dl>
-      <dt>'TeXForm[$expr$]'
-      <dd>displays $expr$ using TeX math mode commands.
-    </dl>
-
-    >> TeXForm[HoldForm[Sqrt[a^3]]]
-     = \sqrt{a^3}
-
-    #> {"hi","you"} //InputForm //TeXForm
-     = \left\{\text{``hi''}, \text{``you''}\right\}
-
-    #> TeXForm[a+b*c]
-     = a+b c
-    #> TeXForm[InputForm[a+b*c]]
-     = a\text{ + }b*c
-    """
-    summary_text = "formatted expression as TeX commands"
-
-    def apply_tex(self, expr, evaluation) -> Expression:
-        "MakeBoxes[expr_, TeXForm]"
-        boxes = MakeBoxes(expr).evaluate(evaluation)
-        try:
-            # Here we set ``show_string_characters`` to False, to reproduce
-            # the standard behaviour in WMA. Remove this parameter to recover the
-            # quotes in InputForm and FullForm
-            tex = boxes.boxes_to_tex(
-                show_string_characters=False, evaluation=evaluation
-            )
-
-            # Replace multiple newlines by a single one e.g. between asy-blocks
-            tex = MULTI_NEWLINE_RE.sub("\n", tex)
-
-            tex = tex.replace(" \uF74c", " \\, d")  # tmp hack for Integrate
-        except BoxError:
-            evaluation.message(
-                "General",
-                "notboxes",
-                Expression(SymbolFullForm, boxes).evaluate(evaluation),
-            )
-            tex = ""
-        return Expression(SymbolRowBox, ListExpression(String(tex)))
-=======
-        return SymbolNull
->>>>>>> 93d8e89f
+        return SymbolNull