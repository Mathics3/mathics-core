--- conflicted
+++ resolved
@@ -935,11 +935,7 @@
             #        Expression('List', Expression('MakeBoxes', item, f))
             #        for item in table.leaves)))
         else:
-<<<<<<< HEAD
             new_depth = Expression(SymbolRule, Symbol("TableDepth"), Integer(depth - 2))
-=======
-            new_depth = Expression(SymbolRule, SymbolTableDepth, depth - 2)
->>>>>>> 4611912c
 
             def transform_item(item):
                 if depth > 2:
