--- conflicted
+++ resolved
@@ -10,13 +10,8 @@
     Predefined,
 )
 
-<<<<<<< HEAD
-from mathics.core.attributes import (
-    no_attributes as A_NO_ATTRIBUTES,
-)
-=======
+
 from mathics.core.attributes import A_NO_ATTRIBUTES
->>>>>>> 0056066b
 
 from mathics.core.expression import Expression
 from mathics.core.list import ListExpression
