--- conflicted
+++ resolved
@@ -710,11 +710,8 @@
         return sympy_expr
 
 
-<<<<<<< HEAD
-class BoxExpression(BuiltinElement):
-=======
+
 class BoxConstruct(InstanceableBuiltin, BaseElement):
->>>>>>> 3ad3e443
     # This is the base class for the "Final form"
     # of formatted expressions.
     #
@@ -849,11 +846,7 @@
     def leaves(self, value):
         raise ValueError("BoxExpression.leaves is write protected.")
 
-<<<<<<< HEAD
     def flatten_pattern_sequence(self, evaluation) -> "BoxExpression":
-=======
-    def flatten_pattern_sequence(self, evaluation) -> "BoxConstruct":
->>>>>>> 3ad3e443
         return self
 
     def get_option_values(self, leaves, **options):
