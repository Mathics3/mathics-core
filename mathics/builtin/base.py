--- conflicted
+++ resolved
@@ -826,14 +826,11 @@
 
     def sameQ(self, expr) -> bool:
         """Mathics SameQ"""
-<<<<<<< HEAD
-=======
         if expr is self:
             return True
         # Otherwise, we need to convert
         # self into an to expression
         # to avoid an infinite loop...
->>>>>>> c54808f2
         return self.to_expression().sameQ(expr)
 
     def do_format(self, evaluation, format):
