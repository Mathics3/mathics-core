--- conflicted
+++ resolved
@@ -589,13 +589,8 @@
                     letter_number(c, start_ord)[0] if c.isalpha() else 0
                     for c in py_chars
                 ]
-<<<<<<< HEAD
                 return Expression(SymbolList, *[from_python(rr) for rr in r])
-        elif chars.has_form("List", 1, None):
-=======
-                return Expression(SymbolList, *r)
         elif chars.has_form(SymbolList, 1, None):
->>>>>>> 4611912c
             result = []
             for leaf in chars.leaves:
                 result.append(self.apply(leaf, evaluation))
