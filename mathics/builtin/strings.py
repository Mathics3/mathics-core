# -*- coding: utf-8 -*-
"""
Strings and Characters - Miscellaneous
"""

import io
import re
import unicodedata
from binascii import hexlify, unhexlify
from heapq import heappush, heappop
from typing import Any, List

from mathics.version import __version__  # noqa used in loading to check consistency.

from mathics.builtin.base import (
    Builtin,
    Test,
    Predefined,
    PrefixOperator,
)
from mathics.core.expression import Expression
from mathics.core.symbols import (
    Symbol,
    SymbolFalse,
    SymbolTrue,
    SymbolList,
)
<<<<<<< HEAD
from mathics.core.systemsymbols import (
    SymbolAlternatives,
    SymbolBlank,
    SymbolBlankNullSequence,
    SymbolBlankSequence,
    SymbolDirectedInfinity,
    SymbolExcept,
    SymbolFailed,
    SymbolInputForm,
    SymbolOutputForm,
    SymbolPattern,
    SymbolRegularExpression,
    SymbolRepeated,
    SymbolRepeatedNull,
    SymbolRule,
    SymbolStringExpression,
)

=======
from mathics.core.systemsymbols import SymbolFailed, SymbolDirectedInfinity
>>>>>>> 309525e7
from mathics.core.atoms import (
    String,
    Integer,
    Integer0,
    Integer1,
)

from mathics.core.parser import MathicsFileLineFeeder, parse
from mathics.settings import SYSTEM_CHARACTER_ENCODING
from mathics_scanner import TranslateError


<<<<<<< HEAD
SymbolToExpression = Symbol("ToExpression")

=======
SymbolBlank = Symbol("Blank")
SymbolOutputForm = Symbol("OutputForm")
SymbolToExpression = Symbol("ToExpression")
SymbolInputForm = Symbol("InputForm")
>>>>>>> 309525e7

_regex_longest = {
    "+": "+",
    "*": "*",
}

_regex_shortest = {
    "+": "+?",
    "*": "*?",
}


alphabet_descriptions = {
    "English": {
        "Lowercase": "abcdefghijklmnopqrstuvwxyz",
        "Uppercase": "ABCDEFGHIJKLMNOPQRSTUVWXYZ",
    },
    "Spanish": {
        "Lowercase": "abcdefghijklmnñopqrstuvwxyz",
        "Uppercase": "ABCDEFGHIJKLMNÑOPQRSTUVWXYZ",
    },
    "Greek": {
        "Lowercase": "αβγδεζηθικλμνξοπρστυφχψω",
        "Uppercase": "ΑΒΓΔΕΖΗΘΙΚΛΜΝΞΟΠΡΣΤΥΦΧΨΩ",
    },
    "Cyrillic": {
        "Lowercase": "абвгґдђѓеёєжзѕиіїйјклљмнњопрстћќуўфхцчџшщъыьэюя",
        "Uppercase": "АБВГҐДЂЃЕЁЄЖЗЅИІЇЙЈКЛЉМНЊОПРСТЋЌУЎФХЦЧЏШЩЪЫЬЭЮЯ",
    },
}

alphabet_alias = {
    "English": "English",
    "French": "English",
    "German": "English",
    "Spanish": "Spanish",
    "Greek": "Greek",
    "Cyrillic": "Cyrillic",
    "Russian": "Cyrillic",
}


def _encode_pname(name):
    return "n" + hexlify(name.encode("utf8")).decode("utf8")


def _decode_pname(name):
    return unhexlify(name[1:]).decode("utf8")


def _evaluate_match(s, m, evaluation):
    replace = dict(
        (_decode_pname(name), String(value)) for name, value in m.groupdict().items()
    )
    return s.replace_vars(replace, in_scoping=False).evaluate(evaluation)


def _parallel_match(text, rules, flags, limit):
    heap = []

    def push(i, iter, form):
        m = None
        try:
            m = next(iter)
        except StopIteration:
            pass
        if m is not None:
            heappush(heap, (m.start(), i, m, form, iter))

    for i, (patt, form) in enumerate(rules):
        push(i, re.finditer(patt, text, flags=flags), form)

    k = 0
    n = 0

    while heap:
        start, i, match, form, iter = heappop(heap)

        if start >= k:
            yield match, form

            n += 1
            if n >= limit > 0:
                break

            k = match.end()

        push(i, iter, form)


def to_regex(
    expr, evaluation, q=_regex_longest, groups=None, abbreviated_patterns=False
):
    if expr is None:
        return None

    if groups is None:
        groups = {}

    def recurse(x, quantifiers=q):
        return to_regex(x, evaluation, q=quantifiers, groups=groups)

    if isinstance(expr, String):
        result = expr.get_string_value()
        if abbreviated_patterns:
            pieces = []
            i, j = 0, 0
            while j < len(result):
                c = result[j]
                if c == "\\" and j + 1 < len(result):
                    pieces.append(re.escape(result[i:j]))
                    pieces.append(re.escape(result[j + 1]))
                    j += 2
                    i = j
                elif c == "*":
                    pieces.append(re.escape(result[i:j]))
                    pieces.append("(.*)")
                    j += 1
                    i = j
                elif c == "@":
                    pieces.append(re.escape(result[i:j]))
                    # one or more characters, excluding uppercase letters
                    pieces.append("([^A-Z]+)")
                    j += 1
                    i = j
                else:
                    j += 1
            pieces.append(re.escape(result[i:j]))
            result = "".join(pieces)
        else:
            result = re.escape(result)
        return result
    if expr.has_form(SymbolRegularExpression, 1):
        regex = expr.leaves[0].get_string_value()
        if regex is None:
            return regex
        try:
            re.compile(regex)
            # Don't return the compiled regex because it may need to composed
            # further e.g. StringExpression["abc", RegularExpression[regex2]].
            return regex
        except re.error:
            return None  # invalid regex

    if isinstance(expr, Symbol):
        return {
            "System`NumberString": r"[-|+]?(\d+(\.\d*)?|\.\d+)?",
            "System`Whitespace": r"(?u)\s+",
            "System`DigitCharacter": r"\d",
            "System`WhitespaceCharacter": r"(?u)\s",
            "System`WordCharacter": r"(?u)[^\W_]",
            "System`StartOfLine": r"^",
            "System`EndOfLine": r"$",
            "System`StartOfString": r"\A",
            "System`EndOfString": r"\Z",
            "System`WordBoundary": r"\b",
            "System`LetterCharacter": r"(?u)[^\W_0-9]",
            "System`HexidecimalCharacter": r"[0-9a-fA-F]",
        }.get(expr.get_name())

    if expr.has_form(Symbol("CharacterRange"), 2):
        (start, stop) = (leaf.get_string_value() for leaf in expr.leaves)
        if all(x is not None and len(x) == 1 for x in (start, stop)):
            return "[{0}-{1}]".format(re.escape(start), re.escape(stop))

    if expr.has_form(SymbolBlank, 0):
        return r"(.|\n)"
    if expr.has_form(SymbolBlankSequence, 0):
        return r"(.|\n)" + q["+"]
    if expr.has_form(SymbolBlankNullSequence, 0):
        return r"(.|\n)" + q["*"]
    if expr.has_form(SymbolExcept, 1, 2):
        if len(expr.leaves) == 1:
            # TODO: Check if this shouldn't be SymbolBlank
            # instad of SymbolBlank[]
            leaves = [expr.leaves[0], Expression(SymbolBlank)]
        else:
            leaves = [expr.leaves[0], expr.leaves[1]]
        leaves = [recurse(leaf) for leaf in leaves]
        if all(leaf is not None for leaf in leaves):
            return "(?!{0}){1}".format(*leaves)
    if expr.has_form(Symbol("Characters"), 1):
        leaf = expr.leaves[0].get_string_value()
        if leaf is not None:
            return "[{0}]".format(re.escape(leaf))
    if expr.has_form(SymbolStringExpression, None):
        leaves = [recurse(leaf) for leaf in expr.leaves]
        if None in leaves:
            return None
        return "".join(leaves)
    if expr.has_form(SymbolRepeated, 1):
        leaf = recurse(expr.leaves[0])
        if leaf is not None:
            return "({0})".format(leaf) + q["+"]
    if expr.has_form(SymbolRepeatedNull, 1):
        leaf = recurse(expr.leaves[0])
        if leaf is not None:
            return "({0})".format(leaf) + q["*"]
    if expr.has_form(SymbolAlternatives, None):
        leaves = [recurse(leaf) for leaf in expr.leaves]
        if all(leaf is not None for leaf in leaves):
            return "|".join(leaves)
    if expr.has_form(Symbol("Shortest"), 1):
        return recurse(expr.leaves[0], quantifiers=_regex_shortest)
    if expr.has_form(Symbol("Longest"), 1):
        return recurse(expr.leaves[0], quantifiers=_regex_longest)
    if expr.has_form(SymbolPattern, 2) and isinstance(expr.leaves[0], Symbol):
        name = expr.leaves[0].get_name()
        patt = groups.get(name, None)
        if patt is not None:
            if expr.leaves[1].has_form(SymbolBlank, 0):
                pass  # ok, no warnings
            elif not expr.leaves[1].sameQ(patt):
                evaluation.message(
                    "StringExpression", "cond", expr.leaves[0], expr, expr.leaves[0]
                )
            return "(?P=%s)" % _encode_pname(name)
        else:
            groups[name] = expr.leaves[1]
            return "(?P<%s>%s)" % (_encode_pname(name), recurse(expr.leaves[1]))

    return None


def anchor_pattern(patt):
    """
    anchors a regex in order to force matching against an entire string.
    """
    if not patt.endswith(r"\Z"):
        patt = patt + r"\Z"
    if not patt.startswith(r"\A"):
        patt = r"\A" + patt
    return patt


def mathics_split(patt, string, flags):
    """
    Python's re.split includes the text of groups if they are capturing.

    Furthermore, you can't split on empty matches. Trying to do this returns
    the original string for Python < 3.5, raises a ValueError for
    Python >= 3.5, <= X and works as expected for Python >= X, where 'X' is
    some future version of Python (> 3.6).

    For these reasons we implement our own split.
    """
    # (start, end) indices of splits
    indices = list((m.start(), m.end()) for m in re.finditer(patt, string, flags))

    # (start, end) indices of stuff to keep
    indices = [(None, 0)] + indices + [(len(string), None)]
    indices = [(indices[i][1], indices[i + 1][0]) for i in range(len(indices) - 1)]

    # slice up the string
    return [string[start:stop] for start, stop in indices]


class SystemCharacterEncoding(Predefined):
    """
    <dl>
    <dt>$SystemCharacterEncoding

    </dl>
    """

    name = "$SystemCharacterEncoding"

    rules = {
        "$SystemCharacterEncoding": '"' + SYSTEM_CHARACTER_ENCODING + '"',
    }


class CharacterEncoding(Predefined):
    """
    <dl>
    <dt>'CharacterEncoding'
        <dd>specifies the default character encoding to use if no other encoding is
        specified.
    </dl>
    """

    name = "$CharacterEncoding"
    value = '"UTF-8"'

    rules = {
        "$CharacterEncoding": value,
    }


_encodings = {
    # see https://docs.python.org/2/library/codecs.html#standard-encodings
    "ASCII": "ascii",
    "CP949": "cp949",
    "CP950": "cp950",
    "EUC-JP": "euc_jp",
    "IBM-850": "cp850",
    "ISOLatin1": "iso8859_1",
    "ISOLatin2": "iso8859_2",
    "ISOLatin3": "iso8859_3",
    "ISOLatin4": "iso8859_4",
    "ISOLatinCyrillic": "iso8859_5",
    "ISO8859-1": "iso8859_1",
    "ISO8859-2": "iso8859_2",
    "ISO8859-3": "iso8859_3",
    "ISO8859-4": "iso8859_4",
    "ISO8859-5": "iso8859_5",
    "ISO8859-6": "iso8859_6",
    "ISO8859-7": "iso8859_7",
    "ISO8859-8": "iso8859_8",
    "ISO8859-9": "iso8859_9",
    "ISO8859-10": "iso8859_10",
    "ISO8859-13": "iso8859_13",
    "ISO8859-14": "iso8859_14",
    "ISO8859-15": "iso8859_15",
    "ISO8859-16": "iso8859_16",
    "koi8-r": "koi8_r",
    "MacintoshCyrillic": "mac_cyrillic",
    "MacintoshGreek": "mac_greek",
    "MacintoshIcelandic": "mac_iceland",
    "MacintoshRoman": "mac_roman",
    "MacintoshTurkish": "mac_turkish",
    "ShiftJIS": "shift_jis",
    "Unicode": "utf_16",
    "UTF-8": "utf_8",
    "UTF8": "utf_8",
    "WindowsANSI": "cp1252",
    "WindowsBaltic": "cp1257",
    "WindowsCyrillic": "cp1251",
    "WindowsEastEurope": "cp1250",
    "WindowsGreek": "cp1253",
    "WindowsTurkish": "cp1254",
}


def to_python_encoding(encoding):
    return _encodings.get(encoding)


class CharacterEncodings(Predefined):
    name = "$CharacterEncodings"
    value = "{%s}" % ",".join(map(lambda s: '"%s"' % s, _encodings.keys()))

    rules = {
        "$CharacterEncodings": value,
    }


class NumberString(Builtin):
    """
    <dl>
    <dt>'NumberString'
      <dd>represents the characters in a number.
    </dl>

    >> StringMatchQ["1234", NumberString]
     = True

    >> StringMatchQ["1234.5", NumberString]
    = True

    >> StringMatchQ["1.2`20", NumberString]
     = False
    """


class Whitespace(Builtin):
    r"""
    <dl>
    <dt>'Whitespace'
      <dd>represents a sequence of whitespace characters.
    </dl>

    >> StringMatchQ["\r \n", Whitespace]
     = True

    >> StringSplit["a  \n b \r\n c d", Whitespace]
     = {a, b, c, d}

    >> StringReplace[" this has leading and trailing whitespace \n ", (StartOfString ~~ Whitespace) | (Whitespace ~~ EndOfString) -> ""] <> " removed" // FullForm
     = "this has leading and trailing whitespace removed"
    """


# FIXME: Generalize string.lower() and ord()
def letter_number(chars: List[str], start_ord) -> List["Integer"]:
    # Note caller has verified that everything isalpha() and
    # each char has length 1.
    return [Integer(ord(char.lower()) - start_ord) for char in chars]


class Alphabet(Builtin):
    """
     <dl>
      <dt>'Alphabet'[]
      <dd>gives the list of lowercase letters a-z in the English alphabet .

      <dt>'Alphabet[$type$]'
      <dd> gives the alphabet for the language or class $type$.
    </dl>

    >> Alphabet[]
     = {a, b, c, d, e, f, g, h, i, j, k, l, m, n, o, p, q, r, s, t, u, v, w, x, y, z}
    >> Alphabet["German"]
     = {a, b, c, d, e, f, g, h, i, j, k, l, m, n, o, p, q, r, s, t, u, v, w, x, y, z}

    """

    messages = {
        "nalph": "The alphabet `` is not known or not available.",
    }

    rules = {
        "Alphabet[]": """Alphabet["English"]""",
    }

    def apply(self, alpha, evaluation):
        """Alphabet[alpha_String]"""
        alphakey = alpha.get_string_value()
        alphakey = alphabet_alias[alphakey]
        if alphakey is None:
            evaluation.message("Alphabet", "nalph", alpha)
            return
        alphabet = alphabet_descriptions.get(alphakey, None)
        if alphabet is None:
            evaluation.message("Alphabet", "nalph", alpha)
            return
        return Expression(SymbolList, *[String(c) for c in alphabet["Lowercase"]])


class LetterNumber(Builtin):
    r"""
    <dl>
      <dt>'LetterNumber'[$c$]
      <dd>returns the position of the character $c$ in the English alphabet.

      <dt>'LetterNumber["string"]'
      <dd>returns a list of the positions of characters in string.
      <dt>'LetterNumber["string", $alpha$]'
      <dd>returns a list of the positions of characters in string, regarding the alphabet $alpha$.
    </dl>

    >> LetterNumber["b"]
     = 2

    LetterNumber also works with uppercase characters
    >> LetterNumber["B"]
     = 2

    >> LetterNumber["ss2!"]
     = {19, 19, 0, 0}

    Get positions of each of the letters in a string:
    >> LetterNumber[Characters["Peccary"]]
    = {16, 5, 3, 3, 1, 18, 25}

    >> LetterNumber[{"P", "Pe", "P1", "eck"}]
    = {16, {16, 5}, {16, 0}, {5, 3, 11}}

    #> LetterNumber[4]
     : The argument 4 is not a string.
     = LetterNumber[4]

    >> LetterNumber["\[Beta]", "Greek"]
     = 2

    """
    # FIXME: put the right unicode characters in a way that the
    # following test works...
    r"""
    # #> LetterNumber["\[CapitalBeta]", "Greek"]
    #  = 2

    """
    messages = {
        "nalph": "The alphabet `` is not known or not available.",
        "nas": ("The argument `1` is not a string."),
    }

    def apply_alpha_str(self, chars: List[Any], alpha: String, evaluation):
        "LetterNumber[chars_, alpha_String]"
        alphakey = alpha.get_string_value()
        alphakey = alphabet_alias.get(alphakey, None)
        if alphakey is None:
            evaluation.message("LetterNumber", "nalph", alpha)
            return
        if alphakey == "English":
            return self.apply(chars, evaluation)
        alphabet = alphabet_descriptions.get(alphakey, None)
        if alphabet is None:
            evaluation.message("LetterNumber", "nalph", alpha)
            return
        # TODO: handle Uppercase
        if isinstance(chars, String):
            py_chars = chars.get_string_value()
            if len(py_chars) == 1:
                # FIXME generalize ord("a")
                res = alphabet["Lowercase"].find(py_chars) + 1
                if res == -1:
                    res = alphabet["Uppercase"].find(py_chars) + 1
                return Integer(res)
            else:
                r = []
                for c in py_chars:
                    cp = alphabet["Lowercase"].find(c) + 1
                    if cp == -1:
                        cp = alphabet["Uppercase"].find(c) + 1
                    r.append(cp)
                return Expression(SymbolList, *r)
        elif chars.has_form(SymbolList, 1, None):
            result = []
            for leaf in chars.leaves:
                result.append(self.apply_alpha_str(leaf, alpha, evaluation))
            return Expression(SymbolList, *result)
        else:
            return evaluation.message(self.__class__.__name__, "nas", chars)
        return None

    def apply(self, chars: List[Any], evaluation):
        "LetterNumber[chars_]"

        start_ord = ord("a") - 1
        if isinstance(chars, String):
            py_chars = chars.get_string_value()
            if len(py_chars) == 1:
                # FIXME generalize ord("a")
                return letter_number([py_chars[0]], start_ord)[0]
            else:
                r = [
                    letter_number(c, start_ord)[0] if c.isalpha() else 0
                    for c in py_chars
                ]
                return Expression(SymbolList, *r)
        elif chars.has_form(SymbolList, 1, None):
            result = []
            for leaf in chars.leaves:
                result.append(self.apply(leaf, evaluation))
            return Expression(SymbolList, *result)
        else:
            return evaluation.message(self.__class__.__name__, "nas", chars)
        return None


class HexidecimalCharacter(Builtin):
    """
    <dl>
    <dt>'HexidecimalCharacter'
      <dd>represents the characters 0-9, a-f and A-F.
    </dl>

    >> StringMatchQ[#, HexidecimalCharacter] & /@ {"a", "1", "A", "x", "H", " ", "."}
     = {True, True, True, False, False, False, False}
    """


class _StringFind(Builtin):
    attributes = "Protected"

    options = {
        "IgnoreCase": "False",
        "MetaCharacters": "None",
    }

    messages = {
        "strse": "String or list of strings expected at position `1` in `2`.",
        "srep": "`1` is not a valid string replacement rule.",
        "innf": (
            "Non-negative integer or Infinity expected at " "position `1` in `2`."
        ),
    }

    def _find(py_stri, py_rules, py_n, flags):
        raise NotImplementedError()

    def _apply(self, string, rule, n, evaluation, options, cases):
        if n.sameQ(Symbol("System`Private`Null")):
            expr = Expression(self.get_name(), string, rule)
            n = None
        else:
            expr = Expression(self.get_name(), string, rule, n)

        # convert string
        if string.has_form(SymbolList, None):
            py_strings = [stri.get_string_value() for stri in string.leaves]
            if None in py_strings:
                return evaluation.message(self.get_name(), "strse", Integer1, expr)
        else:
            py_strings = string.get_string_value()
            if py_strings is None:
                return evaluation.message(self.get_name(), "strse", Integer1, expr)

        # convert rule
        def convert_rule(r):
            if r.has_form(SymbolRule, None) and len(r.leaves) == 2:
                py_s = to_regex(r.leaves[0], evaluation)
                if py_s is None:
                    return evaluation.message(
                        "StringExpression", "invld", r.leaves[0], r.leaves[0]
                    )
                py_sp = r.leaves[1]
                return py_s, py_sp
            elif cases:
                py_s = to_regex(r, evaluation)
                if py_s is None:
                    return evaluation.message("StringExpression", "invld", r, r)
                return py_s, None

            return evaluation.message(self.get_name(), "srep", r)

        if rule.has_form(SymbolList, None):
            py_rules = [convert_rule(r) for r in rule.leaves]
        else:
            py_rules = [convert_rule(rule)]
        if None in py_rules:
            return None

        # convert n
        if n is None:
            py_n = 0
        elif n == Expression(SymbolDirectedInfinity, Integer1):
            py_n = 0
        else:
            py_n = n.get_int_value()
            if py_n is None or py_n < 0:
                return evaluation.message(self.get_name(), "innf", Integer(3), expr)

        # flags
        flags = re.MULTILINE
        if options["System`IgnoreCase"] == SymbolTrue:
            flags = flags | re.IGNORECASE

        if isinstance(py_strings, list):
            return Expression(
                SymbolList,
                *[
                    self._find(py_stri, py_rules, py_n, flags, evaluation)
                    for py_stri in py_strings
                ]
            )
        else:
            return self._find(py_strings, py_rules, py_n, flags, evaluation)


class StringRepeat(Builtin):
    """
    <dl>
    <dt>'StringRepeat["$string$", $n$]'
        <dd>gives $string$ repeated $n$ times.
    <dt>'StringRepeat["$string$", $n$, $max$]'
        <dd>gives $string$ repeated $n$ times, but not more than $max$ characters.
    </dl>

    >> StringRepeat["abc", 3]
     = abcabcabc

    >> StringRepeat["abc", 10, 7]
     = abcabca

    #> StringRepeat["x", 0]
     : A positive integer is expected at position 2 in StringRepeat[x, 0].
     = StringRepeat[x, 0]
    """

    messages = {
        "intp": "A positive integer is expected at position `1` in `2`.",
    }

    def apply(self, s, n, expression, evaluation):
        "StringRepeat[s_String, n_]"
        py_n = n.get_int_value() if isinstance(n, Integer) else 0
        if py_n < 1:
            evaluation.message("StringRepeat", "intp", 2, expression)
        else:
            return String(s.get_string_value() * py_n)

    def apply_truncated(self, s, n, m, expression, evaluation):
        "StringRepeat[s_String, n_Integer, m_Integer]"
        py_n = n.get_int_value() if isinstance(n, Integer) else 0
        py_m = m.get_int_value() if isinstance(m, Integer) else 0

        if py_n < 1:
            evaluation.message("StringRepeat", "intp", 2, expression)
        elif py_m < 1:
            evaluation.message("StringRepeat", "intp", 3, expression)
        else:
            py_s = s.get_string_value()
            py_n = min(1 + py_m // len(py_s), py_n)

            return String((py_s * py_n)[:py_m])


class String_(Builtin):
    """
    <dl>
    <dt>'String'
        <dd>is the head of strings.
    </dl>

    >> Head["abc"]
     = String
    >> "abc"
     = abc

    Use 'InputForm' to display quotes around strings:
    >> InputForm["abc"]
     = "abc"

    'FullForm' also displays quotes:
    >> FullForm["abc" + 2]
     = Plus[2, "abc"]
    """

    name = "String"


class ToString(Builtin):
    """
    <dl>
    <dt>'ToString[$expr$]'
        <dd>returns a string representation of $expr$.
    <dt>'ToString[$expr$, $form$]'
        <dd>returns a string representation of $expr$ in the form
          $form$.
    </dl>

    >> ToString[2]
     = 2
    >> ToString[2] // InputForm
     = "2"
    >> ToString[a+b]
     = a + b
    >> "U" <> 2
     : String expected.
     = U <> 2
    >> "U" <> ToString[2]
     = U2
    >> ToString[Integrate[f[x],x], TeXForm]
     = \\int f\\left[x\\right] \\, dx

    """

    options = {
        "CharacterEncoding": '"Unicode"',
        "FormatType": "OutputForm",
        "NumberMarks": "$NumberMarks",
        "PageHeight": "Infinity",
        "PageWidth": "Infinity",
        "TotalHeight": "Infinity",
        "TotalWidth": "Infinity",
    }

    def apply_default(self, value, evaluation, options):
        "ToString[value_, OptionsPattern[ToString]]"
        return self.apply_form(value, SymbolOutputForm, evaluation, options)

    def apply_form(self, value, form, evaluation, options):
        "ToString[value_, form_, OptionsPattern[ToString]]"
        encoding = options["System`CharacterEncoding"]
        text = value.format(evaluation, form.get_name(), encoding=encoding)
        text = text.boxes_to_text(evaluation=evaluation)
        return String(text)


# This isn't your normal Box class. We'll keep this here rather than
# in mathics.builtin.box for now.
class InterpretedBox(PrefixOperator):
    r"""
    <dl>
      <dt>'InterpretedBox[$box$]'
      <dd>is the ad hoc fullform for \! $box$. just
          for internal use...

    >> \! \(2+2\)
     = 4
    </dl>
    """

    operator = "\\!"
    precedence = 670

    def apply_dummy(self, boxes, evaluation):
        """InterpretedBox[boxes_]"""
        # TODO: the following is a very raw and dummy way to
        # handle these expressions.
        # In the first place, this should handle different kind
        # of boxes in different ways.
        reinput = boxes.boxes_to_text()
        return Expression(SymbolToExpression, reinput).evaluate(evaluation)


class ToExpression(Builtin):
    r"""
    <dl>
      <dt>'ToExpression[$input$]'
      <dd>inteprets a given string as Mathics input.

      <dt>'ToExpression[$input$, $form$]'
      <dd>reads the given input in the specified $form$.

      <dt>'ToExpression[$input$, $form$, $h$]'
      <dd>applies the head $h$ to the expression before evaluating it.

    </dl>

    >> ToExpression["1 + 2"]
     = 3

    >> ToExpression["{2, 3, 1}", InputForm, Max]
     = 3

    >> ToExpression["2 3", InputForm]
     = 6

    Note that newlines are like semicolons, not blanks. So so the return value is the second-line value.
    >> ToExpression["2\[NewLine]3"]
     = 3

    #> ToExpression["log(x)", InputForm]
     = log x

    #> ToExpression["1+"]
     : Incomplete expression; more input is needed (line 1 of "ToExpression['1+']").
     = $Failed

    #> ToExpression[]
     : ToExpression called with 0 arguments; between 1 and 3 arguments are expected.
     = ToExpression[]
    """

    # TODO: Other forms
    """
    >> ToExpression["log(x)", TraditionalForm]
     = Log[x]
    >> ToExpression["log(x)", TraditionalForm]
     = Log[x]
    #> ToExpression["log(x)", StandardForm]
     = log x
    """
    attributes = ("Listable", "Protected")

    messages = {
        "argb": (
            "`1` called with `2` arguments; "
            "between `3` and `4` arguments are expected."
        ),
        "interpfmt": (
            "`1` is not a valid interpretation format. "
            "Valid interpretation formats include InputForm "
            "and any member of $BoxForms."
        ),
        "notstr": "The format type `1` is valid only for string input.",
    }

    def apply(self, seq, evaluation):
        "ToExpression[seq__]"

        # Organise Arguments
        py_seq = seq.get_sequence()
        if len(py_seq) == 1:
            (inp, form, head) = (py_seq[0], SymbolInputForm, None)
        elif len(py_seq) == 2:
            (inp, form, head) = (py_seq[0], py_seq[1], None)
        elif len(py_seq) == 3:
            (inp, form, head) = (py_seq[0], py_seq[1], py_seq[2])
        else:
            assert len(py_seq) > 3  # 0 case handled by apply_empty
            evaluation.message(
                "ToExpression",
                "argb",
                "ToExpression",
                Integer(len(py_seq)),
                Integer1,
                Integer(3),
            )
            return

        # Apply the different forms
        if form == SymbolInputForm:
            if isinstance(inp, String):

                # TODO: turn the below up into a function and call that.
                s = inp.get_string_value()
                short_s = s[:15] + "..." if len(s) > 16 else s
                with io.StringIO(s) as f:
                    f.name = """ToExpression['%s']""" % short_s
                    feeder = MathicsFileLineFeeder(f)
                    while not feeder.empty():
                        try:
                            query = parse(evaluation.definitions, feeder)
                        except TranslateError:
                            return SymbolFailed
                        finally:
                            feeder.send_messages(evaluation)
                        if query is None:  # blank line / comment
                            continue
                        result = query.evaluate(evaluation)

            else:
                result = inp
        else:
            evaluation.message("ToExpression", "interpfmt", form)
            return

        # Apply head if present
        if head is not None:
            result = Expression(head, result).evaluate(evaluation)

        return result

    def apply_empty(self, evaluation):
        "ToExpression[]"
        evaluation.message(
            "ToExpression", "argb", "ToExpression", Integer0, Integer1, Integer(3)
        )
        return


class StringQ(Test):
    """
    <dl>
    <dt>'StringQ[$expr$]'
      <dd>returns 'True' if $expr$ is a 'String', or 'False' otherwise.
    </dl>

    >> StringQ["abc"]
     = True
    >> StringQ[1.5]
     = False
    >> Select[{"12", 1, 3, 5, "yz", x, y}, StringQ]
     = {12, yz}
    """

    def test(self, expr):
        return isinstance(expr, String)


class RemoveDiacritics(Builtin):
    """
    <dl>
    <dt>'RemoveDiacritics[$s$]'
        <dd>returns a version of $s$ with all diacritics removed.
    </dl>

    >> RemoveDiacritics["en prononçant pêcher et pécher"]
     = en prononcant pecher et pecher

    >> RemoveDiacritics["piñata"]
     = pinata
    """

    def apply(self, s, evaluation):
        "RemoveDiacritics[s_String]"
        return String(
            unicodedata.normalize("NFKD", s.get_string_value())
            .encode("ascii", "ignore")
            .decode("ascii")
        )


class Transliterate(Builtin):
    """
    <dl>
    <dt>'Transliterate[$s$]'
        <dd>transliterates a text in some script into an ASCII string.
    </dl>

    ASCII translateration examples can be found in:
    <ul>
      <li><url>https://en.wikipedia.org/wiki/Iliad,</url>
      <li><url>https://en.wikipedia.org/wiki/Russian_language</url>, and
      <li><url>https://en.wikipedia.org/wiki/Hiragana</url>
    </ul>
    """

    # Causes XeTeX to barf. Put this inside a unit test.
    # >> Transliterate["つかう"]
    #  = tsukau

    # >> Transliterate["Алекса́ндр Пу́шкин"]
    #  = Aleksandr Pushkin

    # > Transliterate["μήτηρ γάρ τέ μέ φησι θεὰ Θέτις ἀργυρόπεζα"]
    # = meter gar te me phesi thea Thetis arguropeza

    requires = ("unidecode",)

    def apply(self, s, evaluation):
        "Transliterate[s_String]"
        from unidecode import unidecode

        return String(unidecode(s.get_string_value()))


def _pattern_search(name, string, patt, evaluation, options, matched):
    # Get the pattern list and check validity for each
    if patt.has_form(SymbolList, None):
        patts = patt.get_leaves()
    else:
        patts = [patt]
    re_patts = []
    for p in patts:
        py_p = to_regex(p, evaluation)
        if py_p is None:
            return evaluation.message("StringExpression", "invld", p, patt)
        re_patts.append(py_p)

    flags = re.MULTILINE
    if options["System`IgnoreCase"] == SymbolTrue:
        flags = flags | re.IGNORECASE

    def _search(patts, str, flags, matched):
        if any(re.search(p, str, flags=flags) for p in patts):
            return SymbolTrue if matched else SymbolFalse
        return SymbolFalse if matched else SymbolTrue

    # Check string validity and perform regex searchhing
    if string.has_form(SymbolList, None):
        py_s = [s.get_string_value() for s in string.leaves]
        if any(s is None for s in py_s):
            return evaluation.message(
                name, "strse", Integer1, Expression(name, string, patt)
            )
        return Expression(
            SymbolList, *[_search(re_patts, s, flags, matched) for s in py_s]
        )
    else:
        py_s = string.get_string_value()
        if py_s is None:
            return evaluation.message(
                name, "strse", Integer1, Expression(name, string, patt)
            )
        return _search(re_patts, py_s, flags, matched)


class StringContainsQ(Builtin):
    """
    <dl>
    <dt>'StringContainsQ["$string$", $patt$]'
        <dd>returns True if any part of $string$ matches $patt$, and returns False otherwise.
    <dt>'StringContainsQ[{"s1", "s2", ...}, patt]'
        <dd>returns the list of results for each element of string list.
    <dt>'StringContainsQ[patt]'
        <dd>represents an operator form of StringContainsQ that can be applied to an expression.
    </dl>

    >> StringContainsQ["mathics", "m" ~~ __ ~~ "s"]
     = True

    >> StringContainsQ["mathics", "a" ~~ __ ~~ "m"]
     = False

    #> StringContainsQ["Hello", "o"]
     = True

    #> StringContainsQ["a"]["abcd"]
     = True

    #> StringContainsQ["Mathics", "ma", IgnoreCase -> False]
     = False

    >> StringContainsQ["Mathics", "MA" , IgnoreCase -> True]
     = True

    #> StringContainsQ["", "Empty String"]
     = False

    #> StringContainsQ["", ___]
     = True

    #> StringContainsQ["Empty Pattern", ""]
     = True

    #> StringContainsQ[notastring, "n"]
     : String or list of strings expected at position 1 in StringContainsQ[notastring, n].
     = StringContainsQ[notastring, n]

    #> StringContainsQ["Welcome", notapattern]
     : Element notapattern is not a valid string or pattern element in notapattern.
     = StringContainsQ[Welcome, notapattern]

    >> StringContainsQ[{"g", "a", "laxy", "universe", "sun"}, "u"]
     = {False, False, False, True, True}

    #> StringContainsQ[{}, "list of string is empty"]
     = {}

    >> StringContainsQ["e" ~~ ___ ~~ "u"] /@ {"The Sun", "Mercury", "Venus", "Earth", "Mars", "Jupiter", "Saturn", "Uranus", "Neptune"}
     = {True, True, True, False, False, False, False, False, True}

    ## special cases, Mathematica allows list of patterns
    #> StringContainsQ[{"A", "Galaxy", "Far", "Far", "Away"}, {"F" ~~ __ ~~ "r", "aw" ~~ ___}]
     = {False, False, True, True, False}

    #> StringContainsQ[{"A", "Galaxy", "Far", "Far", "Away"}, {"F" ~~ __ ~~ "r", "aw" ~~ ___}, IgnoreCase -> True]
     = {False, False, True, True, True}

    #> StringContainsQ[{"A", "Galaxy", "Far", "Far", "Away"}, {}]
     = {False, False, False, False, False}

    #> StringContainsQ[{"A", Galaxy, "Far", "Far", Away}, {"F" ~~ __ ~~ "r", "aw" ~~ ___}]
     : String or list of strings expected at position 1 in StringContainsQ[{A, Galaxy, Far, Far, Away}, {F ~~ __ ~~ r, aw ~~ ___}].
     = StringContainsQ[{A, Galaxy, Far, Far, Away}, {F ~~ __ ~~ r, aw ~~ ___}]

    #> StringContainsQ[{"A", "Galaxy", "Far", "Far", "Away"}, {F ~~ __ ~~ "r", aw ~~ ___}]
     : Element F ~~ __ ~~ r is not a valid string or pattern element in {F ~~ __ ~~ r, aw ~~ ___}.
     = StringContainsQ[{A, Galaxy, Far, Far, Away}, {F ~~ __ ~~ r, aw ~~ ___}]
    ## Mathematica can detemine correct invalid element in the pattern, it reports error:
    ## Element F is not a valid string or pattern element in {F ~~ __ ~~ r, aw ~~ ___}.
    """

    options = {
        "IgnoreCase": "False",
    }

    rules = {
        "StringContainsQ[patt_][expr_]": "StringContainsQ[expr, patt]",
    }

    messages = {
        "strse": "String or list of strings expected at position `1` in `2`.",
    }

    def apply(self, string, patt, evaluation, options):
        "StringContainsQ[string_, patt_, OptionsPattern[%(name)s]]"
        return _pattern_search(
            self.__class__.__name__, string, patt, evaluation, options, True
        )<|MERGE_RESOLUTION|>--- conflicted
+++ resolved
@@ -25,7 +25,6 @@
     SymbolTrue,
     SymbolList,
 )
-<<<<<<< HEAD
 from mathics.core.systemsymbols import (
     SymbolAlternatives,
     SymbolBlank,
@@ -44,9 +43,6 @@
     SymbolStringExpression,
 )
 
-=======
-from mathics.core.systemsymbols import SymbolFailed, SymbolDirectedInfinity
->>>>>>> 309525e7
 from mathics.core.atoms import (
     String,
     Integer,
@@ -59,15 +55,10 @@
 from mathics_scanner import TranslateError
 
 
-<<<<<<< HEAD
-SymbolToExpression = Symbol("ToExpression")
-
-=======
 SymbolBlank = Symbol("Blank")
 SymbolOutputForm = Symbol("OutputForm")
 SymbolToExpression = Symbol("ToExpression")
 SymbolInputForm = Symbol("InputForm")
->>>>>>> 309525e7
 
 _regex_longest = {
     "+": "+",
