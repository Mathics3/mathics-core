# -*- coding: utf-8 -*-

"""
Rules and Patterns

The concept of transformation rules for arbitrary symbolic patterns is key in Mathics.

Also, functions can get applied or transformed depending on whether or not functions arguments match.

Some examples:
>> a + b + c /. a + b -> t
 = c + t
>> a + 2 + b + c + x * y /. n_Integer + s__Symbol + rest_ -> {n, s, rest}
 = {2, a, b + c + x y}
>> f[a, b, c, d] /. f[first_, rest___] -> {first, {rest}}
 = {a, {b, c, d}}

Tests and Conditions:
>> f[4] /. f[x_?(# > 0&)] -> x ^ 2
 = 16
>> f[4] /. f[x_] /; x > 0 -> x ^ 2
 = 16

Leaves in the beginning of a pattern rather match fewer leaves:
>> f[a, b, c, d] /. f[start__, end__] -> {{start}, {end}}
 = {{a}, {b, c, d}}

Optional arguments using 'Optional':
>> f[a] /. f[x_, y_:3] -> {x, y}
 = {a, 3}

Options using 'OptionsPattern' and 'OptionValue':
>> f[y, a->3] /. f[x_, OptionsPattern[{a->2, b->5}]] -> {x, OptionValue[a], OptionValue[b]}
 = {y, 3, 5}

The attributes 'Flat', 'Orderless', and 'OneIdentity' affect pattern matching.
"""


from mathics.builtin.base import Builtin, BinaryOperator, PostfixOperator, AtomBuiltin
from mathics.builtin.base import PatternObject, PatternError
from mathics.algorithm.parts import python_levelspec
from mathics.builtin.lists import InvalidLevelspecError
from mathics.builtin.numeric import apply_N

<<<<<<< HEAD

=======
from mathics.core.symbols import (
    Atom,
    Symbol,
    SymbolList,
)
>>>>>>> df63a8b4
from mathics.core.expression import Expression
from mathics.core.atoms import (
    String,
    Number,
    Integer,
    Rational,
    Real,
)
from mathics.core.symbols import (
    Atom,
    Symbol,
    SymbolFalse,
    SymbolList,
    SymbolTrue,
)
<<<<<<< HEAD
from mathics.core.systemsymbols import (
    SymbolDefault,
    SymbolDispatch,
    SymbolInfinity,
    SymbolRowBox,
    SymbolRule,
    SymbolRuleDelayed,
)
=======
from mathics.core.systemsymbols import SymbolDispatch
>>>>>>> df63a8b4
from mathics.core.rules import Rule
from mathics.core.pattern import Pattern, StopGenerator


class Rule_(BinaryOperator):
    """
    <dl>
    <dt>'Rule[$x$, $y$]'
    <dt>'$x$ -> $y$'
        <dd>represents a rule replacing $x$ with $y$.
    </dl>

    >> a+b+c /. c->d
    = a + b + d
    >> {x,x^2,y} /. x->3
     = {3, 9, y}
    """

    # TODO: An error message should appear when Rule is called with a wrong
    # number of arguments
    """
    >> a /. Rule[1, 2, 3] -> t
     : Rule called with 3 arguments; 2 arguments are expected.
     = a
    """

    name = "Rule"
    operator = "->"
    precedence = 120
    attributes = ("SequenceHold",)
    grouping = "Right"
    needs_verbatim = True


class RuleDelayed(BinaryOperator):
    """
    <dl>
    <dt>'RuleDelayed[$x$, $y$]'
    <dt>'$x$ :> $y$'
        <dd>represents a rule replacing $x$ with $y$, with $y$ held
        unevaluated.
    </dl>

    >> Attributes[RuleDelayed]
     = {HoldRest, Protected, SequenceHold}
    """

    operator = ":>"
    precedence = 120
    attributes = ("SequenceHold", "HoldRest")
    needs_verbatim = True


def create_rules(rules_expr, expr, name, evaluation, extra_args=[]):
    if isinstance(rules_expr, Dispatch):
        return rules_expr.rules, False
    elif rules_expr.has_form("Dispatch", None):
        return Dispatch(rules_expr._leaves, evaluation)

    if rules_expr.has_form("List", None):
        rules = rules_expr.leaves
    else:
        rules = [rules_expr]
    any_lists = False
    for item in rules:
        if item.get_head() in (SymbolList, SymbolDispatch):
            any_lists = True
            break

    if any_lists:
        all_lists = True
        for item in rules:
            if not item.get_head() is SymbolList:
                all_lists = False
                break

        if all_lists:
            return (
                Expression(
                    "List",
                    *[Expression(name, expr, item, *extra_args) for item in rules]
                ),
                True,
            )
        else:
            evaluation.message(name, "rmix", rules_expr)
            return None, True
    else:
        result = []
        for rule in rules:
            if rule.get_head_name() not in ("System`Rule", "System`RuleDelayed"):
                evaluation.message(name, "reps", rule)
                return None, True
            elif len(rule.leaves) != 2:
                evaluation.message(
                    # TODO: shorten names here
                    rule.get_head_name(),
                    "argrx",
                    rule.get_head_name(),
                    3,
                    2,
                )
                return None, True
            else:
                result.append(Rule(rule.leaves[0], rule.leaves[1]))
        return result, False


class Replace(Builtin):
    """
    <dl>
    <dt>'Replace[$expr$, $x$ -> $y$]'
        <dd>yields the result of replacing $expr$ with $y$ if it
        matches the pattern $x$.
    <dt>'Replace[$expr$, $x$ -> $y$, $levelspec$]'
        <dd>replaces only subexpressions at levels specified through
        $levelspec$.
    <dt>'Replace[$expr$, {$x$ -> $y$, ...}]'
        <dd>performs replacement with multiple rules, yielding a
        single result expression.
    <dt>'Replace[$expr$, {{$a$ -> $b$, ...}, {$c$ -> $d$, ...}, ...}]'
        <dd>returns a list containing the result of performing each
        set of replacements.
    </dl>

    >> Replace[x, {x -> 2}]
     = 2

    By default, only the top level is searched for matches
    >> Replace[1 + x, {x -> 2}]
     = 1 + x

    >> Replace[x, {{x -> 1}, {x -> 2}}]
     = {1, 2}

    Replace stops after the first replacement
    >> Replace[x, {x -> {}, _List -> y}]
     = {}

    Replace replaces the deepest levels first
    >> Replace[x[1], {x[1] -> y, 1 -> 2}, All]
     = x[2]

    By default, heads are not replaced
    >> Replace[x[x[y]], x -> z, All]
     = x[x[y]]

    Heads can be replaced using the Heads option
    >> Replace[x[x[y]], x -> z, All, Heads -> True]
     = z[z[y]]

    Note that heads are handled at the level of leaves
    >> Replace[x[x[y]], x -> z, {1}, Heads -> True]
     = z[x[y]]

    You can use Replace as an operator
    >> Replace[{x_ -> x + 1}][10]
     = 11
    """

    messages = {
        "reps": "`1` is not a valid replacement rule.",
        "rmix": "Elements of `1` are a mixture of lists and nonlists.",
    }

    rules = {"Replace[rules_][expr_]": "Replace[expr, rules]"}

    options = {"Heads": "False"}

    def apply_levelspec(self, expr, rules, ls, evaluation, options):
        "Replace[expr_, rules_, Optional[Pattern[ls, _?LevelQ], {0}], OptionsPattern[Replace]]"
        try:
            rules, ret = create_rules(rules, expr, "Replace", evaluation)
            if ret:
                return rules

            heads = self.get_option(options, "Heads", evaluation).is_true()

            result, applied = expr.apply_rules(
                rules,
                evaluation,
                level=0,
                options={"levelspec": python_levelspec(ls), "heads": heads},
            )
            return result
        except InvalidLevelspecError:
            evaluation.message("General", "level", ls)

        except PatternError:
            evaluation.message("Replace", "reps", rules)


class ReplaceAll(BinaryOperator):
    """
    <dl>
    <dt>'ReplaceAll[$expr$, $x$ -> $y$]'
    <dt>'$expr$ /. $x$ -> $y$'
        <dd>yields the result of replacing all subexpressions of
        $expr$ matching the pattern $x$ with $y$.
    <dt>'$expr$ /. {$x$ -> $y$, ...}'
        <dd>performs replacement with multiple rules, yielding a
        single result expression.
    <dt>'$expr$ /. {{$a$ -> $b$, ...}, {$c$ -> $d$, ...}, ...}'
        <dd>returns a list containing the result of performing each
        set of replacements.
    </dl>

    >> a+b+c /. c->d
     = a + b + d
    >> g[a+b+c,a]/.g[x_+y_,x_]->{x,y}
     = {a, b + c}

    If $rules$ is a list of lists, a list of all possible respective
    replacements is returned:
    >> {a, b} /. {{a->x, b->y}, {a->u, b->v}}
     = {{x, y}, {u, v}}
    The list can be arbitrarily nested:
    >> {a, b} /. {{{a->x, b->y}, {a->w, b->z}}, {a->u, b->v}}
     = {{{x, y}, {w, z}}, {u, v}}
    >> {a, b} /. {{{a->x, b->y}, a->w, b->z}, {a->u, b->v}}
     : Elements of {{a -> x, b -> y}, a -> w, b -> z} are a mixture of lists and nonlists.
     = {{a, b} /. {{a -> x, b -> y}, a -> w, b -> z}, {u, v}}

    ReplaceAll also can be used as an operator:
    >> ReplaceAll[{a -> 1}][{a, b}]
     = {1, b}

    #> a + b /. x_ + y_ -> {x, y}
     = {a, b}

    ReplaceAll replaces the shallowest levels first:
    >> ReplaceAll[x[1], {x[1] -> y, 1 -> 2}]
     = y
    """

    operator = "/."
    precedence = 110
    grouping = "Left"
    needs_verbatim = True

    messages = {
        "reps": "`1` is not a valid replacement rule.",
        "rmix": "Elements of `1` are a mixture of lists and nonlists.",
    }

    rules = {"ReplaceAll[rules_][expr_]": "ReplaceAll[expr, rules]"}

    def apply(self, expr, rules, evaluation):
        "ReplaceAll[expr_, rules_]"
        try:
            rules, ret = create_rules(rules, expr, "ReplaceAll", evaluation)
            if ret:
                return rules
            result, applied = expr.apply_rules(rules, evaluation)
            return result
        except PatternError:
            evaluation.message("Replace", "reps", rules)


class ReplaceRepeated(BinaryOperator):
    """
    <dl>
    <dt>'ReplaceRepeated[$expr$, $x$ -> $y$]'
    <dt>'$expr$ //. $x$ -> $y$'
        <dd>repeatedly applies the rule '$x$ -> $y$' to $expr$ until
        the result no longer changes.
    </dl>

    >> a+b+c //. c->d
     = a + b + d

    >> f = ReplaceRepeated[c->d];
    >> f[a+b+c]
     = a + b + d
    >> Clear[f];

    Simplification of logarithms:
    >> logrules = {Log[x_ * y_] :> Log[x] + Log[y], Log[x_ ^ y_] :> y * Log[x]};
    >> Log[a * (b * c) ^ d ^ e * f] //. logrules
     = Log[a] + Log[f] + (Log[b] + Log[c]) d ^ e
    'ReplaceAll' just performs a single replacement:
    >> Log[a * (b * c) ^ d ^ e * f] /. logrules
     = Log[a] + Log[f (b c) ^ d ^ e]
    """

    operator = "//."
    precedence = 110
    grouping = "Left"
    needs_verbatim = True

    messages = {
        "reps": "`1` is not a valid replacement rule.",
        "rmix": "Elements of `1` are a mixture of lists and nonlists.",
    }

    options = {
        "MaxIterations": "65535",
    }

    rules = {
        "ReplaceRepeated[rules_][expr_]": "ReplaceRepeated[expr, rules]",
    }

    def apply_list(self, expr, rules, evaluation, options):
        "ReplaceRepeated[expr_, rules_, OptionsPattern[ReplaceRepeated]]"
        try:
            rules, ret = create_rules(rules, expr, "ReplaceRepeated", evaluation)
        except PatternError:
            evaluation.message("Replace", "reps", rules)
            return None

        if ret:
            return rules

        maxit = self.get_option(options, "MaxIterations", evaluation)
        if maxit.is_numeric(evaluation):
            maxit = maxit.get_int_value()
        else:
            maxit = -1

        while True:
            evaluation.check_stopped()
            if maxit == 0:
                break
            maxit -= 1
            result, applied = expr.apply_rules(rules, evaluation)
            if applied:
                result = result.evaluate(evaluation)
            if applied and not result.sameQ(expr):
                expr = result
            else:
                break

        return result


class ReplaceList(Builtin):
    """
    <dl>
    <dt>'ReplaceList[$expr$, $rules$]'
        <dd>returns a list of all possible results of applying $rules$
        to $expr$.
    </dl>

    Get all subsequences of a list:
    >> ReplaceList[{a, b, c}, {___, x__, ___} -> {x}]
     = {{a}, {a, b}, {a, b, c}, {b}, {b, c}, {c}}
    You can specify the maximum number of items:
    >> ReplaceList[{a, b, c}, {___, x__, ___} -> {x}, 3]
     = {{a}, {a, b}, {a, b, c}}
    >> ReplaceList[{a, b, c}, {___, x__, ___} -> {x}, 0]
     = {}
    If no rule matches, an empty list is returned:
    >> ReplaceList[a, b->x]
     = {}

    Like in 'ReplaceAll', $rules$ can be a nested list:
    >> ReplaceList[{a, b, c}, {{{___, x__, ___} -> {x}}, {{a, b, c} -> t}}, 2]
     = {{{a}, {a, b}}, {t}}
    >> ReplaceList[expr, {}, -1]
     : Non-negative integer or Infinity expected at position 3.
     = ReplaceList[expr, {}, -1]

    Possible matches for a sum:
    >> ReplaceList[a + b + c, x_ + y_ -> {x, y}]
     = {{a, b + c}, {b, a + c}, {c, a + b}, {a + b, c}, {a + c, b}, {b + c, a}}
    """

    messages = {
        "reps": "`1` is not a valid replacement rule.",
        "rmix": "Elements of `1` are a mixture of lists and nonlists.",
    }

    def apply(self, expr, rules, max, evaluation):
        "ReplaceList[expr_, rules_, max_:Infinity]"

        if max.get_name() == "System`Infinity":
            max_count = None
        else:
            max_count = max.get_int_value()
            if max_count is None or max_count < 0:
                evaluation.message("ReplaceList", "innf", 3)
                return
        try:
            rules, ret = create_rules(
                rules, expr, "ReplaceList", evaluation, extra_args=[max]
            )
        except PatternError:
            evaluation.message("Replace", "reps", rules)
            return None

        if ret:
            return rules

        list = []
        for rule in rules:
            result = rule.apply(expr, evaluation, return_list=True, max_list=max_count)
            list.extend(result)

        return Expression(SymbolList, *list)


class PatternTest(BinaryOperator, PatternObject):
    """
    <dl>
    <dt>'PatternTest[$pattern$, $test$]'
    <dt>'$pattern$ ? $test$'
        <dd>constrains $pattern$ to match $expr$ only if the
        evaluation of '$test$[$expr$]' yields 'True'.
    </dl>

    >> MatchQ[3, _Integer?(#>0&)]
     = True
    >> MatchQ[-3, _Integer?(#>0&)]
     = False
    >> MatchQ[3, Pattern[3]]
     : First element in pattern Pattern[3] is not a valid pattern name.
     = False
    """

    operator = "?"
    precedence = 680

    arg_counts = [2]

    def init(self, expr):
        super(PatternTest, self).init(expr)
        # This class has an important effect in the general performance,
        # since all the rules that requires specify the type of patterns
        # call it. Then, for simple checks like `NumberQ` or `NumericQ`
        # it is important to have the fastest possible implementation.
        # To to this, we overwrite the match method taking it from the
        # following dictionary. Here also would get some advantage by
        # singletonizing the Symbol class and accessing this dictionary
        # using an id() instead a string...

        match_functions = {
            "System`AtomQ": self.match_atom,
            "System`StringQ": self.match_string,
            "System`NumericQ": self.match_numericq,
            "System`NumberQ": self.match_numberq,
            "System`RealNumberQ": self.match_real_numberq,
            "Internal`RealValuedNumberQ": self.match_real_numberq,
            "System`Posive": self.match_positive,
            "System`Negative": self.match_negative,
            "System`NonPositive": self.match_nonpositive,
            "System`NonNegative": self.match_nonnegative,
        }

        self.pattern = Pattern.create(expr.leaves[0])
        self.test = expr.leaves[1]
        testname = self.test.get_name()
        self.test_name = testname
        match_function = match_functions.get(testname, None)
        if match_function:
            self.match = match_function

    def match_atom(self, yield_func, expression, vars, evaluation, **kwargs):
        def yield_match(vars_2, rest):
            items = expression.get_sequence()
            # Here we use a `for` loop instead an all over iterator
            # because in Cython this is faster, since it avoids a function
            # call. For pure Python, it is the opposite.
            for item in items:
                if not isinstance(item, Atom):
                    break
            else:
                yield_func(vars_2, None)

        self.pattern.match(yield_match, expression, vars, evaluation)

    def match_string(self, yield_func, expression, vars, evaluation, **kwargs):
        def yield_match(vars_2, rest):
            items = expression.get_sequence()
            for item in items:
                if not isinstance(item, String):
                    break
            else:
                yield_func(vars_2, None)

        self.pattern.match(yield_match, expression, vars, evaluation)

    def match_numberq(self, yield_func, expression, vars, evaluation, **kwargs):
        def yield_match(vars_2, rest):
            items = expression.get_sequence()
            for item in items:
                if not isinstance(item, Number):
                    break
            else:
                yield_func(vars_2, None)

        self.pattern.match(yield_match, expression, vars, evaluation)

    def match_numericq(self, yield_func, expression, vars, evaluation, **kwargs):
        def yield_match(vars_2, rest):
            items = expression.get_sequence()
            for item in items:
                if not (isinstance(item, Number) or item.is_numeric(evaluation)):
                    break
            else:
                yield_func(vars_2, None)

        self.pattern.match(yield_match, expression, vars, evaluation)

    def match_real_numberq(self, yield_func, expression, vars, evaluation, **kwargs):
        def yield_match(vars_2, rest):
            items = expression.get_sequence()
            for item in items:
                if not isinstance(item, (Integer, Rational, Real)):
                    break
            else:
                yield_func(vars_2, None)

        self.pattern.match(yield_match, expression, vars, evaluation)

    def match_positive(self, yield_func, expression, vars, evaluation, **kwargs):
        def yield_match(vars_2, rest):
            items = expression.get_sequence()
            if all(
                isinstance(item, (Integer, Rational, Real)) and item.value > 0
                for item in items
            ):
                yield_func(vars_2, None)

        self.pattern.match(yield_match, expression, vars, evaluation)

    def match_negative(self, yield_func, expression, vars, evaluation, **kwargs):
        def yield_match(vars_2, rest):
            items = expression.get_sequence()
            if all(
                isinstance(item, (Integer, Rational, Real)) and item.value < 0
                for item in items
            ):
                yield_func(vars_2, None)

        self.pattern.match(yield_match, expression, vars, evaluation)

    def match_nonpositive(self, yield_func, expression, vars, evaluation, **kwargs):
        def yield_match(vars_2, rest):
            items = expression.get_sequence()
            if all(
                isinstance(item, (Integer, Rational, Real)) and item.value <= 0
                for item in items
            ):
                yield_func(vars_2, None)

        self.pattern.match(yield_match, expression, vars, evaluation)

    def match_nonnegative(self, yield_func, expression, vars, evaluation, **kwargs):
        def yield_match(vars_2, rest):
            items = expression.get_sequence()
            if all(
                isinstance(item, (Integer, Rational, Real)) and item.value >= 0
                for item in items
            ):
                yield_func(vars_2, None)

        self.pattern.match(yield_match, expression, vars, evaluation)

    def quick_pattern_test(self, candidate, test, evaluation):
        if test == "System`NegativePowerQ":
            return (
                candidate.has_form("Power", 2)
                and isinstance(candidate.leaves[1], (Integer, Rational, Real))
                and candidate.leaves[1].value < 0
            )
        elif test == "System`NotNegativePowerQ":
            return not (
                candidate.has_form("Power", 2)
                and isinstance(candidate.leaves[1], (Integer, Rational, Real))
                and candidate.leaves[1].value < 0
            )
        else:
            from mathics.builtin.base import Test

            builtin = None
            builtin = evaluation.definitions.get_definition(test)
            if builtin:
                builtin = builtin.builtin
            if builtin is not None and isinstance(builtin, Test):
                return builtin.test(candidate)
        return None

    def match(self, yield_func, expression, vars, evaluation, **kwargs):
        # def match(self, yield_func, expression, vars, evaluation, **kwargs):
        # for vars_2, rest in self.pattern.match(expression, vars, evaluation):
        def yield_match(vars_2, rest):
            testname = self.test_name
            items = expression.get_sequence()
            for item in items:
                item = item.evaluate(evaluation)
                quick_test = self.quick_pattern_test(item, testname, evaluation)
                if quick_test is False:
                    break
                elif quick_test is True:
                    continue
                    # raise StopGenerator
                else:
                    test_expr = Expression(self.test, item)
                    test_value = test_expr.evaluate(evaluation)
                    if not test_value.is_true():
                        break
                        # raise StopGenerator
            else:
                yield_func(vars_2, None)

        # try:
        self.pattern.match(yield_match, expression, vars, evaluation)
        # except StopGenerator:
        #    pass

    def get_match_count(self, vars={}):
        return self.pattern.get_match_count(vars)


class Alternatives(BinaryOperator, PatternObject):
    """
    <dl>
    <dt>'Alternatives[$p1$, $p2$, ..., $p_i$]'
    <dt>'$p1$ | $p2$ | ... | $p_i$'
        <dd>is a pattern that matches any of the patterns '$p1$, $p2$,
        ...., $p_i$'.
    </dl>

    >> a+b+c+d/.(a|b)->t
     = c + d + 2 t

    Alternatives can also be used for string expressions
    >> StringReplace["0123 3210", "1" | "2" -> "X"]
     = 0XX3 3XX0

    #> StringReplace["h1d9a f483", DigitCharacter | WhitespaceCharacter -> ""]
     = hdaf
    """

    operator = "|"
    precedence = 160
    needs_verbatim = True

    arg_counts = None

    def init(self, expr):
        super(Alternatives, self).init(expr)
        self.alternatives = [Pattern.create(leaf) for leaf in expr.leaves]

    def match(self, yield_func, expression, vars, evaluation, **kwargs):
        for alternative in self.alternatives:
            # for new_vars, rest in alternative.match(
            #     expression, vars, evaluation):
            #     yield_func(new_vars, rest)
            alternative.match(yield_func, expression, vars, evaluation)

    def get_match_count(self, vars={}):
        range = None
        for alternative in self.alternatives:
            sub = alternative.get_match_count(vars)
            if range is None:
                range = list(sub)
            else:
                if sub[0] < range[0]:
                    range[0] = sub[0]
                if range[1] is None or sub[1] > range[1]:
                    range[1] = sub[1]
        return range


class _StopGeneratorExcept(StopGenerator):
    pass


class Except(PatternObject):
    """
    <dl>
    <dt>'Except[$c$]'
        <dd>represents a pattern object that matches any expression except those matching $c$.
    <dt>'Except[$c$, $p$]'
        <dd>represents a pattern object that matches $p$ but not $c$.
    </dl>

    >> Cases[{x, a, b, x, c}, Except[x]]
     = {a, b, c}

    >> Cases[{a, 0, b, 1, c, 2, 3}, Except[1, _Integer]]
     = {0, 2, 3}

    Except can also be used for string expressions:
    >> StringReplace["Hello world!", Except[LetterCharacter] -> ""]
     = Helloworld

    #> StringReplace["abc DEF 123!", Except[LetterCharacter, WordCharacter] -> "0"]
     = abc DEF 000!
    """

    arg_counts = [1, 2]

    def init(self, expr):
        super(Except, self).init(expr)
        self.c = Pattern.create(expr.leaves[0])
        if len(expr.leaves) == 2:
            self.p = Pattern.create(expr.leaves[1])
        else:
            self.p = Pattern.create(Expression("Blank"))

    def match(self, yield_func, expression, vars, evaluation, **kwargs):
        def except_yield_func(vars, rest):
            raise _StopGeneratorExcept(True)

        try:
            self.c.match(except_yield_func, expression, vars, evaluation)
        except _StopGeneratorExcept:
            pass
        else:
            self.p.match(yield_func, expression, vars, evaluation)


class _StopGeneratorMatchQ(StopGenerator):
    pass


class Matcher(object):
    def __init__(self, form):
        if isinstance(form, Pattern):
            self.form = form
        else:
            self.form = Pattern.create(form)

    def match(self, expr, evaluation):
        def yield_func(vars, rest):
            raise _StopGeneratorMatchQ(True)

        try:
            self.form.match(yield_func, expr, {}, evaluation)
        except _StopGeneratorMatchQ:
            return True
        return False


def match(expr, form, evaluation):
    return Matcher(form).match(expr, evaluation)


class MatchQ(Builtin):
    """
    <dl>
    <dt>'MatchQ[$expr$, $form$]'
        <dd>tests whether $expr$ matches $form$.
    </dl>

    >> MatchQ[123, _Integer]
     = True
    >> MatchQ[123, _Real]
     = False
    >> MatchQ[_Integer][123]
     = True
    >> MatchQ[3, Pattern[3]]
     : First element in pattern Pattern[3] is not a valid pattern name.
     = False
    """

    rules = {"MatchQ[form_][expr_]": "MatchQ[expr, form]"}

    def apply(self, expr, form, evaluation):
        "MatchQ[expr_, form_]"

        try:
            if match(expr, form, evaluation):
                return SymbolTrue
            return SymbolFalse
        except PatternError as e:
            evaluation.message(e.name, e.tag, *(e.args))
            return SymbolFalse


class Verbatim(PatternObject):
    """
    <dl>
    <dt>'Verbatim[$expr$]'
        <dd>prevents pattern constructs in $expr$ from taking effect,
        allowing them to match themselves.
    </dl>

    Create a pattern matching 'Blank':
    >> _ /. Verbatim[_]->t
     = t
    >> x /. Verbatim[_]->t
     = x

    Without 'Verbatim', 'Blank' has its normal effect:
    >> x /. _->t
     = t
    """

    arg_counts = [1, 2]

    def init(self, expr):
        super(Verbatim, self).init(expr)
        self.content = expr.leaves[0]

    def match(self, yield_func, expression, vars, evaluation, **kwargs):
        if self.content.sameQ(expression):
            yield_func(vars, None)


class HoldPattern(PatternObject):
    """
    <dl>
    <dt>'HoldPattern[$expr$]'
        <dd>is equivalent to $expr$ for pattern matching, but
        maintains it in an unevaluated form.
    </dl>

    >> HoldPattern[x + x]
     = HoldPattern[x + x]
    >> x /. HoldPattern[x] -> t
     = t

    'HoldPattern' has attribute 'HoldAll':
    >> Attributes[HoldPattern]
     = {HoldAll, Protected}
    """

    attributes = ("HoldAll",)

    arg_counts = [1]

    def init(self, expr):
        super(HoldPattern, self).init(expr)
        self.pattern = Pattern.create(expr.leaves[0])

    def match(self, yield_func, expression, vars, evaluation, **kwargs):
        # for new_vars, rest in self.pattern.match(
        #     expression, vars, evaluation):
        #     yield new_vars, rest
        self.pattern.match(yield_func, expression, vars, evaluation)


class Pattern_(PatternObject):
    """
    <dl>
    <dt>'Pattern[$symb$, $patt$]'
    <dt>'$symb$ : $patt$'
        <dd>assigns the name $symb$ to the pattern $patt$.
    <dt>'$symb$_$head$'
        <dd>is equivalent to '$symb$ : _$head$' (accordingly with '__'
        and '___').
    <dt>'$symb$ : $patt$ : $default$'
        <dd>is a pattern with name $symb$ and default value $default$,
        equivalent to 'Optional[$patt$ : $symb$, $default$]'.
    </dl>

    >> FullForm[a_b]
     = Pattern[a, Blank[b]]
    >> FullForm[a:_:b]
     = Optional[Pattern[a, Blank[]], b]

    'Pattern' has attribute 'HoldFirst', so it does not evaluate its name:
    >> x = 2
     = 2
    >> x_
     = x_

    Nested 'Pattern' assign multiple names to the same pattern. Still,
    the last parameter is the default value.
    >> f[y] /. f[a:b,_:d] -> {a, b}
     = f[y]
    This is equivalent to:
    >> f[a] /. f[a:_:b] -> {a, b}
     = {a, b}
    'FullForm':
    >> FullForm[a:b:c:d:e]
     = Optional[Pattern[a, b], Optional[Pattern[c, d], e]]

    >> f[] /. f[a:_:b] -> {a, b}
     = {b, b}
    """

    name = "Pattern"

    arg_counts = [2]

    attributes = ("HoldFirst",)

    messages = {
        "patvar": "First element in pattern `1` is not a valid pattern name.",
        "nodef": (
            "No default setting found for `1` in " "position `2` when length is `3`."
        ),
        "argr": "Pattern called with 1 argument; 2 arguments are expected.",
    }

    rules = {
        "MakeBoxes[Verbatim[Pattern][symbol_Symbol, blank_Blank|blank_BlankSequence|blank_BlankNullSequence], f:StandardForm|TraditionalForm|InputForm|OutputForm]": "MakeBoxes[symbol, f] <> MakeBoxes[blank, f]",
        # 'StringForm["`1``2`", HoldForm[symbol], blank]',
    }

    formats = {
        "Verbatim[Pattern][symbol_, "
        "pattern_?(!MatchQ[#, _Blank|_BlankSequence|_BlankNullSequence]&)]": (
            'Infix[{symbol, pattern}, ":", 150, Left]'
        )
    }

    def init(self, expr):
        if len(expr.leaves) != 2:
            self.error("patvar", expr)
        varname = expr.leaves[0].get_name()
        if varname is None or varname == "":
            self.error("patvar", expr)
        super(Pattern_, self).init(expr)
        self.varname = varname
        self.pattern = Pattern.create(expr.leaves[1])

    def __repr__(self):
        return "<Pattern: %s>" % repr(self.pattern)

    def get_match_count(self, vars={}):
        return self.pattern.get_match_count(vars)

    def match(self, yield_func, expression, vars, evaluation, **kwargs):
        existing = vars.get(self.varname, None)
        if existing is None:
            new_vars = vars.copy()
            new_vars[self.varname] = expression
            # for vars_2, rest in self.pattern.match(
            #    expression, new_vars, evaluation):
            #    yield vars_2, rest
            if type(self.pattern) is OptionsPattern:
                self.pattern.match(
                    yield_func, expression, new_vars, evaluation, **kwargs
                )
            else:
                self.pattern.match(yield_func, expression, new_vars, evaluation)
        else:
            if existing.sameQ(expression):
                yield_func(vars, None)

    def get_match_candidates(self, leaves, expression, attributes, evaluation, vars={}):
        existing = vars.get(self.varname, None)
        if existing is None:
            return self.pattern.get_match_candidates(
                leaves, expression, attributes, evaluation, vars
            )
        else:
            # Treat existing variable as verbatim
            verbatim_expr = Expression("Verbatim", existing)
            verbatim = Verbatim(verbatim_expr)
            return verbatim.get_match_candidates(
                leaves, expression, attributes, evaluation, vars
            )


class Optional(BinaryOperator, PatternObject):
    """
    <dl>
    <dt>'Optional[$patt$, $default$]'
    <dt>'$patt$ : $default$'
        <dd>is a pattern which matches $patt$, which if omitted
        should be replaced by $default$.
    </dl>

    >> f[x_, y_:1] := {x, y}
    >> f[1, 2]
     = {1, 2}
    >> f[a]
     = {a, 1}

    Note that '$symb$ : $patt$' represents a 'Pattern' object. However, there is no
    disambiguity, since $symb$ has to be a symbol in this case.

    >> x:_ // FullForm
     = Pattern[x, Blank[]]
    >> _:d // FullForm
     = Optional[Blank[], d]
    >> x:_+y_:d // FullForm
     = Pattern[x, Plus[Blank[], Optional[Pattern[y, Blank[]], d]]]

    's_.' is equivalent to 'Optional[s_]' and represents an optional parameter which, if omitted,
    gets its value from 'Default'.
    >> FullForm[s_.]
     = Optional[Pattern[s, Blank[]]]

    >> Default[h, k_] := k
    >> h[a] /. h[x_, y_.] -> {x, y}
     = {a, 2}

    #> a:b:c
     = a : b : c
    #> FullForm[a:b:c]
     = Optional[Pattern[a, b], c]
    #> (a:b):c
     = a : b : c
    #> a:(b:c)
     = a : (b : c)
    """

    operator = ":"
    precedence = 140
    grouping = "Right"

    default_formats = False

    rules = {
        "MakeBoxes[Verbatim[Optional][Verbatim[Pattern][symbol_Symbol, Verbatim[_]]], f:StandardForm|TraditionalForm|InputForm|OutputForm]": 'MakeBoxes[symbol, f] <> "_."',
        "MakeBoxes[Verbatim[Optional][Verbatim[_]], f:StandardForm|TraditionalForm|InputForm|OutputForm]": '"_."',
    }

    formats = {
        "Verbatim[Optional][pattern_Pattern, default_]": 'Infix[{HoldForm[pattern], HoldForm[default]}, ":", 140, Right]'
    }

    arg_counts = [1, 2]

    def init(self, expr):
        super(Optional, self).init(expr)
        self.pattern = Pattern.create(expr.leaves[0])
        if len(expr.leaves) == 2:
            self.default = expr.leaves[1]
        else:
            self.default = None

    def match(
        self,
        yield_func,
        expression,
        vars,
        evaluation,
        head=None,
        leaf_index=None,
        leaf_count=None,
        **kwargs
    ):
        if expression.has_form("Sequence", 0):
            if self.default is None:
                if head is None:  # head should be given by match_leaf!
                    default = None
                else:
                    name = head.get_name()
                    default = get_default_value(
                        name, evaluation, leaf_index, leaf_count
                    )
                if default is None:
                    evaluation.message("Pattern", "nodef", head, leaf_index, leaf_count)
                    return
            else:
                default = self.default

            expression = default
        # for vars_2, rest in self.pattern.match(expression, vars, evaluation):
        #    yield vars_2, rest
        self.pattern.match(yield_func, expression, vars, evaluation)

    def get_match_count(self, vars={}):
        return (0, 1)


def get_default_value(name, evaluation, k=None, n=None):
    pos = []
    if k is not None:
        pos.append(k)
    if n is not None:
        pos.append(n)
    for pos_len in reversed(range(len(pos) + 1)):
        # Try patterns from specific to general
        defaultexpr = Expression(
            SymbolDefault, Symbol(name), *[Integer(index) for index in pos[:pos_len]]
        )
        result = evaluation.definitions.get_value(
            name, "System`DefaultValues", defaultexpr, evaluation
        )
        if result is not None:
            if result.sameQ(defaultexpr):
                result = result.evaluate(evaluation)
            return result
    return None


class _Blank(PatternObject):
    arg_counts = [0, 1]

    def init(self, expr):
        super(_Blank, self).init(expr)
        if expr.leaves:
            self.head = expr.leaves[0]
        else:
            self.head = None


class Blank(_Blank):
    """
    <dl>
    <dt>'Blank[]'
    <dt>'_'
        <dd>represents any single expression in a pattern.
    <dt>'Blank[$h$]'
    <dt>'_$h$'
        <dd>represents any expression with head $h$.
    </dl>

    >> MatchQ[a + b, _]
     = True

    Patterns of the form '_'$h$ can be used to test the types of
    objects:
    >> MatchQ[42, _Integer]
     = True
    >> MatchQ[1.0, _Integer]
     = False
    >> {42, 1.0, x} /. {_Integer -> "integer", _Real -> "real"} // InputForm
     = {"integer", "real", x}

    'Blank' only matches a single expression:
    >> MatchQ[f[1, 2], f[_]]
     = False

    #> StringReplace["hello world!", _ -> "x"]
     = xxxxxxxxxxxx
    """

    rules = {
        "MakeBoxes[Verbatim[Blank][], f:StandardForm|TraditionalForm|OutputForm|InputForm]": '"_"',
        "MakeBoxes[Verbatim[Blank][head_Symbol], f:StandardForm|TraditionalForm|OutputForm|InputForm]": '"_" <> MakeBoxes[head, f]',
    }

    def match(self, yield_func, expression, vars, evaluation, **kwargs):
        if not expression.has_form("Sequence", 0):
            if self.head is not None:
                if expression.get_head().sameQ(self.head):
                    yield_func(vars, None)
            else:
                yield_func(vars, None)


class BlankSequence(_Blank):
    """
    <dl>
    <dt>'BlankSequence[]'
    <dt>'__'
        <dd>represents any non-empty sequence of expression leaves in
        a pattern.
    <dt>'BlankSequence[$h$]'
    <dt>'__$h$'
        <dd>represents any sequence of leaves, all of which have head $h$.
    </dl>

    Use a 'BlankSequence' pattern to stand for a non-empty sequence of
    arguments:
    >> MatchQ[f[1, 2, 3], f[__]]
     = True
    >> MatchQ[f[], f[__]]
     = False

    '__'$h$ will match only if all leaves have head $h$:
    >> MatchQ[f[1, 2, 3], f[__Integer]]
     = True
    >> MatchQ[f[1, 2.0, 3], f[__Integer]]
     = False

    The value captured by a named 'BlankSequence' pattern is a
    'Sequence' object:
    >> f[1, 2, 3] /. f[x__] -> x
     = Sequence[1, 2, 3]

    #> f[a, b, c, d] /. f[x__, c, y__] -> {{x},{y}}
     = {{a, b}, {d}}
    #> a + b + c + d /. Plus[x__, c] -> {x}
     = {a, b, d}

    #> StringReplace[{"ab", "abc", "abcd"}, "b" ~~ __ -> "x"]
     = {ab, ax, ax}
    """

    rules = {
        "MakeBoxes[Verbatim[BlankSequence][], f:StandardForm|TraditionalForm|OutputForm|InputForm]": '"__"',
        "MakeBoxes[Verbatim[BlankSequence][head_Symbol], f:StandardForm|TraditionalForm|OutputForm|InputForm]": '"__" <> MakeBoxes[head, f]',
    }

    def match(self, yield_func, expression, vars, evaluation, **kwargs):
        leaves = expression.get_sequence()
        if not leaves:
            return
        if self.head:
            ok = True
            for leaf in leaves:
                if leaf.get_head() != self.head:
                    ok = False
                    break
            if ok:
                yield_func(vars, None)
        else:
            yield_func(vars, None)

    def get_match_count(self, vars={}):
        return (1, None)


class BlankNullSequence(_Blank):
    """
    <dl>
    <dt>'BlankNullSequence[]'
    <dt>'___'
        <dd>represents any sequence of expression leaves in a pattern,
        including an empty sequence.
    </dl>

    'BlankNullSequence' is like 'BlankSequence', except it can match an
    empty sequence:
    >> MatchQ[f[], f[___]]
     = True

    ## This test hits infinite recursion
    ##
    ##The value captured by a named 'BlankNullSequence' pattern is a
    ##'Sequence' object, which can have no leaves:
    ##>> f[] /. f[x___] -> x
    ## = Sequence[]

    #> ___symbol
     = ___symbol
    #> ___symbol //FullForm
     = BlankNullSequence[symbol]

    #> StringReplace[{"ab", "abc", "abcd"}, "b" ~~ ___ -> "x"]
     = {ax, ax, ax}
    """

    rules = {
        "MakeBoxes[Verbatim[BlankNullSequence][], f:StandardForm|TraditionalForm|OutputForm|InputForm]": '"___"',
        "MakeBoxes[Verbatim[BlankNullSequence][head_Symbol], f:StandardForm|TraditionalForm|OutputForm|InputForm]": '"___" <> MakeBoxes[head, f]',
    }

    def match(self, yield_func, expression, vars, evaluation, **kwargs):
        leaves = expression.get_sequence()
        if self.head:
            ok = True
            for leaf in leaves:
                if leaf.get_head() != self.head:
                    ok = False
                    break
            if ok:
                yield_func(vars, None)
        else:
            yield_func(vars, None)

    def get_match_count(self, vars={}):
        return (0, None)


class Repeated(PostfixOperator, PatternObject):
    """
    <dl>
    <dt>'Repeated[$pattern$]'
        <dd>matches one or more occurrences of $pattern$.
    </dl>

    >> a_Integer.. // FullForm
     = Repeated[Pattern[a, Blank[Integer]]]
    >> 0..1//FullForm
     = Repeated[0]
    >> {{}, {a}, {a, b}, {a, a, a}, {a, a, a, a}} /. {Repeated[x : a | b, 3]} -> x
     = {{}, a, {a, b}, a, {a, a, a, a}}
    >> f[x, 0, 0, 0] /. f[x, s:0..] -> s
     = Sequence[0, 0, 0]

    #> 1.. // FullForm
     = Repeated[1]
    #> 8^^1.. // FullForm   (* Mathematica gets this wrong *)
     = Repeated[1]

    #> StringReplace["010110110001010", "01".. -> "a"]
     = a1a100a0
    #> StringMatchQ[#, "a" ~~ ("b"..) ~~ "a"] &/@ {"aa", "aba", "abba"}
     = {False, True, True}
    """

    messages = {
        "range": (
            "Range specification in integers (max or {min, max}) "
            "expected at position `1` in `2`."
        )
    }

    operator = ".."
    precedence = 170

    arg_counts = [1, 2]

    def init(self, expr, min=1):
        self.pattern = Pattern.create(expr.leaves[0])

        self.max = None
        self.min = min
        if len(expr.leaves) == 2:
            leaf_1 = expr.leaves[1]
            allnumbers = not any(
                leaf.get_int_value() is None for leaf in leaf_1.get_leaves()
            )
            if leaf_1.has_form("List", 1, 2) and allnumbers:
                self.max = leaf_1.leaves[-1].get_int_value()
                self.min = leaf_1.leaves[0].get_int_value()
            elif leaf_1.get_int_value():
                self.max = leaf_1.get_int_value()
            else:
                self.error("range", 2, expr)

    def match(self, yield_func, expression, vars, evaluation, **kwargs):
        leaves = expression.get_sequence()
        if len(leaves) < self.min:
            return
        if self.max is not None and len(leaves) > self.max:
            return

        def iter(yield_iter, rest_leaves, vars):
            if rest_leaves:
                # for new_vars, rest in self.pattern.match(rest_leaves[0],
                # vars, evaluation):
                def yield_match(new_vars, rest):
                    # for sub_vars, sub_rest in iter(rest_leaves[1:],
                    #                                new_vars):
                    #    yield sub_vars, rest
                    iter(yield_iter, rest_leaves[1:], new_vars)

                self.pattern.match(yield_match, rest_leaves[0], vars, evaluation)
            else:
                yield_iter(vars, None)

        # for vars, rest in iter(leaves, vars):
        #    yield_func(vars, rest)
        iter(yield_func, leaves, vars)

    def get_match_count(self, vars={}):
        return (self.min, self.max)


class RepeatedNull(Repeated):
    """
    <dl>
    <dt>'RepeatedNull[$pattern$]'
        <dd>matches zero or more occurrences of $pattern$.
    </dl>

    >> a___Integer...//FullForm
     = RepeatedNull[Pattern[a, BlankNullSequence[Integer]]]
    >> f[x] /. f[x, 0...] -> t
     = t

    #> 1... // FullForm
     = RepeatedNull[1]
    #> 8^^1... // FullForm   (* Mathematica gets this wrong *)
     = RepeatedNull[1]

    #> StringMatchQ[#, "a" ~~ ("b"...) ~~ "a"] &/@ {"aa", "aba", "abba"}
     = {True, True, True}
    """

    operator = "..."
    precedence = 170

    def init(self, expr):
        super(RepeatedNull, self).init(expr, min=0)


class Shortest(Builtin):
    pass


class Longest(Builtin):
    """
    >> StringCases["aabaaab", Longest["a" ~~ __ ~~ "b"]]
     = {aabaaab}

    >> StringCases["aabaaab", Longest[RegularExpression["a+b"]]]
     = {aab, aaab}
    """

    pass


class Condition(BinaryOperator, PatternObject):
    """
    <dl>
    <dt>'Condition[$pattern$, $expr$]'
    <dt>'$pattern$ /; $expr$'
        <dd>places an additional constraint on $pattern$ that only
        allows it to match if $expr$ evaluates to 'True'.
    </dl>

    The controlling expression of a 'Condition' can use variables from
    the pattern:
    >> f[3] /. f[x_] /; x>0 -> t
     = t
    >> f[-3] /. f[x_] /; x>0 -> t
     = f[-3]

    'Condition' can be used in an assignment:
    >> f[x_] := p[x] /; x>0
    >> f[3]
     = p[3]
    >> f[-3]
     = f[-3]
    """

    operator = "/;"
    precedence = 130

    # Don't know why this has attribute HoldAll in Mathematica
    attributes = ("HoldRest",)

    arg_counts = [2]

    def init(self, expr):
        super(Condition, self).init(expr)
        self.test = expr.leaves[1]
        # if (expr.leaves[0].get_head_name() == "System`Condition" and
        #    len(expr.leaves[0].leaves) == 2):
        #    self.test = Expression("And", self.test, expr.leaves[0].leaves[1])
        #    self.pattern = Pattern.create(expr.leaves[0].leaves[0])
        # else:
        self.pattern = Pattern.create(expr.leaves[0])

    def match(self, yield_func, expression, vars, evaluation, **kwargs):
        # for new_vars, rest in self.pattern.match(expression, vars,
        # evaluation):
        def yield_match(new_vars, rest):
            test_expr = self.test.replace_vars(new_vars)
            test_result = test_expr.evaluate(evaluation)
            if test_result.is_true():
                yield_func(new_vars, rest)

        self.pattern.match(yield_match, expression, vars, evaluation)


class OptionsPattern(PatternObject):
    """
    <dl>
    <dt>'OptionsPattern[$f$]'
        <dd>is a pattern that stands for a sequence of options given
        to a function, with default values taken from 'Options[$f$]'.
        The options can be of the form '$opt$->$value$' or
        '$opt$:>$value$', and might be in arbitrarily nested lists.
    <dt>'OptionsPattern[{$opt1$->$value1$, ...}]'
        <dd>takes explicit default values from the given list. The
        list may also contain symbols $f$, for which 'Options[$f$]' is
        taken into account; it may be arbitrarily nested.
        'OptionsPattern[{}]' does not use any default values.
    </dl>

    The option values can be accessed using 'OptionValue'.

    >> f[x_, OptionsPattern[{n->2}]] := x ^ OptionValue[n]
    >> f[x]
     = x ^ 2
    >> f[x, n->3]
     = x ^ 3

    Delayed rules as options:
    >> e = f[x, n:>a]
     = x ^ a
    >> a = 5;
    >> e
     = x ^ 5

    Options might be given in nested lists:
    >> f[x, {{{n->4}}}]
     = x ^ 4

    #> {opt -> b} /. OptionsPattern[{}] -> t
     = t

    #> Clear[f]
    #> Options[f] = {Power -> 2};
    #> f[x_, OptionsPattern[f]] := x ^ OptionValue[Power]
    #> f[10]
     = 100
    #> f[10, Power -> 3]
     = 1000
    #> Clear[f]

    #> Options[f] = {Power -> 2};
    #> f[x_, OptionsPattern[]] := x ^ OptionValue[Power]
    #> f[10]
     = 100
    #> f[10, Power -> 3]
     = 1000
    #> Clear[f]
    """

    arg_counts = [0, 1]

    def init(self, expr):
        super(OptionsPattern, self).init(expr)
        try:
            self.defaults = expr.leaves[0]
        except IndexError:
            # OptionsPattern[] takes default options of the nearest enclosing
            # function. Set to not None in self.match
            self.defaults = None

    def match(self, yield_func, expression, vars, evaluation, **kwargs):
        if self.defaults is None:
            self.defaults = kwargs.get("head")
            if self.defaults is None:
                # we end up here with OptionsPattern that do not have any
                # default options defined, e.g. with this code:
                # f[x:OptionsPattern[]] := x; f["Test" -> 1]
                # set self.defaults to an empty List, so we don't crash.
                self.defaults = Expression(SymbolList)
        values = self.defaults.get_option_values(
            evaluation, allow_symbols=True, stop_on_error=False
        )
        sequence = expression.get_sequence()
        for options in sequence:
            option_values = options.get_option_values(evaluation)
            if option_values is None:
                return
            values.update(option_values)
        new_vars = vars.copy()
        for name, value in values.items():
            new_vars["_option_" + name] = value
        yield_func(new_vars, None)

    def get_match_count(self, vars={}):
        return (0, None)

    def get_match_candidates(self, leaves, expression, attributes, evaluation, vars={}):
        def _match(leaf):
            return leaf.has_form(("Rule", "RuleDelayed"), 2) or leaf.has_form(
                "List", None
            )

        return [leaf for leaf in leaves if _match(leaf)]


class _StopGeneratorBaseExpressionIsFree(StopGenerator):
    pass


def item_is_free(item, form, evaluation):
    # for vars, rest in form.match(self, {}, evaluation, fully=False):
    def yield_match(vars, rest):
        raise _StopGeneratorBaseExpressionIsFree(False)
        # return False

    try:
        form.match(yield_match, item, {}, evaluation, fully=False)
    except _StopGeneratorBaseExpressionIsFree as exc:
        return exc.value

    if item.is_atom():
        return True
    else:
        return item_is_free(item.head, form, evaluation) and all(
            item_is_free(leaf, form, evaluation) for leaf in item.leaves
        )


class Dispatch(Atom):
    class_head_name = "System`Dispatch"

    def __init__(self, rulelist, evaluation):
        self.src = Expression(SymbolList, *rulelist)
        self.rules = [Rule(rule._leaves[0], rule._leaves[1]) for rule in rulelist]
        self._leaves = None
        self._head = SymbolDispatch

    def get_sort_key(self):
        return self.src.get_sort_key()

    def get_atom_name(self):
        return "System`Dispatch"

    def __repr__(self):
        return "dispatch"

    def atom_to_boxes(self, f, evaluation):
        leaves = self.src.format(evaluation, f.get_name())
        return Expression(
            SymbolRowBox,
            Expression(
                SymbolList, String("Dispatch"), String("["), leaves, String("]")
            ),
        )


class DispatchAtom(AtomBuiltin):
    """
    <dl>
    <dt>'Dispatch[$rulelist$]'
        <dd>Introduced for compatibility. Currently, it just return $rulelist$.
            In the future, it should return an optimized DispatchRules atom,
            containing an optimized set of rules.
    </dl>
    >> rules = {{a_,b_}->a^b, {1,2}->3., F[x_]->x^2};
    >> F[2] /. rules
     = 4
    >> dispatchrules = Dispatch[rules]
     =  Dispatch[{{a_, b_} -> a ^ b, {1, 2} -> 3., F[x_] -> x ^ 2}]
    >>  F[2] /. dispatchrules
     = 4
    """

    messages = {
        "invrpl": "`1` is not a valid rule or list of rules.",
    }
    class_head_name = "System`DispatchAtom"

    def __repr__(self):
        return "dispatchatom"

    def apply_create(self, rules, evaluation):
        """Dispatch[rules_List]"""
        # TODO:
        # The next step would be to enlarge this method, in order to
        # check that all the elements in x are rules, eliminate redundancies
        # in the list, and sort the list in a way that increases efficiency.
        # A second step would be to implement an ``Atom`` class containing the
        # compiled patters, and modify Replace and ReplaceAll to handle this
        # kind of objects.
        #
        if isinstance(rules, Dispatch):
            return rules
        if rules.is_symbol():
            rules = rules.evaluate(evaluation)

        if rules.has_form("List", None):
            rules = rules._leaves
        else:
            rules = [rules]

        all_list = all(rule.has_form("List", None) for rule in rules)
        if all_list:
            leaves = [self.apply_create(rule, evaluation) for rule in rules]
            return Expression(SymbolList, *leaves)
        flatten_list = []
        for rule in rules:
            if rule.is_symbol():
                rule = rule.evaluate(evaluation)
            if rule.has_form("List", None):
                flatten_list.extend(rule._leaves)
            elif rule.has_form(("Rule", "RuleDelayed"), 2):
                flatten_list.append(rule)
            elif isinstance(rule, Dispatch):
                flatten_list.extend(rule.src._leaves)
            else:
                # WMA does not raise this message: just leave it unevaluated,
                # and raise an error when the dispatch rule is used.
                evaluation.message("Dispatch", "invrpl", rule)
                return
        try:
            return Dispatch(flatten_list, evaluation)
        except:
            return

    def apply_normal(self, dispatch, evaluation):
        """Normal[dispatch_Dispatch]"""
        if isinstance(dispatch, Dispatch):
            return dispatch.src
        else:
            return dispatch._leaves[0]<|MERGE_RESOLUTION|>--- conflicted
+++ resolved
@@ -43,15 +43,6 @@
 from mathics.builtin.lists import InvalidLevelspecError
 from mathics.builtin.numeric import apply_N
 
-<<<<<<< HEAD
-
-=======
-from mathics.core.symbols import (
-    Atom,
-    Symbol,
-    SymbolList,
-)
->>>>>>> df63a8b4
 from mathics.core.expression import Expression
 from mathics.core.atoms import (
     String,
@@ -67,7 +58,6 @@
     SymbolList,
     SymbolTrue,
 )
-<<<<<<< HEAD
 from mathics.core.systemsymbols import (
     SymbolDefault,
     SymbolDispatch,
@@ -76,9 +66,6 @@
     SymbolRule,
     SymbolRuleDelayed,
 )
-=======
-from mathics.core.systemsymbols import SymbolDispatch
->>>>>>> df63a8b4
 from mathics.core.rules import Rule
 from mathics.core.pattern import Pattern, StopGenerator
 
