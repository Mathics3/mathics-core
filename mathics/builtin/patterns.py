--- conflicted
+++ resolved
@@ -620,43 +620,7 @@
         self.pattern.match(yield_match, expression, vars, evaluation)
 
     def quick_pattern_test(self, candidate, test, evaluation):
-<<<<<<< HEAD
         if test == "System`NegativePowerQ":
-=======
-        if test == "System`NumberQ":
-            return isinstance(candidate, Number)
-        elif test == "System`NumericQ":
-            if isinstance(candidate, Number):
-                return True
-            # Otherwise, follow the standard evaluation
-        elif test == "System`RealNumberQ":
-            if isinstance(candidate, (Integer, Rational, Real)):
-                return True
-            candidate = apply_N(candidate, evaluation)
-            return isinstance(candidate, Real)
-            # pass
-        elif test == "System`Positive":
-            if isinstance(candidate, (Integer, Rational, Real)):
-                return candidate.value > 0
-            return False
-            # pass
-        elif test == "System`NonPositive":
-            if isinstance(candidate, (Integer, Rational, Real)):
-                return candidate.value <= 0
-            return False
-            # pass
-        elif test == "System`Negative":
-            if isinstance(candidate, (Integer, Rational, Real)):
-                return candidate.value < 0
-            return False
-            # pass
-        elif test == "System`NonNegative":
-            if isinstance(candidate, (Integer, Rational, Real)):
-                return candidate.value >= 0
-            return False
-            # pass
-        elif test == "System`NegativePowerQ":
->>>>>>> b51b1154
             return (
                 candidate.has_form("Power", 2)
                 and isinstance(candidate.leaves[1], (Integer, Rational, Real))
