--- conflicted
+++ resolved
@@ -47,11 +47,8 @@
     Atom,
     Symbol,
     SymbolList,
-<<<<<<< HEAD
     SymbolFalse,
     SymbolTrue,
-=======
->>>>>>> c5354aa4
 )
 from mathics.core.expression import Expression
 from mathics.core.atoms import (
@@ -132,11 +129,6 @@
         rules = rules_expr.leaves
     else:
         rules = [rules_expr]
-<<<<<<< HEAD
-    any_lists = any(item.get_head() in (SymbolList, SymbolDispatch) for item in rules)
-    if any_lists:
-        all_lists = all(item.get_head() is SymbolList for item in rules)
-=======
     any_lists = False
     for item in rules:
         if item.get_head() in (SymbolList, SymbolDispatch):
@@ -149,8 +141,6 @@
             if not item.get_head() is SymbolList:
                 all_lists = False
                 break
-
->>>>>>> c5354aa4
         if all_lists:
             return (
                 Expression(
@@ -1636,11 +1626,8 @@
 
 
 class Dispatch(Atom):
-<<<<<<< HEAD
-    _head_symbol = Symbol("Dispatch")
-=======
+    _symbol_head = Symbol("Dispatch")
     class_head_name = "System`Dispatch"
->>>>>>> c5354aa4
 
     def __init__(self, rulelist, evaluation):
         self.src = Expression(SymbolList, *rulelist)
