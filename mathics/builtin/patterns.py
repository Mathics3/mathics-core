# -*- coding: utf-8 -*-

"""
Rules and Patterns

The concept of transformation rules for arbitrary symbolic patterns is key in Mathics.

Also, functions can get applied or transformed depending on whether or not functions arguments match.

Some examples:
>> a + b + c /. a + b -> t
 = c + t
>> a + 2 + b + c + x * y /. n_Integer + s__Symbol + rest_ -> {n, s, rest}
 = {2, a, b + c + x y}
>> f[a, b, c, d] /. f[first_, rest___] -> {first, {rest}}
 = {a, {b, c, d}}

Tests and Conditions:
>> f[4] /. f[x_?(# > 0&)] -> x ^ 2
 = 16
>> f[4] /. f[x_] /; x > 0 -> x ^ 2
 = 16

Leaves in the beginning of a pattern rather match fewer leaves:
>> f[a, b, c, d] /. f[start__, end__] -> {{start}, {end}}
 = {{a}, {b, c, d}}

Optional arguments using 'Optional':
>> f[a] /. f[x_, y_:3] -> {x, y}
 = {a, 3}

Options using 'OptionsPattern' and 'OptionValue':
>> f[y, a->3] /. f[x_, OptionsPattern[{a->2, b->5}]] -> {x, OptionValue[a], OptionValue[b]}
 = {y, 3, 5}

The attributes 'Flat', 'Orderless', and 'OneIdentity' affect pattern matching.
"""


from mathics.version import __version__  # noqa used in loading to check consistency.
from mathics.builtin.base import Builtin, BinaryOperator, PostfixOperator, AtomBuiltin
from mathics.builtin.base import PatternObject, PatternError
from mathics.algorithm.parts import python_levelspec
from mathics.builtin.lists import InvalidLevelspecError
from mathics.builtin.numeric import apply_N

<<<<<<< HEAD
from mathics.core.symbols import (
    Atom,
    Symbol,
    SymbolList,
    SymbolFalse,
    SymbolTrue,
)
=======

>>>>>>> e5fbc270
from mathics.core.expression import Expression
from mathics.core.atoms import (
    String,
    Number,
    Integer,
    Rational,
    Real,
)
<<<<<<< HEAD
from mathics.core.systemsymbols import (
    SymbolDispatch,
    SymbolPower,
    SymbolRule,
    SymbolRuleDelayed,
    SymbolSequence,
=======
from mathics.core.symbols import (
    Atom,
    Symbol,
    SymbolFalse,
    SymbolList,
    SymbolTrue,
>>>>>>> e5fbc270
)
from mathics.core.systemsymbols import (
    SymbolDefault,
    SymbolDispatch,
    SymbolInfinity,
    SymbolRowBox,
    SymbolRule,
    SymbolRuleDelayed,
)
from mathics.core.rules import Rule
from mathics.core.pattern import Pattern, StopGenerator


class Rule_(BinaryOperator):
    """
    <dl>
    <dt>'Rule[$x$, $y$]'
    <dt>'$x$ -> $y$'
        <dd>represents a rule replacing $x$ with $y$.
    </dl>

    >> a+b+c /. c->d
    = a + b + d
    >> {x,x^2,y} /. x->3
     = {3, 9, y}
    """

    # TODO: An error message should appear when Rule is called with a wrong
    # number of arguments
    """
    >> a /. Rule[1, 2, 3] -> t
     : Rule called with 3 arguments; 2 arguments are expected.
     = a
    """

    name = "Rule"
    operator = "->"
    precedence = 120
    attributes = ("SequenceHold",)
    grouping = "Right"
    needs_verbatim = True


class RuleDelayed(BinaryOperator):
    """
    <dl>
    <dt>'RuleDelayed[$x$, $y$]'
    <dt>'$x$ :> $y$'
        <dd>represents a rule replacing $x$ with $y$, with $y$ held
        unevaluated.
    </dl>

    >> Attributes[RuleDelayed]
     = {HoldRest, Protected, SequenceHold}
    """

    operator = ":>"
    precedence = 120
    attributes = ("SequenceHold", "HoldRest")
    needs_verbatim = True


def create_rules(rules_expr, expr, name, evaluation, extra_args=[]):
    if isinstance(rules_expr, Dispatch):
        return rules_expr.rules, False
    elif rules_expr.get_head() is SymbolDispatch:
        return Dispatch(rules_expr._leaves, evaluation)

    if rules_expr.get_head() is SymbolList:
        rules = rules_expr.leaves
    else:
        rules = [rules_expr]
    any_lists = any(item.get_head() in (SymbolList, SymbolDispatch) for item in rules)
    if any_lists:
        all_lists = all(item.get_head() is SymbolList for item in rules)
        if all_lists:
            return (
                Expression(
                    "List",
                    *[Expression(name, expr, item, *extra_args) for item in rules]
                ),
                True,
            )
        else:
            evaluation.message(name, "rmix", rules_expr)
            return None, True
    else:
        result = []
        for rule in rules:
            if rule.get_head_name() not in ("System`Rule", "System`RuleDelayed"):
                evaluation.message(name, "reps", rule)
                return None, True
            elif len(rule.leaves) != 2:
                evaluation.message(
                    # TODO: shorten names here
                    rule.get_head_name(),
                    "argrx",
                    rule.get_head_name(),
                    3,
                    2,
                )
                return None, True
            else:
                result.append(Rule(rule.leaves[0], rule.leaves[1]))
        return result, False


class Replace(Builtin):
    """
    <dl>
    <dt>'Replace[$expr$, $x$ -> $y$]'
        <dd>yields the result of replacing $expr$ with $y$ if it
        matches the pattern $x$.
    <dt>'Replace[$expr$, $x$ -> $y$, $levelspec$]'
        <dd>replaces only subexpressions at levels specified through
        $levelspec$.
    <dt>'Replace[$expr$, {$x$ -> $y$, ...}]'
        <dd>performs replacement with multiple rules, yielding a
        single result expression.
    <dt>'Replace[$expr$, {{$a$ -> $b$, ...}, {$c$ -> $d$, ...}, ...}]'
        <dd>returns a list containing the result of performing each
        set of replacements.
    </dl>

    >> Replace[x, {x -> 2}]
     = 2

    By default, only the top level is searched for matches
    >> Replace[1 + x, {x -> 2}]
     = 1 + x

    >> Replace[x, {{x -> 1}, {x -> 2}}]
     = {1, 2}

    Replace stops after the first replacement
    >> Replace[x, {x -> {}, _List -> y}]
     = {}

    Replace replaces the deepest levels first
    >> Replace[x[1], {x[1] -> y, 1 -> 2}, All]
     = x[2]

    By default, heads are not replaced
    >> Replace[x[x[y]], x -> z, All]
     = x[x[y]]

    Heads can be replaced using the Heads option
    >> Replace[x[x[y]], x -> z, All, Heads -> True]
     = z[z[y]]

    Note that heads are handled at the level of leaves
    >> Replace[x[x[y]], x -> z, {1}, Heads -> True]
     = z[x[y]]

    You can use Replace as an operator
    >> Replace[{x_ -> x + 1}][10]
     = 11
    """

    messages = {
        "reps": "`1` is not a valid replacement rule.",
        "rmix": "Elements of `1` are a mixture of lists and nonlists.",
    }

    rules = {"Replace[rules_][expr_]": "Replace[expr, rules]"}

    options = {"Heads": "False"}

    def apply_levelspec(self, expr, rules, ls, evaluation, options):
        "Replace[expr_, rules_, Optional[Pattern[ls, _?LevelQ], {0}], OptionsPattern[Replace]]"
        try:
            rules, ret = create_rules(rules, expr, "Replace", evaluation)
            if ret:
                return rules

            heads = self.get_option(options, "Heads", evaluation).is_true()

            result, applied = expr.apply_rules(
                rules,
                evaluation,
                level=0,
                options={"levelspec": python_levelspec(ls), "heads": heads},
            )
            return result
        except InvalidLevelspecError:
            evaluation.message("General", "level", ls)

        except PatternError:
            evaluation.message("Replace", "reps", rules)


class ReplaceAll(BinaryOperator):
    """
    <dl>
    <dt>'ReplaceAll[$expr$, $x$ -> $y$]'
    <dt>'$expr$ /. $x$ -> $y$'
        <dd>yields the result of replacing all subexpressions of
        $expr$ matching the pattern $x$ with $y$.
    <dt>'$expr$ /. {$x$ -> $y$, ...}'
        <dd>performs replacement with multiple rules, yielding a
        single result expression.
    <dt>'$expr$ /. {{$a$ -> $b$, ...}, {$c$ -> $d$, ...}, ...}'
        <dd>returns a list containing the result of performing each
        set of replacements.
    </dl>

    >> a+b+c /. c->d
     = a + b + d
    >> g[a+b+c,a]/.g[x_+y_,x_]->{x,y}
     = {a, b + c}

    If $rules$ is a list of lists, a list of all possible respective
    replacements is returned:
    >> {a, b} /. {{a->x, b->y}, {a->u, b->v}}
     = {{x, y}, {u, v}}
    The list can be arbitrarily nested:
    >> {a, b} /. {{{a->x, b->y}, {a->w, b->z}}, {a->u, b->v}}
     = {{{x, y}, {w, z}}, {u, v}}
    >> {a, b} /. {{{a->x, b->y}, a->w, b->z}, {a->u, b->v}}
     : Elements of {{a -> x, b -> y}, a -> w, b -> z} are a mixture of lists and nonlists.
     = {{a, b} /. {{a -> x, b -> y}, a -> w, b -> z}, {u, v}}

    ReplaceAll also can be used as an operator:
    >> ReplaceAll[{a -> 1}][{a, b}]
     = {1, b}

    #> a + b /. x_ + y_ -> {x, y}
     = {a, b}

    ReplaceAll replaces the shallowest levels first:
    >> ReplaceAll[x[1], {x[1] -> y, 1 -> 2}]
     = y
    """

    operator = "/."
    precedence = 110
    grouping = "Left"
    needs_verbatim = True

    messages = {
        "reps": "`1` is not a valid replacement rule.",
        "rmix": "Elements of `1` are a mixture of lists and nonlists.",
    }

    rules = {"ReplaceAll[rules_][expr_]": "ReplaceAll[expr, rules]"}

    def apply(self, expr, rules, evaluation):
        "ReplaceAll[expr_, rules_]"
        try:
            rules, ret = create_rules(rules, expr, "ReplaceAll", evaluation)
            if ret:
                return rules
            result, applied = expr.apply_rules(rules, evaluation)
            return result
        except PatternError:
            evaluation.message("Replace", "reps", rules)


class ReplaceRepeated(BinaryOperator):
    """
    <dl>
    <dt>'ReplaceRepeated[$expr$, $x$ -> $y$]'
    <dt>'$expr$ //. $x$ -> $y$'
        <dd>repeatedly applies the rule '$x$ -> $y$' to $expr$ until
        the result no longer changes.
    </dl>

    >> a+b+c //. c->d
     = a + b + d

    >> f = ReplaceRepeated[c->d];
    >> f[a+b+c]
     = a + b + d
    >> Clear[f];

    Simplification of logarithms:
    >> logrules = {Log[x_ * y_] :> Log[x] + Log[y], Log[x_ ^ y_] :> y * Log[x]};
    >> Log[a * (b * c) ^ d ^ e * f] //. logrules
     = Log[a] + Log[f] + (Log[b] + Log[c]) d ^ e
    'ReplaceAll' just performs a single replacement:
    >> Log[a * (b * c) ^ d ^ e * f] /. logrules
     = Log[a] + Log[f (b c) ^ d ^ e]
    """

    operator = "//."
    precedence = 110
    grouping = "Left"
    needs_verbatim = True

    messages = {
        "reps": "`1` is not a valid replacement rule.",
        "rmix": "Elements of `1` are a mixture of lists and nonlists.",
    }

    options = {
        "MaxIterations": "65535",
    }

    rules = {
        "ReplaceRepeated[rules_][expr_]": "ReplaceRepeated[expr, rules]",
    }

    def apply_list(self, expr, rules, evaluation, options):
        "ReplaceRepeated[expr_, rules_, OptionsPattern[ReplaceRepeated]]"
        try:
            rules, ret = create_rules(rules, expr, "ReplaceRepeated", evaluation)
        except PatternError:
            evaluation.message("Replace", "reps", rules)
            return None

        if ret:
            return rules

        maxit = self.get_option(options, "MaxIterations", evaluation)
        if maxit.is_numeric(evaluation):
            maxit = maxit.get_int_value()
        else:
            maxit = -1

        while True:
            evaluation.check_stopped()
            if maxit == 0:
                break
            maxit -= 1
            result, applied = expr.apply_rules(rules, evaluation)
            if applied:
                result = result.evaluate(evaluation)
            if applied and not result.sameQ(expr):
                expr = result
            else:
                break

        return result


class ReplaceList(Builtin):
    """
    <dl>
    <dt>'ReplaceList[$expr$, $rules$]'
        <dd>returns a list of all possible results of applying $rules$
        to $expr$.
    </dl>

    Get all subsequences of a list:
    >> ReplaceList[{a, b, c}, {___, x__, ___} -> {x}]
     = {{a}, {a, b}, {a, b, c}, {b}, {b, c}, {c}}
    You can specify the maximum number of items:
    >> ReplaceList[{a, b, c}, {___, x__, ___} -> {x}, 3]
     = {{a}, {a, b}, {a, b, c}}
    >> ReplaceList[{a, b, c}, {___, x__, ___} -> {x}, 0]
     = {}
    If no rule matches, an empty list is returned:
    >> ReplaceList[a, b->x]
     = {}

    Like in 'ReplaceAll', $rules$ can be a nested list:
    >> ReplaceList[{a, b, c}, {{{___, x__, ___} -> {x}}, {{a, b, c} -> t}}, 2]
     = {{{a}, {a, b}}, {t}}
    >> ReplaceList[expr, {}, -1]
     : Non-negative integer or Infinity expected at position 3.
     = ReplaceList[expr, {}, -1]

    Possible matches for a sum:
    >> ReplaceList[a + b + c, x_ + y_ -> {x, y}]
     = {{a, b + c}, {b, a + c}, {c, a + b}, {a + b, c}, {a + c, b}, {b + c, a}}
    """

    messages = {
        "reps": "`1` is not a valid replacement rule.",
        "rmix": "Elements of `1` are a mixture of lists and nonlists.",
    }

    def apply(self, expr, rules, max, evaluation):
        "ReplaceList[expr_, rules_, max_:Infinity]"

        if max.get_name() == "System`Infinity":
            max_count = None
        else:
            max_count = max.get_int_value()
            if max_count is None or max_count < 0:
                evaluation.message("ReplaceList", "innf", 3)
                return
        try:
            rules, ret = create_rules(
                rules, expr, "ReplaceList", evaluation, extra_args=[max]
            )
        except PatternError:
            evaluation.message("Replace", "reps", rules)
            return None

        if ret:
            return rules

        list = []
        for rule in rules:
            result = rule.apply(expr, evaluation, return_list=True, max_list=max_count)
            list.extend(result)

        return Expression(SymbolList, *list)


class PatternTest(BinaryOperator, PatternObject):
    """
    <dl>
    <dt>'PatternTest[$pattern$, $test$]'
    <dt>'$pattern$ ? $test$'
        <dd>constrains $pattern$ to match $expr$ only if the
        evaluation of '$test$[$expr$]' yields 'True'.
    </dl>

    >> MatchQ[3, _Integer?(#>0&)]
     = True
    >> MatchQ[-3, _Integer?(#>0&)]
     = False
    >> MatchQ[3, Pattern[3]]
     : First element in pattern Pattern[3] is not a valid pattern name.
     = False
    """

    operator = "?"
    precedence = 680

    arg_counts = [2]

    def init(self, expr):
        super(PatternTest, self).init(expr)
        self.pattern = Pattern.create(expr.leaves[0])
        self.test = expr.leaves[1]
        self.test_name = self.test.get_name()

    def quick_pattern_test(self, candidate, test, evaluation):
        if test == "System`NumberQ":
            return isinstance(candidate, Number)
        elif test == "System`NumericQ":
            if isinstance(candidate, Number):
                return True
            # Otherwise, follow the standard evaluation
        elif test == "System`RealNumberQ":
            if isinstance(candidate, (Integer, Rational, Real)):
                return True
            candidate = apply_N(candidate, evaluation)
            return isinstance(candidate, Real)
            # pass
        elif test == "System`Positive":
            if isinstance(candidate, (Integer, Rational, Real)):
                return candidate.value > 0
            return False
            # pass
        elif test == "System`NonPositive":
            if isinstance(candidate, (Integer, Rational, Real)):
                return candidate.value <= 0
            return False
            # pass
        elif test == "System`Negative":
            if isinstance(candidate, (Integer, Rational, Real)):
                return candidate.value < 0
            return False
            # pass
        elif test == "System`NonNegative":
            if isinstance(candidate, (Integer, Rational, Real)):
                return candidate.value >= 0
            return False
            # pass
        elif test == "System`NegativePowerQ":
            return (
                candidate.has_form(SymbolPower, 2)
                and isinstance(candidate.leaves[1], (Integer, Rational, Real))
                and candidate.leaves[1].value < 0
            )
        elif test == "System`NotNegativePowerQ":
            return not (
                candidate.has_form(SymbolPower, 2)
                and isinstance(candidate.leaves[1], (Integer, Rational, Real))
                and candidate.leaves[1].value < 0
            )
        else:
            from mathics.builtin.base import Test

            builtin = None
            if test:
                definitions = evaluation.definitions
                builtin = definitions.definitions_cache.get(test, None)
                if builtin is None:
                    builtin = definitions.get_definition(test, True)
            if builtin:
                builtin = builtin.builtin
            if builtin is not None and isinstance(builtin, Test):
                return builtin.test(candidate)
        return None

    def match(self, yield_func, expression, vars, evaluation, **kwargs):
        # for vars_2, rest in self.pattern.match(expression, vars, evaluation):
        def yield_match(vars_2, rest):
            items = expression.get_sequence()
            for item in items:
                item = item.evaluate(evaluation)
                quick_test = self.quick_pattern_test(item, self.test_name, evaluation)
                if quick_test is False:
                    break
                    # raise StopGenerator
                else:
                    test_expr = Expression(self.test, item)
                    test_value = test_expr.evaluate(evaluation)
                    if not test_value.is_true():
                        break
                        # raise StopGenerator
            else:
                yield_func(vars_2, None)

        # try:
        self.pattern.match(yield_match, expression, vars, evaluation)
        # except StopGenerator:
        #    pass

    def get_match_count(self, vars={}):
        return self.pattern.get_match_count(vars)


class Alternatives(BinaryOperator, PatternObject):
    """
    <dl>
    <dt>'Alternatives[$p1$, $p2$, ..., $p_i$]'
    <dt>'$p1$ | $p2$ | ... | $p_i$'
        <dd>is a pattern that matches any of the patterns '$p1$, $p2$,
        ...., $p_i$'.
    </dl>

    >> a+b+c+d/.(a|b)->t
     = c + d + 2 t

    Alternatives can also be used for string expressions
    >> StringReplace["0123 3210", "1" | "2" -> "X"]
     = 0XX3 3XX0

    #> StringReplace["h1d9a f483", DigitCharacter | WhitespaceCharacter -> ""]
     = hdaf
    """

    operator = "|"
    precedence = 160
    needs_verbatim = True

    arg_counts = None

    def init(self, expr):
        super(Alternatives, self).init(expr)
        self.alternatives = [Pattern.create(leaf) for leaf in expr.leaves]

    def match(self, yield_func, expression, vars, evaluation, **kwargs):
        for alternative in self.alternatives:
            # for new_vars, rest in alternative.match(
            #     expression, vars, evaluation):
            #     yield_func(new_vars, rest)
            alternative.match(yield_func, expression, vars, evaluation)

    def get_match_count(self, vars={}):
        range = None
        for alternative in self.alternatives:
            sub = alternative.get_match_count(vars)
            if range is None:
                range = list(sub)
            else:
                if sub[0] < range[0]:
                    range[0] = sub[0]
                if range[1] is None or sub[1] > range[1]:
                    range[1] = sub[1]
        return range


class _StopGeneratorExcept(StopGenerator):
    pass


class Except(PatternObject):
    """
    <dl>
    <dt>'Except[$c$]'
        <dd>represents a pattern object that matches any expression except those matching $c$.
    <dt>'Except[$c$, $p$]'
        <dd>represents a pattern object that matches $p$ but not $c$.
    </dl>

    >> Cases[{x, a, b, x, c}, Except[x]]
     = {a, b, c}

    >> Cases[{a, 0, b, 1, c, 2, 3}, Except[1, _Integer]]
     = {0, 2, 3}

    Except can also be used for string expressions:
    >> StringReplace["Hello world!", Except[LetterCharacter] -> ""]
     = Helloworld

    #> StringReplace["abc DEF 123!", Except[LetterCharacter, WordCharacter] -> "0"]
     = abc DEF 000!
    """

    arg_counts = [1, 2]

    def init(self, expr):
        super(Except, self).init(expr)
        self.c = Pattern.create(expr.leaves[0])
        if len(expr.leaves) == 2:
            self.p = Pattern.create(expr.leaves[1])
        else:
            self.p = Pattern.create(Expression("Blank"))

    def match(self, yield_func, expression, vars, evaluation, **kwargs):
        def except_yield_func(vars, rest):
            raise _StopGeneratorExcept(True)

        try:
            self.c.match(except_yield_func, expression, vars, evaluation)
        except _StopGeneratorExcept:
            pass
        else:
            self.p.match(yield_func, expression, vars, evaluation)


class _StopGeneratorMatchQ(StopGenerator):
    pass


class Matcher(object):
    def __init__(self, form):
        if isinstance(form, Pattern):
            self.form = form
        else:
            self.form = Pattern.create(form)

    def match(self, expr, evaluation):
        def yield_func(vars, rest):
            raise _StopGeneratorMatchQ(True)

        try:
            self.form.match(yield_func, expr, {}, evaluation)
        except _StopGeneratorMatchQ:
            return True
        return False


def match(expr, form, evaluation):
    return Matcher(form).match(expr, evaluation)


class MatchQ(Builtin):
    """
    <dl>
    <dt>'MatchQ[$expr$, $form$]'
        <dd>tests whether $expr$ matches $form$.
    </dl>

    >> MatchQ[123, _Integer]
     = True
    >> MatchQ[123, _Real]
     = False
    >> MatchQ[_Integer][123]
     = True
    >> MatchQ[3, Pattern[3]]
     : First element in pattern Pattern[3] is not a valid pattern name.
     = False
    """

    rules = {"MatchQ[form_][expr_]": "MatchQ[expr, form]"}

    def apply(self, expr, form, evaluation):
        "MatchQ[expr_, form_]"

        try:
            if match(expr, form, evaluation):
                return SymbolTrue
            return SymbolFalse
        except PatternError as e:
            evaluation.message(e.name, e.tag, *(e.args))
            return SymbolFalse


class Verbatim(PatternObject):
    """
    <dl>
    <dt>'Verbatim[$expr$]'
        <dd>prevents pattern constructs in $expr$ from taking effect,
        allowing them to match themselves.
    </dl>

    Create a pattern matching 'Blank':
    >> _ /. Verbatim[_]->t
     = t
    >> x /. Verbatim[_]->t
     = x

    Without 'Verbatim', 'Blank' has its normal effect:
    >> x /. _->t
     = t
    """

    arg_counts = [1, 2]

    def init(self, expr):
        super(Verbatim, self).init(expr)
        self.content = expr.leaves[0]

    def match(self, yield_func, expression, vars, evaluation, **kwargs):
        if self.content.sameQ(expression):
            yield_func(vars, None)


class HoldPattern(PatternObject):
    """
    <dl>
    <dt>'HoldPattern[$expr$]'
        <dd>is equivalent to $expr$ for pattern matching, but
        maintains it in an unevaluated form.
    </dl>

    >> HoldPattern[x + x]
     = HoldPattern[x + x]
    >> x /. HoldPattern[x] -> t
     = t

    'HoldPattern' has attribute 'HoldAll':
    >> Attributes[HoldPattern]
     = {HoldAll, Protected}
    """

    attributes = ("HoldAll",)

    arg_counts = [1]

    def init(self, expr):
        super(HoldPattern, self).init(expr)
        self.pattern = Pattern.create(expr.leaves[0])

    def match(self, yield_func, expression, vars, evaluation, **kwargs):
        # for new_vars, rest in self.pattern.match(
        #     expression, vars, evaluation):
        #     yield new_vars, rest
        self.pattern.match(yield_func, expression, vars, evaluation)


class Pattern_(PatternObject):
    """
    <dl>
    <dt>'Pattern[$symb$, $patt$]'
    <dt>'$symb$ : $patt$'
        <dd>assigns the name $symb$ to the pattern $patt$.
    <dt>'$symb$_$head$'
        <dd>is equivalent to '$symb$ : _$head$' (accordingly with '__'
        and '___').
    <dt>'$symb$ : $patt$ : $default$'
        <dd>is a pattern with name $symb$ and default value $default$,
        equivalent to 'Optional[$patt$ : $symb$, $default$]'.
    </dl>

    >> FullForm[a_b]
     = Pattern[a, Blank[b]]
    >> FullForm[a:_:b]
     = Optional[Pattern[a, Blank[]], b]

    'Pattern' has attribute 'HoldFirst', so it does not evaluate its name:
    >> x = 2
     = 2
    >> x_
     = x_

    Nested 'Pattern' assign multiple names to the same pattern. Still,
    the last parameter is the default value.
    >> f[y] /. f[a:b,_:d] -> {a, b}
     = f[y]
    This is equivalent to:
    >> f[a] /. f[a:_:b] -> {a, b}
     = {a, b}
    'FullForm':
    >> FullForm[a:b:c:d:e]
     = Optional[Pattern[a, b], Optional[Pattern[c, d], e]]

    >> f[] /. f[a:_:b] -> {a, b}
     = {b, b}
    """

    name = "Pattern"

    arg_counts = [2]

    attributes = ("HoldFirst",)

    messages = {
        "patvar": "First element in pattern `1` is not a valid pattern name.",
        "nodef": (
            "No default setting found for `1` in " "position `2` when length is `3`."
        ),
        "argr": "Pattern called with 1 argument; 2 arguments are expected.",
    }

    rules = {
        "MakeBoxes[Verbatim[Pattern][symbol_Symbol, blank_Blank|blank_BlankSequence|blank_BlankNullSequence], f:StandardForm|TraditionalForm|InputForm|OutputForm]": "MakeBoxes[symbol, f] <> MakeBoxes[blank, f]",
        # 'StringForm["`1``2`", HoldForm[symbol], blank]',
    }

    formats = {
        "Verbatim[Pattern][symbol_, "
        "pattern_?(!MatchQ[#, _Blank|_BlankSequence|_BlankNullSequence]&)]": (
            'Infix[{symbol, pattern}, ":", 150, Left]'
        )
    }

    def init(self, expr):
        if len(expr.leaves) != 2:
            self.error("patvar", expr)
        varname = expr.leaves[0].get_name()
        if varname is None or varname == "":
            self.error("patvar", expr)
        super(Pattern_, self).init(expr)
        self.varname = varname
        self.pattern = Pattern.create(expr.leaves[1])

    def __repr__(self):
        return "<Pattern: %s>" % repr(self.pattern)

    def get_match_count(self, vars={}):
        return self.pattern.get_match_count(vars)

    def match(self, yield_func, expression, vars, evaluation, **kwargs):
        existing = vars.get(self.varname, None)
        if existing is None:
            new_vars = vars.copy()
            new_vars[self.varname] = expression
            # for vars_2, rest in self.pattern.match(
            #    expression, new_vars, evaluation):
            #    yield vars_2, rest
            if type(self.pattern) is OptionsPattern:
                self.pattern.match(
                    yield_func, expression, new_vars, evaluation, **kwargs
                )
            else:
                self.pattern.match(yield_func, expression, new_vars, evaluation)
        else:
            if existing.sameQ(expression):
                yield_func(vars, None)

    def get_match_candidates(self, leaves, expression, attributes, evaluation, vars={}):
        existing = vars.get(self.varname, None)
        if existing is None:
            return self.pattern.get_match_candidates(
                leaves, expression, attributes, evaluation, vars
            )
        else:
            # Treat existing variable as verbatim
            verbatim_expr = Expression("Verbatim", existing)
            verbatim = Verbatim(verbatim_expr)
            return verbatim.get_match_candidates(
                leaves, expression, attributes, evaluation, vars
            )


class Optional(BinaryOperator, PatternObject):
    """
    <dl>
    <dt>'Optional[$patt$, $default$]'
    <dt>'$patt$ : $default$'
        <dd>is a pattern which matches $patt$, which if omitted
        should be replaced by $default$.
    </dl>

    >> f[x_, y_:1] := {x, y}
    >> f[1, 2]
     = {1, 2}
    >> f[a]
     = {a, 1}

    Note that '$symb$ : $patt$' represents a 'Pattern' object. However, there is no
    disambiguity, since $symb$ has to be a symbol in this case.

    >> x:_ // FullForm
     = Pattern[x, Blank[]]
    >> _:d // FullForm
     = Optional[Blank[], d]
    >> x:_+y_:d // FullForm
     = Pattern[x, Plus[Blank[], Optional[Pattern[y, Blank[]], d]]]

    's_.' is equivalent to 'Optional[s_]' and represents an optional parameter which, if omitted,
    gets its value from 'Default'.
    >> FullForm[s_.]
     = Optional[Pattern[s, Blank[]]]

    >> Default[h, k_] := k
    >> h[a] /. h[x_, y_.] -> {x, y}
     = {a, 2}

    #> a:b:c
     = a : b : c
    #> FullForm[a:b:c]
     = Optional[Pattern[a, b], c]
    #> (a:b):c
     = a : b : c
    #> a:(b:c)
     = a : (b : c)
    """

    operator = ":"
    precedence = 140
    grouping = "Right"

    default_formats = False

    rules = {
        "MakeBoxes[Verbatim[Optional][Verbatim[Pattern][symbol_Symbol, Verbatim[_]]], f:StandardForm|TraditionalForm|InputForm|OutputForm]": 'MakeBoxes[symbol, f] <> "_."',
        "MakeBoxes[Verbatim[Optional][Verbatim[_]], f:StandardForm|TraditionalForm|InputForm|OutputForm]": '"_."',
    }

    formats = {
        "Verbatim[Optional][pattern_Pattern, default_]": 'Infix[{HoldForm[pattern], HoldForm[default]}, ":", 140, Right]'
    }

    arg_counts = [1, 2]

    def init(self, expr):
        super(Optional, self).init(expr)
        self.pattern = Pattern.create(expr.leaves[0])
        if len(expr.leaves) == 2:
            self.default = expr.leaves[1]
        else:
            self.default = None

    def match(
        self,
        yield_func,
        expression,
        vars,
        evaluation,
        head=None,
        leaf_index=None,
        leaf_count=None,
        **kwargs
    ):
        if expression.has_form(SymbolSequence, 0):
            if self.default is None:
                if head is None:  # head should be given by match_leaf!
                    default = None
                else:
                    name = head.get_name()
                    default = get_default_value(
                        name, evaluation, leaf_index, leaf_count
                    )
                if default is None:
                    evaluation.message("Pattern", "nodef", head, leaf_index, leaf_count)
                    return
            else:
                default = self.default

            expression = default
        # for vars_2, rest in self.pattern.match(expression, vars, evaluation):
        #    yield vars_2, rest
        self.pattern.match(yield_func, expression, vars, evaluation)

    def get_match_count(self, vars={}):
        return (0, 1)


def get_default_value(name, evaluation, k=None, n=None):
    pos = []
    if k is not None:
        pos.append(k)
    if n is not None:
        pos.append(n)
    for pos_len in reversed(range(len(pos) + 1)):
        # Try patterns from specific to general
        defaultexpr = Expression(
            SymbolDefault, Symbol(name), *[Integer(index) for index in pos[:pos_len]]
        )
        result = evaluation.definitions.get_value(
            name, "System`DefaultValues", defaultexpr, evaluation
        )
        if result is not None:
            if result.sameQ(defaultexpr):
                result = result.evaluate(evaluation)
            return result
    return None


class _Blank(PatternObject):
    arg_counts = [0, 1]

    def init(self, expr):
        super(_Blank, self).init(expr)
        if expr.leaves:
            self.head = expr.leaves[0]
        else:
            self.head = None


class Blank(_Blank):
    """
    <dl>
    <dt>'Blank[]'
    <dt>'_'
        <dd>represents any single expression in a pattern.
    <dt>'Blank[$h$]'
    <dt>'_$h$'
        <dd>represents any expression with head $h$.
    </dl>

    >> MatchQ[a + b, _]
     = True

    Patterns of the form '_'$h$ can be used to test the types of
    objects:
    >> MatchQ[42, _Integer]
     = True
    >> MatchQ[1.0, _Integer]
     = False
    >> {42, 1.0, x} /. {_Integer -> "integer", _Real -> "real"} // InputForm
     = {"integer", "real", x}

    'Blank' only matches a single expression:
    >> MatchQ[f[1, 2], f[_]]
     = False

    #> StringReplace["hello world!", _ -> "x"]
     = xxxxxxxxxxxx
    """

    rules = {
        "MakeBoxes[Verbatim[Blank][], f:StandardForm|TraditionalForm|OutputForm|InputForm]": '"_"',
        "MakeBoxes[Verbatim[Blank][head_Symbol], f:StandardForm|TraditionalForm|OutputForm|InputForm]": '"_" <> MakeBoxes[head, f]',
    }

    def match(self, yield_func, expression, vars, evaluation, **kwargs):
        if not expression.has_form(SymbolSequence, 0):
            if self.head is not None:
                if expression.get_head().sameQ(self.head):
                    yield_func(vars, None)
            else:
                yield_func(vars, None)


class BlankSequence(_Blank):
    """
    <dl>
    <dt>'BlankSequence[]'
    <dt>'__'
        <dd>represents any non-empty sequence of expression leaves in
        a pattern.
    <dt>'BlankSequence[$h$]'
    <dt>'__$h$'
        <dd>represents any sequence of leaves, all of which have head $h$.
    </dl>

    Use a 'BlankSequence' pattern to stand for a non-empty sequence of
    arguments:
    >> MatchQ[f[1, 2, 3], f[__]]
     = True
    >> MatchQ[f[], f[__]]
     = False

    '__'$h$ will match only if all leaves have head $h$:
    >> MatchQ[f[1, 2, 3], f[__Integer]]
     = True
    >> MatchQ[f[1, 2.0, 3], f[__Integer]]
     = False

    The value captured by a named 'BlankSequence' pattern is a
    'Sequence' object:
    >> f[1, 2, 3] /. f[x__] -> x
     = Sequence[1, 2, 3]

    #> f[a, b, c, d] /. f[x__, c, y__] -> {{x},{y}}
     = {{a, b}, {d}}
    #> a + b + c + d /. Plus[x__, c] -> {x}
     = {a, b, d}

    #> StringReplace[{"ab", "abc", "abcd"}, "b" ~~ __ -> "x"]
     = {ab, ax, ax}
    """

    rules = {
        "MakeBoxes[Verbatim[BlankSequence][], f:StandardForm|TraditionalForm|OutputForm|InputForm]": '"__"',
        "MakeBoxes[Verbatim[BlankSequence][head_Symbol], f:StandardForm|TraditionalForm|OutputForm|InputForm]": '"__" <> MakeBoxes[head, f]',
    }

    def match(self, yield_func, expression, vars, evaluation, **kwargs):
        leaves = expression.get_sequence()
        if not leaves:
            return
        if self.head:
            ok = True
            for leaf in leaves:
                if leaf.get_head() != self.head:
                    ok = False
                    break
            if ok:
                yield_func(vars, None)
        else:
            yield_func(vars, None)

    def get_match_count(self, vars={}):
        return (1, None)


class BlankNullSequence(_Blank):
    """
    <dl>
    <dt>'BlankNullSequence[]'
    <dt>'___'
        <dd>represents any sequence of expression leaves in a pattern,
        including an empty sequence.
    </dl>

    'BlankNullSequence' is like 'BlankSequence', except it can match an
    empty sequence:
    >> MatchQ[f[], f[___]]
     = True

    ## This test hits infinite recursion
    ##
    ##The value captured by a named 'BlankNullSequence' pattern is a
    ##'Sequence' object, which can have no leaves:
    ##>> f[] /. f[x___] -> x
    ## = Sequence[]

    #> ___symbol
     = ___symbol
    #> ___symbol //FullForm
     = BlankNullSequence[symbol]

    #> StringReplace[{"ab", "abc", "abcd"}, "b" ~~ ___ -> "x"]
     = {ax, ax, ax}
    """

    rules = {
        "MakeBoxes[Verbatim[BlankNullSequence][], f:StandardForm|TraditionalForm|OutputForm|InputForm]": '"___"',
        "MakeBoxes[Verbatim[BlankNullSequence][head_Symbol], f:StandardForm|TraditionalForm|OutputForm|InputForm]": '"___" <> MakeBoxes[head, f]',
    }

    def match(self, yield_func, expression, vars, evaluation, **kwargs):
        leaves = expression.get_sequence()
        if self.head:
            ok = True
            for leaf in leaves:
                if leaf.get_head() != self.head:
                    ok = False
                    break
            if ok:
                yield_func(vars, None)
        else:
            yield_func(vars, None)

    def get_match_count(self, vars={}):
        return (0, None)


class Repeated(PostfixOperator, PatternObject):
    """
    <dl>
    <dt>'Repeated[$pattern$]'
        <dd>matches one or more occurrences of $pattern$.
    </dl>

    >> a_Integer.. // FullForm
     = Repeated[Pattern[a, Blank[Integer]]]
    >> 0..1//FullForm
     = Repeated[0]
    >> {{}, {a}, {a, b}, {a, a, a}, {a, a, a, a}} /. {Repeated[x : a | b, 3]} -> x
     = {{}, a, {a, b}, a, {a, a, a, a}}
    >> f[x, 0, 0, 0] /. f[x, s:0..] -> s
     = Sequence[0, 0, 0]

    #> 1.. // FullForm
     = Repeated[1]
    #> 8^^1.. // FullForm   (* Mathematica gets this wrong *)
     = Repeated[1]

    #> StringReplace["010110110001010", "01".. -> "a"]
     = a1a100a0
    #> StringMatchQ[#, "a" ~~ ("b"..) ~~ "a"] &/@ {"aa", "aba", "abba"}
     = {False, True, True}
    """

    messages = {
        "range": (
            "Range specification in integers (max or {min, max}) "
            "expected at position `1` in `2`."
        )
    }

    operator = ".."
    precedence = 170

    arg_counts = [1, 2]

    def init(self, expr, min=1):
        self.pattern = Pattern.create(expr.leaves[0])

        self.max = None
        self.min = min
        if len(expr.leaves) == 2:
            leaf_1 = expr.leaves[1]
            allnumbers = not any(
                leaf.get_int_value() is None for leaf in leaf_1.get_leaves()
            )
            if leaf_1.has_form(SymbolList, 1, 2) and allnumbers:
                self.max = leaf_1.leaves[-1].get_int_value()
                self.min = leaf_1.leaves[0].get_int_value()
            elif leaf_1.get_int_value():
                self.max = leaf_1.get_int_value()
            else:
                self.error("range", 2, expr)

    def match(self, yield_func, expression, vars, evaluation, **kwargs):
        leaves = expression.get_sequence()
        if len(leaves) < self.min:
            return
        if self.max is not None and len(leaves) > self.max:
            return

        def iter(yield_iter, rest_leaves, vars):
            if rest_leaves:
                # for new_vars, rest in self.pattern.match(rest_leaves[0],
                # vars, evaluation):
                def yield_match(new_vars, rest):
                    # for sub_vars, sub_rest in iter(rest_leaves[1:],
                    #                                new_vars):
                    #    yield sub_vars, rest
                    iter(yield_iter, rest_leaves[1:], new_vars)

                self.pattern.match(yield_match, rest_leaves[0], vars, evaluation)
            else:
                yield_iter(vars, None)

        # for vars, rest in iter(leaves, vars):
        #    yield_func(vars, rest)
        iter(yield_func, leaves, vars)

    def get_match_count(self, vars={}):
        return (self.min, self.max)


class RepeatedNull(Repeated):
    """
    <dl>
    <dt>'RepeatedNull[$pattern$]'
        <dd>matches zero or more occurrences of $pattern$.
    </dl>

    >> a___Integer...//FullForm
     = RepeatedNull[Pattern[a, BlankNullSequence[Integer]]]
    >> f[x] /. f[x, 0...] -> t
     = t

    #> 1... // FullForm
     = RepeatedNull[1]
    #> 8^^1... // FullForm   (* Mathematica gets this wrong *)
     = RepeatedNull[1]

    #> StringMatchQ[#, "a" ~~ ("b"...) ~~ "a"] &/@ {"aa", "aba", "abba"}
     = {True, True, True}
    """

    operator = "..."
    precedence = 170

    def init(self, expr):
        super(RepeatedNull, self).init(expr, min=0)


class Shortest(Builtin):
    pass


class Longest(Builtin):
    """
    >> StringCases["aabaaab", Longest["a" ~~ __ ~~ "b"]]
     = {aabaaab}

    >> StringCases["aabaaab", Longest[RegularExpression["a+b"]]]
     = {aab, aaab}
    """

    pass


class Condition(BinaryOperator, PatternObject):
    """
    <dl>
    <dt>'Condition[$pattern$, $expr$]'
    <dt>'$pattern$ /; $expr$'
        <dd>places an additional constraint on $pattern$ that only
        allows it to match if $expr$ evaluates to 'True'.
    </dl>

    The controlling expression of a 'Condition' can use variables from
    the pattern:
    >> f[3] /. f[x_] /; x>0 -> t
     = t
    >> f[-3] /. f[x_] /; x>0 -> t
     = f[-3]

    'Condition' can be used in an assignment:
    >> f[x_] := p[x] /; x>0
    >> f[3]
     = p[3]
    >> f[-3]
     = f[-3]
    """

    operator = "/;"
    precedence = 130

    # Don't know why this has attribute HoldAll in Mathematica
    attributes = ("HoldRest",)

    arg_counts = [2]

    def init(self, expr):
        super(Condition, self).init(expr)
        self.test = expr.leaves[1]
        # if (expr.leaves[0].get_head_name() == "System`Condition" and
        #    len(expr.leaves[0].leaves) == 2):
        #    self.test = Expression("And", self.test, expr.leaves[0].leaves[1])
        #    self.pattern = Pattern.create(expr.leaves[0].leaves[0])
        # else:
        self.pattern = Pattern.create(expr.leaves[0])

    def match(self, yield_func, expression, vars, evaluation, **kwargs):
        # for new_vars, rest in self.pattern.match(expression, vars,
        # evaluation):
        def yield_match(new_vars, rest):
            test_expr = self.test.replace_vars(new_vars)
            test_result = test_expr.evaluate(evaluation)
            if test_result.is_true():
                yield_func(new_vars, rest)

        self.pattern.match(yield_match, expression, vars, evaluation)


class OptionsPattern(PatternObject):
    """
    <dl>
    <dt>'OptionsPattern[$f$]'
        <dd>is a pattern that stands for a sequence of options given
        to a function, with default values taken from 'Options[$f$]'.
        The options can be of the form '$opt$->$value$' or
        '$opt$:>$value$', and might be in arbitrarily nested lists.
    <dt>'OptionsPattern[{$opt1$->$value1$, ...}]'
        <dd>takes explicit default values from the given list. The
        list may also contain symbols $f$, for which 'Options[$f$]' is
        taken into account; it may be arbitrarily nested.
        'OptionsPattern[{}]' does not use any default values.
    </dl>

    The option values can be accessed using 'OptionValue'.

    >> f[x_, OptionsPattern[{n->2}]] := x ^ OptionValue[n]
    >> f[x]
     = x ^ 2
    >> f[x, n->3]
     = x ^ 3

    Delayed rules as options:
    >> e = f[x, n:>a]
     = x ^ a
    >> a = 5;
    >> e
     = x ^ 5

    Options might be given in nested lists:
    >> f[x, {{{n->4}}}]
     = x ^ 4

    #> {opt -> b} /. OptionsPattern[{}] -> t
     = t

    #> Clear[f]
    #> Options[f] = {Power -> 2};
    #> f[x_, OptionsPattern[f]] := x ^ OptionValue[Power]
    #> f[10]
     = 100
    #> f[10, Power -> 3]
     = 1000
    #> Clear[f]

    #> Options[f] = {Power -> 2};
    #> f[x_, OptionsPattern[]] := x ^ OptionValue[Power]
    #> f[10]
     = 100
    #> f[10, Power -> 3]
     = 1000
    #> Clear[f]
    """

    arg_counts = [0, 1]

    def init(self, expr):
        super(OptionsPattern, self).init(expr)
        try:
            self.defaults = expr.leaves[0]
        except IndexError:
            # OptionsPattern[] takes default options of the nearest enclosing
            # function. Set to not None in self.match
            self.defaults = None

    def match(self, yield_func, expression, vars, evaluation, **kwargs):
        if self.defaults is None:
            self.defaults = kwargs.get("head")
            if self.defaults is None:
                # we end up here with OptionsPattern that do not have any
                # default options defined, e.g. with this code:
                # f[x:OptionsPattern[]] := x; f["Test" -> 1]
                # set self.defaults to an empty List, so we don't crash.
                self.defaults = Expression(SymbolList)
        values = self.defaults.get_option_values(
            evaluation, allow_symbols=True, stop_on_error=False
        )
        sequence = expression.get_sequence()
        for options in sequence:
            option_values = options.get_option_values(evaluation)
            if option_values is None:
                return
            values.update(option_values)
        new_vars = vars.copy()
        for name, value in values.items():
            new_vars["_option_" + name] = value
        yield_func(new_vars, None)

    def get_match_count(self, vars={}):
        return (0, None)

    def get_match_candidates(self, leaves, expression, attributes, evaluation, vars={}):
        def _match(leaf):
            return (
                leaf.has_form((SymbolRule, SymbolRuleDelayed), 2)
                or leaf.get_head() is SymbolList
            )

        return [leaf for leaf in leaves if _match(leaf)]


class _StopGeneratorBaseExpressionIsFree(StopGenerator):
    pass


def item_is_free(item, form, evaluation):
    # for vars, rest in form.match(self, {}, evaluation, fully=False):
    def yield_match(vars, rest):
        raise _StopGeneratorBaseExpressionIsFree(False)
        # return False

    try:
        form.match(yield_match, item, {}, evaluation, fully=False)
    except _StopGeneratorBaseExpressionIsFree as exc:
        return exc.value

    if item.is_atom():
        return True
    else:
        return item_is_free(item.head, form, evaluation) and all(
            item_is_free(leaf, form, evaluation) for leaf in item.leaves
        )


class Dispatch(Atom):
    _head_symbol = Symbol("Dispatch")

    def __init__(self, rulelist, evaluation):
        self.src = Expression(SymbolList, *rulelist)
        self.rules = [Rule(rule._leaves[0], rule._leaves[1]) for rule in rulelist]
        self._leaves = None
        self._head = SymbolDispatch

    def get_sort_key(self):
        return self.src.get_sort_key()

    def get_atom_name(self):
        return "System`Dispatch"

    def __repr__(self):
        return "dispatch"

    def atom_to_boxes(self, f, evaluation):
        leaves = self.src.format(evaluation, f.get_name())
        return Expression(
            SymbolRowBox,
            Expression(
                SymbolList, String("Dispatch"), String("["), leaves, String("]")
            ),
        )


class DispatchAtom(AtomBuiltin):
    """
    <dl>
    <dt>'Dispatch[$rulelist$]'
        <dd>Introduced for compatibility. Currently, it just return $rulelist$.
            In the future, it should return an optimized DispatchRules atom,
            containing an optimized set of rules.
    </dl>
    >> rules = {{a_,b_}->a^b, {1,2}->3., F[x_]->x^2};
    >> F[2] /. rules
     = 4
    >> dispatchrules = Dispatch[rules]
     =  Dispatch[{{a_, b_} -> a ^ b, {1, 2} -> 3., F[x_] -> x ^ 2}]
    >>  F[2] /. dispatchrules
     = 4
    """

    _head_symbol = Symbol("DispatchAtom")

    messages = {
        "invrpl": "`1` is not a valid rule or list of rules.",
    }

    def __repr__(self):
        return "dispatchatom"

    def apply_create(self, rules, evaluation):
        """Dispatch[rules_List]"""
        # TODO:
        # The next step would be to enlarge this method, in order to
        # check that all the elements in x are rules, eliminate redundancies
        # in the list, and sort the list in a way that increases efficiency.
        # A second step would be to implement an ``Atom`` class containing the
        # compiled patters, and modify Replace and ReplaceAll to handle this
        # kind of objects.
        #
        if isinstance(rules, Dispatch):
            return rules
        if rules.is_symbol():
            rules = rules.evaluate(evaluation)

        if rules.get_head() is SymbolList:
            rules = rules._leaves
        else:
            rules = [rules]

        all_list = all(rule.get_head() is SymbolList for rule in rules)
        if all_list:
            leaves = [self.apply_create(rule, evaluation) for rule in rules]
            return Expression(SymbolList, *leaves)
        flatten_list = []
        for rule in rules:
            if rule.is_symbol():
                rule = rule.evaluate(evaluation)
            if rule.get_head() is SymbolList:
                flatten_list.extend(rule._leaves)
            elif rule.has_form((SymbolRule, SymbolRuleDelayed), 2):
                flatten_list.append(rule)
            elif isinstance(rule, Dispatch):
                flatten_list.extend(rule.src._leaves)
            else:
                # WMA does not raise this message: just leave it unevaluated,
                # and raise an error when the dispatch rule is used.
                evaluation.message("Dispatch", "invrpl", rule)
                return
        try:
            return Dispatch(flatten_list, evaluation)
        except:
            return

    def apply_normal(self, dispatch, evaluation):
        """Normal[dispatch_Dispatch]"""
        if isinstance(dispatch, Dispatch):
            return dispatch.src
        else:
            return dispatch._leaves[0]<|MERGE_RESOLUTION|>--- conflicted
+++ resolved
@@ -44,7 +44,6 @@
 from mathics.builtin.lists import InvalidLevelspecError
 from mathics.builtin.numeric import apply_N
 
-<<<<<<< HEAD
 from mathics.core.symbols import (
     Atom,
     Symbol,
@@ -52,9 +51,6 @@
     SymbolFalse,
     SymbolTrue,
 )
-=======
-
->>>>>>> e5fbc270
 from mathics.core.expression import Expression
 from mathics.core.atoms import (
     String,
@@ -63,29 +59,16 @@
     Rational,
     Real,
 )
-<<<<<<< HEAD
-from mathics.core.systemsymbols import (
-    SymbolDispatch,
-    SymbolPower,
-    SymbolRule,
-    SymbolRuleDelayed,
-    SymbolSequence,
-=======
-from mathics.core.symbols import (
-    Atom,
-    Symbol,
-    SymbolFalse,
-    SymbolList,
-    SymbolTrue,
->>>>>>> e5fbc270
-)
+
 from mathics.core.systemsymbols import (
     SymbolDefault,
     SymbolDispatch,
     SymbolInfinity,
+    SymbolPower,
     SymbolRowBox,
     SymbolRule,
     SymbolRuleDelayed,
+    SymbolSequence,
 )
 from mathics.core.rules import Rule
 from mathics.core.pattern import Pattern, StopGenerator
