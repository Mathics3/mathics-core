--- conflicted
+++ resolved
@@ -388,10 +388,6 @@
                             if len(rest) == 1:
                                 rest = rest[0]
                             else:
-<<<<<<< HEAD
-                                rest.sort()
-=======
->>>>>>> 309525e7
                                 rest = Expression(SymbolTimes, *rest)
                             break
                 if count is None:
@@ -429,10 +425,6 @@
         elif len(leaves) == 1:
             return leaves[0]
         else:
-<<<<<<< HEAD
-            leaves.sort()
-=======
->>>>>>> 309525e7
             return Expression(SymbolPlus, *leaves)
 
 
