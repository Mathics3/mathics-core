--- conflicted
+++ resolved
@@ -11,7 +11,7 @@
 import mpmath
 
 from mathics.builtin.arithmetic import _MPMathFunction, create_infix
-from mathics.core.evaluators import apply_N
+from mathics.core.evaluators import apply_N, numerify
 from mathics.builtin.base import (
     Builtin,
     BinaryOperator,
@@ -51,11 +51,6 @@
 
 from mathics.core.convert import from_sympy
 
-<<<<<<< HEAD
-from mathics.builtin.numeric import apply_N, numerify
-
-=======
->>>>>>> ec9dfca7
 from mathics.core.attributes import (
     flat,
     listable,
