--- conflicted
+++ resolved
@@ -107,11 +107,7 @@
         "CubeRoot[n_Complex]"
         RationalOneThird = Rational(Integer1, Integer(3))
         evaluation.message("CubeRoot", "preal", n)
-<<<<<<< HEAD
-        return Expression("Power", n, RationalOneThird)
-=======
-        return Expression(SymbolPower, n, Expression(SymbolDivide, 1, 3))
->>>>>>> 4611912c
+        return Expression(SymbolPower, n, RationalOneThird)
 
 
 class Divide(BinaryOperator):
@@ -319,11 +315,7 @@
             elif isinstance(item, Number):
                 return -item.to_sympy()
             else:
-<<<<<<< HEAD
-                return Expression("Times", Integer(-1), item)
-=======
-                return Expression(SymbolTimes, -1, item)
->>>>>>> 4611912c
+                return Expression(SymbolTimes, Integer(-1), item)
 
         def is_negative(value):
             if isinstance(value, Complex):
@@ -348,19 +340,11 @@
             values.append(Expression(SymbolHoldForm, item))
             ops.append(String(op))
         return Expression(
-<<<<<<< HEAD
-            "Infix",
-            Expression("List", *values),
-            Expression("List", *ops),
-            Integer(310),
-            Symbol("Left"),
-=======
             SymbolInfix,
             Expression(SymbolList, *values),
             Expression(SymbolList, *ops),
-            310,
+            Integer(310),
             SymbolLeft,
->>>>>>> 4611912c
         )
 
     def apply(self, items, evaluation):
