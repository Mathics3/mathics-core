#!/usr/bin/env python3
# -*- coding: utf-8 -*-

"""
Importing and Exporting
"""

from mathics.core.expression import Expression, from_python, strip_context
<<<<<<< HEAD
from mathics.builtin.base import Builtin, Predefined, Symbol, String, Integer
=======
from mathics.builtin.base import Builtin, Predefined, Symbol, String, get_option
>>>>>>> d500c983
from mathics.builtin.options import options_to_rules

from .pymimesniffer import magic
import mimetypes
import sys
from itertools import chain

import urllib

try:
    import urllib.request as urllib2
    from urllib.error import HTTPError, URLError
except ImportError:
    import urllib2
    from urllib2 import HTTPError, URLError

mimetypes.add_type('application/vnd.wolfram.mathematica.package', '.m')

# Seems that JSON is not registered on the mathics.net server, so we do it manually here.
# Keep in mind that mimetypes has system-dependent aspects (it inspects "/etc/mime.types" and other files).
mimetypes.add_type('application/json', '.json')

# TODO: Add more file formats

mimetype_dict = {
    'application/dicom': 'DICOM',
    'application/dbase': 'DBF',
    'application/dbf': 'DBF',
    'application/eps': 'EPS',
    'application/fits': 'FITS',
    'application/json': 'JSON',
    'application/mathematica': 'NB',
    'application/mdb': 'MDB',
    'application/mbox': 'MBOX',
    'application/msaccess': 'MDB',
    'application/octet-stream': 'OBJ',
    'application/pdf': 'PDF',
    'application/pcx': 'PCX',
    'application/postscript': 'EPS',
    'application/rss+xml': 'RSS',
    'application/rtf': 'RTF',
    'application/sla': 'STL',
    'application/tga': 'TGA',
    'application/vnd.google-earth.kml+xml': 'KML',
    'application/vnd.ms-excel': 'XLS',
    'application/vnd.ms-pki.stl': 'STL',
    'application/vnd.oasis.opendocument.spreadsheet': 'ODS',
    'application/vnd.openxmlformats-officedocument.spreadsheetml.sheet': 'XLSX',  # nopep8
    'application/vnd.sun.xml.calc': 'SXC',
    'application/vnd.msaccess': 'MDB',
    'application/vnd.wolfram.cdf': 'CDF',
    'application/vnd.wolfram.cdf.text': 'CDF',
    'application/vnd.wolfram.mathematica.package': 'Package',
    'application/xhtml+xml': 'XHTML',
    'application/xml': 'XML',
    'application/x-3ds': '3DS',
    'application/x-cdf': 'NASACDF',
    'application/x-eps': 'EPS',
    'application/x-flac': 'FLAC',
    'application/x-font-bdf': 'BDF',
    'application/x-hdf': 'HDF',
    'application/x-msaccess': 'MDB',
    'application/x-netcdf': 'NetCDF',
    'application/x-shockwave-flash': 'SWF',
    'application/x-tex': 'TeX',  # Also TeX
    'audio/aiff': 'AIFF',
    'audio/basic': 'AU',  # Also SND
    'audio/midi': 'MIDI',
    'audio/x-aifc': 'AIFF',
    'audio/x-aiff': 'AIFF',
    'audio/x-flac': 'FLAC',
    'audio/x-wav': 'WAV',
    'chemical/seq-na-genbank': 'GenBank',
    'chemical/seq-aa-fasta': 'FASTA',
    'chemical/seq-na-fasta': 'FASTA',
    'chemical/seq-na-fastq': 'FASTQ',
    'chemical/seq-na-sff': 'SFF',
    'chemical/x-cif': 'CIF',
    'chemical/x-daylight-smiles': 'SMILES',
    'chemical/x-hin': 'HIN',
    'chemical/x-jcamp-dx': 'JCAMP-DX',
    'chemical/x-mdl-molfile': 'MOL',
    'chemical/x-mdl-sdf': 'SDF',
    'chemical/x-mdl-sdfile': 'SDF',
    'chemical/x-mdl-tgf': 'TGF',
    'chemical/x-mmcif': 'CIF',
    'chemical/x-mol2': 'MOL2',
    'chemical/x-mopac-input': 'Table',
    'chemical/x-pdb': 'PDB',
    'chemical/x-xyz': 'XYZ',
    'image/bmp': 'BMP',
    'image/eps': 'EPS',
    'image/fits': 'FITS',
    'image/gif': 'GIF',
    'image/jp2': 'JPEG2000',
    'image/jpeg': 'JPEG',
    'image/pbm': 'PNM',
    'image/pcx': 'PCX',
    'image/pict': 'PICT',
    'image/png': 'PNG',
    'image/svg+xml': 'SVG',
    'image/tga': 'TGA',
    'image/tiff': 'TIFF',
    'image/vnd.dxf': 'DXF',
    'image/vnd.microsoft.icon': 'ICO',
    'image/x-3ds': '3DS',
    'image/x-dxf': 'DXF',
    'image/x-exr': 'OpenEXR',
    'image/x-icon': 'ICO',
    'image/x-ms-bmp': 'BMP',
    'image/x-pcx': 'PCX',
    'image/x-portable-anymap': 'PNM',
    'image/x-portable-bitmap': 'PBM',
    'image/x-portable-graymap': 'PGM',
    'image/x-portable-pixmap': 'PPM',
    'image/x-xbitmap': 'XBM',
    'model/x3d+xml': 'X3D',
    'model/vrml': 'VRML',
    'model/x-lwo': 'LWO',
    'model/x-pov': 'POV',
    'text/calendar': 'ICS',
    'text/comma-separated-values': 'CSV',
    'text/csv': 'CSV',
    'text/html': 'HTML',
    'text/mathml': 'MathML',
    'text/plain': 'Text',
    'text/rtf': 'RTF',
    'text/scriptlet': 'SCT',
    'text/tab-separated-values': 'TSV',
    'text/texmacs': 'Text',
    'text/vnd.graphviz': 'DOT',
    'text/x-csrc': 'C',
    'text/x-tex': 'TeX',
    'text/x-vcalendar': 'VCS',
    'text/x-vcard': 'VCF',
    'text/xml': 'XML',
    'video/avi': 'AVI',
    'video/quicktime': 'QuickTime',
    'video/x-flv': 'FLV',
    # None: 'Binary',
}

IMPORTERS = {}
EXPORTERS = {}


def _importer_exporter_options(available_options, options, builtin, evaluation):
    stream_options = []
    custom_options = []
    remaining_options = options.copy()

    if available_options and available_options.has_form('List', None):
        for name in available_options.leaves:
            if isinstance(name, String):
                py_name = name.get_string_value()
            elif isinstance(name, Symbol):
                py_name = strip_context(name.get_name())
            else:
                py_name = None

            if py_name:
                value = get_option(remaining_options, py_name, evaluation, pop=True)
                if value is not None:
                    expr = Expression('Rule', String(py_name), value)
                    if py_name == 'CharacterEncoding':
                        stream_options.append(expr)
                    else:
                        custom_options.append(expr)

    # warn about unsupported options.
    for name, value in remaining_options.items():
        evaluation.message(
            builtin,
            'optx',
            Expression('Rule', strip_context(name), value),
            strip_context(builtin))

    return stream_options, custom_options


class ImportFormats(Predefined):
    """
    <dl>
    <dt>'$ImportFormats'
        <dd>returns a list of file formats supported by Import.
    </dl>

    >> $ImportFormats
     = {...CSV,...JSON,...Text...}
    """

    name = '$ImportFormats'

    def evaluate(self, evaluation):
        return Expression('List', *sorted(IMPORTERS.keys()))


class ExportFormats(Predefined):
    """
    <dl>
    <dt>'$ExportFormats'
        <dd>returns a list of file formats supported by Export.
    </dl>

    >> $ExportFormats
     = {...CSV,...SVG,...Text...}
    """

    name = '$ExportFormats'

    def evaluate(self, evaluation):
        return Expression('List', *sorted(EXPORTERS.keys()))


class RegisterImport(Builtin):
    """
    <dl>
    <dt>'RegisterImport["$format$", $defaultFunction$]'
      <dd>register '$defaultFunction$' as the default function used when importing from a file of type '"$format$"'.
    <dt>'RegisterImport["$format$", {"$elem1$" :> $conditionalFunction1$, "$elem2$" :> $conditionalFunction2$, ..., $defaultFunction$}]'
      <dd>registers multiple elements ($elem1$, ...) and their corresponding converter functions ($conditionalFunction1$, ...) in addition to the $defaultFunction$.
    <dt>'RegisterImport["$format$", {"$conditionalFunctions$, $defaultFunction$, "$elem3$" :> $postFunction3$, "$elem4$" :> $postFunction4$, ...}]'
      <dd>also registers additional elements ($elem3$, ...) whose converters ($postFunction3$, ...) act on output from the low-level funcions.
    </dl>

    First, define the default function used to import the data.
    >> ExampleFormat1Import[filename_String] := Module[{stream, head, data}, stream = OpenRead[filename]; head = ReadList[stream, String, 2]; data = Partition[ReadList[stream, Number], 2]; Close[stream]; {"Header" -> head, "Data" -> data}]

    'RegisterImport' is then used to register the above function to a new data format.
    >> ImportExport`RegisterImport["ExampleFormat1", ExampleFormat1Import]

    >> FilePrint["ExampleData/ExampleData.txt"]
     | Example File Format
     | Created by Angus
     | 0.629452	0.586355
     | 0.711009	0.687453
     | 0.246540	0.433973
     | 0.926871	0.887255
     | 0.825141	0.940900
     | 0.847035	0.127464
     | 0.054348	0.296494
     | 0.838545	0.247025
     | 0.838697	0.436220
     | 0.309496	0.833591

    >> Import["ExampleData/ExampleData.txt", {"ExampleFormat1", "Elements"}]
     = {Data, Header}

    >> Import["ExampleData/ExampleData.txt", {"ExampleFormat1", "Header"}]
     = {Example File Format, Created by Angus}

    Conditional Importer:
    >> ExampleFormat2DefaultImport[filename_String] := Module[{stream, head}, stream = OpenRead[filename]; head = ReadList[stream, String, 2]; Close[stream]; {"Header" -> head}]

    >> ExampleFormat2DataImport[filename_String] := Module[{stream, data}, stream = OpenRead[filename]; Skip[stream, String, 2]; data = Partition[ReadList[stream, Number], 2]; Close[stream]; {"Data" -> data}]

    >> ImportExport`RegisterImport["ExampleFormat2", {"Data" :> ExampleFormat2DataImport, ExampleFormat2DefaultImport}]

    >> Import["ExampleData/ExampleData.txt", {"ExampleFormat2", "Elements"}]
     = {Data, Header}

    >> Import["ExampleData/ExampleData.txt", {"ExampleFormat2", "Header"}]
     = {Example File Format, Created by Angus}

    >> Import["ExampleData/ExampleData.txt", {"ExampleFormat2", "Data"}] // Grid
     = 0.629452   0.586355
     .
     . 0.711009   0.687453
     .
     . 0.24654    0.433973
     .
     . 0.926871   0.887255
     .
     . 0.825141   0.9409
     .
     . 0.847035   0.127464
     .
     . 0.054348   0.296494
     .
     . 0.838545   0.247025
     .
     . 0.838697   0.43622
     .
     . 0.309496   0.833591

    """

    context = 'ImportExport`'

    attributes = ('Protected', 'ReadProtected')

    # XXX OptionsIssue
    options = {
        'Path': 'Automatic',
        'FunctionChannels': '{"FileNames"}',
        'Sources': 'None',
        'DefaultElement': 'Automatic',
        'AvailableElements': 'None',
        'Options': '{}',
        'OriginalChannel': 'False',
        'BinaryFormat': 'False',
        'Encoding': 'False',
        'Extensions': '{}',
        'AlphaChannel': 'False',
    }

    rules = {
        'ImportExport`RegisterImport[formatname_String, function_]':
        'ImportExport`RegisterImport[formatname, function, {}]',
    }

    def apply(self, formatname, function, posts, evaluation, options):
        '''ImportExport`RegisterImport[formatname_String, function_, posts_,
                OptionsPattern[ImportExport`RegisterImport]]'''

        if function.has_form('List', None):
            leaves = function.get_leaves()
        else:
            leaves = [function]

        if not (len(leaves) >= 1 and isinstance(leaves[-1], Symbol) and
                all(x.has_form('RuleDelayed', None) for x in leaves[:-1])):
            # TODO: Message
            return Symbol('$Failed')

        conditionals = {
            elem.get_string_value(): expr for (elem, expr) in
            (x.get_leaves() for x in leaves[:-1])}
        default = leaves[-1]
        posts = {}

        IMPORTERS[formatname.get_string_value()] = (conditionals, default, posts, options)

        return Symbol('Null')


class RegisterExport(Builtin):
    """
    <dl>
    <dt>'RegisterExport["$format$", $func$]'
      <dd>register '$func$' as the default function used when exporting from a file of type '"$format$"'.
    </dl>

    Simple text exporter
    >> ExampleExporter1[filename_, data_, opts___] := Module[{strm = OpenWrite[filename], char = data}, WriteString[strm, char]; Close[strm]]

    >> ImportExport`RegisterExport["ExampleFormat1", ExampleExporter1]

    >> Export["sample.txt", "Encode this string!", "ExampleFormat1"];

    >> FilePrint["sample.txt"]
     | Encode this string!

    #> DeleteFile["sample.txt"]

    Very basic encrypted text exporter
    >> ExampleExporter2[filename_, data_, opts___] := Module[{strm = OpenWrite[filename], char}, (* TODO: Check data *) char = FromCharacterCode[Mod[ToCharacterCode[data] - 84, 26] + 97]; WriteString[strm, char]; Close[strm]]

    >> ImportExport`RegisterExport["ExampleFormat2", ExampleExporter2]

    >> Export["sample.txt", "encodethisstring", "ExampleFormat2"];

    >> FilePrint["sample.txt"]
     | rapbqrguvffgevat

    #> DeleteFile["sample.txt"]
    """

    context = 'ImportExport`'

    options = {
        'Path': 'Automatic',
        'FunctionChannels': '{"FileNames"}',
        'Sources': 'None',
        'DefaultElement': 'None',
        'AvailableElements': 'None',
        'Options': '{}',
        'OriginalChannel': 'False',
        'BinaryFormat': 'False',
        'Encoding': 'False',
        'Extensions': '{}',
        'AlphaChannel': 'False',
    }

    def apply(self, formatname, function, evaluation, options):
        '''ImportExport`RegisterExport[formatname_String, function_,
                OptionsPattern[ImportExport`RegisterExport]]'''
        EXPORTERS[formatname.get_string_value()] = (function, options)

        return Symbol('Null')


class FetchURL(Builtin):
    '''
    #> Quiet[FetchURL["https:////", {}]]
     = $Failed

    #> Quiet[FetchURL["http://mathics.org/url_test_case", {}]]
     = $Failed
    '''

    messages = {
        'httperr': '`1` could not be retrieved; `2`.',
    }

    def apply(self, url, elements, evaluation, options={}):
        'FetchURL[url_String, elements_, OptionsPattern[]]'

        import tempfile
        import os

        py_url = url.get_string_value()

        temp_handle, temp_path = tempfile.mkstemp(suffix='')
        try:
            # some pages need cookies or they will end up in an infinite redirect (i.e. HTTP 303)
            # loop, which prevents the page from getting loaded.
            f = urllib2.build_opener(urllib2.HTTPCookieProcessor).open(py_url)

            try:
                if sys.version_info >= (3, 0):
                    content_type = f.info().get_content_type()
                else:
                    content_type = f.headers['content-type']

                os.write(temp_handle, f.read())
            finally:
                f.close()

                # on some OS (e.g. Windows) all writers need to be closed before another
                # reader (e.g. Import._import) can access it. so close the file here.
                os.close(temp_handle)

            def determine_filetype():
                return mimetype_dict.get(content_type)

            result = Import._import(temp_path, determine_filetype, elements, evaluation, options)
        except HTTPError as e:
            evaluation.message(
                'FetchURL', 'httperr', url,
                'the server returned an HTTP status code of %s (%s)' % (e.code, str(e.reason)))
            return Symbol('$Failed')
        except URLError as e:  # see https://docs.python.org/3/howto/urllib2.html
            if hasattr(e, 'reason'):
                evaluation.message('FetchURL', 'httperr', url, str(e.reason))
            elif hasattr(e, 'code'):
                evaluation.message('FetchURL', 'httperr', url, 'server returned %s' % e.code)
            return Symbol('$Failed')
        except ValueError as e:
            evaluation.message('FetchURL', 'httperr', url, str(e))
            return Symbol('$Failed')
        finally:
            os.unlink(temp_path)

        return result


class Import(Builtin):
    """
    <dl>
    <dt>'Import["$file$"]'
      <dd>imports data from a file.
    <dt>'Import["$file$", $elements$]'
      <dd>imports the specified elements from a file.
    <dt>'Import["http://$url$", ...]' and 'Import["ftp://$url$", ...]'
      <dd>imports from a URL.
    </dl>

    #> Import["ExampleData/ExampleData.tx"]
     : File not found during Import.
     = $Failed
    #> Import[x]
     : First argument x is not a valid file, directory, or URL specification.
     = $Failed

    ## CSV
    #> Import["ExampleData/numberdata.csv", "Elements"]
     = {Data, Grid}
    #> Import["ExampleData/numberdata.csv", "Data"]
    = {{0.88, 0.60, 0.94}, {0.76, 0.19, 0.51}, {0.97, 0.04, 0.26}, {0.33, 0.74, 0.79}, {0.42, 0.64, 0.56}}
    #> Import["ExampleData/numberdata.csv"]
    = {{0.88, 0.60, 0.94}, {0.76, 0.19, 0.51}, {0.97, 0.04, 0.26}, {0.33, 0.74, 0.79}, {0.42, 0.64, 0.56}}
    #> Import["ExampleData/numberdata.csv", "FieldSeparators" -> "."]
    = {{0, 88,0, 60,0, 94}, {0, 76,0, 19,0, 51}, {0, 97,0, 04,0, 26}, {0, 33,0, 74,0, 79}, {0, 42,0, 64,0, 56}}

    ## Text
    >> Import["ExampleData/ExampleData.txt", "Elements"]
     = {Data, Lines, Plaintext, String, Words}
    >> Import["ExampleData/ExampleData.txt", "Lines"]
     = ...
    #> Import["ExampleData/Middlemarch.txt"];
     : An invalid unicode sequence was encountered and ignored.
    #> StringTake[Import["ExampleData/Middlemarch.txt", CharacterEncoding -> "ISO8859-1"], {21, 69}]
     = Le sentiment de la fausseté des plaisirs présents

    ## JSON
    >> Import["ExampleData/colors.json"]
     = {colorsArray -> {{colorName -> black, rgbValue -> (0, 0, 0), hexValue -> #000000}, {colorName -> red, rgbValue -> (255, 0, 0), hexValue -> #FF0000}, {colorName -> green, rgbValue -> (0, 255, 0), hexValue -> #00FF00}, {colorName -> blue, rgbValue -> (0, 0, 255), hexValue -> #0000FF}, {colorName -> yellow, rgbValue -> (255, 255, 0), hexValue -> #FFFF00}, {colorName -> cyan, rgbValue -> (0, 255, 255), hexValue -> #00FFFF}, {colorName -> magenta, rgbValue -> (255, 0, 255), hexValue -> #FF00FF}, {colorName -> white, rgbValue -> (255, 255, 255), hexValue -> #FFFFFF}}}

    ## XML
    #> Import["ExampleData/InventionNo1.xml", "Tags"]
     = {accidental, alter, arpeggiate, ..., words}
    """

    messages = {
        'nffil': 'File not found during Import.',
        'chtype': ('First argument `1` is not a valid file, directory, '
                   'or URL specification.'),
        'noelem': (
            'The Import element `1` is not present when importing as `2`.'),
        'fmtnosup': '`1` is not a supported Import format.',
        'emptyfch': 'Function Channel not defined.'
    }

    rules = {
        'Import[filename_]': 'Import[filename, {}]',
    }

    options = {
        '$OptionSyntax': 'Ignore',
    }

    def apply(self, filename, evaluation, options={}):
        'Import[filename_, OptionsPattern[]]'
        return self.apply_elements(filename, Expression('List'), evaluation, options)

    def apply_element(self, filename, element, evaluation, options={}):
        'Import[filename_, element_String, OptionsPattern[]]'
        return self.apply_elements(filename, Expression('List', element), evaluation, options)

    def apply_elements(self, filename, elements, evaluation, options={}):
        'Import[filename_, elements_List?(AllTrue[#, NotOptionQ]&), OptionsPattern[]]'
        # Check filename
        path = filename.to_python()
        if not (isinstance(path, str) and path[0] == path[-1] == '"'):
            evaluation.message('Import', 'chtype', filename)
            return Symbol('$Failed')

        # Download via URL
        if isinstance(filename, String):
            if any(filename.get_string_value().startswith(prefix) for prefix in ('http://', 'https://', 'ftp://')):
                return Expression('FetchURL', filename, elements, *options_to_rules(options))

        # Load local file
        findfile = Expression('FindFile', filename).evaluate(evaluation)

        if findfile == Symbol('$Failed'):
            evaluation.message('Import', 'nffil')
            return findfile

        def determine_filetype():
            return Expression('FileFormat', findfile).evaluate(
                evaluation=evaluation).get_string_value()

        return self._import(findfile, determine_filetype, elements, evaluation, options)

    @staticmethod
    def _import(findfile, determine_filetype, elements, evaluation, options, data = None):
        current_predetermined_out = evaluation.predetermined_out
        # Check elements
        if elements.has_form('List', None):
            elements = elements.get_leaves()
        else:
            elements = [elements]

        for el in elements:
            if not isinstance(el, String):

                evaluation.message('Import', 'noelem', el)
                evaluation.predetermined_out = current_predetermined_out
                return Symbol('$Failed')

        elements = [el.get_string_value() for el in elements]

        # Determine file type
        for el in elements:
            if el in IMPORTERS.keys():
                filetype = el
                elements.remove(el)
                break
        else:
            filetype = determine_filetype()

        if filetype not in IMPORTERS.keys():
            evaluation.message('Import', 'fmtnosup', filetype)
            evaluation.predetermined_out = current_predetermined_out
            return Symbol('$Failed')

        # Load the importer
        (conditionals, default_function, posts, importer_options) = IMPORTERS[filetype]

        stream_options, custom_options = _importer_exporter_options(
            importer_options.get("System`Options"), options, 'System`Import', evaluation)

        function_channels = importer_options.get("System`FunctionChannels")

        if function_channels is None:
            # TODO message
            if data is None:
                evaluation.message('Import', 'emptyfch')
            else:
                evaluation.message('ImportString', 'emptyfch')
            evaluation.predetermined_out = current_predetermined_out
            return Symbol('$Failed')


        default_element = importer_options.get("System`DefaultElement")
        if default_element is None:
            # TODO message
            evaluation.predetermined_out = current_predetermined_out
            return Symbol('$Failed')

        def get_results(tmp_function, findfile):
            if function_channels == Expression('List', String('FileNames')):
                joined_options = list(chain(stream_options, custom_options))
                tmpfile = False
                if findfile is None:
                    tmpfile = True
                    stream = Expression('OpenWrite').evaluate(evaluation)
                    findfile = stream.leaves[0]
                    if not data is None:
                        Expression('WriteString', data).evaluate(evaluation)
                    else:
                        Expression('WriteString', String("")).evaluate(evaluation)
                    Expression('Close', stream).evaluate(evaluation)
                    stream = None
                tmp = Expression(tmp_function, findfile, *joined_options).evaluate(evaluation)
                if tmpfile:
                     Expression("DeleteFile", findfile).evaluate(evaluation)
            elif function_channels == Expression('List', String('Streams')):
                if findfile is None:
                    stream = Expression('StringToStream', data).evaluate(evaluation)
                else:
                    stream = Expression('OpenRead', findfile, *stream_options).evaluate(evaluation)
                if stream.get_head_name() != 'System`InputStream':
                    evaluation.message('Import', 'nffil')
                    evaluation.predetermined_out = current_predetermined_out
                    return None
                tmp = Expression(tmp_function, stream, *custom_options).evaluate(evaluation)
                Expression('Close', stream).evaluate(evaluation)
            else:
                # TODO message
                evaluation.predetermined_out = current_predetermined_out
                return Symbol('$Failed')
            tmp = tmp.get_leaves()
            if not all(expr.has_form('Rule', None) for expr in tmp):
                evaluation.predetermined_out = current_predetermined_out
                return None

            # return {a.get_string_value() : b for (a,b) in map(lambda x:
            # x.get_leaves(), tmp)}
            evaluation.predetermined_out = current_predetermined_out
            return dict((a.get_string_value(), b)
                        for (a, b) in [x.get_leaves() for x in tmp])

        # Perform the import
        defaults = None

        if not elements:
            defaults = get_results(default_function, findfile)
            if defaults is None:
                evaluation.predetermined_out = current_predetermined_out
                return Symbol('$Failed')
            if default_element == Symbol("Automatic"):
                evaluation.predetermined_out = current_predetermined_out
                return Expression('List', *(
                    Expression('Rule', String(key), defaults[key])
                    for key in defaults.keys()))
            else:
                result = defaults.get(default_element.get_string_value())
                if result is None:
                    evaluation.message('Import', 'noelem', default_element,
                                       from_python(filetype))
                    evaluation.predetermined_out = current_predetermined_out
                    return Symbol('$Failed')
                evaluation.predetermined_out = current_predetermined_out
                return result
        else:
            assert len(elements) == 1
            el = elements[0]
            if el == "Elements":
                defaults = get_results(default_function, findfile)
                if defaults is None:
                    evaluation.predetermined_out = current_predetermined_out
                    return Symbol('$Failed')
                # Use set() to remove duplicates
                evaluation.predetermined_out = current_predetermined_out
                return from_python(sorted(set(
                    list(conditionals.keys()) + list(defaults.keys()) + list(posts.keys()))))
            else:
                if el in conditionals.keys():
                    result = get_results(conditionals[el], findfile)
                    if result is None:
                        evaluation.predetermined_out = current_predetermined_out
                        return Symbol('$Failed')
                    if len(list(result.keys())) == 1 and list(result.keys())[0] == el:
                        evaluation.predetermined_out = current_predetermined_out
                        return list(result.values())[0]
                elif el in posts.keys():
                    # TODO: allow use of conditionals
                    result = get_results(posts[el])
                    if result is None:
                        evaluation.predetermined_out = current_predetermined_out
                        return Symbol('$Failed')
                else:
                    if defaults is None:
                        defaults = get_results(default_function, findfile)
                        if defaults is None:
                            evaluation.predetermined_out = current_predetermined_out
                            return Symbol('$Failed')
                    if el in defaults.keys():
                        evaluation.predetermined_out = current_predetermined_out
                        return defaults[el]
                    else:
                        evaluation.message('Import', 'noelem', from_python(el),
                                           from_python(filetype))
                        evaluation.predetermined_out = current_predetermined_otu
                        return Symbol('$Failed')


class ImportString(Import):
    """
    <dl>
    <dt>'ImportString["$data$", "$format$"]'
      <dd>imports data in the specified format from a string.
    <dt>'ImportString["$file$", $elements$]'
      <dd>imports the specified elements from a string.
    <dt>'ImportString["$data$"]' 
      <dd>attempts to determine the format of the string from its content.
    </dl>

     
    #> ImportString[x]
     : First argument x is not a string.
     = $Failed

    ## CSV
    #> datastring = "0.88, 0.60, 0.94\\n.076, 0.19, .51\\n0.97, 0.04, .26";
    #> ImportString[datastring, "Elements"]
     = {Data, Lines, Plaintext, String, Words}
    #> ImportString[datastring, {"CSV","Elements"}]
     = {Data, Grid}
    #> ImportString[datastring, {"CSV", "Data"}]
    = {{0.88,  0.60,  0.94}, {.076,  0.19,  .51}, {0.97,  0.04,  .26}}
    #> ImportString[datastring]
    = 0.88, 0.60, 0.94
    .  .076, 0.19, .51
    .  0.97, 0.04, .26
    #> ImportString[datastring, "CSV","FieldSeparators" -> "."]
    = {{0, 88, 0, 60, 0, 94}, {076, 0, 19, , 51}, {0, 97, 0, 04, , 26}}

    ## Text
    >> str = "Hello!\\n    This is a testing text\\n";
    >> ImportString[str, "Elements"]
     = {Data, Lines, Plaintext, String, Words}
    >> ImportString[str, "Lines"]
     = ...
    """
       
    messages = {
        'string': 'First argument `1` is not a string.',
        'noelem': (
            'The Import element `1` is not present when importing as `2`.'),
        'fmtnosup': '`1` is not a supported Import format.',
    }

    rules = {
            }

        
    def apply(self, data, evaluation, options={}):
        'ImportString[data_, OptionsPattern[]]'
        return self.apply_elements(data, Expression('List'), evaluation, options)

    def apply_element(self, data, element, evaluation, options={}):
        'ImportString[data_, element_String, OptionsPattern[]]'
        
        return self.apply_elements(data, Expression('List', element), evaluation, options)

    
    def apply_elements(self, data, elements, evaluation, options={}):
        'ImportString[data_, elements_List?(AllTrue[#, NotOptionQ]&), OptionsPattern[]]'
        if not (isinstance(data, String)):
            evaluation.message('ImportString', 'string', data)
            return Symbol('$Failed')
        
        def determine_filetype():
            if not FileFormat.detector:
                loader = magic.MagicLoader()
                loader.load()
                FileFormat.detector = magic.MagicDetector(loader.mimetypes)
            mime = set(FileFormat.detector.match("", data=data.to_python()))

            result = []
            for key in mimetype_dict.keys():
                if key in mime:
                    result.append(mimetype_dict[key])

            # the following fixes an extremely annoying behaviour on some (not all)
            # installations of Windows, where we end up classifying .csv files als XLS.
            if len(result) == 1 and result[0] == 'XLS' and path.lower().endswith('.csv'):
                return String('CSV')
            
            if len(result) == 0:
                result = 'Binary'
            elif len(result) == 1:
                result = result[0]
            else:
                return None

            return result
        
        return self._import(None, determine_filetype, elements, evaluation, options, data = data)



    
                    
class Export(Builtin):
    """
    <dl>
    <dt>'Export["$file$.$ext$", $expr$]'
      <dd>exports $expr$ to a file, using the extension $ext$ to determine the format.
    <dt>'Export["$file$", $expr$, "$format$"]'
      <dd>exports $expr$ to a file in the specified format.
    <dt>'Export["$file$", $exprs$, $elems$]'
      <dd>exports $exprs$ to a file as elements specified by $elems$.
    </dl>

    ## Invalid Filename
    #> Export["abc.", 1+2]
     : Cannot infer format of file abc..
     = $Failed
    #> Export[".ext", 1+2]
     : Cannot infer format of file .ext.
     = $Failed
    #> Export[x, 1+2]
     : First argument x is not a valid file specification.
     = $Failed

    ## Explicit Format
    #> Export["abc.txt", 1+x, "JPF"]
     : {JPF} is not a valid set of export elements for the Text format.
     = $Failed
    #> Export["abc.txt", 1+x, {"JPF"}]
     : {JPF} is not a valid set of export elements for the Text format.
     = $Failed

    ## Empty elems
    #> Export["123.txt", 1+x, {}]
     = 123.txt
    #> Export["123.jcp", 1+x, {}]
     : Cannot infer format of file 123.jcp.
     = $Failed

    ## Compression
    ## #> Export["abc.txt", 1+x, "ZIP"]    (* MMA Bug - Export::type *)
    ##  : {ZIP} is not a valid set of export elements for the Text format.
    ##  = $Failed
    ## #> Export["abc.txt", 1+x, "BZIP"]   (* MMA Bug - General::stop *)
    ##  : {BZIP} is not a valid set of export elements for the Text format.
    ##  = $Failed
    ## #> Export["abc.txt", 1+x, {"BZIP", "ZIP", "Text"}]
    ##  = abc.txt
    ## #> Export["abc.txt", 1+x, {"GZIP", "Text"}]
    ##  = abc.txt
    ## #> Export["abc.txt", 1+x, {"BZIP2", "Text"}]
    ##  = abc.txt

    ## FORMATS

    ## Text
    #> Export["abc.txt", 1 + x + y]
     = abc.txt
    #> FilePrint[%]
     | 1 + x + y
    #> DeleteFile[%%]

    #> Export["abc.txt", "ä", CharacterEncoding -> "ISOLatin1"];
    #> strm = OpenRead["abc.txt", BinaryFormat -> True];
    #> BinaryRead[strm]
     = 228
    #> Close[strm];
    #> DeleteFile["abc.txt"];

    #> Export["abc.txt", "ä", CharacterEncoding -> "UTF-8"];
    #> strm = OpenRead["abc.txt", BinaryFormat -> True];
    #> BinaryRead[strm]
     = 195
    #> Close[strm];
    #> DeleteFile["abc.txt"];

    ## CSV
    #> Export["abc.csv", {{1, 2, 3}, {4, 5, 6}}]
     = abc.csv
    #> FilePrint[%]
     | 1,2,3
     | 4,5,6
    #> DeleteFile[%%]

    ## SVG
    #> Export["sine.svg", Plot[Sin[x], {x,0,1}]]
     = sine.svg
    #> FileFormat[%]
     = SVG
    #> DeleteFile[%%]
    """

    messages = {
        'chtype': "First argument `1` is not a valid file specification.",
        'infer': "Cannot infer format of file `1`.",
        'noelem': "`1` is not a valid set of export elements for the `2` format.",
        'emptyfch': 'Function Channel not defined.',
        'nffil':  'File `1` could not be opened',
    }

    _extdict = {
        'bmp': 'BMP',
        'gif': 'GIF',
        'jp2': 'JPEG2000',
        'jpg': 'JPEG',
        'pcx': 'PCX',
        'png': 'PNG',
        'ppm': 'PPM',
        'pbm': 'PBM',
        'pgm': 'PGM',
        'tif': 'TIFF',
        'txt': 'Text',
        'csv': 'CSV',
        'svg': 'SVG',
    }

    rules = {
        'Export[filename_, expr_, elems_?NotListQ]': (
            'Export[filename, expr, {elems}]'),
    }

    options = {
        '$OptionSyntax': 'Ignore',
    }

    def apply(self, filename, expr, evaluation, options={}):
        "Export[filename_, expr_, OptionsPattern[]]"

        # Check filename
        if not self._check_filename(filename, evaluation):
            return Symbol('$Failed')

        # Determine Format
        form = self._infer_form(filename, evaluation)

        if form is None:
            evaluation.message('Export', 'infer', filename)
            return Symbol('$Failed')
        else:
            return self.apply_elements(filename, expr, String(form), evaluation, options)

    def apply_element(self, filename, expr, element, evaluation, options={}):
        'Export[filename_, expr_, element_String, OptionsPattern[]]'
        return self.apply_elements(filename, expr, Expression('List', element), evaluation, options)

    def apply_elements(self, filename, expr, elems, evaluation, options={}):
        "Export[filename_, expr_, elems_List?(AllTrue[#, NotOptionQ]&), OptionsPattern[]]"

        # Check filename
        if not self._check_filename(filename, evaluation):
            return Symbol('$Failed')

        # Process elems {comp* format?, elem1*}
        leaves = elems.get_leaves()

        format_spec, elems_spec = [], []
        found_form = False
        for leaf in leaves[::-1]:
            leaf_str = leaf.get_string_value()

            if not found_form and leaf_str in EXPORTERS:
                found_form = True

            if found_form:
                format_spec.append(leaf_str)
            else:
                elems_spec.append(leaf)

        # Just to be sure that the following calls do not change the state of this property
        current_predetermined_out =  evaluation.predetermined_out
        # Infer format if not present
        if not found_form:
            assert format_spec == []
            format_spec = self._infer_form(filename, evaluation)
            if format_spec is None:
                evaluation.message('Export', 'infer', filename)
                evaluation.predetermined_out = current_predetermined_out
                return Symbol('$Failed')
            format_spec = [format_spec]
        else:
            assert format_spec != []

        # First item in format_spec is the explicit format.
        # The other elements (if present) are compression formats

        if elems_spec != []:        # FIXME: support elems
            evaluation.message(
                'Export', 'noelem', elems, String(format_spec[0]))
            evaluation.predetermined_out = current_predetermined_out
            return Symbol('$Failed')

        # Load the exporter
        exporter_symbol, exporter_options = EXPORTERS[format_spec[0]]
        function_channels = exporter_options.get("System`FunctionChannels")
        
        stream_options, custom_options = _importer_exporter_options(
            exporter_options.get("System`Options"), options, 'System`Export', evaluation)

        
        if function_channels is None:
            evaluation.message('Export', 'emptyfch')
            evaluation.predetermined_out = current_predetermined_out
            return Symbol('$Failed')
        elif function_channels == Expression('List', String('FileNames')):
            exporter_function = Expression(
                exporter_symbol, filename, expr, *list(chain(stream_options, custom_options)))
            res = exporter_function.evaluate(evaluation)
        elif function_channels == Expression('List', String('Streams')):
            stream = Expression('OpenWrite', filename, *stream_options).evaluate(evaluation)
            if stream.get_head_name() != 'System`OutputStream':
                evaluation.message('Export', 'nffil')
                evaluation.predetermined_out = current_predetermined_out
                return Symbol("$Failed")
            exporter_function = Expression(
                exporter_symbol, stream, expr, *list(chain(stream_options, custom_options)))
            res = exporter_function.evaluate(evaluation)
            Expression('Close', stream).evaluate(evaluation)            
        if res == Symbol('Null'):
            evaluation.predetermined_out = current_predetermined_out
            return filename      
        evaluation.predetermined_out = current_predetermined_out
        return Symbol('$Failed')

    def _check_filename(self, filename, evaluation):
        path = filename.to_python()
        if isinstance(path, str) and path[0] == path[-1] == '"':
            return True
        evaluation.message('Export', 'chtype', filename)
        return False

    def _infer_form(self, filename, evaluation):
        ext = Expression('FileExtension', filename).evaluate(evaluation)
        ext = ext.get_string_value().lower()
        return self._extdict.get(ext)


class ExportString(Builtin):
    """
    <dl>
    <dt>'ExportString[$expr$, $form$]'
      <dd>exports $expr$ to a string, in the format $form$.
    <dt>'Export["$file$", $exprs$, $elems$]'
      <dd>exports $exprs$ to a string as elements specified by $elems$.
    </dl>

    >> ExportString[{{1,2,3,4},{3},{2},{4}}, "CSV"]
     = 1,2,3,4
     . 3,
     . 2,
     . 4,

    >> ExportString[{1,2,3,4}, "CSV"]
     = 1,
     . 2,
     . 3,
     . 4,
    >> ExportString[Integrate[f[x],{x,0,2}], "SVG"]
     = <svg><mrow><msubsup><mo>∫</mo> <mn>0</mn> <mn>2</mn></msubsup> <mrow><mi>f</mi> <mo>[</mo> <mi>x</mi> <mo>]</mo></mrow> <mo form="prefix" lspace="0" rspace="0.2em">⁢</mo> <mrow><mtext></mtext> <mi>x</mi></mrow></mrow></svg>
    """

    messages = {
        'noelem': "`1` is not a valid set of export elements for the `2` format.",
        'emptyfch': 'Function Channel not defined.',
    }

    rules = {
        'ExportString[expr_, elems_?NotListQ]': (
            'ExportString[expr, {elems}]'),
    }


    def apply_element(self, expr, element, evaluation, options={}):
        'ExportString[expr_, element_String, OptionsPattern[]]'
        return self.apply_elements(expr, Expression('List', element), evaluation, options)

    def apply_elements(self, expr, elems, evaluation, options={}):
        "ExportString[expr_, elems_List?(AllTrue[#, NotOptionQ]&), OptionsPattern[]]"
        # Process elems {comp* format?, elem1*}
        leaves = elems.get_leaves()

        format_spec, elems_spec = [], []
        found_form = False
        for leaf in leaves[::-1]:
            leaf_str = leaf.get_string_value()

            if not found_form and leaf_str in EXPORTERS:
                found_form = True
                
            if found_form:
                format_spec.append(leaf_str)
            else:
                elems_spec.append(leaf)

        # Just to be sure that the following evaluations do not change the value of this property
        current_predetermined_out =  evaluation.predetermined_out

        # Infer format if not present
        if format_spec is None:
            evaluation.message('ExportString', 'infer', filename)
            evaluation.predetermined_out = current_predetermined_out
            return Symbol('$Failed')

        # First item in format_spec is the explicit format.
        # The other elements (if present) are compression formats

        if elems_spec != []:        # FIXME: support elems
            if format_spec != []:
                evaluation.message(
                    'ExportString', 'noelem', elems, String(format_spec[0]))
            else:
                evaluation.message(
                    'ExportString', 'noelem', elems, String("Unknown"))
            evaluation.predetermined_out = current_predetermined_out
            return Symbol('$Failed')

        # Load the exporter
        exporter_symbol, exporter_options = EXPORTERS[format_spec[0]]
        function_channels = exporter_options.get("System`FunctionChannels")

        stream_options, custom_options = _importer_exporter_options(
            exporter_options.get("System`Options"), options, evaluation)
        
        if function_channels is None:
            evaluation.message('ExportString', 'emptyfch')
            evaluation.predetermined_out = current_predetermined_out
            return Symbol('$Failed')
        elif function_channels == Expression('List', String('FileNames')):
            # Generates a temporary file
            import tempfile
            tmpfile =  tempfile.NamedTemporaryFile(dir=tempfile.gettempdir())
            filename = String(tmpfile.name)
            tmpfile.close()
            exporter_function = Expression(
                exporter_symbol, filename, expr, *list(chain(stream_options, custom_options)))
            if exporter_function.evaluate(evaluation) != Symbol('Null'):
                evaluation.predetermined_out = current_predetermined_out
                return Symbol('$Failed')
            else:
                try:
                    tmpstream = open(filename.value, 'rb')
                    res = tmpstream.read().decode('utf-8')
                    tmpstream.close()
                except Exception as e:
                    print("something went wrong")
                    print(e)
                    evaluation.predetermined_out = current_predetermined_out
                    return Symbol('$Failed')
                res = String(str(res))
        elif function_channels == Expression('List', String('Streams')):
            from io import StringIO
            from mathics.builtin.files import STREAMS, NSTREAMS
            pystream = StringIO()
            n = next(NSTREAMS)
            STREAMS.append(pystream)
            stream = Expression('OutputStream', String('String'), Integer(n))
            exporter_function = Expression(
                exporter_symbol, stream, expr, *list(chain(stream_options, custom_options)))
            res = exporter_function.evaluate(evaluation)
            if res == Symbol('Null'):
                res = String(str(pystream.getvalue()))
            else:
                res = Symbol("$Failed")
            Expression('Close', stream).evaluate(evaluation)
        else:
            evaluation.message('ExportString', 'emptyfch')
            evaluation.predetermined_out = current_predetermined_out
            return Symbol('$Failed')
        
        evaluation.predetermined_out = current_predetermined_out
        return res


class FileFormat(Builtin):
    """
    <dl>
    <dt>'FileFormat["$name$"]'
      <dd>attempts to determine what format 'Import' should use to import specified file.
    </dl>

    >> FileFormat["ExampleData/sunflowers.jpg"]
     = JPEG

    ## UTF-8 Unicode text
    >> FileFormat["ExampleData/EinsteinSzilLetter.txt"]
     = Text

    >> FileFormat["ExampleData/lena.tif"]
     = TIFF

    ## ASCII text
    #> FileFormat["ExampleData/BloodToilTearsSweat.txt"]
     = Text
    #> FileFormat["ExampleData/MadTeaParty.gif"]
     = GIF
    #> FileFormat["ExampleData/moon.tif"]
     = TIFF

    #> FileFormat["ExampleData/numberdata.csv"]
     = CSV

    #> FileFormat["ExampleData/EinsteinSzilLetter.txt"]
     = Text

    #> FileFormat["ExampleData/BloodToilTearsSweat.txt"]
     = Text

    #> FileFormat["ExampleData/benzene.xyz"]
     = XYZ

    #> FileFormat["ExampleData/colors.json"]
     = JSON

    #> FileFormat["ExampleData/some-typo.extension"]
     : File not found during FileFormat[ExampleData/some-typo.extension].
     = $Failed

    #> FileFormat["ExampleData/Testosterone.svg"]
     = SVG

    #> FileFormat["ExampleData/colors.json"]
     = JSON

    #> FileFormat["ExampleData/InventionNo1.xml"]
     = XML
    """

    messages = {
        'nffil': 'File not found during `1`.',
    }

    detector = None

    def apply(self, filename, evaluation):
        'FileFormat[filename_String]'

        findfile = Expression('FindFile', filename).evaluate(evaluation)
        if findfile == Symbol('$Failed'):
            evaluation.message(
                'FileFormat', 'nffil', Expression('FileFormat', filename))
            return findfile

        path = findfile.get_string_value()

        if not FileFormat.detector:
            loader = magic.MagicLoader()
            loader.load()
            FileFormat.detector = magic.MagicDetector(loader.mimetypes)

        mime = set(FileFormat.detector.match(path))

        # If match fails match on extension only
        if mime == set([]):
            mime, encoding = mimetypes.guess_type(path)
            if mime is None:
                mime = set([])
            else:
                mime = set([mime])

        result = []
        for key in mimetype_dict.keys():
            if key in mime:
                result.append(mimetype_dict[key])

        # the following fixes an extremely annoying behaviour on some (not all)
        # installations of Windows, where we end up classifying .csv files als XLS.
        if len(result) == 1 and result[0] == 'XLS' and path.lower().endswith('.csv'):
            return String('CSV')

        if len(result) == 0:
            result = 'Binary'
        elif len(result) == 1:
            result = result[0]
        else:
            return None

        return from_python(result)

import base64

class B64Encode(Builtin):
    """
    <dl>
    <dt> 'System`Convert`B64Dump`B64Encode[$expr$]'
    <dd>Encodes $expr$ in Base64 coding
    </dl>

    >> System`Convert`B64Dump`B64Encode["Hello world"]
     = SGVsbG8gd29ybGQ=
    >> System`Convert`B64Dump`B64Decode[%]
     = Hello world
    >> System`Convert`B64Dump`B64Encode[Integrate[f[x],{x,0,2}]]
     = SW50ZWdyYXRlW2ZbeF0sIHt4LCAwLCAyfV0=
    >> System`Convert`B64Dump`B64Decode[%]
     = Integrate[f[x], {x, 0, 2}]
    >> System`Convert`B64Dump`B64Encode["∫ f  x"]
     = 4oirIGYg752MIHg=
    >> System`Convert`B64Dump`B64Decode[%]
     = ∫ f  x
    """
    
    context = "System`Convert`B64Dump`"
    name = "B64Encode"

    def apply(self, expr, evaluation):
        'System`Convert`B64Dump`B64Encode[expr_]'
        if isinstance(expr,String):
            stringtocodify = expr.get_string_value()
        else:
            stringtocodify = Expression('ToString',expr).evaluate(evaluation).get_string_value()
        return String(base64.b64encode(bytearray(stringtocodify, 'utf8')).decode('utf8'))


class B64Decode(Builtin):
    """
    <dl>
    <dt> 'System`Convert`B64Dump`B64Decode[$string$]'
    <dd>Decode  $string$ in Base64 coding to an expression.
    </dl>
    
    >> System`Convert`B64Dump`B64Decode["R!="]
     : String "R!=" is not a valid b64 encoded string.
     = $Failed
    """
    
    context = "System`Convert`B64Dump`"
    name = "B64Decode"

    messages = {
        'b64invalidstr': 'String "`1`" is not a valid b64 encoded string.',
    }

    def apply(self, expr, evaluation):
        'System`Convert`B64Dump`B64Decode[expr_String]'
        try:
            clearstring = base64.b64decode(bytearray(expr.get_string_value(), 'utf8')).decode('utf8')
            clearstring = String(str(clearstring))
        except Exception as e:
            evaluation.message("System`Convert`B64Dump`B64Decode", "b64invalidstr", expr)
            return Symbol("$Failed")
        return clearstring<|MERGE_RESOLUTION|>--- conflicted
+++ resolved
@@ -6,11 +6,7 @@
 """
 
 from mathics.core.expression import Expression, from_python, strip_context
-<<<<<<< HEAD
-from mathics.builtin.base import Builtin, Predefined, Symbol, String, Integer
-=======
-from mathics.builtin.base import Builtin, Predefined, Symbol, String, get_option
->>>>>>> d500c983
+from mathics.builtin.base import Builtin, Predefined, Symbol, String, Integer, get_option
 from mathics.builtin.options import options_to_rules
 
 from .pymimesniffer import magic
@@ -738,11 +734,11 @@
       <dd>imports data in the specified format from a string.
     <dt>'ImportString["$file$", $elements$]'
       <dd>imports the specified elements from a string.
-    <dt>'ImportString["$data$"]' 
+    <dt>'ImportString["$data$"]'
       <dd>attempts to determine the format of the string from its content.
     </dl>
 
-     
+
     #> ImportString[x]
      : First argument x is not a string.
      = $Failed
@@ -769,7 +765,7 @@
     >> ImportString[str, "Lines"]
      = ...
     """
-       
+
     messages = {
         'string': 'First argument `1` is not a string.',
         'noelem': (
@@ -780,23 +776,23 @@
     rules = {
             }
 
-        
+
     def apply(self, data, evaluation, options={}):
         'ImportString[data_, OptionsPattern[]]'
         return self.apply_elements(data, Expression('List'), evaluation, options)
 
     def apply_element(self, data, element, evaluation, options={}):
         'ImportString[data_, element_String, OptionsPattern[]]'
-        
+
         return self.apply_elements(data, Expression('List', element), evaluation, options)
 
-    
+
     def apply_elements(self, data, elements, evaluation, options={}):
         'ImportString[data_, elements_List?(AllTrue[#, NotOptionQ]&), OptionsPattern[]]'
         if not (isinstance(data, String)):
             evaluation.message('ImportString', 'string', data)
             return Symbol('$Failed')
-        
+
         def determine_filetype():
             if not FileFormat.detector:
                 loader = magic.MagicLoader()
@@ -813,7 +809,7 @@
             # installations of Windows, where we end up classifying .csv files als XLS.
             if len(result) == 1 and result[0] == 'XLS' and path.lower().endswith('.csv'):
                 return String('CSV')
-            
+
             if len(result) == 0:
                 result = 'Binary'
             elif len(result) == 1:
@@ -822,13 +818,13 @@
                 return None
 
             return result
-        
+
         return self._import(None, determine_filetype, elements, evaluation, options, data = data)
 
 
 
-    
-                    
+
+
 class Export(Builtin):
     """
     <dl>
@@ -1021,11 +1017,11 @@
         # Load the exporter
         exporter_symbol, exporter_options = EXPORTERS[format_spec[0]]
         function_channels = exporter_options.get("System`FunctionChannels")
-        
+
         stream_options, custom_options = _importer_exporter_options(
             exporter_options.get("System`Options"), options, 'System`Export', evaluation)
 
-        
+
         if function_channels is None:
             evaluation.message('Export', 'emptyfch')
             evaluation.predetermined_out = current_predetermined_out
@@ -1043,10 +1039,10 @@
             exporter_function = Expression(
                 exporter_symbol, stream, expr, *list(chain(stream_options, custom_options)))
             res = exporter_function.evaluate(evaluation)
-            Expression('Close', stream).evaluate(evaluation)            
+            Expression('Close', stream).evaluate(evaluation)
         if res == Symbol('Null'):
             evaluation.predetermined_out = current_predetermined_out
-            return filename      
+            return filename
         evaluation.predetermined_out = current_predetermined_out
         return Symbol('$Failed')
 
@@ -1114,7 +1110,7 @@
 
             if not found_form and leaf_str in EXPORTERS:
                 found_form = True
-                
+
             if found_form:
                 format_spec.append(leaf_str)
             else:
@@ -1148,7 +1144,7 @@
 
         stream_options, custom_options = _importer_exporter_options(
             exporter_options.get("System`Options"), options, evaluation)
-        
+
         if function_channels is None:
             evaluation.message('ExportString', 'emptyfch')
             evaluation.predetermined_out = current_predetermined_out
@@ -1194,7 +1190,7 @@
             evaluation.message('ExportString', 'emptyfch')
             evaluation.predetermined_out = current_predetermined_out
             return Symbol('$Failed')
-        
+
         evaluation.predetermined_out = current_predetermined_out
         return res
 
@@ -1326,7 +1322,7 @@
     >> System`Convert`B64Dump`B64Decode[%]
      = ∫ f  x
     """
-    
+
     context = "System`Convert`B64Dump`"
     name = "B64Encode"
 
@@ -1345,12 +1341,12 @@
     <dt> 'System`Convert`B64Dump`B64Decode[$string$]'
     <dd>Decode  $string$ in Base64 coding to an expression.
     </dl>
-    
+
     >> System`Convert`B64Dump`B64Decode["R!="]
      : String "R!=" is not a valid b64 encoded string.
      = $Failed
     """
-    
+
     context = "System`Convert`B64Dump`"
     name = "B64Decode"
 
