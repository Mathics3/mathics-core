# -*- coding: utf-8 -*-
"""
Forms of Assignment
"""


from mathics.builtin.base import BinaryOperator, Builtin
<<<<<<< HEAD
from mathics.core.assignment import AssignmentException
=======
from mathics.core.assignment import (
    ASSIGNMENT_FUNCTION_MAP,
    AssignmentException,
    assign_store_rules_by_tag,
    normalize_lhs,
)
from mathics.core.atoms import String
>>>>>>> b6ba601b
from mathics.core.attributes import (
    A_HOLD_ALL,
    A_HOLD_FIRST,
    A_PROTECTED,
    A_SEQUENCE_HOLD,
)
from mathics.core.symbols import SymbolNull
from mathics.core.systemsymbols import SymbolFailed
<<<<<<< HEAD
from mathics.eval.set import (
    SET_EVAL_FUNCTION_MAP,
    assign_store_rules_by_tag,
    normalize_lhs,
)
=======
from mathics.eval.pymathics import PyMathicsLoadException, eval_LoadModule
>>>>>>> b6ba601b


class _SetOperator:
    """

    This is the base class for assignment Builtin operators.

    Special cases are determined by the head of the expression. Then
    they are processed by specific routines, which are poke from
    the ``ASSIGNMENT_FUNCTION_MAP`` dict.
    """

    # FIXME:
    # Assigment is determined by the LHS.
    # Are there a larger patterns or natural groupings that we are missing?
    # For example, it might be that it
    # we can key off of some attributes or other properties of the
    # LHS of a builtin, instead of listing all of the builtins in that class
    # (which may miss some).
    # Below, we key on a string, but Symbol is more correct.

    def assign(self, lhs, rhs, evaluation, tags=None, upset=False):
        lhs, lookup_name = normalize_lhs(lhs, evaluation)
        try:
            # Using a builtin name, find which assignment procedure to perform,
            # and then call that function.
            assignment_func = SET_EVAL_FUNCTION_MAP.get(lookup_name, None)
            if assignment_func:
                return assignment_func(self, lhs, rhs, evaluation, tags, upset)

            return assign_store_rules_by_tag(self, lhs, rhs, evaluation, tags, upset)
        except AssignmentException:

            return False


# Placing this here is a bit weird, but it is not clear where else is better suited for this right now.
class LoadModule(Builtin):
    """
    ## <url>:mathics native for pymathics:</url>

    <dl>
      <dt>'LoadModule[$module$]'
      <dd>'Load Mathics definitions from the python module $module$
    </dl>
    >> LoadModule["nomodule"]
     : Python import errors with: No module named 'nomodule'.
     = $Failed
    >> LoadModule["sys"]
     : Python module "sys" is not a Mathics3 module.
     = $Failed
    """

    name = "LoadModule"
    messages = {
        "loaderror": """Python import errors with: `1`.""",
        "notmathicslib": """Python module "`1`" is not a Mathics3 module.""",
    }
    summary_text = "load a pymathics module"

    def eval(self, module, evaluation):
        "LoadModule[module_String]"
        try:
            eval_LoadModule(module.value, evaluation.definitions)
        except PyMathicsLoadException:
            evaluation.message(self.name, "notmathicslib", module)
            return SymbolFailed
        except Exception as e:
            evaluation.message(self.get_name(), "loaderror", String(str(e)))
            return SymbolFailed
        return module


class Set(BinaryOperator, _SetOperator):
    """
    <url>:WMA link:https://reference.wolfram.com/language/ref/Set.html</url>

    <dl>
      <dt>'Set[$expr$, $value$]'

      <dt>$expr$ = $value$
      <dd>evaluates $value$ and assigns it to $expr$.

      <dt>{$s1$, $s2$, $s3$} = {$v1$, $v2$, $v3$}
      <dd>sets multiple symbols ($s1$, $s2$, ...) to the corresponding values ($v1$, $v2$, ...).
    </dl>

    'Set' can be used to give a symbol a value:
    >> a = 3
     = 3
    >> a
     = 3

    An assignment like this creates an ownvalue:
    >> OwnValues[a]
     = {HoldPattern[a] :> 3}

    You can set multiple values at once using lists:
    >> {a, b, c} = {10, 2, 3}
     = {10, 2, 3}
    >> {a, b, {c, {d}}} = {1, 2, {{c1, c2}, {a}}}
     = {1, 2, {{c1, c2}, {10}}}
    >> d
     = 10

    'Set' evaluates its right-hand side immediately and assigns it to
    the left-hand side:
    >> a
     = 1
    >> x = a
     = 1
    >> a = 2
     = 2
    >> x
     = 1

    'Set' always returns the right-hand side, which you can again use
    in an assignment:
    >> a = b = c = 2;
    >> a == b == c == 2
     = True

    'Set' supports assignments to parts:
    >> A = {{1, 2}, {3, 4}};
    >> A[[1, 2]] = 5
     = 5
    >> A
     = {{1, 5}, {3, 4}}
    >> A[[;;, 2]] = {6, 7}
     = {6, 7}
    >> A
     = {{1, 6}, {3, 7}}
    Set a submatrix:
    >> B = {{1, 2, 3}, {4, 5, 6}, {7, 8, 9}};
    >> B[[1;;2, 2;;-1]] = {{t, u}, {y, z}};
    >> B
     = {{1, t, u}, {4, y, z}, {7, 8, 9}}

    #> x = Infinity;
    """

    attributes = A_HOLD_FIRST | A_PROTECTED | A_SEQUENCE_HOLD
    grouping = "Right"

    messages = {
        "setraw": "Cannot assign to raw object `1`.",
        "shape": "Lists `1` and `2` are not the same shape.",
    }

    operator = "="
    precedence = 40

    summary_text = "assign a value"

    def eval(self, lhs, rhs, evaluation):
        "lhs_ = rhs_"

        self.assign(lhs, rhs, evaluation)
        return rhs


class SetDelayed(Set):
    """
    <url>:WMA link:
    https://reference.wolfram.com/language/ref/SetDelayed.html</url>

    <dl>
      <dt>'SetDelayed[$expr$, $value$]'

      <dt>$expr$ := $value$
      <dd>assigns $value$ to $expr$, without evaluating $value$.
    </dl>

    'SetDelayed' is like 'Set', except it has attribute 'HoldAll', thus it does not evaluate the right-hand side immediately, but evaluates it when needed.

    >> Attributes[SetDelayed]
     = {HoldAll, Protected, SequenceHold}
    >> a = 1
     = 1
    >> x := a
    >> x
     = 1
    Changing the value of $a$ affects $x$:
    >> a = 2
     = 2
    >> x
     = 2

    'Condition' ('/;') can be used with 'SetDelayed' to make an
    assignment that only holds if a condition is satisfied:
    >> f[x_] := p[x] /; x>0
    >> f[3]
     = p[3]
    >> f[-3]
     = f[-3]
    It also works if the condition is set in the LHS:
    >> F[x_, y_] /; x < y /; x>0  := x / y;
    >> F[x_, y_] := y / x;
    >> F[2, 3]
     = 2 / 3
    >> F[3, 2]
     = 2 / 3
    >> F[-3, 2]
     = -2 / 3
    We can use conditional delayed assignments to define \
    symbols with values conditioned to the context. For example,
    >> ClearAll[a,b]; a/; b>0:= 3
    Set $a$ to have a value of $3$ if certain variable $b$ is positive.\
    So, if this variable is not set, $a$ stays unevaluated:
    >> a
     = a
    If now we assign a positive value to $b$, then $a$ is evaluated:
    >> b=2; a
     =  3
    """

    #  I WMA, if we assign a value without a condition on the LHS,
    # conditional values are never reached. So,
    #
    # Notice however that if we assign an unconditional value to $a$, \
    # this overrides the condition:
    # >> a:=0; a/; b>1:= 3
    # >> a
    # = 0
    #
    # In Mathics, this last line would return 3
    # """

    operator = ":="
    attributes = A_HOLD_ALL | A_PROTECTED | A_SEQUENCE_HOLD

    summary_text = "test a delayed value; used in defining functions"

    def eval(self, lhs, rhs, evaluation):
        "lhs_ := rhs_"

        if self.assign(lhs, rhs, evaluation):
            return SymbolNull
        else:
            return SymbolFailed


class TagSet(Builtin, _SetOperator):
    """
    <url>:WMA link:https://reference.wolfram.com/language/ref/TagSet.html</url>

    <dl>
      <dt>'TagSet[$f$, $expr$, $value$]'

      <dt>'$f$ /: $expr$ = $value$'
      <dd>assigns $value$ to $expr$, associating the corresponding assignment \
          with the symbol $f$.
    </dl>

    Create an upvalue without using 'UpSet':
    >> x /: f[x] = 2
     = 2
    >> f[x]
     = 2
    >> DownValues[f]
     = {}
    >> UpValues[x]
     = {HoldPattern[f[x]] :> 2}

    The symbol $f$ must appear as the ultimate head of $lhs$ or as the head of an element in $lhs$:
    >> x /: f[g[x]] = 3;
     : Tag x not found or too deep for an assigned rule.
    >> g /: f[g[x]] = 3;
    >> f[g[x]]
     = 3
    """

    attributes = A_HOLD_ALL | A_PROTECTED | A_SEQUENCE_HOLD

    messages = {
        "tagnfd": "Tag `1` not found or too deep for an assigned rule.",
    }
    summary_text = "assign a value to an expression, associating the corresponding assignment with the a symbol"

    def eval(self, f, lhs, rhs, evaluation):
        "f_ /: lhs_ = rhs_"

        name = f.get_name()
        if not name:
            evaluation.message(self.get_name(), "sym", f, 1)
            return

        rhs = rhs.evaluate(evaluation)
        self.assign(lhs, rhs, evaluation, tags=[name])
        return rhs


class TagSetDelayed(TagSet):
    """
    <url>:WMA link:
         https://reference.wolfram.com/language/ref/TagSetDelayed.html</url>

    <dl>
      <dt>'TagSetDelayed[$f$, $expr$, $value$]'

      <dt>'$f$ /: $expr$ := $value$'
      <dd>is the delayed version of 'TagSet'.
    </dl>
    """

    attributes = A_HOLD_ALL | A_PROTECTED | A_SEQUENCE_HOLD
    summary_text = "assign a delayed value to an expression, associating the corresponding assignment with the a symbol"

    def eval(self, f, lhs, rhs, evaluation):
        "f_ /: lhs_ := rhs_"

        name = f.get_name()
        if not name:
            evaluation.message(self.get_name(), "sym", f, 1)
            return

        if self.assign(lhs, rhs, evaluation, tags=[name]):
            return SymbolNull
        else:
            return SymbolFailed


class UpSet(BinaryOperator, _SetOperator):
    """
    <url>:WMA link:
         https://reference.wolfram.com/language/ref/UpSet.html</url>

    <dl>
      <dt>$f$[$x$] ^= $expression$
      <dd>evaluates $expression$ and assigns it to the value of $f$[$x$], associating the value with $x$.
    </dl>

    'UpSet' creates an upvalue:
    >> a[b] ^= 3;
    >> DownValues[a]
     = {}
    >> UpValues[b]
     = {HoldPattern[a[b]] :> 3}

    >> a ^= 3
     : Nonatomic expression expected.
     = 3

    You can use 'UpSet' to specify special values like format values.
    However, these values will not be saved in 'UpValues':
    >> Format[r] ^= "custom";
    >> r
     = custom
    >> UpValues[r]
     = {}

    #> f[g, a + b, h] ^= 2
     : Tag Plus in f[g, a + b, h] is Protected.
     = 2
    #> UpValues[h]
     = {HoldPattern[f[g, a + b, h]] :> 2}
    """

    attributes = A_HOLD_FIRST | A_PROTECTED | A_SEQUENCE_HOLD
    grouping = "Right"
    operator = "^="
    precedence = 40

    summary_text = (
        "set value and associate the assignment with symbols that occur at level one"
    )

    def eval(self, lhs, rhs, evaluation):
        "lhs_ ^= rhs_"

        self.assign(lhs, rhs, evaluation, upset=True)
        return rhs


class UpSetDelayed(UpSet):
    """
    <url>:WMA link:
         https://reference.wolfram.com/language/ref/UpSetDelayed.html</url>

    <dl>
       <dt>'UpSetDelayed[$expression$, $value$]'

       <dt>'$expression$ ^:= $value$'
       <dd>assigns $expression$ to the value of $f$[$x$] (without evaluating $expression$), associating the value with $x$.
    </dl>

    >> a[b] ^:= x
    >> x = 2;
    >> a[b]
     = 2
    >> UpValues[b]
     = {HoldPattern[a[b]] :> x}

    #> f[g, a + b, h] ^:= 2
     : Tag Plus in f[g, a + b, h] is Protected.
    #> f[a+b] ^:= 2
     : Tag Plus in f[a + b] is Protected.
     = $Failed
    """

    attributes = A_HOLD_ALL | A_PROTECTED | A_SEQUENCE_HOLD
    operator = "^:="
    summary_text = "set a delayed value and associate the assignment with symbols that occur at level one"

    def eval(self, lhs, rhs, evaluation):
        "lhs_ ^:= rhs_"

        if self.assign(lhs, rhs, evaluation, upset=True):
            return SymbolNull
        else:
            return SymbolFailed<|MERGE_RESOLUTION|>--- conflicted
+++ resolved
@@ -5,9 +5,6 @@
 
 
 from mathics.builtin.base import BinaryOperator, Builtin
-<<<<<<< HEAD
-from mathics.core.assignment import AssignmentException
-=======
 from mathics.core.assignment import (
     ASSIGNMENT_FUNCTION_MAP,
     AssignmentException,
@@ -15,7 +12,6 @@
     normalize_lhs,
 )
 from mathics.core.atoms import String
->>>>>>> b6ba601b
 from mathics.core.attributes import (
     A_HOLD_ALL,
     A_HOLD_FIRST,
@@ -24,15 +20,12 @@
 )
 from mathics.core.symbols import SymbolNull
 from mathics.core.systemsymbols import SymbolFailed
-<<<<<<< HEAD
 from mathics.eval.set import (
     SET_EVAL_FUNCTION_MAP,
     assign_store_rules_by_tag,
     normalize_lhs,
 )
-=======
 from mathics.eval.pymathics import PyMathicsLoadException, eval_LoadModule
->>>>>>> b6ba601b
 
 
 class _SetOperator:
