--- conflicted
+++ resolved
@@ -5,13 +5,9 @@
 
 
 from mathics.builtin.base import Builtin, BinaryOperator
-<<<<<<< HEAD
 from mathics.core.rules import Rule
 from mathics.core.expression import Expression
 from mathics.core.symbols import Symbol, SymbolNull
-=======
-from mathics.core.symbols import Symbol
->>>>>>> ea705ef3
 
 from mathics.core.systemsymbols import (
     SymbolFailed,
