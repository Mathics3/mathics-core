--- conflicted
+++ resolved
@@ -15,18 +15,12 @@
     valid_context_name,
 )
 from mathics.core.systemsymbols import (
-<<<<<<< HEAD
-    SymbolDirectedInfinity,
-    SymbolPattern,
-    SymbolMachinePrecision,
-    SymbolHoldPattern,
-    SymbolRuleDelayed,
-=======
     SymbolAnd,
     SymbolBlank,
     SymbolBlankNullSequence,
     SymbolBlankSequence,
     SymbolCondition,
+    SymbolDirectedInfinity,
     SymbolHistoryLength,
     SymbolHoldPattern,
     SymbolInfinity,
@@ -41,9 +35,8 @@
     SymbolPart,
     SymbolPattern,
     SymbolProtected,
+    SymbolRecursionLimit,
     SymbolRuleDelayed,
-    SymbolRecursionLimit,
->>>>>>> e5fbc270
 )
 
 
@@ -118,11 +111,7 @@
             else:
                 pattern = Expression(SymbolHoldPattern, pattern.expr)
             leaves.append(Expression(SymbolRuleDelayed, pattern, rule.replace))
-<<<<<<< HEAD
-    return Expression("List", *leaves)
-=======
     return Expression(SymbolList, *leaves)
->>>>>>> e5fbc270
 
 
 def is_protected(tag, defin):
