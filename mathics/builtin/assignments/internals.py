--- conflicted
+++ resolved
@@ -116,11 +116,7 @@
 
 
 def is_protected(tag, defin):
-<<<<<<< HEAD
-    return SymbolProtected in defin.get_attributes(tag.name)
-=======
     return protected & defin.get_attributes(tag)
->>>>>>> ea705ef3
 
 
 def repl_pattern_by_symbol(expr):
@@ -439,22 +435,11 @@
     if tags is not None and tags != [tag]:
         evaluation.message(lhs.get_head_name(), "tag", lhs.get_head(), tag)
         raise AssignmentException(lhs, rhs)
-<<<<<<< HEAD
-    attributes = get_symbol_list(
-        rhs, lambda item: evaluation.message(lhs.get_head_name(), "sym", item, 1)
-=======
     attributes_list = get_symbol_list(
         rhs, lambda item: evaluation.message(name, "sym", item, 1)
->>>>>>> ea705ef3
     )
     if attributes_list is None:
         raise AssignmentException(lhs, rhs)
-<<<<<<< HEAD
-    if SymbolLocked in evaluation.definitions.get_attributes(tag.name):
-        evaluation.message(lhs.get_head_name(), "locked", tag)
-        raise AssignmentException(lhs, rhs)
-    evaluation.definitions.set_attributes(tag.name, attributes)
-=======
     if locked & evaluation.definitions.get_attributes(tag):
         evaluation.message(name, "locked", Symbol(tag))
         raise AssignmentException(lhs, rhs)
@@ -474,7 +459,6 @@
 
     evaluation.definitions.set_attributes(tag, attributes)
 
->>>>>>> ea705ef3
     return True
 
 
