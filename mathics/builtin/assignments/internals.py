# -*- coding: utf-8 -*-

from typing import Optional, Tuple

from mathics.algorithm.parts import walk_parts
from mathics.core.atoms import Atom, Integer
from mathics.core.element import BaseElement
from mathics.core.evaluation import MAX_RECURSION_DEPTH, set_python_recursion_limit
from mathics.core.expression import Expression, SymbolDefault
from mathics.core.list import ListExpression
from mathics.core.rules import Rule
from mathics.core.symbols import (
    Symbol,
    SymbolFalse,
    SymbolList,
    SymbolMinPrecision,
    SymbolMaxPrecision,
    SymbolN,
    SymbolTrue,
    valid_context_name,
)
from mathics.core.systemsymbols import (
    SymbolAnd,
    SymbolBlank,
    SymbolCondition,
    SymbolHoldPattern,
    SymbolMachinePrecision,
    SymbolOptionValue,
    SymbolPart,
    SymbolPattern,
    SymbolRuleDelayed,
)


from mathics.core.attributes import attribute_string_to_number, A_LOCKED, A_PROTECTED

from functools import reduce


class AssignmentException(Exception):
    def __init__(self, lhs, rhs) -> None:
        super().__init__(" %s cannot be assigned to %s" % (rhs, lhs))
        self.lhs = lhs
        self.rhs = rhs


def assign_store_rules_by_tag(self, lhs, rhs, evaluation, tags, upset=None):
    """
    This is the default assignment. Stores a rule of the form lhs->rhs
    as a value associated to each symbol listed in tags.
    For special cases, such like conditions or patterns in the lhs,
    lhs and rhs are rewritten in a normal form, where
    conditions are associated to the lhs.
    """
    lhs, condition = unroll_conditions(lhs)
    lhs, rhs = unroll_patterns(lhs, rhs, evaluation)
    defs = evaluation.definitions
    ignore_protection, tags = process_assign_other(
        self, lhs, rhs, evaluation, tags, upset
    )
    # In WMA, this does not happens. However, if we remove this,
    # some combinatorica tests fail.
    # Also, should not be at the begining?
    lhs, rhs = process_rhs_conditions(lhs, rhs, condition, evaluation)
    count = 0
    rule = Rule(lhs, rhs)
    position = "up" if upset else None
    for tag in tags:
        if rejected_because_protected(self, lhs, tag, evaluation, ignore_protection):
            continue
        count += 1
        defs.add_rule(tag, rule, position=position)
    return count > 0


def build_rulopc(optval):
    return Rule(
        Expression(
            SymbolOptionValue,
            Expression(SymbolPattern, Symbol("$cond$"), SymbolBlank),
        ),
        Expression(SymbolOptionValue, optval, Symbol("$cond$")),
    )


def get_symbol_list(list, error_callback):
    if list.has_form("List", None):
        list = list.elements
    else:
        list = [list]
    values = []
    for item in list:
        name = item.get_name()
        if name:
            values.append(name)
        else:
            error_callback(item)
            return None
    return values


def get_symbol_values(symbol, func_name, position, evaluation):
    name = symbol.get_name()
    if not name:
        evaluation.message(func_name, "sym", symbol, 1)
        return
    if position in ("default",):
        definition = evaluation.definitions.get_definition(name)
    else:
        definition = evaluation.definitions.get_user_definition(name)
    elements = []
    for rule in definition.get_values_list(position):
        if isinstance(rule, Rule):
            pattern = rule.pattern
            if pattern.has_form("HoldPattern", 1):
                pattern = pattern.expr
            else:
                pattern = Expression(SymbolHoldPattern, pattern.expr)
            elements.append(Expression(SymbolRuleDelayed, pattern, rule.replace))
    return ListExpression(*elements)


def is_protected(tag, defin):
    return A_PROTECTED & defin.get_attributes(tag)


def normalize_lhs(lhs, evaluation):
    """
    Process the lhs in a way that
    * if it is a conditional expression, reduce it to
      a shallow conditional expression
      ( Conditional[Conditional[...],tst] -> Conditional[uncondlhs, tst])
      with `uncondlhs` the result of strip all the conditions from lhs.
    * if `uncondlhs` is not a `List` or a `Part` expression, evaluate the
      elements.

    returns a tuple with the normalized lhs, and the lookup_name of the head in uncondlhs.
    """
    cond = None
    if lhs.get_head() is SymbolCondition:
        lhs, cond = unroll_conditions(lhs)

    lookup_name = lhs.get_lookup_name()
    # In WMA, before the assignment, the elements of the (stripped) LHS are evaluated.
    if isinstance(lhs, Expression) and lhs.get_head() not in (SymbolList, SymbolPart):
        lhs = lhs.evaluate_elements(evaluation)
    # If there was a conditional expression, rebuild it with the processed lhs
    if cond:
        lhs = Expression(cond.get_head(), lhs, cond.elements[1])
    return lhs, lookup_name


def repl_pattern_by_symbol(expr):
    elements = expr.get_elements()
    if len(elements) == 0:
        return expr

    headname = expr.get_head_name()
    if headname == "System`Pattern":
        return elements[0]

    changed = False
    new_elements = []
    for element in elements:
        element = repl_pattern_by_symbol(element)
        if not (element is element):
            changed = True
        new_elements.append(element)
    if changed:
        return Expression(headname, *new_elements)
    else:
        return expr


# Here are the functions related to assign

# Auxiliary routines


def rejected_because_protected(self, lhs, tag, evaluation, ignore=False):
    defs = evaluation.definitions
    if not ignore and is_protected(tag, defs):
        if lhs.get_name() == tag:
            evaluation.message(self.get_name(), "wrsym", Symbol(tag))
        else:
            evaluation.message(self.get_name(), "write", Symbol(tag), lhs)
        return True
    return False


def find_tag_and_check(lhs, tags, evaluation):
    name = lhs.get_head_name()
    if len(lhs.elements) != 1:
        evaluation.message_args(name, len(lhs.elements), 1)
        raise AssignmentException(lhs, None)
    tag = lhs.elements[0].get_name()
    if not tag:
        evaluation.message(name, "sym", lhs.elements[0], 1)
        raise AssignmentException(lhs, None)
    if tags is not None and tags != [tag]:
        evaluation.message(name, "tag", Symbol(name), Symbol(tag))
        raise AssignmentException(lhs, None)
    if is_protected(tag, evaluation.definitions):
        evaluation.message(name, "wrsym", Symbol(tag))
        raise AssignmentException(lhs, None)
    return tag


def unroll_patterns(lhs, rhs, evaluation) -> Tuple[BaseElement, BaseElement]:
    """
    Pattern[symb, pat]=rhs -> pat = (rhs/.(symb->pat))
    HoldPattern[lhs] = rhs -> lhs = rhs
    """
    if isinstance(lhs, Atom):
        return lhs, rhs
    name = lhs.get_head_name()
    lhs_elements = lhs.elements
    if name == "System`Pattern":
        lhs = lhs_elements[1]
        rulerepl = (lhs_elements[0], repl_pattern_by_symbol(lhs))
        # Maybe this replamement should be delayed instead,
        # like
        # rhs = Expression(Symbol("System`Replace"), Rule(*rulerepl))
        # TODO: check if this is the correct behavior.
        rhs, status = rhs.do_apply_rules([Rule(*rulerepl)], evaluation)
        name = lhs.get_head_name()
    elif name == "System`HoldPattern":
        lhs = lhs_elements[0]
    return lhs, rhs


def unroll_conditions(lhs) -> Tuple[BaseElement, Optional[Expression]]:
    """
    If lhs is a nested `Condition` expression,
    gather all the conditions in a single one, and returns a tuple
    with the lhs stripped from the conditions and the shallow condition.
    If there is not any condition, returns the lhs and None
    """
    if isinstance(lhs, Symbol):
        return lhs, None
    else:
        name, lhs_elements = lhs.get_head_name(), lhs.get_elements()
    condition = []
    # This handle the case of many sucesive conditions:
    # f[x_]/; cond1 /; cond2 ... ->  f[x_]/; And[cond1, cond2, ...]
    while name == "System`Condition" and len(lhs.elements) == 2:
        condition.append(lhs_elements[1])
        lhs = lhs_elements[0]
        if isinstance(lhs, Atom):
            break
        name, lhs_elements = lhs.get_head_name(), lhs.elements
    if len(condition) == 0:
        return lhs, None
    if len(condition) > 1:
        condition = Expression(SymbolAnd, *condition)
    else:
        condition = condition[0]
    condition = Expression(SymbolCondition, lhs, condition)
    # lhs._format_cache = None
    return lhs, condition


# Here starts the functions that implement `assign` for different
# kind of expressions. Maybe they should be put in a separated module, or
# maybe they should be member functions of _SetOperator.


def process_assign_recursion_limit(lhs, rhs, evaluation):
    """
    Set ownvalue for the $RecursionLimit symbol.
    """
    rhs_int_value = rhs.get_int_value()
    # if (not rhs_int_value or rhs_int_value < 20) and not
    # rhs.get_name() == 'System`Infinity':
    if (
        not rhs_int_value or rhs_int_value < 20 or rhs_int_value > MAX_RECURSION_DEPTH
    ):  # nopep8

        evaluation.message("$RecursionLimit", "limset", rhs)
        raise AssignmentException(lhs, None)
    try:
        set_python_recursion_limit(rhs_int_value)
    except OverflowError:
        # TODO: Message
        raise AssignmentException(lhs, None)
    return False


def process_assign_iteration_limit(lhs, rhs, evaluation):
    """
    Set ownvalue for the $IterationLimit symbol.
    """

    rhs_int_value = rhs.get_int_value()
    if (
        not rhs_int_value or rhs_int_value < 20
    ) and not rhs.get_name() == "System`Infinity":
        evaluation.message("$IterationLimit", "limset", rhs)
        raise AssignmentException(lhs, None)
    return False


def process_assign_module_number(lhs, rhs, evaluation):
    """
    Set ownvalue for the $ModuleNumber symbol.
    """
    rhs_int_value = rhs.get_int_value()
    if not rhs_int_value or rhs_int_value <= 0:
        evaluation.message("$ModuleNumber", "set", rhs)
        raise AssignmentException(lhs, None)
    return False


def process_assign_line_number_and_history_length(
    self, lhs, rhs, evaluation, tags, upset
):
    """
    Set ownvalue for the $Line and $HistoryLength symbols.
    """

    lhs_name = lhs.get_name()
    rhs_int_value = rhs.get_int_value()
    if rhs_int_value is None or rhs_int_value < 0:
        evaluation.message(lhs_name, "intnn", rhs)
        raise AssignmentException(lhs, None)
    return False


def process_assign_random_state(self, lhs, rhs, evaluation, tags, upset):
    # TODO: allow setting of legal random states!
    # (but consider pickle's insecurity!)
    evaluation.message("$RandomState", "rndst", rhs)
    raise AssignmentException(lhs, None)


def process_assign_context(self, lhs, rhs, evaluation, tags, upset):
    lhs_name = lhs.get_head_name()
    new_context = rhs.get_string_value()
    if new_context is None or not valid_context_name(
        new_context, allow_initial_backquote=True
    ):
        evaluation.message(lhs_name, "cxset", rhs)
        raise AssignmentException(lhs, None)

    # With $Context in Mathematica you can do some strange
    # things: e.g. with $Context set to Global`, something
    # like:
    #    $Context = "`test`"; newsym
    # is accepted and creates Global`test`newsym.
    # Implement this behaviour by interpreting
    #    $Context = "`test`"
    # as
    #    $Context = $Context <> "test`"
    #
    if new_context.startswith("`"):
        new_context = evaluation.definitions.get_current_context() + new_context.lstrip(
            "`"
        )

    evaluation.definitions.set_current_context(new_context)
    return True


def process_assign_context_path(self, lhs, rhs, evaluation, tags, upset):
    lhs_name = lhs.get_name()
    currContext = evaluation.definitions.get_current_context()
    context_path = [s.get_string_value() for s in rhs.get_elements()]
    context_path = [
        s if (s is None or s[0] != "`") else currContext[:-1] + s for s in context_path
    ]
    if rhs.has_form("List", None) and all(valid_context_name(s) for s in context_path):
        evaluation.definitions.set_context_path(context_path)
        return True
    else:
        evaluation.message(lhs_name, "cxlist", rhs)
        raise AssignmentException(lhs, None)


def process_assign_minprecision(self, lhs, rhs, evaluation, tags, upset):
    lhs_name = lhs.get_name()
    rhs_int_value = rhs.get_int_value()
    # $MinPrecision = Infinity is not allowed
    if rhs_int_value is not None and rhs_int_value >= 0:
        max_prec = evaluation.definitions.get_config_value("$MaxPrecision")
        if max_prec is not None and max_prec < rhs_int_value:
            evaluation.message("$MinPrecision", "preccon", SymbolMinPrecision)
            raise AssignmentException(lhs, None)
        return False
    else:
        evaluation.message(lhs_name, "precset", lhs, rhs)
        raise AssignmentException(lhs, None)


def process_assign_maxprecision(self, lhs, rhs, evaluation, tags, upset):
    lhs_name = lhs.get_name()
    rhs_int_value = rhs.get_int_value()
    if rhs.has_form("DirectedInfinity", 1) and rhs.elements[0].get_int_value() == 1:
        return False
    elif rhs_int_value is not None and rhs_int_value > 0:
        min_prec = evaluation.definitions.get_config_value("$MinPrecision")
        if min_prec is not None and rhs_int_value < min_prec:
            evaluation.message("$MaxPrecision", "preccon", SymbolMaxPrecision)
            raise AssignmentException(lhs, None)
        return False
    else:
        evaluation.message(lhs_name, "precset", lhs, rhs)
        raise AssignmentException(lhs, None)


def process_assign_definition_values(self, lhs, rhs, evaluation, tags, upset):
    name = lhs.get_head_name()
    tag = find_tag_and_check(lhs, tags, evaluation)
    rules = rhs.get_rules_list()
    if rules is None:
        evaluation.message(name, "vrule", lhs, rhs)
        raise AssignmentException(lhs, None)
    evaluation.definitions.set_values(tag, name, rules)
    return True


def process_assign_options(self, lhs, rhs, evaluation, tags, upset):
    lhs_elements = lhs.elements
    name = lhs.get_head_name()
    if len(lhs_elements) != 1:
        evaluation.message_args(name, len(lhs_elements), 1)
        raise AssignmentException(lhs, rhs)
    tag = lhs_elements[0].get_name()
    if not tag:
        evaluation.message(name, "sym", lhs_elements[0], 1)
        raise AssignmentException(lhs, rhs)
    if tags is not None and tags != [tag]:
        evaluation.message(name, "tag", Symbol(name), Symbol(tag))
        raise AssignmentException(lhs, rhs)
    if is_protected(tag, evaluation.definitions):
        evaluation.message(name, "wrsym", Symbol(tag))
        raise AssignmentException(lhs, None)
    option_values = rhs.get_option_values(evaluation)
    if option_values is None:
        evaluation.message(name, "options", rhs)
        raise AssignmentException(lhs, None)
    evaluation.definitions.set_options(tag, option_values)
    return True


def process_assign_numericq(self, lhs, rhs, evaluation, tags, upset):
    # lhs, condition = unroll_conditions(lhs)
    lhs, rhs = unroll_patterns(lhs, rhs, evaluation)
    if rhs not in (SymbolTrue, SymbolFalse):
        evaluation.message("NumericQ", "set", lhs, rhs)
        # raise AssignmentException(lhs, rhs)
        return True
    elements = lhs.elements
    if len(elements) > 1:
        evaluation.message("NumericQ", "argx", Integer(len(elements)))
        # raise AssignmentException(lhs, rhs)
        return True
    target = elements[0]
    if isinstance(target, Symbol):
        name = target.get_name()
        definition = evaluation.definitions.get_definition(name)
        definition.is_numeric = rhs is SymbolTrue
        return True
    else:
        evaluation.message("NumericQ", "set", lhs, rhs)
        # raise AssignmentException(lhs, rhs)
        return True


def process_assign_n(self, lhs, rhs, evaluation, tags, upset):
    lhs, condition = unroll_conditions(lhs)
    lhs, rhs = unroll_patterns(lhs, rhs, evaluation)
    defs = evaluation.definitions
    # If we try to set `N=4`, (issue #210) just deal with it as with a generic expression:
    if lhs is SymbolN:
        return assign_store_rules_by_tag(self, lhs, rhs, evaluation, tags, upset)

    if len(lhs.elements) not in (1, 2):
        evaluation.message_args("N", len(lhs.elements), 1, 2)
        raise AssignmentException(lhs, None)
    if len(lhs.elements) == 1:
        nprec = SymbolMachinePrecision
    else:
        nprec = lhs.elements[1]
    focus = lhs.elements[0]
    lhs = Expression(SymbolN, focus, nprec)
    tags = process_tags_and_upset_dont_allow_custom(
        tags, upset, self, lhs, focus, evaluation
    )
    count = 0
    lhs, rhs = process_rhs_conditions(lhs, rhs, condition, evaluation)
    rule = Rule(lhs, rhs)
    for tag in tags:
        if rejected_because_protected(self, lhs, tag, evaluation):
            continue
        count += 1
        defs.add_nvalue(tag, rule)
    return count > 0


def process_assign_other(
    self, lhs, rhs, evaluation, tags=None, upset=False
) -> Tuple[bool, list]:
    """
    Process special cases, performing certain side effects, like modifying
    the value of internal variables that are not stored as rules.

    The function returns a tuple of a bool value and a list of tags.
    If lhs is one of the special cases, then the bool variable is
    True, meaning that the `Protected` attribute should not be taken into accout.
    Otherwise, the value is False.
    """
    tags, focus = process_tags_and_upset_allow_custom(
        tags, upset, self, lhs, evaluation
    )
    lhs_name = lhs.get_name()
    if lhs_name == "System`$RecursionLimit":
        process_assign_recursion_limit(lhs, rhs, evaluation)
    elif lhs_name in ("System`$Line", "System`$HistoryLength"):
        process_assign_line_number_and_history_length(
            self, lhs, rhs, evaluation, tags, upset
        )
    elif lhs_name == "System`$IterationLimit":
        process_assign_iteration_limit(lhs, rhs, evaluation)
    elif lhs_name == "System`$ModuleNumber":
        process_assign_module_number(lhs, rhs, evaluation)
    elif lhs_name == "System`$MinPrecision":
        process_assign_minprecision(self, lhs, rhs, evaluation, tags, upset)
    elif lhs_name == "System`$MaxPrecision":
        process_assign_maxprecision(self, lhs, rhs, evaluation, tags, upset)
    else:
        return False, tags
    return True, tags


def process_assign_attributes(self, lhs, rhs, evaluation, tags, upset):
    """
    Process the case where lhs is of the form
    `Attribute[symbol]`
    """
    name = lhs.get_head_name()
    if len(lhs.elements) != 1:
        evaluation.message_args(name, len(lhs.elements), 1)
        raise AssignmentException(lhs, rhs)
    tag = lhs.elements[0].get_name()
    if not tag:
        evaluation.message(name, "sym", lhs.elements[0], 1)
        raise AssignmentException(lhs, rhs)
    if tags is not None and tags != [tag]:
        evaluation.message(name, "tag", Symbol(name), Symbol(tag))
        raise AssignmentException(lhs, rhs)
    attributes_list = get_symbol_list(
        rhs, lambda item: evaluation.message(name, "sym", item, 1)
    )
    if attributes_list is None:
        raise AssignmentException(lhs, rhs)
    if A_LOCKED & evaluation.definitions.get_attributes(tag):
        evaluation.message(name, "locked", Symbol(tag))
        raise AssignmentException(lhs, rhs)

    def reduce_attributes_from_list(x: int, y: str) -> int:
        try:
            return x | attribute_string_to_number[y]
        except KeyError:
            evaluation.message("SetAttributes", "unknowattr", y)
            return x

    attributes = reduce(
        reduce_attributes_from_list,
        attributes_list,
        0,
    )

    evaluation.definitions.set_attributes(tag, attributes)

    return True


def process_assign_default(self, lhs, rhs, evaluation, tags, upset):
    lhs, condition = unroll_conditions(lhs)
    lhs, rhs = unroll_patterns(lhs, rhs, evaluation)
    count = 0
    defs = evaluation.definitions

    if len(lhs.elements) not in (1, 2, 3):
        evaluation.message_args(SymbolDefault, len(lhs.elements), 1, 2, 3)
        raise AssignmentException(lhs, None)
    focus = lhs.elements[0]
    tags = process_tags_and_upset_dont_allow_custom(
        tags, upset, self, lhs, focus, evaluation
    )
    lhs, rhs = process_rhs_conditions(lhs, rhs, condition, evaluation)
    rule = Rule(lhs, rhs)
    for tag in tags:
        if rejected_because_protected(self, lhs, tag, evaluation):
            continue
        count += 1
        defs.add_default(tag, rule)
    return count > 0


def process_assign_format(self, lhs, rhs, evaluation, tags, upset):
    lhs, condition = unroll_conditions(lhs)
    lhs, rhs = unroll_patterns(lhs, rhs, evaluation)
    count = 0
    defs = evaluation.definitions

    if len(lhs.elements) not in (1, 2):
        evaluation.message_args("Format", len(lhs.elements), 1, 2)
        raise AssignmentException(lhs, None)
    if len(lhs.elements) == 2:
        form = lhs.elements[1]
        form_name = form.get_name()
        if not form_name:
            evaluation.message("Format", "fttp", lhs.elements[1])
            raise AssignmentException(lhs, None)
        # If the form is not in defs.printforms / defs.outputforms
        # add it.
        for form_list in (defs.outputforms, defs.printforms):
            if form not in form_list:
                form_list.append(form)
    else:
        form_name = [
            "System`StandardForm",
            "System`TraditionalForm",
            "System`OutputForm",
            "System`TeXForm",
            "System`MathMLForm",
        ]
    lhs = focus = lhs.elements[0]
    tags = process_tags_and_upset_dont_allow_custom(
        tags, upset, self, lhs, focus, evaluation
    )
    lhs, rhs = process_rhs_conditions(lhs, rhs, condition, evaluation)
    rule = Rule(lhs, rhs)
    for tag in tags:
        if rejected_because_protected(self, lhs, tag, evaluation):
            continue
        count += 1
        defs.add_format(tag, rule, form_name)
    return count > 0


def process_assign_list(self, lhs, rhs, evaluation, tags, upset):
    if not (
        rhs.get_head_name() == "System`List" and len(lhs.elements) == len(rhs.elements)
    ):  # nopep8
        evaluation.message(self.get_name(), "shape", lhs, rhs)
        return False
    result = True
    for left, right in zip(lhs.elements, rhs.elements):
        if not self.assign(left, right, evaluation):
            result = False
    return result


def process_assign_makeboxes(self, lhs, rhs, evaluation, tags, upset):
    # FIXME: the below is a big hack.
    # Currently MakeBoxes boxing is implemented as a bunch of rules.
    # See mathics.builtin.base contribute().
    # I think we want to change this so it works like normal SetDelayed
    # That is:
    #   MakeBoxes[CubeRoot, StandardForm] := RadicalBox[3, StandardForm]
    # rather than:
    #   MakeBoxes[CubeRoot, StandardForm] -> RadicalBox[3, StandardForm]

    makeboxes_rule = Rule(lhs, rhs, system=False)
    definitions = evaluation.definitions
    definitions.add_rule("System`MakeBoxes", makeboxes_rule, "down")
    #    makeboxes_defs = evaluation.definitions.builtin["System`MakeBoxes"]
    #    makeboxes_defs.add_rule(makeboxes_rule)
    return True


def process_assing_part(self, lhs, rhs, evaluation, tags, upset):
    """
    Special case `A[[i,j,...]]=....`
    """
    defs = evaluation.definitions
    if len(lhs.elements) < 1:
        evaluation.message(self.get_name(), "setp", lhs)
        return False
    symbol = lhs.elements[0]
    name = symbol.get_name()
    if not name:
        evaluation.message(self.get_name(), "setps", symbol)
        return False
    if is_protected(name, defs):
        evaluation.message(self.get_name(), "wrsym", symbol)
        return False
    rule = defs.get_ownvalue(name)
    if rule is None:
        evaluation.message(self.get_name(), "noval", symbol)
        return False
    indices = lhs.elements[1:]
    return walk_parts([rule.replace], indices, evaluation, rhs)


def process_assign_messagename(self, lhs, rhs, evaluation, tags, upset):
    lhs, condition = unroll_conditions(lhs)
    lhs, rhs = unroll_patterns(lhs, rhs, evaluation)
    count = 0
    defs = evaluation.definitions
    if len(lhs.elements) != 2:
        evaluation.message_args("MessageName", len(lhs.elements), 2)
        raise AssignmentException(lhs, None)
    focus = lhs.elements[0]
    tags = process_tags_and_upset_dont_allow_custom(
        tags, upset, self, lhs, focus, evaluation
    )
    lhs, rhs = process_rhs_conditions(lhs, rhs, condition, evaluation)
    rule = Rule(lhs, rhs)
    for tag in tags:
        # Messages can be assigned even if the symbol is protected...
        # if rejected_because_protected(self, lhs, tag, evaluation):
        #    continue
        count += 1
        defs.add_message(tag, rule)
    return count > 0


def process_rhs_conditions(lhs, rhs, condition, evaluation):
    """
    lhs = Condition[rhs, test] -> Condition[lhs, test]  = rhs
    """
    # To Handle `OptionValue` in `Condition`
    rulopc = build_rulopc(lhs.get_head())
    rhs_name = rhs.get_head_name()
    while rhs_name == "System`Condition":
        if len(rhs.elements) != 2:
            evaluation.message_args("Condition", len(rhs.elements), 2)
            raise AssignmentException(lhs, None)
        lhs = Expression(
            SymbolCondition,
            lhs,
            rhs.elements[1].do_apply_rules([rulopc], evaluation)[0],
        )
        rhs = rhs.elements[0]
        rhs_name = rhs.get_head_name()

    # Now, let's add the conditions on the LHS
    if condition:
        lhs = Expression(
            SymbolCondition,
            lhs,
            condition.elements[1].do_apply_rules([rulopc], evaluation)[0],
        )
    return lhs, rhs


def process_tags_and_upset_dont_allow_custom(tags, upset, self, lhs, focus, evaluation):
    focus = focus.evaluate_elements(evaluation)
    name = lhs.get_head_name()
    if tags is None and not upset:
        name = focus.get_lookup_name()
        if not name:
            evaluation.message(self.get_name(), "setraw", focus)
            raise AssignmentException(lhs, None)
        tags = [name]
    elif upset:
        tags = [focus.get_lookup_name()]
    else:
        allowed_names = [focus.get_lookup_name()]
        for name in tags:
            if name not in allowed_names:
                evaluation.message(self.get_name(), "tagnfd", Symbol(name))
                raise AssignmentException(lhs, None)
    return tags


def process_tags_and_upset_allow_custom(tags, upset, self, lhs, evaluation):
    name = lhs.get_head_name()
    focus = lhs
    focus = focus.evaluate_elements(evaluation)
    if tags is None and not upset:
        name = focus.get_lookup_name()
        if not name:
            evaluation.message(self.get_name(), "setraw", focus)
            raise AssignmentException(lhs, None)
        tags = [name]
    elif upset:
        tags = []
        if isinstance(focus, Atom):
            evaluation.message(self.get_name(), "normal")
            raise AssignmentException(lhs, None)
        for element in focus.elements:
            name = element.get_lookup_name()
            tags.append(name)
    else:
        allowed_names = [focus.get_lookup_name()]
        for element in focus.get_elements():
            if not isinstance(element, Symbol) and element.get_head_name() in (
                "System`HoldPattern",
            ):
                element = element.elements[0]
            if not isinstance(element, Symbol) and element.get_head_name() in (
                "System`Pattern",
            ):
                element = element.elements[1]
            if not isinstance(element, Symbol) and element.get_head_name() in (
                "System`Blank",
                "System`BlankSequence",
                "System`BlankNullSequence",
            ):
                if len(element.elements) == 1:
                    element = element.elements[0]

            allowed_names.append(element.get_lookup_name())
        for name in tags:
            if name not in allowed_names:
                evaluation.message(self.get_name(), "tagnfd", Symbol(name))
                raise AssignmentException(lhs, None)

    return tags, focus


class _SetOperator:
    """
    This is the base class for assignment Builtin operators.

    Special cases are determined by the head of the expression. Then
    they are processed by specific routines, which are poke from
    the `special_cases` dict.
    """

    # There are several idea about how to reimplement this. One possibility
    # would be to use a Symbol instead of a name as the key of this dictionary.
    #
    # Another possibility would be to move the specific function to be a
    # class method associated to the corresponding builtins. In any case,
    # the present implementation should be clear enough to understand the
    # logic.
    #

    special_cases = {
        "System`$Context": process_assign_context,
        "System`$ContextPath": process_assign_context_path,
        "System`$RandomState": process_assign_random_state,
        "System`Attributes": process_assign_attributes,
        "System`Default": process_assign_default,
        "System`DefaultValues": process_assign_definition_values,
        "System`DownValues": process_assign_definition_values,
        "System`Format": process_assign_format,
        "System`List": process_assign_list,
        "System`MakeBoxes": process_assign_makeboxes,
        "System`MessageName": process_assign_messagename,
        "System`Messages": process_assign_definition_values,
        "System`N": process_assign_n,
        "System`NValues": process_assign_definition_values,
        "System`NumericQ": process_assign_numericq,
        "System`Options": process_assign_options,
        "System`OwnValues": process_assign_definition_values,
        "System`Part": process_assing_part,
        "System`SubValues": process_assign_definition_values,
        "System`UpValues": process_assign_definition_values,
    }

    def assign(self, lhs, rhs, evaluation, tags=None, upset=False):
<<<<<<< HEAD
        if isinstance(lhs, Symbol):
            name = lhs.name
        else:
            name = lhs.get_head_name()
        # lhs._format_cache = None
=======
        lhs, lookup_name = normalize_lhs(lhs, evaluation)
>>>>>>> 8cd763ae
        try:
            # Deal with direct assignation to properties of
            # the definition object
            func = self.special_cases.get(lookup_name, None)
            if func:
                return func(self, lhs, rhs, evaluation, tags, upset)

            return assign_store_rules_by_tag(self, lhs, rhs, evaluation, tags, upset)
        except AssignmentException:
            return False<|MERGE_RESOLUTION|>--- conflicted
+++ resolved
@@ -855,15 +855,7 @@
     }
 
     def assign(self, lhs, rhs, evaluation, tags=None, upset=False):
-<<<<<<< HEAD
-        if isinstance(lhs, Symbol):
-            name = lhs.name
-        else:
-            name = lhs.get_head_name()
-        # lhs._format_cache = None
-=======
         lhs, lookup_name = normalize_lhs(lhs, evaluation)
->>>>>>> 8cd763ae
         try:
             # Deal with direct assignation to properties of
             # the definition object
