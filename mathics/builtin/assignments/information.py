# -*- coding: utf-8 -*-
"""
Information about Assignments
"""

from mathics.version import __version__  # noqa used in loading to check consistency.

from mathics.builtin.base import Builtin, PrefixOperator

from mathics.core.rules import Rule
from mathics.core.expression import Expression
from mathics.core.symbols import Symbol, SymbolNull, SymbolList
<<<<<<< HEAD
from mathics.core.systemsymbols import (
    SymbolHoldForm,
    SymbolAttributes,
    SymbolRule,
    SymbolOptions,
    SymbolInputForm,
    SymbolInfix,
    SymbolFormat,
    SymbolSet,
)

=======
>>>>>>> e5fbc270

from mathics.core.atoms import String

from mathics.builtin.assignments.internals import get_symbol_values
from mathics.core.systemsymbols import (
    SymbolAttributes,
    SymbolColumnAlignments,
    SymbolLeft,
    SymbolFormat,
    SymbolGrid,
    SymbolReadProtected,
    SymbolDefinition,
    SymbolRule,
    SymbolUpSet,
    SymbolSet,
    SymbolHoldForm,
    SymbolInputForm,
    SymbolOptions,
)


def _get_usage_string(symbol, evaluation, is_long_form: bool, htmlout=False):
    """
    Returns a python string with the documentation associated to a given symbol.
    """
    definition = evaluation.definitions.get_definition(symbol.name)
    ruleusage = definition.get_values_list("messages")
    usagetext = None
    import re

    # First look at user definitions:
    for rulemsg in ruleusage:
        if rulemsg.pattern.expr.leaves[1].__str__() == '"usage"':
            usagetext = rulemsg.replace.value
    if usagetext is not None:
        # Maybe, if htmltout is True, we should convert
        # the value to a HTML form...
        return usagetext
    # Otherwise, look at the pymathics, and builtin docstrings:
    builtins = evaluation.definitions.builtin
    pymathics = evaluation.definitions.pymathics
    bio = pymathics.get(definition.name)
    if bio is None:
        bio = builtins.get(definition.name)

    if bio is not None:
        if not is_long_form and hasattr(bio.builtin.__class__, "summary_text"):
            return bio.builtin.__class__.summary_text
        from mathics.doc.common_doc import XMLDoc

        docstr = bio.builtin.__class__.__doc__
        title = bio.builtin.__class__.__name__
        if docstr is None:
            return None
        if htmlout:
            usagetext = XMLDoc(docstr, title).html()
        else:
            usagetext = XMLDoc(docstr, title).text(0)
        usagetext = re.sub(r"\$([0-9a-zA-Z]*)\$", r"\1", usagetext)
        return usagetext
    return None


# This could go under Symbol Handling when we get a module for that.
# It is not strictly in Assignment Information, but on the other hand, this
# is a reasonable place for it.
class Definition(Builtin):
    """
    <dl>
      <dt>'Definition[$symbol$]'
      <dd>prints as the definitions given for $symbol$.
      This is in a form that can e stored in a package.
    </dl>

    'Definition' does not print information for 'ReadProtected' symbols.
    'Definition' uses 'InputForm' to format values.

    >> a = 2;
    >> Definition[a]
     = a = 2

    >> f[x_] := x ^ 2
    >> g[f] ^:= 2
    >> Definition[f]
     = f[x_] = x ^ 2
     .
     . g[f] ^= 2

    Definition of a rather evolved (though meaningless) symbol:
    >> Attributes[r] := {Orderless}
    >> Format[r[args___]] := Infix[{args}, "~"]
    >> N[r] := 3.5
    >> Default[r, 1] := 2
    >> r::msg := "My message"
    >> Options[r] := {Opt -> 3}
    >> r[arg_., OptionsPattern[r]] := {arg, OptionValue[Opt]}

    Some usage:
    >> r[z, x, y]
     = x ~ y ~ z
    >> N[r]
     = 3.5
    >> r[]
     = {2, 3}
    >> r[5, Opt->7]
     = {5, 7}

    Its definition:
    >> Definition[r]
     = Attributes[r] = {Orderless}
     .
     . arg_. ~ OptionsPattern[r] = {arg, OptionValue[Opt]}
     .
     . N[r, MachinePrecision] = 3.5
     .
     . Format[args___, MathMLForm] = Infix[{args}, "~"]
     .
     . Format[args___, OutputForm] = Infix[{args}, "~"]
     .
     . Format[args___, StandardForm] = Infix[{args}, "~"]
     .
     . Format[args___, TeXForm] = Infix[{args}, "~"]
     .
     . Format[args___, TraditionalForm] = Infix[{args}, "~"]
     .
     . Default[r, 1] = 2
     .
     . Options[r] = {Opt -> 3}

    For 'ReadProtected' symbols, 'Definition' just prints attributes, default values and options:
    >> SetAttributes[r, ReadProtected]
    >> Definition[r]
     = Attributes[r] = {Orderless, ReadProtected}
     .
     . Default[r, 1] = 2
     .
     . Options[r] = {Opt -> 3}
    This is the same for built-in symbols:
    >> Definition[Plus]
     = Attributes[Plus] = {Flat, Listable, NumericFunction, OneIdentity, Orderless, Protected}
     .
     . Default[Plus] = 0
    >> Definition[Level]
     = Attributes[Level] = {Protected}
     .
     . Options[Level] = {Heads -> False}

    'ReadProtected' can be removed, unless the symbol is locked:
    >> ClearAttributes[r, ReadProtected]
    'Clear' clears values:
    >> Clear[r]
    >> Definition[r]
     = Attributes[r] = {Orderless}
     .
     . Default[r, 1] = 2
     .
     . Options[r] = {Opt -> 3}
    'ClearAll' clears everything:
    >> ClearAll[r]
    >> Definition[r]
     = Null

    If a symbol is not defined at all, 'Null' is printed:
    >> Definition[x]
     = Null
    """

    attributes = ("HoldAll",)
    precedence = 670
    summary_text = "gives values of a symbol in a form that can be stored in a package"

    def format_definition(self, symbol, evaluation, grid=True):
        "StandardForm,TraditionalForm,OutputForm: Definition[symbol_]"

        lines = []

        def print_rule(rule, up=False, lhs=lambda k: k, rhs=lambda r: r):
            evaluation.check_stopped()
            if isinstance(rule, Rule):
                r = rhs(
                    rule.replace.replace_vars(
                        {
                            "System`Definition": Expression(
                                SymbolHoldForm, SymbolDefinition
                            )
                        },
                        evaluation,
                    )
                )
                lines.append(
                    Expression(
                        "HoldForm",
                        Expression(up and "UpSet" or "Set", lhs(rule.pattern.expr), r),
                    )
                )

        name = symbol.get_name()
        if not name:
            evaluation.message("Definition", "sym", symbol, 1)
            return
        attributes = evaluation.definitions.get_attributes(name)
        definition = evaluation.definitions.get_user_definition(name, create=False)
        all = evaluation.definitions.get_definition(name)
        if attributes:
            attributes = list(attributes)
            attributes.sort()
            lines.append(
                Expression(
                    SymbolHoldForm,
                    Expression(
<<<<<<< HEAD
                        "Set",
=======
                        SymbolSet,
>>>>>>> e5fbc270
                        Expression(SymbolAttributes, symbol),
                        Expression(
                            SymbolList, *(attribute for attribute in attributes)
                        ),
                    ),
                )
            )

        if definition is not None and SymbolReadProtected not in attributes:
            for rule in definition.ownvalues:
                print_rule(rule)
            for rule in definition.downvalues:
                print_rule(rule)
            for rule in definition.subvalues:
                print_rule(rule)
            for rule in definition.upvalues:
                print_rule(rule, up=True)
            for rule in definition.nvalues:
                print_rule(rule)
            formats = sorted(definition.formatvalues.items())
            for format, rules in formats:
                for rule in rules:

                    def lhs(expr):
                        return Expression(SymbolFormat, expr, Symbol(format))

                    def rhs(expr):
                        if expr.get_head() is SymbolInfix:
                            expr = Expression(
                                Expression(SymbolHoldForm, expr.head), *expr.leaves
                            )
                        return Expression(SymbolInputForm, expr)

                    print_rule(rule, lhs=lhs, rhs=rhs)
        for rule in all.defaultvalues:
            print_rule(rule)
        if all.options:
            options = sorted(all.options.items())
            lines.append(
                Expression(
                    SymbolHoldForm,
                    Expression(
<<<<<<< HEAD
                        "Set",
=======
                        SymbolSet,
>>>>>>> e5fbc270
                        Expression(SymbolOptions, symbol),
                        Expression(
                            SymbolList,
                            *(
                                Expression(SymbolRule, Symbol(name), value)
                                for name, value in options
                            )
                        ),
                    ),
                )
            )
        if grid:
            if lines:
                return Expression(
<<<<<<< HEAD
                    "Grid",
                    Expression(
                        SymbolList, *(Expression(SymbolList, line) for line in lines)
                    ),
                    Expression(SymbolRule, Symbol("ColumnAlignments"), Symbol("Left")),
=======
                    SymbolGrid,
                    Expression(
                        SymbolList, *(Expression(SymbolList, line) for line in lines)
                    ),
                    Expression(SymbolRule, SymbolColumnAlignments, SymbolLeft),
>>>>>>> e5fbc270
                )
            else:
                return SymbolNull
        else:
            for line in lines:
                evaluation.print_out(Expression(SymbolInputForm, line))
            return SymbolNull

    def format_definition_input(self, symbol, evaluation):
        "InputForm: Definition[symbol_]"
        return self.format_definition(symbol, evaluation, grid=False)


# In Mathematica 5, this appears under "Types of Values".
class DownValues(Builtin):
    """
    <dl>
    <dt>'DownValues[$symbol$]'
        <dd>gives the list of downvalues associated with $symbol$.
    </dl>

    'DownValues' uses 'HoldPattern' and 'RuleDelayed' to protect the
    downvalues from being evaluated. Moreover, it has attribute
    'HoldAll' to get the specified symbol instead of its value.

    >> f[x_] := x ^ 2
    >> DownValues[f]
     = {HoldPattern[f[x_]] :> x ^ 2}

    Mathics will sort the rules you assign to a symbol according to
    their specificity. If it cannot decide which rule is more special,
    the newer one will get higher precedence.
    >> f[x_Integer] := 2
    >> f[x_Real] := 3
    >> DownValues[f]
     = {HoldPattern[f[x_Real]] :> 3, HoldPattern[f[x_Integer]] :> 2, HoldPattern[f[x_]] :> x ^ 2}
    >> f[3]
     = 2
    >> f[3.]
     = 3
    >> f[a]
     = a ^ 2

    The default order of patterns can be computed using 'Sort' with
    'PatternsOrderedQ':
    >> Sort[{x_, x_Integer}, PatternsOrderedQ]
     = {x_Integer, x_}

    By assigning values to 'DownValues', you can override the default
    ordering:
    >> DownValues[g] := {g[x_] :> x ^ 2, g[x_Integer] :> x}
    >> g[2]
     = 4

    Fibonacci numbers:
    >> DownValues[fib] := {fib[0] -> 0, fib[1] -> 1, fib[n_] :> fib[n - 1] + fib[n - 2]}
    >> fib[5]
     = 5
    """

    attributes = ("HoldAll",)
    summary_text = "gives a list of transformation rules corresponding to all downvalues defined for a symbol"

    def apply(self, symbol, evaluation):
        "DownValues[symbol_]"

        return get_symbol_values(symbol, "DownValues", "down", evaluation)


class Information(PrefixOperator):
    """
    <dl>
      <dt>'Information[$symbol$]'
      <dd>Prints information about a $symbol$
    </dl>
    'Information' does not print information for 'ReadProtected' symbols.
    'Information' uses 'InputForm' to format values.

    #> a = 2;
    #> Information[a]
     | a = 2
     .
     = Null

    #> f[x_] := x ^ 2;
    #> g[f] ^:= 2;
    #> f::usage = "f[x] returns the square of x";
    #> Information[f]
     | f[x] returns the square of x
     .
     . f[x_] = x ^ 2
     .
     . g[f] ^= 2
     .
     = Null

    """

    attributes = ("HoldAll", "SequenceHold", "Protect", "ReadProtect")
    messages = {"notfound": "Expression `1` is not a symbol"}
    operator = "??"
    options = {
        "LongForm": "True",
    }
    precedence = 0
    summary_text = "get information about all assignments for a symbol"

    def format_definition(self, symbol, evaluation, options, grid=True):
        "StandardForm,TraditionalForm,OutputForm: Information[symbol_, OptionsPattern[Information]]"
        ret = SymbolNull
        lines = []
        if isinstance(symbol, String):
            evaluation.print_out(symbol)
            return ret
        if not isinstance(symbol, Symbol):
            evaluation.message("Information", "notfound", symbol)
            return ret
        # Print the "usage" message if available.
        is_long_form = self.get_option(options, "LongForm", evaluation).to_python()
        usagetext = _get_usage_string(symbol, evaluation, is_long_form)
        if usagetext is not None:
            lines.append(usagetext)

        if is_long_form:
            self.show_definitions(symbol, evaluation, lines)

        if grid:
            if lines:
                lines = [
                    String(line) if isinstance(line, str) else line for line in lines
                ]
                infoshow = Expression(
<<<<<<< HEAD
                    "Grid",
                    Expression(
                        SymbolList, *(Expression(SymbolList, line) for line in lines)
                    ),
                    Expression(SymbolRule, Symbol("ColumnAlignments"), Symbol("Left")),
=======
                    SymbolGrid,
                    Expression(
                        SymbolList, *(Expression(SymbolList, line) for line in lines)
                    ),
                    Expression(SymbolRule, SymbolColumnAlignments, SymbolLeft),
>>>>>>> e5fbc270
                )
                evaluation.print_out(infoshow)
        else:
            for line in lines:
<<<<<<< HEAD
                line = String(line) if isinstance(line, str) else line
=======
>>>>>>> e5fbc270
                evaluation.print_out(Expression(SymbolInputForm, line))
        return ret

        # It would be deserable to call here the routine inside Definition, but for some reason it fails...
        # Instead, I just copy the code from Definition

    def show_definitions(self, symbol, evaluation, lines):
        def print_rule(rule, up=False, lhs=lambda k: k, rhs=lambda r: r):
            evaluation.check_stopped()
            if isinstance(rule, Rule):
                r = rhs(
                    rule.replace.replace_vars(
                        {
                            "System`Definition": Expression(
                                SymbolHoldForm, SymbolDefinition
                            )
                        }
                    )
                )
                lines.append(
                    Expression(
                        SymbolHoldForm,
                        Expression(
                            SymbolUpSet if up else SymbolSet, lhs(rule.pattern.expr), r
                        ),
                    )
                )

        name = symbol.get_name()
        if not name:
            evaluation.message("Definition", "sym", symbol, 1)
            return
        attributes = evaluation.definitions.get_attributes(name)
        definition = evaluation.definitions.get_user_definition(name, create=False)
        all = evaluation.definitions.get_definition(name)
        if attributes:
            attributes = list(attributes)
            attributes.sort()
            lines.append(
                Expression(
                    SymbolHoldForm,
                    Expression(
                        SymbolSet,
                        Expression(SymbolAttributes, symbol),
<<<<<<< HEAD
                        Expression(
                            SymbolList, *(Symbol(attribute) for attribute in attributes)
                        ),
=======
                        Expression(SymbolList, *attributes),
>>>>>>> e5fbc270
                    ),
                )
            )

        if definition is not None and SymbolReadProtected not in attributes:
            for rule in definition.ownvalues:
                print_rule(rule)
            for rule in definition.downvalues:
                print_rule(rule)
            for rule in definition.subvalues:
                print_rule(rule)
            for rule in definition.upvalues:
                print_rule(rule, up=True)
            for rule in definition.nvalues:
                print_rule(rule)
            formats = sorted(definition.formatvalues.items())
            for format, rules in formats:
                for rule in rules:

                    def lhs(expr):
                        return Expression(SymbolFormat, expr, Symbol(format))

                    def rhs(expr):
                        if expr.get_head() is SymbolInfix:
                            expr = Expression(
                                Expression(SymbolHoldForm, expr.head), *expr.leaves
                            )
                        return Expression(SymbolInputForm, expr)

                    print_rule(rule, lhs=lhs, rhs=rhs)
        for rule in all.defaultvalues:
            print_rule(rule)
        if all.options:
            options = sorted(all.options.items())
            lines.append(
                Expression(
                    SymbolHoldForm,
                    Expression(
<<<<<<< HEAD
                        "Set",
=======
                        SymbolSet,
>>>>>>> e5fbc270
                        Expression(SymbolOptions, symbol),
                        Expression(
                            SymbolList,
                            *(
                                Expression(SymbolRule, Symbol(name), value)
                                for name, value in options
                            )
                        ),
                    ),
                )
            )
        return

    def format_definition_input(self, symbol, evaluation, options):
        "InputForm: Information[symbol_, OptionsPattern[Information]]"
        self.format_definition(symbol, evaluation, options, grid=False)
        ret = SymbolNull
        return ret


# In Mathematica 5, this appears under "Types of Values".
class OwnValues(Builtin):
    """
    <dl>
      <dt>'OwnValues[$symbol$]'
      <dd>gives the list of ownvalue associated with $symbol$.
    </dl>

    >> x = 3;
    >> x = 2;
    >> OwnValues[x]
     = {HoldPattern[x] :> 2}
    >> x := y
    >> OwnValues[x]
     = {HoldPattern[x] :> y}
    >> y = 5;
    >> OwnValues[x]
     = {HoldPattern[x] :> y}
    >> Hold[x] /. OwnValues[x]
     = Hold[y]
    >> Hold[x] /. OwnValues[x] // ReleaseHold
     = 5
    """

    attributes = ("HoldAll",)
    summary_text = "gives the rule corresponding to any ownvalue defined for a symbol"

    def apply(self, symbol, evaluation):
        "OwnValues[symbol_]"

        return get_symbol_values(symbol, "OwnValues", "own", evaluation)


# In Mathematica 5, this appears under "Types of Values".
class UpValues(Builtin):
    """
    <dl>
      <dt>'UpValues[$symbol$]'
      <dd>gives the list of transformation rules corresponding to upvalues define with $symbol$.
    </dl>

    >> a + b ^= 2
     = 2
    >> UpValues[a]
     = {HoldPattern[a + b] :> 2}
    >> UpValues[b]
     = {HoldPattern[a + b] :> 2}

    You can assign values to 'UpValues':
    >> UpValues[pi] := {Sin[pi] :> 0}
    >> Sin[pi]
     = 0
    """

    attributes = ("HoldAll",)
    summary_text = "gives list of transformation rules corresponding to upvalues defined for a symbol"

    def apply(self, symbol, evaluation):
        "UpValues[symbol_]"

        return get_symbol_values(symbol, "UpValues", "up", evaluation)<|MERGE_RESOLUTION|>--- conflicted
+++ resolved
@@ -10,20 +10,6 @@
 from mathics.core.rules import Rule
 from mathics.core.expression import Expression
 from mathics.core.symbols import Symbol, SymbolNull, SymbolList
-<<<<<<< HEAD
-from mathics.core.systemsymbols import (
-    SymbolHoldForm,
-    SymbolAttributes,
-    SymbolRule,
-    SymbolOptions,
-    SymbolInputForm,
-    SymbolInfix,
-    SymbolFormat,
-    SymbolSet,
-)
-
-=======
->>>>>>> e5fbc270
 
 from mathics.core.atoms import String
 
@@ -31,17 +17,18 @@
 from mathics.core.systemsymbols import (
     SymbolAttributes,
     SymbolColumnAlignments,
-    SymbolLeft,
+    SymbolDefinition,
     SymbolFormat,
     SymbolGrid,
+    SymbolHoldForm,
+    SymbolInfix,
+    SymbolInputForm,
+    SymbolLeft,
+    SymbolOptions,
     SymbolReadProtected,
-    SymbolDefinition,
     SymbolRule,
+    SymbolSet,
     SymbolUpSet,
-    SymbolSet,
-    SymbolHoldForm,
-    SymbolInputForm,
-    SymbolOptions,
 )
 
 
@@ -234,11 +221,7 @@
                 Expression(
                     SymbolHoldForm,
                     Expression(
-<<<<<<< HEAD
-                        "Set",
-=======
                         SymbolSet,
->>>>>>> e5fbc270
                         Expression(SymbolAttributes, symbol),
                         Expression(
                             SymbolList, *(attribute for attribute in attributes)
@@ -281,11 +264,7 @@
                 Expression(
                     SymbolHoldForm,
                     Expression(
-<<<<<<< HEAD
-                        "Set",
-=======
                         SymbolSet,
->>>>>>> e5fbc270
                         Expression(SymbolOptions, symbol),
                         Expression(
                             SymbolList,
@@ -300,19 +279,11 @@
         if grid:
             if lines:
                 return Expression(
-<<<<<<< HEAD
-                    "Grid",
-                    Expression(
-                        SymbolList, *(Expression(SymbolList, line) for line in lines)
-                    ),
-                    Expression(SymbolRule, Symbol("ColumnAlignments"), Symbol("Left")),
-=======
                     SymbolGrid,
                     Expression(
                         SymbolList, *(Expression(SymbolList, line) for line in lines)
                     ),
                     Expression(SymbolRule, SymbolColumnAlignments, SymbolLeft),
->>>>>>> e5fbc270
                 )
             else:
                 return SymbolNull
@@ -445,27 +416,16 @@
                     String(line) if isinstance(line, str) else line for line in lines
                 ]
                 infoshow = Expression(
-<<<<<<< HEAD
-                    "Grid",
-                    Expression(
-                        SymbolList, *(Expression(SymbolList, line) for line in lines)
-                    ),
-                    Expression(SymbolRule, Symbol("ColumnAlignments"), Symbol("Left")),
-=======
                     SymbolGrid,
                     Expression(
                         SymbolList, *(Expression(SymbolList, line) for line in lines)
                     ),
                     Expression(SymbolRule, SymbolColumnAlignments, SymbolLeft),
->>>>>>> e5fbc270
                 )
                 evaluation.print_out(infoshow)
         else:
             for line in lines:
-<<<<<<< HEAD
                 line = String(line) if isinstance(line, str) else line
-=======
->>>>>>> e5fbc270
                 evaluation.print_out(Expression(SymbolInputForm, line))
         return ret
 
@@ -510,13 +470,7 @@
                     Expression(
                         SymbolSet,
                         Expression(SymbolAttributes, symbol),
-<<<<<<< HEAD
-                        Expression(
-                            SymbolList, *(Symbol(attribute) for attribute in attributes)
-                        ),
-=======
                         Expression(SymbolList, *attributes),
->>>>>>> e5fbc270
                     ),
                 )
             )
@@ -555,11 +509,7 @@
                 Expression(
                     SymbolHoldForm,
                     Expression(
-<<<<<<< HEAD
-                        "Set",
-=======
                         SymbolSet,
->>>>>>> e5fbc270
                         Expression(SymbolOptions, symbol),
                         Expression(
                             SymbolList,
