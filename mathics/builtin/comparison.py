# -*- coding: utf-8 -*-
"""
Testing Expressions

There are a number of functions for testing Expressions.

Functions that "ask a question" have names that end in "Q". They return 'True' for an explicit answer, and 'False' otherwise.
"""

# This tells documentation how to sort this module
sort_order = "mathics.builtin.testing-expressions"

from typing import Optional, Any

import sympy


from mathics.builtin.base import (
    BinaryOperator,
    Builtin,
    SympyFunction,
)

from mathics.builtin.numbers.constants import mp_convert_constant

from mathics.core.atoms import (
    COMPARE_PREC,
    Complex,
    Integer,
    Integer0,
    Integer1,
    IntegerM1,
    Number,
    String,
)
from mathics.core.attributes import (
    A_FLAT,
    A_LISTABLE,
    A_NUMERIC_FUNCTION,
    A_ONE_IDENTITY,
    A_ORDERLESS,
    A_PROTECTED,
)
from mathics.core.convert.expression import to_expression, to_numeric_args
from mathics.core.evaluators import eval_N
from mathics.core.expression import Expression
from mathics.core.number import dps
from mathics.core.symbols import Atom, Symbol, SymbolFalse, SymbolList, SymbolTrue
from mathics.core.systemsymbols import (
    SymbolAnd,
    SymbolComplexInfinity,
    SymbolDirectedInfinity,
    SymbolInequality,
    SymbolInfinity,
    SymbolMaxPrecision,
    SymbolSign,
)


operators = {
    "System`Less": (-1,),
    "System`LessEqual": (-1, 0),
    "System`Equal": (0,),
    "System`GreaterEqual": (0, 1),
    "System`Greater": (1,),
    "System`Unequal": (-1, 1),
}

SymbolExactNumberQ = Symbol("ExactNumberQ")
SymbolMaxExtraPrecision = Symbol("$MaxExtraPrecision")


def cmp(a, b) -> int:
    "Returns 0 if a == b, -1 if a < b and 1 if a > b"
    return (a > b) - (a < b)


def do_cmp(x1, x2) -> Optional[int]:

    # don't attempt to compare complex numbers
    for x in (x1, x2):
        # TODO: Send message General::nord
        if isinstance(x, Complex) or (
            x.has_form("DirectedInfinity", 1) and isinstance(x.elements[0], Complex)
        ):
            return None

    s1 = x1.to_sympy()
    s2 = x2.to_sympy()

    # Use internal comparisons only for Real which is uses
    # WL's interpretation of equal (which allows for slop
    # in the least significant digit of precision), and use
    # use sympy for everything else
    if s1.is_Float and s2.is_Float:
        if x1 == x2:
            return 0
        if x1 < x2:
            return -1
        return 1

    # we don't want to compare anything that
    # cannot be represented as a numeric value
    if s1.is_number and s2.is_number:
        if s1 == s2:
            return 0
        if s1 < s2:
            return -1
        return 1

    return None


def do_cplx_equal(x, y) -> Optional[int]:
    if isinstance(y, Complex):
        x, y = y, x
    if isinstance(x, Complex):
        if isinstance(y, Complex):
            c = do_cmp(x.real, y.real)
            if c is None:
                return
            if c != 0:
                return False
            c = do_cmp(x.imag, y.imag)
            if c is None:
                return
            if c != 0:
                return False
            else:
                return True
        else:
            c = do_cmp(x.imag, Integer0)
            if c is None:
                return
            if c != 0:
                return False
            c = do_cmp(x.real, y.real)
            if c is None:
                return
            if c != 0:
                return False
            else:
                return True
    c = do_cmp(x, y)
    if c is None:
        return None
    return c == 0


def expr_max(elements):
    result = Expression(SymbolDirectedInfinity, IntegerM1)
    for element in elements:
        c = do_cmp(element, result)
        if c > 0:
            result = element
    return result


def expr_min(elements):
    result = Expression(SymbolDirectedInfinity, Integer1)
    for element in elements:
        c = do_cmp(element, result)
        if c < 0:
            result = element
    return result


def is_number(sympy_value) -> bool:
    return hasattr(sympy_value, "is_number") or isinstance(sympy_value, sympy.Float)


class _InequalityOperator(BinaryOperator):
    precedence = 290
    grouping = "NonAssociative"

    @staticmethod
    def numerify_args(items, evaluation) -> list:
        items_sequence = items.get_sequence()
        all_numeric = all(
            item.is_numeric(evaluation) and item.get_precision() is None
            for item in items_sequence
        )

        # All expressions are numeric but exact and they are not all numbers,
        if all_numeric and any(not isinstance(item, Number) for item in items_sequence):
            # so apply N and compare them.
            items = items_sequence
            n_items = []
            for item in items:
                if not isinstance(item, Number):
                    # TODO: use $MaxExtraPrecision insterad of hard-coded 50
                    item = eval_N(item, evaluation, SymbolMaxPrecision)
                n_items.append(item)
            items = n_items
        else:
            items = to_numeric_args(items, evaluation)
        return items


class _ComparisonOperator(_InequalityOperator):
    "Compares arguments in a chain e.g. a < b < c compares a < b and b < c."

    def apply(self, items, evaluation):
        "%(name)s[items___]"
        items_sequence = items.get_sequence()
        if len(items_sequence) <= 1:
            return SymbolTrue
        items = self.numerify_args(items, evaluation)
        wanted = operators[self.get_name()]
        if isinstance(items[-1], String):
            return None
        for i in range(len(items) - 1):
            x = items[i]
            if isinstance(x, String):
                return None
            y = items[i + 1]
            c = do_cmp(x, y)
            if c is None:
                return
            elif c not in wanted:
                return SymbolFalse
            assert c in wanted
        return SymbolTrue


class _EqualityOperator(_InequalityOperator):
    "Compares all pairs e.g. a == b == c compares a == b, b == c, and a == c."

    @staticmethod
    def get_pairs(args):
        for i in range(len(args)):
            for j in range(i):
                yield (args[i], args[j])

    def expr_equal(self, lhs, rhs, max_extra_prec=None) -> Optional[bool]:
        if isinstance(rhs, Expression):
            lhs, rhs = rhs, lhs
        if not isinstance(lhs, Expression):
            return
        same_heads = lhs.get_head().sameQ(rhs.get_head())
        if not same_heads:
            return None
        if len(lhs.elements) != len(rhs.elements):
            return
        for le, re in zip(lhs.elements, rhs.elements):
            tst = self.equal2(le, re, max_extra_prec)
            # If the there are a pair of corresponding elements
            # that are not equals, then we are not able to decide
            # about the equality.
            if not tst:
                return None
        return True

    def infty_equal(self, lhs, rhs, max_extra_prec=None) -> Optional[bool]:
        if rhs.get_head().sameQ(SymbolDirectedInfinity):
            lhs, rhs = rhs, lhs
        if not lhs.get_head().sameQ(SymbolDirectedInfinity):
            return None
        if rhs.sameQ(SymbolInfinity) or rhs.sameQ(SymbolComplexInfinity):
            if len(lhs.elements) == 0:
                return True
            else:
                return self.equal2(
                    to_expression(SymbolSign, lhs.elements[0]), Integer1, max_extra_prec
                )
        if rhs.is_numeric():
            return False
        elif isinstance(rhs, Atom):
            return None
        if rhs.get_head().sameQ(lhs.get_head()):
            dir1 = dir2 = Integer1
            if len(lhs.elements) == 1:
                dir1 = lhs.elements[0]
            if len(rhs.elements) == 1:
                dir2 = rhs.elements[0]
            if self.equal2(dir1, dir2, max_extra_prec):
                return True
            # Now, compare the signs:
            dir1_sign = Expression(SymbolSign, dir1)
            dir2_sign = Expression(SymbolSign, dir2)
            return self.equal2(dir1_sign, dir2_sign, max_extra_prec)
        return

    def sympy_equal(self, lhs, rhs, max_extra_prec=None) -> Optional[bool]:
        try:
            lhs_sympy = lhs.to_sympy(evaluate=True, prec=COMPARE_PREC)
            rhs_sympy = rhs.to_sympy(evaluate=True, prec=COMPARE_PREC)
        except NotImplementedError:
            return None

        if lhs_sympy is None or rhs_sympy is None:
            return None

        if not is_number(lhs_sympy):
            lhs_sympy = mp_convert_constant(lhs_sympy, prec=COMPARE_PREC)
        if not is_number(rhs_sympy):
            rhs_sympy = mp_convert_constant(rhs_sympy, prec=COMPARE_PREC)

        # WL's interpretation of Equal[] which allows for slop in Reals
        # in the least significant digit of precision, while for Integers, comparison
        # has to be exact.

        if lhs_sympy.is_number and rhs_sympy.is_number:
            # assert min_prec(lhs, rhs) is None
            if max_extra_prec:
                prec = max_extra_prec
            else:
                prec = COMPARE_PREC
            lhs = lhs_sympy.n(dps(prec))
            rhs = rhs_sympy.n(dps(prec))
            if lhs == rhs:
                return True
            tol = 10 ** (-prec)
            diff = abs(lhs - rhs)
            if isinstance(diff, sympy.core.add.Add):
                return sympy.re(diff) < tol
            else:
                return diff < tol
        else:
            return None

    def equal2(self, lhs: Any, rhs: Any, max_extra_prec=None) -> Optional[bool]:
        """
        Two-argument Equal[]
        """
        if hasattr(lhs, "equal2"):
            result = lhs.equal2(rhs)
            if result is not None:
                return result
        elif lhs.sameQ(rhs):
            return True
        # TODO: Check $Assumptions
        # Still we didn't have a result. Try with the following
        # tests
        other_tests = (self.infty_equal, self.expr_equal, self.sympy_equal)
        for test in other_tests:
            c = test(lhs, rhs, max_extra_prec)
            if c is not None:
                return c
        return None

    def apply(self, items, evaluation):
        "%(name)s[items___]"
        items_sequence = items.get_sequence()
        n = len(items_sequence)
        if n <= 1:
            return SymbolTrue
        is_exact_vals = [
            Expression(SymbolExactNumberQ, arg).evaluate(evaluation)
            for arg in items_sequence
        ]
        if not all(val is SymbolTrue for val in is_exact_vals):
            return self.apply_other(items, evaluation)
        args = self.numerify_args(items, evaluation)
        for x, y in self.get_pairs(args):
            c = do_cplx_equal(x, y)
            if c is None:
                return
            if not self._op(c):
                return SymbolFalse
        return SymbolTrue

    def apply_other(self, args, evaluation):
        "%(name)s[args___?(!ExactNumberQ[#]&)]"

        args = args.get_sequence()
        max_extra_prec = SymbolMaxExtraPrecision.evaluate(evaluation).get_int_value()
        if type(max_extra_prec) is not int:
            max_extra_prec = COMPARE_PREC
        # try to convert the exact arguments in inexact numbers.
        if any(arg.is_inexact() for arg in args):
            args = [
                item if item.is_inexact() else eval_N(item, evaluation) for item in args
            ]
        for x, y in self.get_pairs(args):
            c = self.equal2(x, y, max_extra_prec)
            if c is None:
                return
            if not self._op(c):
                return SymbolFalse
        return SymbolTrue


class _MinMax(Builtin):

    attributes = (
        A_FLAT | A_NUMERIC_FUNCTION | A_ONE_IDENTITY | A_ORDERLESS | A_PROTECTED
    )

    def apply(self, items, evaluation):
        "%(name)s[items___]"
        if hasattr(items, "flatten_with_respect_to_head"):
            items = items.flatten_with_respect_to_head(SymbolList)
        items = items.get_sequence()
        results = []
        best = None

        for item in items:
            if item.has_form("List", None):
                elements = item.elements
            else:
                elements = [item]
            for element in elements:
                if isinstance(element, String):
                    results.append(element)
                    continue
                if best is None:
                    best = element
                    results.append(best)
                    continue
                c = do_cmp(element, best)
                if c is None:
                    results.append(element)
                elif (self.sense == 1 and c > 0) or (self.sense == -1 and c < 0):
                    results.remove(best)
                    best = element
                    results.append(element)

        if not results:
            return Expression(SymbolDirectedInfinity, Integer(-self.sense))
        if len(results) == 1:
            return results.pop()
        if len(results) < len(items):
            # Some simplification was possible because we discarded
            # elements.
            return Expression(Symbol(self.get_name()), *results)
        # If we get here, no simplification was possible.
        return None


class _SympyComparison(SympyFunction):
    def to_sympy(self, expr, **kwargs):
        to_sympy = super(_SympyComparison, self).to_sympy
        if len(expr.elements) > 2:

            def pairs(elements):
                yield Expression(Symbol(expr.get_head_name()), *elements[:2])
                elements = elements[1:]
                while len(elements) >= 2:
                    yield Expression(Symbol(expr.get_head_name()), *elements[:2])
                    elements = elements[1:]

            return sympy.And(*[to_sympy(p, **kwargs) for p in pairs(expr.elements)])
        return to_sympy(expr, **kwargs)


class BooleanQ(Builtin):
    """
    <dl>
<<<<<<< HEAD
      <dt>'SameQ[$x$, $y$]'
      <dt>'$x$ === $y$'
      <dd>returns 'True' if $x$ and $y$ are structurally identical. Commutative properties apply, so if $x$ === $y$ then $y$ === $x$.
=======
      <dt>'BooleanQ[$expr$]'
      <dd>returns 'True' if $expr$ is either 'True' or 'False'.
>>>>>>> 22713598
    </dl>

    >> BooleanQ[True]
     = True

    >> BooleanQ[False]
     = True

    >> BooleanQ[a]
     = False

    >> BooleanQ[1 < 2]
     = True

    #> BooleanQ["string"]
     = False

    #> BooleanQ[Together[x/y + y/x]]
     = False
    """

<<<<<<< HEAD
    grouping = "None"  # Indeterminate grouping: Neither left nor right
    operator = "==="
    precedence = 290

    summary_text = "literal symbolic identity"

    def apply_list(self, items, evaluation):
        "%(name)s[items___]"
        items_sequence = items.get_sequence()
        if len(items_sequence) <= 1:
            return SymbolTrue

        first_item = items_sequence[0]
        for item in items_sequence[1:]:
            if not first_item.sameQ(item):
                return SymbolFalse
        return SymbolTrue


class UnsameQ(_ComparisonOperator):
    """
    <dl>
      <dt>'UnsameQ[$x$, $y$]'
      <dt>'$x$ =!= $y$'
      <dd>returns 'True' if $x$ and $y$ are not structurally identical. Commutative properties apply, so if $x$ =!= $y$, then $y$ =!= $x$.
    </dl>

    >> a =!= a
     = False
    >> 1 =!= 1.
     = True

    UnsameQ accepts any number of arguments and returns True if all expressions
    are structurally distinct:
    >> 1 =!= 2 =!= 3 =!= 4
     = True

    UnsameQ returns False if any expression is identical to another:
    >> 1 =!= 2 =!= 1 =!= 4
     = False

    UnsameQ[] and UnsameQ[expr] return True:
    >> UnsameQ[]
     = True
    >> UnsameQ[expr]
     = True
    """

    grouping = "None"  # Indeterminate grouping: Neither left nor right
    operator = "=!="
    precedence = 290

    summary_text = "not literal symbolic identity"

    def apply_list(self, items, evaluation):
        "%(name)s[items___]"
        items_sequence = items.get_sequence()
        if len(items_sequence) <= 1:
            return SymbolTrue

        for index, first_item in enumerate(items_sequence):
            for second_item in items_sequence[index + 1 :]:
                if first_item.sameQ(second_item):
                    return SymbolFalse
        return SymbolTrue


class TrueQ(Builtin):
    """
    <dl>
      <dt>'TrueQ[$expr$]'
      <dd>returns 'True' if and only if $expr$ is 'True'.
    </dl>

    >> TrueQ[True]
     = True

    >> TrueQ[False]
     = False

    >> TrueQ[a]
     = False
    """

    rules = {
        "TrueQ[expr_]": "If[expr, True, False, False]",
    }
    summary_text = "test whether the expression evaluates to True"


class BooleanQ(Builtin):
    """
    <dl>
      <dt>'BooleanQ[$expr$]'
      <dd>returns 'True' if $expr$ is either 'True' or 'False'.
    </dl>

    >> BooleanQ[True]
     = True

    >> BooleanQ[False]
     = True

    >> BooleanQ[a]
     = False

    >> BooleanQ[1 < 2]
     = True

    #> BooleanQ["string"]
     = False

    #> BooleanQ[Together[x/y + y/x]]
     = False
    """

=======
>>>>>>> 22713598
    rules = {
        "BooleanQ[expr_]": "If[expr, True, True, False]",
    }
    summary_text = "test whether the expression evaluates to a boolean constant"
<<<<<<< HEAD


class Inequality(Builtin):
    """
    <dl>
      <dt>'Inequality'
      <dd>is the head of expressions involving different inequality operators (at least temporarily). Thus, it is possible to write chains of inequalities.
    </dl>

    >> a < b <= c
     = a < b && b <= c
    >> Inequality[a, Greater, b, LessEqual, c]
     = a > b && b <= c
    >> 1 < 2 <= 3
     = True
    >> 1 < 2 > 0
     = True
    >> 1 < 2 < -1
     = False
    """

    messages = {
        "ineq": (
            "Inequality called with `` arguments; the number of "
            "arguments is expected to be an odd number >= 3."
        ),
    }
    summary_text = "chain of inequalities"

    def apply(self, items, evaluation):
        "Inequality[items___]"

        elements = items.numerify(evaluation).get_sequence()
        count = len(elements)
        if count == 1:
            return SymbolTrue
        elif count % 2 == 0:
            evaluation.message("Inequality", "ineq", count)
        elif count == 3:
            name = elements[1].get_name()
            if name in operators:
                return Expression(Symbol(name), elements[0], elements[2])
        else:
            groups = [
                Expression(SymbolInequality, *elements[index - 1 : index + 2])
                for index in range(1, count - 1, 2)
            ]
            return Expression(SymbolAnd, *groups)


def do_cplx_equal(x, y) -> Optional[int]:
    if isinstance(y, Complex):
        x, y = y, x
    if isinstance(x, Complex):
        if isinstance(y, Complex):
            c = do_cmp(x.real, y.real)
            if c is None:
                return
            if c != 0:
                return False
            c = do_cmp(x.imag, y.imag)
            if c is None:
                return
            if c != 0:
                return False
            else:
                return True
        else:
            c = do_cmp(x.imag, Integer0)
            if c is None:
                return
            if c != 0:
                return False
            c = do_cmp(x.real, y.real)
            if c is None:
                return
            if c != 0:
                return False
            else:
                return True
    c = do_cmp(x, y)
    if c is None:
        return None
    return c == 0


def do_cmp(x1, x2) -> Optional[int]:

    # don't attempt to compare complex numbers
    for x in (x1, x2):
        # TODO: Send message General::nord
        if isinstance(x, Complex) or (
            x.has_form("DirectedInfinity", 1) and isinstance(x.elements[0], Complex)
        ):
            return None

    s1 = x1.to_sympy()
    s2 = x2.to_sympy()

    # Use internal comparisons only for Real which is uses
    # WL's interpretation of equal (which allows for slop
    # in the least significant digit of precision), and use
    # use sympy for everything else
    if s1.is_Float and s2.is_Float:
        if x1 == x2:
            return 0
        if x1 < x2:
            return -1
        return 1

    # we don't want to compare anything that
    # cannot be represented as a numeric value
    if s1.is_number and s2.is_number:
        if s1 == s2:
            return 0
        if s1 < s2:
            return -1
        return 1

    return None


class _SympyComparison(SympyFunction):
    def to_sympy(self, expr, **kwargs):
        to_sympy = super(_SympyComparison, self).to_sympy
        if len(expr.elements) > 2:

            def pairs(elements):
                yield Expression(Symbol(expr.get_head_name()), *elements[:2])
                elements = elements[1:]
                while len(elements) >= 2:
                    yield Expression(Symbol(expr.get_head_name()), *elements[:2])
                    elements = elements[1:]

            return sympy.And(*[to_sympy(p, **kwargs) for p in pairs(expr.elements)])
        return to_sympy(expr, **kwargs)
=======
>>>>>>> 22713598


class Equal(_EqualityOperator, _SympyComparison):
    """
    <dl>
      <dt>'Equal[$x$, $y$]'
      <dt>'$x$ == $y$'
      <dd>is 'True' if $x$ and $y$ are known to be equal, or 'False' if $x$ and $y$ are known to be unequal, in which case case, 'Not[$x$ == $y$]' will be 'True'.

      <dt>'$x$ == $y$ == $z$ == ...'
      <dd> express a chain of equalities.
    </dl>

    Equal takes into account the commutative property of the equality, so if $x$ == $y$ then $y$ == $x$.

    Also, the consistency relation Equal[$x$, $y$] == Not[Unequal[$x$, $y$]] is satisfied for any pair of expressions $x$, $y$.

    For any expression 'SameQ[$x$, $y$]' implies Equal[$x$, $y$].

    Numerical Equalities:

    >> 1 == 1.
     = True

    >> 5/3 == 3/2
     = False

    Comparisons are done using the lower precision:
    >> N[E, 100] == N[E, 150]
     = True

    Compare an exact numeric expression and its corresponding approximate number:
    >> Pi == N[Pi, 20]
     = True

    Symbolic constants are compared numerically:
    >> Pi == 3.14
     = False

    Compare two exact numeric expressions; a numeric test may suffice to disprove equality:
    >> Pi ^ E == E ^ Pi
     = False

    Compare an exact expression against an approximate real number:
    >> Pi == 3.1415``4
     = True


    Real values are considered equal if they only differ in their last digits:
    >> 0.739085133215160642 == 0.739085133215160641
     = True
    >> 0.73908513321516064200000000 == 0.73908513321516064100000000
     = False

    ## TODO Needs power precision tracking
    ## >> 0.1 ^ 10000 == 0.1 ^ 10000 + 0.1 ^ 10012
    ##  = False

    Numeric evaluation using Equal:

    >> {Mod[6, 2] == 0, Mod[6, 4] == 0}
     = {True, False}

    String equalities:

    >> Equal["11", "11"]
     = True

    >> Equal["121", "11"]
     = False

    When we have symbols without values, the values are equal
    only if the symbols are equal:

    >> Clear[a, b]; a == b
     = a == b

    >> a == a
     = True

    >> a = b; a == b
     = True

    Comparision to mismatched types is False:

    >> Equal[11, "11"]
     = False

    Lists are compared based on their elements:
    >> {{1}, {2}} == {{1}, {2}}
     = True
    >> {1, 2} == {1, 2, 3}
     = False

    For chains of equalities, the comparison is done amongs all the pairs. The evaluation is successful
    only if the equality is satisfied over all the pairs:

    >> g[1] == g[1] == g[1]
     = True
    >> g[1] == g[1] == g[r]
     = g[1] == g[1] == g[r]

    Equality can also be combined with other inequality expressions, like:
    >> g[1] == g[2] != g[3]
     = g[1] == g[2] && g[2] != g[3]

    >> g[1] == g[2] <= g[3]
     = g[1] == g[2] && g[2] <= g[3]

    'Equal' with no parameter or an empty list is 'True':
    >> Equal[] == True
     = True

    'Equal' on one parameter or list element is also 'True'
    >> {Equal[x], Equal[1], Equal["a"]}
    = {True, True, True}

    This degenerate behavior is the same for 'Unequal';
    empty or single-element lists are both 'Equal' and 'Unequal'.
    """

    grouping = "None"
    operator = "=="
    summary_text = "numerical equality"
    sympy_name = "Eq"

    @staticmethod
    def get_pairs(args):
        for i in range(len(args) - 1):
            yield (args[i], args[i + 1])

    @staticmethod
    def _op(x):
        return x


class Greater(_ComparisonOperator, _SympyComparison):
    """
    <dl>
<<<<<<< HEAD
      <dt>'Unequal[$x$, $y$]' or $x$ != $y$ or $x$ \u2260 $y$
      <dd>is 'False' if $x$ and $y$ are known to be equal, or 'True' if $x$ and $y$ are known to be unequal.  Commutative properties apply so if $x$ != $y$ then $y$ != $x$.  For any expression $x$ and $y$, Unequal[$x$, $y$] == Not[Equal[$x$, $y$]].
=======
      <dt>'Greater[$x$, $y$]' or '$x$ > $y$'
      <dd>yields 'True' if $x$ is known to be greater than $y$.
>>>>>>> 22713598
    </dl>

    Symbolic constants are compared numerically:
    >> E > 1
     = True

    Greater operator can be chained:
    >> a > b > c //FullForm
     = Greater[a, b, c]

    >> 3 > 2 > 1
     = True
    """

    operator = ">"
    summary_text = "greater than"
    sympy_name = "StrictGreaterThan"


class GreaterEqual(_ComparisonOperator, _SympyComparison):
    """
    <dl>
      <dt>'GreaterEqual[$x$, $y$]'
      <dt>$x$ \u2256 $y$ or '$x$ >= $y$'
      <dd>yields 'True' if $x$ is known to be greater than or equal
        to $y$.
    </dl>
    """

    operator = ">="
    summary_text = "greater than or equal to"
    sympy_name = "GreaterThan"


class Inequality(Builtin):
    """
    <dl>
      <dt>'Inequality'
      <dd>is the head of expressions involving different inequality
        operators (at least temporarily). Thus, it is possible to
        write chains of inequalities.
    </dl>

    >> a < b <= c
     = a < b && b <= c
    >> Inequality[a, Greater, b, LessEqual, c]
     = a > b && b <= c
    >> 1 < 2 <= 3
     = True
    >> 1 < 2 > 0
     = True
    >> 1 < 2 < -1
     = False
    """

    messages = {
        "ineq": (
            "Inequality called with `` arguments; the number of "
            "arguments is expected to be an odd number >= 3."
        ),
    }
    summary_text = "chain of inequalities"

    def apply(self, items, evaluation):
        "Inequality[items___]"

        elements = items.numerify(evaluation).get_sequence()
        count = len(elements)
        if count == 1:
            return SymbolTrue
        elif count % 2 == 0:
            evaluation.message("Inequality", "ineq", count)
        elif count == 3:
            name = elements[1].get_name()
            if name in operators:
                return Expression(Symbol(name), elements[0], elements[2])
        else:
            groups = [
                Expression(SymbolInequality, *elements[index - 1 : index + 2])
                for index in range(1, count - 1, 2)
            ]
            return Expression(SymbolAnd, *groups)


class Less(_ComparisonOperator, _SympyComparison):
    """
    <dl>
      <dt>'Less[$x$, $y$]' or $x$ < $y$
      <dd>yields 'True' if $x$ is known to be less than $y$.
    </dl>

    >> 1 < 0
     = False

    LessEqual operator can be chained:
    >> 2/18 < 1/5 < Pi/10
     = True

    Using less on an undfined symbol value:
    >> 1 < 3 < x < 2
     = 1 < 3 < x < 2
    """

    operator = "<"
    summary_text = "less than"
    sympy_name = "StrictLessThan"


class LessEqual(_ComparisonOperator, _SympyComparison):
    """
    <dl>
      <dt>'LessEqual[$x$, $y$, ...]' or $x$ <= $y$ or $x$ \u2264 $y$
      <dd>yields 'True' if $x$ is known to be less than or equal to $y$.
    </dl>

    LessEqual operator can be chained:
    >> LessEqual[1, 3, 3, 2]
     = False

    >> 1 <= 3 <= 3
     = True

    """

    operator = "<="
    summary_text = "less than or equal to"
    sympy_name = "LessThan"  # in contrast to StrictLessThan


class Max(_MinMax):
    """
    <dl>
      <dt>'Max[$e_1$, $e_2$, ..., $e_i$]'
      <dd>returns the expression with the greatest value among the $e_i$.
    </dl>

    Maximum of a series of values:
    >> Max[4, -8, 1]
     = 4
    >> Max[E - Pi, Pi, E + Pi, 2 E]
     = E + Pi

    'Max' flattens lists in its arguments:
    >> Max[{1,2},3,{-3,3.5,-Infinity},{{1/2}}]
     = 3.5

    'Max' with symbolic arguments remains in symbolic form:
    >> Max[x, y]
     = Max[x, y]
    >> Max[5, x, -3, y, 40]
     = Max[40, x, y]

    With no arguments, 'Max' gives '-Infinity':
    >> Max[]
     = -Infinity

<<<<<<< HEAD
class GreaterEqual(_ComparisonOperator, _SympyComparison):
    """
    <dl>
      <dt>'GreaterEqual[$x$, $y$]'
      <dt>$x$ \u2256 $y$ or '$x$ >= $y$'
      <dd>yields 'True' if $x$ is known to be greater than or equal to $y$.
    </dl>
=======
    'Max' does not compare strings or symbols:
    >> Max[-1.37, 2, "a", b]
     = Max[2, a, b]
    #> Max[x]
     = x
>>>>>>> 22713598
    """

    sense = 1
    summary_text = "the maximum value"


class Min(_MinMax):
    """
    <dl>
      <dt>'Min[$e_1$, $e_2$, ..., $e_i$]'
      <dd>returns the expression with the lowest value among the $e_i$.
    </dl>

    Minimum of a series of values:
    >> Min[4, -8, 1]
     = -8
    >> Min[E - Pi, Pi, E + Pi, 2 E]
     = E - Pi

    'Min' flattens lists in its arguments:
    >> Min[{1,2},3,{-3,3.5,-Infinity},{{1/2}}]
     = -Infinity

    'Min' with symbolic arguments remains in symbolic form:
    >> Min[x, y]
     = Min[x, y]
    >> Min[5, x, -3, y, 40]
     = Min[-3, x, y]

    With no arguments, 'Min' gives 'Infinity':
    >> Min[]
     = Infinity

    #> Min[x]
     = x
    """

    sense = -1
    summary_text = "the minimum value"


class Negative(Builtin):
    """
    <dl>
      <dt>'Negative[$x$]'
      <dd>returns 'True' if $x$ is a negative real number.
    </dl>
    >> Negative[0]
     = False
    >> Negative[-3]
     = True
    >> Negative[10/7]
     = False
    >> Negative[1+2I]
     = False
    >> Negative[a + b]
     = Negative[a + b]
    #> Negative[-E]
     = True
    #> Negative[Sin[{11, 14}]]
     = {True, False}
    """

    attributes = A_LISTABLE | A_PROTECTED

    rules = {
        "Negative[x_?NumericQ]": "If[x < 0, True, False, False]",
    }
    summary_text = "test whether an expression is a negative number"


class NonNegative(Builtin):
    """
    <dl>
      <dt>'NonNegative[$x$]'
      <dd>returns 'True' if $x$ is a positive real number or zero.
    </dl>

    >> {Positive[0], NonNegative[0]}
     = {False, True}
    """

    attributes = A_LISTABLE | A_PROTECTED

    rules = {
        "NonNegative[x_?NumericQ]": "If[x >= 0, True, False, False]",
    }
    summary_text = "test whether an expression is a non-negative number"


class NonPositive(Builtin):
    """
    <dl>
      <dt>'NonPositive[$x$]'
      <dd>returns 'True' if $x$ is a negative real number or zero.
    </dl>

    >> {Negative[0], NonPositive[0]}
     = {False, True}
    """

    attributes = A_LISTABLE | A_PROTECTED

    rules = {
        "NonPositive[x_?NumericQ]": "If[x <= 0, True, False, False]",
    }
    summary_text = "test whether an expression is a non-positive number"


class Positive(Builtin):
    """
    <dl>
      <dt>'Positive[$x$]'
      <dd>returns 'True' if $x$ is a positive real number.
    </dl>

    >> Positive[1]
     = True

    'Positive' returns 'False' if $x$ is zero or a complex number:
    >> Positive[0]
     = False
    >> Positive[1 + 2 I]
     = False

    #> Positive[Pi]
     = True
    #> Positive[x]
     = Positive[x]
    #> Positive[Sin[{11, 14}]]
     = {False, True}
    """

    attributes = A_LISTABLE | A_PROTECTED

    rules = {
        "Positive[x_?NumericQ]": "If[x > 0, True, False, False]",
    }
    summary_text = "test whether an expression is a positive number"


class SameQ(_ComparisonOperator):
    """
    <dl>
      <dt>'SameQ[$x$, $y$]'
      <dt>'$x$ === $y$'
      <dd>returns 'True' if $x$ and $y$ are structurally identical.
      Commutative properties apply, so if $x$ === $y$ then $y$ === $x$.

    </dl>

    <ul>
      <li>'SameQ' requires exact correspondence between expressions, expet that it still considers 'Real' numbers equal if they differ in their last binary digit.
      <li>$e1$ === $e2$ === $e3$ gives 'True' if all the $ei$'s are identical.
      <li>'SameQ[]' and 'SameQ[$expr$]' always yield 'True'.
    </ul>


    Any object is the same as itself:
    >> a === a
     = True

    Degenerate cases of 'SameQ' showing off how you can chain '===':
    >> SameQ[a] === SameQ[] === True
     = True

    Unlike 'Equal', 'SameQ' only yields 'True' if $x$ and $y$ have the same type:
    >> {1==1., 1===1.}
     = {True, False}


    >> 2./9. === .2222222222222222`15.9546
     = True
    The comparison consider just the lowest precision
    >> .2222222`6 === .2222`3
     = True
    Notice the extra decimal in the rhs. Because the internal representation,
    $0.222`3$ is not equivalent to $0.2222`3$:
    >> .2222222`6 === .222`3
     = False
    15.9546 is the value of '$MaxPrecision'
    """

    grouping = "None"  # Indeterminate grouping: Neither left nor right
    operator = "==="
    precedence = 290

    summary_text = "literal symbolic identity"

    def apply_list(self, items, evaluation):
        "%(name)s[items___]"
        items_sequence = items.get_sequence()
        if len(items_sequence) <= 1:
            return SymbolTrue

        first_item = items_sequence[0]
        for item in items_sequence[1:]:
            if not first_item.sameQ(item):
                return SymbolFalse
        return SymbolTrue


class TrueQ(Builtin):
    """
    <dl>
      <dt>'TrueQ[$expr$]'
      <dd>returns 'True' if and only if $expr$ is 'True'.
    </dl>

    >> TrueQ[True]
     = True

    >> TrueQ[False]
     = False

    >> TrueQ[a]
     = False
    """

    rules = {
        "TrueQ[expr_]": "If[expr, True, False, False]",
    }
    summary_text = "test whether the expression evaluates to True"


class Unequal(_EqualityOperator, _SympyComparison):
    """
    <dl>
      <dt>'Unequal[$x$, $y$]' or $x$ != $y$ or $x$ \u2260 $y$
      <dd>is 'False' if $x$ and $y$ are known to be equal, or 'True' if $x$ and $y$ are known to be unequal.

        Commutative properties apply so if $x$ != $y$ then $y$ != $x$.

        For any expression $x$ and $y$, Unequal[$x$, $y$] == Not[Equal[$x$, $y$]].
    </dl>

    >> 1 != 1.
     = False

    Comparsion can be chained:
    >> 1 != 2 != 3
     = True

    >> 1 != 2 != x
     = 1 != 2 != x

    Strings are allowed:
    >> Unequal["11", "11"]
     = False

    Comparision to mismatched types is True:
    >> Unequal[11, "11"]
     = True

    Lists are compared based on their elements:
    >> {1} != {2}
     = True
    >> {1, 2} != {1, 2}
     = False
    >> {a} != {a}
     = False
    >> "a" != "b"
     = True
    >> "a" != "a"
     = False

    #> Pi != N[Pi]
     = False

    #> a_ != b_
     = a_ != b_

    #> Clear[a, b];
    #> a != a != a
     = False
    #> "abc" != "def" != "abc"
     = False

    ## Reproduce strange MMA behaviour
    #> a != b != a
     = a != b != a

    'Unequal' using an empty parameter or list, or a list with one element is True. This is the same as 'Equal".

    >> {Unequal[], Unequal[x], Unequal[1]}
     = {True, True, True}
    """

    operator = "!="
    summary_text = "numerical inequality"
    sympy_name = "Ne"

    @staticmethod
    def _op(x):
        return not x


class UnsameQ(_ComparisonOperator):
    """
    <dl>
      <dt>'UnsameQ[$x$, $y$]'
      <dt>'$x$ =!= $y$'
      <dd>returns 'True' if $x$ and $y$ are not structurally identical.
      Commutative properties apply, so if $x$ =!= $y$, then $y$ =!= $x$.
    </dl>

    >> a =!= a
     = False
    >> 1 =!= 1.
     = True

    UnsameQ accepts any number of arguments and returns True if all expressions
    are structurally distinct:
    >> 1 =!= 2 =!= 3 =!= 4
     = True

    UnsameQ returns False if any expression is identical to another:
    >> 1 =!= 2 =!= 1 =!= 4
     = False

    UnsameQ[] and UnsameQ[expr] return True:
    >> UnsameQ[]
     = True
    >> UnsameQ[expr]
     = True
    """

    grouping = "None"  # Indeterminate grouping: Neither left nor right
    operator = "=!="
    precedence = 290

    summary_text = "not literal symbolic identity"

    def apply_list(self, items, evaluation):
        "%(name)s[items___]"
        items_sequence = items.get_sequence()
        if len(items_sequence) <= 1:
            return SymbolTrue

        for index, first_item in enumerate(items_sequence):
            for second_item in items_sequence[index + 1 :]:
                if first_item.sameQ(second_item):
                    return SymbolFalse
        return SymbolTrue<|MERGE_RESOLUTION|>--- conflicted
+++ resolved
@@ -447,14 +447,8 @@
 class BooleanQ(Builtin):
     """
     <dl>
-<<<<<<< HEAD
-      <dt>'SameQ[$x$, $y$]'
-      <dt>'$x$ === $y$'
-      <dd>returns 'True' if $x$ and $y$ are structurally identical. Commutative properties apply, so if $x$ === $y$ then $y$ === $x$.
-=======
       <dt>'BooleanQ[$expr$]'
       <dd>returns 'True' if $expr$ is either 'True' or 'False'.
->>>>>>> 22713598
     </dl>
 
     >> BooleanQ[True]
@@ -476,137 +470,193 @@
      = False
     """
 
-<<<<<<< HEAD
-    grouping = "None"  # Indeterminate grouping: Neither left nor right
-    operator = "==="
-    precedence = 290
-
-    summary_text = "literal symbolic identity"
-
-    def apply_list(self, items, evaluation):
-        "%(name)s[items___]"
-        items_sequence = items.get_sequence()
-        if len(items_sequence) <= 1:
-            return SymbolTrue
-
-        first_item = items_sequence[0]
-        for item in items_sequence[1:]:
-            if not first_item.sameQ(item):
-                return SymbolFalse
-        return SymbolTrue
-
-
-class UnsameQ(_ComparisonOperator):
-    """
-    <dl>
-      <dt>'UnsameQ[$x$, $y$]'
-      <dt>'$x$ =!= $y$'
-      <dd>returns 'True' if $x$ and $y$ are not structurally identical. Commutative properties apply, so if $x$ =!= $y$, then $y$ =!= $x$.
-    </dl>
-
-    >> a =!= a
-     = False
-    >> 1 =!= 1.
-     = True
-
-    UnsameQ accepts any number of arguments and returns True if all expressions
-    are structurally distinct:
-    >> 1 =!= 2 =!= 3 =!= 4
-     = True
-
-    UnsameQ returns False if any expression is identical to another:
-    >> 1 =!= 2 =!= 1 =!= 4
-     = False
-
-    UnsameQ[] and UnsameQ[expr] return True:
-    >> UnsameQ[]
-     = True
-    >> UnsameQ[expr]
-     = True
-    """
-
-    grouping = "None"  # Indeterminate grouping: Neither left nor right
-    operator = "=!="
-    precedence = 290
-
-    summary_text = "not literal symbolic identity"
-
-    def apply_list(self, items, evaluation):
-        "%(name)s[items___]"
-        items_sequence = items.get_sequence()
-        if len(items_sequence) <= 1:
-            return SymbolTrue
-
-        for index, first_item in enumerate(items_sequence):
-            for second_item in items_sequence[index + 1 :]:
-                if first_item.sameQ(second_item):
-                    return SymbolFalse
-        return SymbolTrue
-
-
-class TrueQ(Builtin):
-    """
-    <dl>
-      <dt>'TrueQ[$expr$]'
-      <dd>returns 'True' if and only if $expr$ is 'True'.
-    </dl>
-
-    >> TrueQ[True]
-     = True
-
-    >> TrueQ[False]
-     = False
-
-    >> TrueQ[a]
-     = False
-    """
-
-    rules = {
-        "TrueQ[expr_]": "If[expr, True, False, False]",
-    }
-    summary_text = "test whether the expression evaluates to True"
-
-
-class BooleanQ(Builtin):
-    """
-    <dl>
-      <dt>'BooleanQ[$expr$]'
-      <dd>returns 'True' if $expr$ is either 'True' or 'False'.
-    </dl>
-
-    >> BooleanQ[True]
-     = True
-
-    >> BooleanQ[False]
-     = True
-
-    >> BooleanQ[a]
-     = False
-
-    >> BooleanQ[1 < 2]
-     = True
-
-    #> BooleanQ["string"]
-     = False
-
-    #> BooleanQ[Together[x/y + y/x]]
-     = False
-    """
-
-=======
->>>>>>> 22713598
     rules = {
         "BooleanQ[expr_]": "If[expr, True, True, False]",
     }
     summary_text = "test whether the expression evaluates to a boolean constant"
-<<<<<<< HEAD
+
+
+class Equal(_EqualityOperator, _SympyComparison):
+    """
+    <dl>
+      <dt>'Equal[$x$, $y$]'
+      <dt>'$x$ == $y$'
+      <dd>is 'True' if $x$ and $y$ are known to be equal, or
+        'False' if $x$ and $y$ are known to be unequal, in which case
+        case, 'Not[$x$ == $y$]' will be 'True'.
+
+        Commutative properties apply, so if $x$ == $y$ then $y$ == $x$.
+
+        For any expression $x$ and $y$, Equal[$x$, $y$] == Not[Unequal[$x$, $y$]].
+
+        For any expression 'SameQ[$x$, $y$]' implies Equal[$x$, $y$].
+      <dt>'$x$ == $y$ == $z$ == ...'
+      <dd> express a chain of equalities.
+    </dl>
+
+    Numerical Equalities:
+
+    >> 1 == 1.
+     = True
+
+    >> 5/3 == 3/2
+     = False
+
+    Comparisons are done using the lower precision:
+    >> N[E, 100] == N[E, 150]
+     = True
+
+    Compare an exact numeric expression and its corresponding approximate number:
+    >> Pi == N[Pi, 20]
+     = True
+
+    Symbolic constants are compared numerically:
+    >> Pi == 3.14
+     = False
+
+    Compare two exact numeric expressions; a numeric test may suffice to disprove equality:
+    >> Pi ^ E == E ^ Pi
+     = False
+
+    Compare an exact expression against an approximate real number:
+    >> Pi == 3.1415``4
+     = True
+
+
+    Real values are considered equal if they only differ in their last digits:
+    >> 0.739085133215160642 == 0.739085133215160641
+     = True
+    >> 0.73908513321516064200000000 == 0.73908513321516064100000000
+     = False
+
+    ## TODO Needs power precision tracking
+    ## >> 0.1 ^ 10000 == 0.1 ^ 10000 + 0.1 ^ 10012
+    ##  = False
+
+    Numeric evaluation using Equal:
+
+    >> {Mod[6, 2] == 0, Mod[6, 4] == 0}
+     = {True, False}
+
+    String equalities:
+
+    >> Equal["11", "11"]
+     = True
+
+    >> Equal["121", "11"]
+     = False
+
+    When we have symbols without values, the values are equal
+    only if the symbols are equal:
+
+    >> Clear[a, b]; a == b
+     = a == b
+
+    >> a == a
+     = True
+
+    >> a = b; a == b
+     = True
+
+    Comparision to mismatched types is False:
+
+    >> Equal[11, "11"]
+     = False
+
+    Lists are compared based on their elements:
+    >> {{1}, {2}} == {{1}, {2}}
+     = True
+    >> {1, 2} == {1, 2, 3}
+     = False
+
+    For chains of equalities, the comparison is done amongs all the pairs. The evaluation is successful
+    only if the equality is satisfied over all the pairs:
+
+    >> g[1] == g[1] == g[1]
+     = True
+    >> g[1] == g[1] == g[r]
+     = g[1] == g[1] == g[r]
+
+    Equality can also be combined with other inequality expressions, like:
+    >> g[1] == g[2] != g[3]
+     = g[1] == g[2] && g[2] != g[3]
+
+    >> g[1] == g[2] <= g[3]
+     = g[1] == g[2] && g[2] <= g[3]
+
+    'Equal' with no parameter or an empty list is 'True':
+    >> Equal[] == True
+     = True
+
+    'Equal' on one parameter or list element is also 'True'
+    >> {Equal[x], Equal[1], Equal["a"]}
+    = {True, True, True}
+
+    This degenerate behavior is the same for 'Unequal';
+    empty or single-element lists are both 'Equal' and 'Unequal'.
+    """
+
+    grouping = "None"
+    operator = "=="
+    summary_text = "numerical equality"
+    sympy_name = "Eq"
+
+    @staticmethod
+    def get_pairs(args):
+        for i in range(len(args) - 1):
+            yield (args[i], args[i + 1])
+
+    @staticmethod
+    def _op(x):
+        return x
+
+
+class Greater(_ComparisonOperator, _SympyComparison):
+    """
+    <dl>
+      <dt>'Greater[$x$, $y$]' or '$x$ > $y$'
+      <dd>yields 'True' if $x$ is known to be greater than $y$.
+    </dl>
+
+    Symbolic constants are compared numerically:
+    >> E > 1
+     = True
+
+    Greater operator can be chained:
+    >> a > b > c //FullForm
+     = Greater[a, b, c]
+
+    >> 3 > 2 > 1
+     = True
+    """
+
+    operator = ">"
+    summary_text = "greater than"
+    sympy_name = "StrictGreaterThan"
+
+
+class GreaterEqual(_ComparisonOperator, _SympyComparison):
+    """
+    <dl>
+      <dt>'GreaterEqual[$x$, $y$]'
+      <dt>$x$ \u2256 $y$ or '$x$ >= $y$'
+      <dd>yields 'True' if $x$ is known to be greater than or equal
+        to $y$.
+    </dl>
+    """
+
+    operator = ">="
+    summary_text = "greater than or equal to"
+    sympy_name = "GreaterThan"
 
 
 class Inequality(Builtin):
     """
     <dl>
       <dt>'Inequality'
-      <dd>is the head of expressions involving different inequality operators (at least temporarily). Thus, it is possible to write chains of inequalities.
+      <dd>is the head of expressions involving different inequality
+        operators (at least temporarily). Thus, it is possible to
+        write chains of inequalities.
     </dl>
 
     >> a < b <= c
@@ -650,324 +700,6 @@
             return Expression(SymbolAnd, *groups)
 
 
-def do_cplx_equal(x, y) -> Optional[int]:
-    if isinstance(y, Complex):
-        x, y = y, x
-    if isinstance(x, Complex):
-        if isinstance(y, Complex):
-            c = do_cmp(x.real, y.real)
-            if c is None:
-                return
-            if c != 0:
-                return False
-            c = do_cmp(x.imag, y.imag)
-            if c is None:
-                return
-            if c != 0:
-                return False
-            else:
-                return True
-        else:
-            c = do_cmp(x.imag, Integer0)
-            if c is None:
-                return
-            if c != 0:
-                return False
-            c = do_cmp(x.real, y.real)
-            if c is None:
-                return
-            if c != 0:
-                return False
-            else:
-                return True
-    c = do_cmp(x, y)
-    if c is None:
-        return None
-    return c == 0
-
-
-def do_cmp(x1, x2) -> Optional[int]:
-
-    # don't attempt to compare complex numbers
-    for x in (x1, x2):
-        # TODO: Send message General::nord
-        if isinstance(x, Complex) or (
-            x.has_form("DirectedInfinity", 1) and isinstance(x.elements[0], Complex)
-        ):
-            return None
-
-    s1 = x1.to_sympy()
-    s2 = x2.to_sympy()
-
-    # Use internal comparisons only for Real which is uses
-    # WL's interpretation of equal (which allows for slop
-    # in the least significant digit of precision), and use
-    # use sympy for everything else
-    if s1.is_Float and s2.is_Float:
-        if x1 == x2:
-            return 0
-        if x1 < x2:
-            return -1
-        return 1
-
-    # we don't want to compare anything that
-    # cannot be represented as a numeric value
-    if s1.is_number and s2.is_number:
-        if s1 == s2:
-            return 0
-        if s1 < s2:
-            return -1
-        return 1
-
-    return None
-
-
-class _SympyComparison(SympyFunction):
-    def to_sympy(self, expr, **kwargs):
-        to_sympy = super(_SympyComparison, self).to_sympy
-        if len(expr.elements) > 2:
-
-            def pairs(elements):
-                yield Expression(Symbol(expr.get_head_name()), *elements[:2])
-                elements = elements[1:]
-                while len(elements) >= 2:
-                    yield Expression(Symbol(expr.get_head_name()), *elements[:2])
-                    elements = elements[1:]
-
-            return sympy.And(*[to_sympy(p, **kwargs) for p in pairs(expr.elements)])
-        return to_sympy(expr, **kwargs)
-=======
->>>>>>> 22713598
-
-
-class Equal(_EqualityOperator, _SympyComparison):
-    """
-    <dl>
-      <dt>'Equal[$x$, $y$]'
-      <dt>'$x$ == $y$'
-      <dd>is 'True' if $x$ and $y$ are known to be equal, or 'False' if $x$ and $y$ are known to be unequal, in which case case, 'Not[$x$ == $y$]' will be 'True'.
-
-      <dt>'$x$ == $y$ == $z$ == ...'
-      <dd> express a chain of equalities.
-    </dl>
-
-    Equal takes into account the commutative property of the equality, so if $x$ == $y$ then $y$ == $x$.
-
-    Also, the consistency relation Equal[$x$, $y$] == Not[Unequal[$x$, $y$]] is satisfied for any pair of expressions $x$, $y$.
-
-    For any expression 'SameQ[$x$, $y$]' implies Equal[$x$, $y$].
-
-    Numerical Equalities:
-
-    >> 1 == 1.
-     = True
-
-    >> 5/3 == 3/2
-     = False
-
-    Comparisons are done using the lower precision:
-    >> N[E, 100] == N[E, 150]
-     = True
-
-    Compare an exact numeric expression and its corresponding approximate number:
-    >> Pi == N[Pi, 20]
-     = True
-
-    Symbolic constants are compared numerically:
-    >> Pi == 3.14
-     = False
-
-    Compare two exact numeric expressions; a numeric test may suffice to disprove equality:
-    >> Pi ^ E == E ^ Pi
-     = False
-
-    Compare an exact expression against an approximate real number:
-    >> Pi == 3.1415``4
-     = True
-
-
-    Real values are considered equal if they only differ in their last digits:
-    >> 0.739085133215160642 == 0.739085133215160641
-     = True
-    >> 0.73908513321516064200000000 == 0.73908513321516064100000000
-     = False
-
-    ## TODO Needs power precision tracking
-    ## >> 0.1 ^ 10000 == 0.1 ^ 10000 + 0.1 ^ 10012
-    ##  = False
-
-    Numeric evaluation using Equal:
-
-    >> {Mod[6, 2] == 0, Mod[6, 4] == 0}
-     = {True, False}
-
-    String equalities:
-
-    >> Equal["11", "11"]
-     = True
-
-    >> Equal["121", "11"]
-     = False
-
-    When we have symbols without values, the values are equal
-    only if the symbols are equal:
-
-    >> Clear[a, b]; a == b
-     = a == b
-
-    >> a == a
-     = True
-
-    >> a = b; a == b
-     = True
-
-    Comparision to mismatched types is False:
-
-    >> Equal[11, "11"]
-     = False
-
-    Lists are compared based on their elements:
-    >> {{1}, {2}} == {{1}, {2}}
-     = True
-    >> {1, 2} == {1, 2, 3}
-     = False
-
-    For chains of equalities, the comparison is done amongs all the pairs. The evaluation is successful
-    only if the equality is satisfied over all the pairs:
-
-    >> g[1] == g[1] == g[1]
-     = True
-    >> g[1] == g[1] == g[r]
-     = g[1] == g[1] == g[r]
-
-    Equality can also be combined with other inequality expressions, like:
-    >> g[1] == g[2] != g[3]
-     = g[1] == g[2] && g[2] != g[3]
-
-    >> g[1] == g[2] <= g[3]
-     = g[1] == g[2] && g[2] <= g[3]
-
-    'Equal' with no parameter or an empty list is 'True':
-    >> Equal[] == True
-     = True
-
-    'Equal' on one parameter or list element is also 'True'
-    >> {Equal[x], Equal[1], Equal["a"]}
-    = {True, True, True}
-
-    This degenerate behavior is the same for 'Unequal';
-    empty or single-element lists are both 'Equal' and 'Unequal'.
-    """
-
-    grouping = "None"
-    operator = "=="
-    summary_text = "numerical equality"
-    sympy_name = "Eq"
-
-    @staticmethod
-    def get_pairs(args):
-        for i in range(len(args) - 1):
-            yield (args[i], args[i + 1])
-
-    @staticmethod
-    def _op(x):
-        return x
-
-
-class Greater(_ComparisonOperator, _SympyComparison):
-    """
-    <dl>
-<<<<<<< HEAD
-      <dt>'Unequal[$x$, $y$]' or $x$ != $y$ or $x$ \u2260 $y$
-      <dd>is 'False' if $x$ and $y$ are known to be equal, or 'True' if $x$ and $y$ are known to be unequal.  Commutative properties apply so if $x$ != $y$ then $y$ != $x$.  For any expression $x$ and $y$, Unequal[$x$, $y$] == Not[Equal[$x$, $y$]].
-=======
-      <dt>'Greater[$x$, $y$]' or '$x$ > $y$'
-      <dd>yields 'True' if $x$ is known to be greater than $y$.
->>>>>>> 22713598
-    </dl>
-
-    Symbolic constants are compared numerically:
-    >> E > 1
-     = True
-
-    Greater operator can be chained:
-    >> a > b > c //FullForm
-     = Greater[a, b, c]
-
-    >> 3 > 2 > 1
-     = True
-    """
-
-    operator = ">"
-    summary_text = "greater than"
-    sympy_name = "StrictGreaterThan"
-
-
-class GreaterEqual(_ComparisonOperator, _SympyComparison):
-    """
-    <dl>
-      <dt>'GreaterEqual[$x$, $y$]'
-      <dt>$x$ \u2256 $y$ or '$x$ >= $y$'
-      <dd>yields 'True' if $x$ is known to be greater than or equal
-        to $y$.
-    </dl>
-    """
-
-    operator = ">="
-    summary_text = "greater than or equal to"
-    sympy_name = "GreaterThan"
-
-
-class Inequality(Builtin):
-    """
-    <dl>
-      <dt>'Inequality'
-      <dd>is the head of expressions involving different inequality
-        operators (at least temporarily). Thus, it is possible to
-        write chains of inequalities.
-    </dl>
-
-    >> a < b <= c
-     = a < b && b <= c
-    >> Inequality[a, Greater, b, LessEqual, c]
-     = a > b && b <= c
-    >> 1 < 2 <= 3
-     = True
-    >> 1 < 2 > 0
-     = True
-    >> 1 < 2 < -1
-     = False
-    """
-
-    messages = {
-        "ineq": (
-            "Inequality called with `` arguments; the number of "
-            "arguments is expected to be an odd number >= 3."
-        ),
-    }
-    summary_text = "chain of inequalities"
-
-    def apply(self, items, evaluation):
-        "Inequality[items___]"
-
-        elements = items.numerify(evaluation).get_sequence()
-        count = len(elements)
-        if count == 1:
-            return SymbolTrue
-        elif count % 2 == 0:
-            evaluation.message("Inequality", "ineq", count)
-        elif count == 3:
-            name = elements[1].get_name()
-            if name in operators:
-                return Expression(Symbol(name), elements[0], elements[2])
-        else:
-            groups = [
-                Expression(SymbolInequality, *elements[index - 1 : index + 2])
-                for index in range(1, count - 1, 2)
-            ]
-            return Expression(SymbolAnd, *groups)
-
-
 class Less(_ComparisonOperator, _SympyComparison):
     """
     <dl>
@@ -1040,21 +772,11 @@
     >> Max[]
      = -Infinity
 
-<<<<<<< HEAD
-class GreaterEqual(_ComparisonOperator, _SympyComparison):
-    """
-    <dl>
-      <dt>'GreaterEqual[$x$, $y$]'
-      <dt>$x$ \u2256 $y$ or '$x$ >= $y$'
-      <dd>yields 'True' if $x$ is known to be greater than or equal to $y$.
-    </dl>
-=======
     'Max' does not compare strings or symbols:
     >> Max[-1.37, 2, "a", b]
      = Max[2, a, b]
     #> Max[x]
      = x
->>>>>>> 22713598
     """
 
     sense = 1
