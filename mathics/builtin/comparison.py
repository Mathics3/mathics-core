# -*- coding: utf-8 -*-


from typing import Optional, Any

import sympy

from mathics.core.evaluators import apply_N
from mathics.builtin.base import (
    BinaryOperator,
    Builtin,
    SympyFunction,
)

<<<<<<< HEAD
from mathics.core.evaluators import apply_N, numerify
=======
>>>>>>> ec9dfca7
from mathics.builtin.numbers.constants import mp_convert_constant

from mathics.core.expression import Expression
from mathics.core.atoms import (
    COMPARE_PREC,
    Complex,
    Integer,
    Integer0,
    Integer1,
    Number,
)
from mathics.core.symbols import Symbol, SymbolFalse, SymbolTrue
from mathics.core.systemsymbols import (
    SymbolDirectedInfinity,
    SymbolInfinity,
    SymbolComplexInfinity,
    SymbolMaxExtraPrecision,
)
from mathics.core.number import dps

from mathics.core.attributes import (
    flat,
    listable,
    numeric_function,
    one_identity,
    orderless,
    protected,
)


def cmp(a, b) -> int:
    "Returns 0 if a == b, -1 if a < b and 1 if a > b"
    return (a > b) - (a < b)


def is_number(sympy_value) -> bool:
    return hasattr(sympy_value, "is_number") or isinstance(sympy_value, sympy.Float)


class SameQ(BinaryOperator):
    """
    <dl>
      <dt>'SameQ[$x$, $y$]'
      <dt>'$x$ === $y$'
      <dd>returns 'True' if $x$ and $y$ are structurally identical.
      Commutative properties apply, so if $x$ === $y$ then $y$ === $x$.
    </dl>

    Any object is the same as itself:
    >> a===a
     = True

    Unlike 'Equal', 'SameQ' only yields 'True' if $x$ and $y$ have the
    same type:
    >> {1==1., 1===1.}
     = {True, False}
    """

    operator = "==="
    precedence = 290

    def apply(self, lhs, rhs, evaluation):
        "lhs_ === rhs_"

        if lhs.sameQ(rhs):
            return SymbolTrue
        else:
            return SymbolFalse


class UnsameQ(BinaryOperator):
    """
    <dl>
      <dt>'UnsameQ[$x$, $y$]'
      <dt>'$x$ =!= $y$'
      <dd>returns 'True' if $x$ and $y$ are not structurally identical.
      Commutative properties apply, so if $x$ =!= $y$, then $y$ =!= $x$.
    </dl>

    >> a=!=a
     = False
    >> 1=!=1.
     = True
    """

    operator = "=!="
    precedence = 290

    def apply(self, lhs, rhs, evaluation):
        "lhs_ =!= rhs_"

        if lhs.sameQ(rhs):
            return SymbolFalse
        else:
            return SymbolTrue


class TrueQ(Builtin):
    """
    <dl>
    <dt>'TrueQ[$expr$]'
        <dd>returns 'True' if and only if $expr$ is 'True'.
    </dl>

    >> TrueQ[True]
     = True

    >> TrueQ[False]
     = False

    >> TrueQ[a]
     = False
    """

    rules = {
        "TrueQ[expr_]": "If[expr, True, False, False]",
    }


class BooleanQ(Builtin):
    """
    <dl>
    <dt>'BooleanQ[$expr$]'
        <dd>returns 'True' if $expr$ is either 'True' or 'False'.
    </dl>

    >> BooleanQ[True]
     = True

    >> BooleanQ[False]
     = True

    >> BooleanQ[a]
     = False

    >> BooleanQ[1 < 2]
     = True

    #> BooleanQ["string"]
     = False

    #> BooleanQ[Together[x/y + y/x]]
     = False
    """

    rules = {
        "BooleanQ[expr_]": "If[expr, True, True, False]",
    }


operators = {
    "System`Less": (-1,),
    "System`LessEqual": (-1, 0),
    "System`Equal": (0,),
    "System`GreaterEqual": (0, 1),
    "System`Greater": (1,),
    "System`Unequal": (-1, 1),
}


class _InequalityOperator(BinaryOperator):
    precedence = 290
    grouping = "NonAssociative"

    @staticmethod
    def numerify_args(items, evaluation):
        items_sequence = items.get_sequence()
        all_numeric = all(
            item.is_numeric(evaluation) and item.get_precision() is None
            for item in items_sequence
        )

        # All expressions are numeric but exact and they are not all numbers,
        if all_numeric and any(not isinstance(item, Number) for item in items_sequence):
            # so apply N and compare them.
            items = items_sequence
            n_items = []
            for item in items:
                if not isinstance(item, Number):
                    item = apply_N(item, evaluation, SymbolMaxExtraPrecision)
                n_items.append(item)
            items = n_items
        else:
            items = numerify(items, evaluation).get_sequence()
        return items


class _EqualityOperator(_InequalityOperator):
    "Compares all pairs e.g. a == b == c compares a == b, b == c, and a == c."

    @staticmethod
    def get_pairs(args):
        for i in range(len(args)):
            for j in range(i):
                yield (args[i], args[j])

    def expr_equal(self, lhs, rhs, max_extra_prec=None) -> Optional[bool]:
        if isinstance(rhs, Expression):
            lhs, rhs = rhs, lhs
        if not isinstance(lhs, Expression):
            return
        same_heads = lhs.get_head().sameQ(rhs.get_head())
        if not same_heads:
            return None
        if len(lhs._leaves) != len(rhs._leaves):
            return
        for l, r in zip(lhs._leaves, rhs._leaves):
            tst = self.equal2(l, r, max_extra_prec)
            if not tst:
                return tst
        return True

    def infty_equal(self, lhs, rhs, max_extra_prec=None) -> Optional[bool]:
        if rhs.get_head().sameQ(SymbolDirectedInfinity):
            lhs, rhs = rhs, lhs
        if not lhs.get_head().sameQ(SymbolDirectedInfinity):
            return None
        if rhs.sameQ(SymbolInfinity) or rhs.sameQ(SymbolComplexInfinity):
            if len(lhs._leaves) == 0:
                return True
            else:
                return self.equal2(
                    Expression("Sign", lhs._leaves[0]), Integer1, max_extra_prec
                )
        if rhs.is_numeric():
            return False
        elif rhs.is_atom():
            return None
        if rhs.get_head().sameQ(lhs.get_head()):
            dir1 = dir2 = Integer1
            if len(lhs._leaves) == 1:
                dir1 = lhs._leaves[0]
            if len(rhs._leaves) == 1:
                dir2 = rhs._leaves[0]
            if self.equal2(dir1, dir2, max_extra_prec):
                return True
            # Now, compare the signs:
            dir1 = Expression("Sign", dir1)
            dir2 = Expression("Sign", dir2)
            return self.equal2(dir1, dir2, max_extra_prec)
        return

    def sympy_equal(self, lhs, rhs, max_extra_prec=None) -> Optional[bool]:
        try:
            lhs_sympy = lhs.to_sympy(evaluate=True, prec=COMPARE_PREC)
            rhs_sympy = rhs.to_sympy(evaluate=True, prec=COMPARE_PREC)
        except NotImplementedError:
            return None

        if lhs_sympy is None or rhs_sympy is None:
            return None

        if not is_number(lhs_sympy):
            lhs_sympy = mp_convert_constant(lhs_sympy, prec=COMPARE_PREC)
        if not is_number(rhs_sympy):
            rhs_sympy = mp_convert_constant(rhs_sympy, prec=COMPARE_PREC)

        # WL's interpretation of Equal[] which allows for slop in Reals
        # in the least significant digit of precision, while for Integers, comparison
        # has to be exact.

        if lhs_sympy.is_number and rhs_sympy.is_number:
            # assert min_prec(lhs, rhs) is None
            if max_extra_prec:
                prec = max_extra_prec
            else:
                prec = COMPARE_PREC
            lhs = lhs_sympy.n(dps(prec))
            rhs = rhs_sympy.n(dps(prec))
            if lhs == rhs:
                return True
            tol = 10 ** (-prec)
            diff = abs(lhs - rhs)
            if isinstance(diff, sympy.core.add.Add):
                return sympy.re(diff) < tol
            else:
                return diff < tol
        else:
            return None

    def equal2(self, lhs: Any, rhs: Any, max_extra_prec=None) -> Optional[bool]:
        """
        Two-argument Equal[]
        """
        if hasattr(lhs, "equal2"):
            result = lhs.equal2(rhs)
            if result is not None:
                return result
        elif lhs.sameQ(rhs):
            return True
        # TODO: Check $Assumptions
        # Still we didn't have a result. Try with the following
        # tests
        other_tests = (self.infty_equal, self.expr_equal, self.sympy_equal)

        for test in other_tests:
            c = test(lhs, rhs, max_extra_prec)
            if c is not None:
                return c
        return None

    def apply(self, items, evaluation):
        "%(name)s[items___]"
        items_sequence = items.get_sequence()
        n = len(items_sequence)
        if n <= 1:
            return SymbolTrue
        is_exact_vals = [
            Expression("ExactNumberQ", arg).evaluate(evaluation)
            for arg in items_sequence
        ]
        if not all(val is SymbolTrue for val in is_exact_vals):
            return self.apply_other(items, evaluation)
        args = self.numerify_args(items, evaluation)
        for x, y in self.get_pairs(args):
            c = do_cplx_equal(x, y)
            if c is None:
                return
            if not self._op(c):
                return SymbolFalse
        return SymbolTrue

    def apply_other(self, args, evaluation):
        "%(name)s[args___?(!ExactNumberQ[#]&)]"
        args = args.get_sequence()
        max_extra_prec = (
            Symbol("$MaxExtraPrecision").evaluate(evaluation).get_int_value()
        )
        if type(max_extra_prec) is not int:
            max_extra_prec = COMPARE_PREC
        for x, y in self.get_pairs(args):
            c = self.equal2(x, y, max_extra_prec)
            if c is None:
                return
            if not self._op(c):
                return SymbolFalse
        return SymbolTrue


class _ComparisonOperator(_InequalityOperator):
    "Compares arguments in a chain e.g. a < b < c compares a < b and b < c."

    def apply(self, items, evaluation):
        "%(name)s[items___]"
        items_sequence = items.get_sequence()
        if len(items_sequence) <= 1:
            return SymbolTrue
        items = self.numerify_args(items, evaluation)
        wanted = operators[self.get_name()]
        for i in range(len(items) - 1):
            x = items[i]
            y = items[i + 1]
            c = do_cmp(x, y)
            if c is None:
                return
            elif c not in wanted:
                return SymbolFalse
            assert c in wanted
        return SymbolTrue


class Inequality(Builtin):
    """
    <dl>
    <dt>'Inequality'
        <dd>is the head of expressions involving different inequality
        operators (at least temporarily). Thus, it is possible to
        write chains of inequalities.
    </dl>

    >> a < b <= c
     = a < b && b <= c
    >> Inequality[a, Greater, b, LessEqual, c]
     = a > b && b <= c
    >> 1 < 2 <= 3
     = True
    >> 1 < 2 > 0
     = True
    >> 1 < 2 < -1
     = False
    """

    messages = {
        "ineq": (
            "Inequality called with `` arguments; the number of "
            "arguments is expected to be an odd number >= 3."
        ),
    }

    def apply(self, items, evaluation):
        "Inequality[items___]"

        items = numerify(items, evaluation).get_sequence()
        count = len(items)
        if count == 1:
            return SymbolTrue
        elif count % 2 == 0:
            evaluation.message("Inequality", "ineq", count)
        elif count == 3:
            name = items[1].get_name()
            if name in operators:
                return Expression(name, items[0], items[2])
        else:
            groups = [
                Expression("Inequality", *items[index - 1 : index + 2])
                for index in range(1, count - 1, 2)
            ]
            return Expression("And", *groups)


def do_cplx_equal(x, y) -> Optional[int]:
    if isinstance(y, Complex):
        x, y = y, x
    if isinstance(x, Complex):
        if isinstance(y, Complex):
            c = do_cmp(x.real, y.real)
            if c is None:
                return
            if c != 0:
                return False
            c = do_cmp(x.imag, y.imag)
            if c is None:
                return
            if c != 0:
                return False
            else:
                return True
        else:
            c = do_cmp(x.imag, Integer0)
            if c is None:
                return
            if c != 0:
                return False
            c = do_cmp(x.real, y.real)
            if c is None:
                return
            if c != 0:
                return False
            else:
                return True
    return do_cmp(x, y) == 0


def do_cmp(x1, x2) -> Optional[int]:

    # don't attempt to compare complex numbers
    for x in (x1, x2):
        # TODO: Send message General::nord
        if isinstance(x, Complex) or (
            x.has_form("DirectedInfinity", 1) and isinstance(x.leaves[0], Complex)
        ):
            return None

    s1 = x1.to_sympy()
    s2 = x2.to_sympy()

    # Use internal comparisons only for Real which is uses
    # WL's interpretation of equal (which allows for slop
    # in the least significant digit of precision), and use
    # use sympy for everything else
    if s1.is_Float and s2.is_Float:
        if x1 == x2:
            return 0
        if x1 < x2:
            return -1
        return 1

    # we don't want to compare anything that
    # cannot be represented as a numeric value
    if s1.is_number and s2.is_number:
        if s1 == s2:
            return 0
        if s1 < s2:
            return -1
        return 1

    return None


class SympyComparison(SympyFunction):
    def to_sympy(self, expr, **kwargs):
        to_sympy = super(SympyComparison, self).to_sympy
        if len(expr.leaves) > 2:

            def pairs(items):
                yield Expression(expr.get_head_name(), *items[:2])
                items = items[1:]
                while len(items) >= 2:
                    yield Expression(expr.get_head_name(), *items[:2])
                    items = items[1:]

            return sympy.And(*[to_sympy(p, **kwargs) for p in pairs(expr.leaves)])
        return to_sympy(expr, **kwargs)


class Equal(_EqualityOperator, SympyComparison):
    """
    <dl>
      <dt>'Equal[$x$, $y$]'
      <dt>'$x$ == $y$'
      <dd>is 'True' if $x$ and $y$ are known to be equal, or
        'False' if $x$ and $y$ are known to be unequal, in which case
        case, 'Not[$x$ == $y$]' will be 'True'.

        Commutative properties apply, so if $x$ == $y$ then $y$ == $x$.

        For any expression $x$ and $y$, Equal[$x$, $y$] == Not[Unequal[$x$, $y$]].

        For any expression 'SameQ[$x$, $y$]' implies Equal[$x$, $y$].
    </dl>


    >> 1 == 1.
     = True

    Strings are allowed:

    >> Equal["11", "11"]
     = True

    >> Equal["121", "11"]
     = False

    When we have symbols without values, the values are equal
    only if the symbols are equal:

    >> Clear[a, b]; a == b
     = a == b

    >> a == a
     = True

    >> a = b; a == b
     = True

    Comparision to mismatched types is False:

    >> Equal[11, "11"]
     = False

    Lists are compared based on their elements:
    >> {{1}, {2}} == {{1}, {2}}
     = True
    >> {1, 2} == {1, 2, 3}
     = False

    Real values are considered equal if they only differ in their last digits:
    >> 0.739085133215160642 == 0.739085133215160641
     = True
    >> 0.73908513321516064200000000 == 0.73908513321516064100000000
     = False

    ## TODO Needs power precision tracking
    ## >> 0.1 ^ 10000 == 0.1 ^ 10000 + 0.1 ^ 10012
    ##  = False

    #> 0.1 ^ 10000 == 0.1 ^ 10000 + 0.1 ^ 10013
      = True

    #> 0.1111111111111111 ==  0.1111111111111126
     = True
    #> 0.1111111111111111 ==  0.1111111111111127
     = False

    ## TODO needs better precision tracking
    ## #> 2^^1.000000000000000000000000000000000000000000000000000000000000 ==  2^^1.000000000000000000000000000000000000000000000000000001111111
    ##  = True
    ## #> 2^^1.000000000000000000000000000000000000000000000000000000000000 ==  2^^1.000000000000000000000000000000000000000000000000000010000000
    ##  = False

    Comparisons are done using the lower precision:
    >> N[E, 100] == N[E, 150]
     = True

    Symbolic constants are compared numerically:
    >> E > 1
     = True
    >> Pi == 3.14
     = False

    #> Pi ^ E == E ^ Pi
     = False

    #> N[E, 3] == N[E]
     = True

    #> {1, 2, 3} < {1, 2, 3}
     = {1, 2, 3} < {1, 2, 3}

    #> E == N[E]
     = True

    ## Issue260
    #> {Equal[Equal[0, 0], True], Equal[0, 0] == True}
     = {True, True}
    #> {Mod[6, 2] == 0, Mod[6, 4] == 0, (Mod[6, 2] == 0) == (Mod[6, 4] == 0), (Mod[6, 2] == 0) != (Mod[6, 4] == 0)}
     = {True, False, False, True}

    #> a == a == a
     = True

    #> {Equal[], Equal[x], Equal[1]}
     = {True, True, True}
    """

    operator = "=="
    grouping = "None"
    sympy_name = "Eq"

    @staticmethod
    def get_pairs(args):
        for i in range(len(args) - 1):
            yield (args[i], args[i + 1])

    @staticmethod
    def _op(x):
        return x


class Unequal(_EqualityOperator, SympyComparison):
    u"""
    <dl>
      <dt>'Unequal[$x$, $y$]' or $x$ != $y$ or $x$ \u2260 $y$
      <dd>is 'False' if $x$ and $y$ are known to be equal, or
        'True' if $x$ and $y$ are known to be unequal.
        Commutative properties apply so if $x$ != $y$ then
        $y$ != $x$.

        For any expression $x$ and $y$, Unequal[$x$, $y$] == Not[Equal[$x$, $y$]].
    </dl>

    >> 1 != 1.
     = False

    Comparsion can be chained:
    >> 1 != 2 != 3
     = True

    >> 1 != 2 != x
     = 1 != 2 != x

    Strings are allowed:
    Unequal["11", "11"]
     = False

    Comparision to mismatched types is True:
    Unequal[11, "11"]
     = True

    Lists are compared based on their elements:
    >> {1} != {2}
     = True
    >> {1, 2} != {1, 2}
     = False
    >> {a} != {a}
     = False
    >> "a" != "b"
     = True
    >> "a" != "a"
     = False

    #> Pi != N[Pi]
     = False

    #> a_ != b_
     = a_ != b_

    #> Clear[a, b];
    #> a != a != a
     = False
    #> "abc" != "def" != "abc"
     = False

    ## Reproduce strange MMA behaviour
    #> a != a != b
     = False
    #> a != b != a
     = a != b != a

    #> {Unequal[], Unequal[x], Unequal[1]}
     = {True, True, True}
    """

    operator = "!="
    sympy_name = "Ne"

    @staticmethod
    def _op(x):
        return not x


class Less(_ComparisonOperator, SympyComparison):
    """
    <dl>
      <dt>'Less[$x$, $y$]' or $x$ < $y$
      <dd>yields 'True' if $x$ is known to be less than $y$.
    </dl>

    LessEqual operator can be chained:
    >> LessEqual[1, 3, 3, 2]
     = False

    >> 1 < 3 < 3
     = False

    >> 1 < 3 < x < 2
     = 1 < 3 < x < 2
    """

    operator = "<"
    sympy_name = "StrictLessThan"


class LessEqual(_ComparisonOperator, SympyComparison):
    u"""
     <dl>
       <dt>'LessEqual[$x$, $y$, ...]' or $x$ <= $y$ or $x$ \u2264 $y$
       <dd>yields 'True' if $x$ is known to be less than or equal to $y$.
     </dl>

    LessEqual operator can be chained:
    >> LessEqual[1, 3, 3, 2]
     = False

    >> 1 <= 3 <= 3
     = True

    """

    operator = "<="
    sympy_name = "LessThan"  # in contrast to StrictLessThan


class Greater(_ComparisonOperator, SympyComparison):
    """
    <dl>
      <dt>'Greater[$x$, $y$]' or '$x$ > $y$'
      <dd>yields 'True' if $x$ is known to be greater than $y$.
    </dl>

    Greater operator can be chained:
    >> a > b > c //FullForm
     = Greater[a, b, c]

    >> 3 > 2 > 1
     = True
    """

    operator = ">"
    sympy_name = "StrictGreaterThan"


class GreaterEqual(_ComparisonOperator, SympyComparison):
    """
    <dl>
      <dt>'GreaterEqual[$x$, $y$]'
      <dt>$x$ \u2256 $y$ or '$x$ >= $y$'
      <dd>yields 'True' if $x$ is known to be greater than or equal
        to $y$.
    </dl>
    """

    operator = ">="
    sympy_name = "GreaterThan"


class Positive(Builtin):
    """
    <dl>
      <dt>'Positive[$x$]'
      <dd>returns 'True' if $x$ is a positive real number.
    </dl>

    >> Positive[1]
     = True

    'Positive' returns 'False' if $x$ is zero or a complex number:
    >> Positive[0]
     = False
    >> Positive[1 + 2 I]
     = False

    #> Positive[Pi]
     = True
    #> Positive[x]
     = Positive[x]
    #> Positive[Sin[{11, 14}]]
     = {False, True}
    """

    attributes = listable | protected

    rules = {
        "Positive[x_?NumericQ]": "If[x > 0, True, False, False]",
    }


class Negative(Builtin):
    """
    <dl>
    <dt>'Negative[$x$]'
        <dd>returns 'True' if $x$ is a negative real number.
    </dl>
    >> Negative[0]
     = False
    >> Negative[-3]
     = True
    >> Negative[10/7]
     = False
    >> Negative[1+2I]
     = False
    >> Negative[a + b]
     = Negative[a + b]
    #> Negative[-E]
     = True
    #> Negative[Sin[{11, 14}]]
     = {True, False}
    """

    attributes = listable | protected

    rules = {
        "Negative[x_?NumericQ]": "If[x < 0, True, False, False]",
    }


class NonNegative(Builtin):
    """
    <dl>
      <dt>'NonNegative[$x$]'
      <dd>returns 'True' if $x$ is a positive real number or zero.
    </dl>

    >> {Positive[0], NonNegative[0]}
     = {False, True}
    """

    attributes = listable | protected

    rules = {
        "NonNegative[x_?NumericQ]": "If[x >= 0, True, False, False]",
    }


class NonPositive(Builtin):
    """
    <dl>
    <dt>'NonPositive[$x$]'
        <dd>returns 'True' if $x$ is a negative real number or zero.
    </dl>

    >> {Negative[0], NonPositive[0]}
     = {False, True}
    """

    attributes = listable | protected

    rules = {
        "NonPositive[x_?NumericQ]": "If[x <= 0, True, False, False]",
    }


def expr_max(items):
    result = Expression("DirectedInfinity", -1)
    for item in items:
        c = do_cmp(item, result)
        if c > 0:
            result = item
    return result


def expr_min(items):
    result = Expression("DirectedInfinity", 1)
    for item in items:
        c = do_cmp(item, result)
        if c < 0:
            result = item
    return result


class _MinMax(Builtin):

    attributes = flat | numeric_function | one_identity | orderless | protected

    def apply(self, items, evaluation):
        "%(name)s[items___]"

        items = items.flatten(Symbol("List")).get_sequence()
        results = []
        best = None

        for item in items:
            if item.has_form("List", None):
                leaves = item.leaves
            else:
                leaves = [item]
            for leaf in leaves:
                if best is None:
                    best = leaf
                    results.append(best)
                    continue
                c = do_cmp(leaf, best)
                if c is None:
                    results.append(leaf)
                elif (self.sense == 1 and c > 0) or (self.sense == -1 and c < 0):
                    results.remove(best)
                    best = leaf
                    results.append(leaf)

        if not results:
            return Expression("DirectedInfinity", -self.sense)
        if len(results) == 1:
            return results.pop()
        if len(results) < len(items):
            # Some simplification was possible because we discarded
            # elements.
            return Expression(self.get_name(), *results)
        # If we get here, no simplification was possible.
        return None


class Max(_MinMax):
    """
    <dl>
    <dt>'Max[$e_1$, $e_2$, ..., $e_i$]'
        <dd>returns the expression with the greatest value among the $e_i$.
    </dl>

    Maximum of a series of values:
    >> Max[4, -8, 1]
     = 4
    >> Max[E - Pi, Pi, E + Pi, 2 E]
     = E + Pi

    'Max' flattens lists in its arguments:
    >> Max[{1,2},3,{-3,3.5,-Infinity},{{1/2}}]
     = 3.5

    'Max' with symbolic arguments remains in symbolic form:
    >> Max[x, y]
     = Max[x, y]
    >> Max[5, x, -3, y, 40]
     = Max[40, x, y]

    With no arguments, 'Max' gives '-Infinity':
    >> Max[]
     = -Infinity

    #> Max[x]
     = x
    """

    sense = 1


class Min(_MinMax):
    """
    <dl>
    <dt>'Min[$e_1$, $e_2$, ..., $e_i$]'
        <dd>returns the expression with the lowest value among the $e_i$.
    </dl>

    Minimum of a series of values:
    >> Min[4, -8, 1]
     = -8
    >> Min[E - Pi, Pi, E + Pi, 2 E]
     = E - Pi

    'Min' flattens lists in its arguments:
    >> Min[{1,2},3,{-3,3.5,-Infinity},{{1/2}}]
     = -Infinity

    'Min' with symbolic arguments remains in symbolic form:
    >> Min[x, y]
     = Min[x, y]
    >> Min[5, x, -3, y, 40]
     = Min[-3, x, y]

    With no arguments, 'Min' gives 'Infinity':
    >> Min[]
     = Infinity

    #> Min[x]
     = x
    """

    sense = -1<|MERGE_RESOLUTION|>--- conflicted
+++ resolved
@@ -5,17 +5,13 @@
 
 import sympy
 
-from mathics.core.evaluators import apply_N
+from mathics.core.evaluators import apply_N, numerify
 from mathics.builtin.base import (
     BinaryOperator,
     Builtin,
     SympyFunction,
 )
 
-<<<<<<< HEAD
-from mathics.core.evaluators import apply_N, numerify
-=======
->>>>>>> ec9dfca7
 from mathics.builtin.numbers.constants import mp_convert_constant
 
 from mathics.core.expression import Expression
