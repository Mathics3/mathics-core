--- conflicted
+++ resolved
@@ -16,16 +16,15 @@
 import dateutil.parser
 
 from mathics.builtin.base import Builtin, Predefined
-from mathics.core.atoms import Integer, Real, String, from_python
 from mathics.core.attributes import hold_all, nothing, protected, read_protected
 from mathics.core.evaluation import TimeoutInterrupt, run_with_timeout_and_stack
 from mathics.core.expression import Expression
-<<<<<<< HEAD
 from mathics.core.atoms import (
     String,
     Integer,
+    Real,
+    String,
     from_python,
-    Real,
 )
 from mathics.core.symbols import Symbol, SymbolList, SymbolNull
 from mathics.core.systemsymbols import (
@@ -42,10 +41,6 @@
 from mathics.core.evaluation import TimeoutInterrupt, run_with_timeout_and_stack
 
 from mathics.builtin.base import Builtin, Predefined
-=======
-from mathics.core.symbols import Symbol
-from mathics.core.systemsymbols import SymbolAborted, SymbolInfinity
->>>>>>> ea705ef3
 from mathics.settings import TIME_12HOUR
 
 START_TIME = time.time()
