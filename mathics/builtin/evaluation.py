# -*- coding: utf-8 -*-
<<<<<<< HEAD
"""
Functions and Constants that controls the Evaluation
"""
=======
"""Evaluation Control

>>>>>>> 430b1f47

Mathics3 takes an expression that it is given, and evaluates it. Built \
into the evaluation are primitives that allow finer control over the \
process of evaluation in cases where it is needed.
"""

from mathics.core.atoms import Integer
from mathics.core.attributes import A_HOLD_ALL, A_HOLD_ALL_COMPLETE, A_PROTECTED
from mathics.core.builtin import Builtin, Predefined
from mathics.core.evaluation import MAX_RECURSION_DEPTH, set_python_recursion_limit


class RecursionLimit(Predefined):
    """
    <url>
    :WMA link:
    https://reference.wolfram.com/language/ref/$RecursionLimit.html</url>

    <dl>
      <dt>'$RecursionLimit'
      <dd>specifies the maximum allowable recursion depth after which a \
          calculation is terminated.
    </dl>

    Calculations terminated by '$RecursionLimit' return '$Aborted':
    >> a = a + a
     : Recursion depth of 200 exceeded.
     = $Aborted
    >> $RecursionLimit
     = 200

    >> $RecursionLimit = x;
     : Cannot set $RecursionLimit to x; value must be an integer between 20 and 512; use the MATHICS_MAX_RECURSION_DEPTH environment variable to allow higher limits.

    >> $RecursionLimit = 512
     = 512
    >> a = a + a
     : Recursion depth of 512 exceeded.
     = $Aborted
    """

    name = "$RecursionLimit"
    value = 200

    set_python_recursion_limit(value)

    rules = {
        "$RecursionLimit": str(value),
    }

    messages = {
        "reclim": "Recursion depth of `1` exceeded.",
        "limset": (
            "Cannot set $RecursionLimit to `1`; "
            "value must be an integer between 20 and %d; "
            "use the MATHICS_MAX_RECURSION_DEPTH environment variable to allow higher limits."
        )
        % (MAX_RECURSION_DEPTH),
    }

    rules = {
        "$RecursionLimit": str(value),
    }
    summary_text = "maximum recursion depth"

    def evaluate(self, evaluation) -> Integer:
        return Integer(self.value)


class IterationLimit(Predefined):
    """
    <url>:WMA link:https://reference.wolfram.com/language/ref/$IterationLimit.html</url>

    <dl>
        <dt>'$IterationLimit'

        <dd>specifies the maximum number of times a reevaluation of an expression may happen.

    </dl>

    Calculations terminated by '$IterationLimit' return '$Aborted':

    > $IterationLimit
     = 1000
    """

    name = "$IterationLimit"
    value = 1000

    rules = {
        "$IterationLimit": str(value),
    }

    messages = {
        "itlim": "Iteration limit of `1` exceeded.",
        "limset": (
            "Cannot set $IterationLimit to `1`; "
            "value must be an integer between 20 and Infinity."
        ),
    }

    rules = {
        "$IterationLimit": str(value),
    }
    summary_text = "maximum number of iterations"

    def evaluate(self, evaluation):
        return Integer(self.value)


class Hold(Builtin):
    """
    <url>:WMA link:https://reference.wolfram.com/language/ref/Hold.html</url>

    <dl>
    <dt>'Hold[$expr$]'
        <dd>prevents $expr$ from being evaluated.
    </dl>
    >> Attributes[Hold]
     = {HoldAll, Protected}
    """

    attributes = A_HOLD_ALL | A_PROTECTED
    summary_text = "prevent the evaluation"


class HoldComplete(Builtin):
    """
    <url>:WMA link:https://reference.wolfram.com/language/ref/HoldComplete.html</url>

    <dl>
    <dt>'HoldComplete[$expr$]'
        <dd>prevents $expr$ from being evaluated, and also prevents
        'Sequence' objects from being spliced into argument lists.
    </dl>
    >> Attributes[HoldComplete]
     = {HoldAllComplete, Protected}
    """

    attributes = A_HOLD_ALL_COMPLETE | A_PROTECTED
    summary_text = "prevents the evaluation, including the upvalues"


class HoldForm(Builtin):
    """
    <url>:WMA link:https://reference.wolfram.com/language/ref/HoldForm.html</url>

    <dl>
    <dt>'HoldForm[$expr$]'
        <dd>is equivalent to 'Hold[$expr$]', but prints as $expr$.
    </dl>

    >> HoldForm[1 + 2 + 3]
     = 1 + 2 + 3

    'HoldForm' has attribute 'HoldAll':
    >> Attributes[HoldForm]
     = {HoldAll, Protected}
    """

    attributes = A_HOLD_ALL | A_PROTECTED

    rules = {
        "MakeBoxes[HoldForm[expr_], f_]": "MakeBoxes[expr, f]",
    }
    summary_text = "prevents the evaluation, prints just the expression"


class Evaluate(Builtin):
    """
    <url>:WMA link:https://reference.wolfram.com/language/ref/Evaluate.html</url>

    <dl>
    <dt>'Evaluate[$expr$]'
        <dd>forces evaluation of $expr$, even if it occurs inside a
        held argument or a 'Hold' form.
    </dl>

    Create a function $f$ with a held argument:
    >> SetAttributes[f, HoldAll]
    >> f[1 + 2]
     = f[1 + 2]

    'Evaluate' forces evaluation of the argument, even though $f$ has
    the 'HoldAll' attribute:
    >> f[Evaluate[1 + 2]]
     = f[3]

    >> Hold[Evaluate[1 + 2]]
     = Hold[3]
    >> HoldComplete[Evaluate[1 + 2]]
     = HoldComplete[Evaluate[1 + 2]]
    >> Evaluate[Sequence[1, 2]]
     = Sequence[1, 2]
    """

    rules = {
        "Evaluate[Unevaluated[x_]]": "Unevaluated[x]",
        "Evaluate[x___]": "x",
    }
    summary_text = "evaluate the element, disregarding Hold attributes"


class Unevaluated(Builtin):
    """
    <url>:WMA link:https://reference.wolfram.com/language/ref/Unevaluated.html</url>

    <dl>
    <dt>'Unevaluated[$expr$]'
        <dd>temporarily leaves $expr$ in an unevaluated form when it
        appears as a function argument.
    </dl>

    'Unevaluated' is automatically removed when function arguments are
    evaluated:
    >> Sqrt[Unevaluated[x]]
     = Sqrt[x]

    >> Length[Unevaluated[1+2+3+4]]
     = 4
    'Unevaluated' has attribute 'HoldAllComplete':
    >> Attributes[Unevaluated]
     = {HoldAllComplete, Protected}

    'Unevaluated' is maintained for arguments to non-executed functions:
    >> f[Unevaluated[x]]
     = f[Unevaluated[x]]
    Likewise, its kept in flattened arguments and sequences:
    >> Attributes[f] = {Flat};
    >> f[a, Unevaluated[f[b, c]]]
     = f[a, Unevaluated[b], Unevaluated[c]]
    >> g[a, Sequence[Unevaluated[b], Unevaluated[c]]]
     = g[a, Unevaluated[b], Unevaluated[c]]
    However, unevaluated sequences are kept:
    >> g[Unevaluated[Sequence[a, b, c]]]
     = g[Unevaluated[Sequence[a, b, c]]]

    """

    attributes = A_HOLD_ALL_COMPLETE | A_PROTECTED
    summary_text = "keep the element unevaluated, disregarding Hold attributes"


class ReleaseHold(Builtin):
    """
    <url>:WMA link:https://reference.wolfram.com/language/ref/ReleaseHold.html</url>

    <dl>
    <dt>'ReleaseHold[$expr$]'
        <dd>removes any 'Hold', 'HoldForm', 'HoldPattern' or
        'HoldComplete' head from $expr$.
    </dl>
    >> x = 3;
    >> Hold[x]
     = Hold[x]
    >> ReleaseHold[Hold[x]]
     = 3
    >> ReleaseHold[y]
     = y
    """

    rules = {
        "ReleaseHold[(Hold|HoldForm|HoldPattern|HoldComplete)[expr_]]": "expr",
        "ReleaseHold[other_]": "other",
    }
    summary_text = "replace a Hold expression by its argument"


class Sequence(Builtin):
    """
    <url>:WMA link:https://reference.wolfram.com/language/ref/Sequence.html</url>

    <dl>
    <dt>'Sequence[$x1$, $x2$, ...]'
        <dd>represents a sequence of arguments to a function.
    </dl>

    'Sequence' is automatically spliced in, except when a function has attribute 'SequenceHold'
    (like assignment functions).
    >> f[x, Sequence[a, b], y]
     = f[x, a, b, y]
    >> Attributes[Set]
     = {HoldFirst, Protected, SequenceHold}
    >> a = Sequence[b, c];
    >> a
     = Sequence[b, c]

    Apply 'Sequence' to a list to splice in arguments:
    >> list = {1, 2, 3};
    >> f[Sequence @@ list]
     = f[1, 2, 3]

    Inside 'Hold' or a function with a held argument, 'Sequence' is
    spliced in at the first level of the argument:
    >> Hold[a, Sequence[b, c], d]
     = Hold[a, b, c, d]
    If 'Sequence' appears at a deeper level, it is left unevaluated:
    >> Hold[{a, Sequence[b, c], d}]
     = Hold[{a, Sequence[b, c], d}]
    """

    summary_text = (
        "a sequence of arguments that will automatically be spliced into any function"
    )<|MERGE_RESOLUTION|>--- conflicted
+++ resolved
@@ -1,17 +1,9 @@
 # -*- coding: utf-8 -*-
-<<<<<<< HEAD
-"""
-Functions and Constants that controls the Evaluation
-"""
-=======
-"""Evaluation Control
-
->>>>>>> 430b1f47
-
-Mathics3 takes an expression that it is given, and evaluates it. Built \
-into the evaluation are primitives that allow finer control over the \
-process of evaluation in cases where it is needed.
-"""
+# """
+# Mathics3 takes an expression that it is given, and evaluates it. Built \
+# into the evaluation are primitives that allow finer control over the \
+# process of evaluation in cases where it is needed.
+# """
 
 from mathics.core.atoms import Integer
 from mathics.core.attributes import A_HOLD_ALL, A_HOLD_ALL_COMPLETE, A_PROTECTED
