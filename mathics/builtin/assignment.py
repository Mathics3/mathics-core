# -*- coding: utf-8 -*-

from mathics.version import __version__  # noqa used in loading to check consistency.

from mathics.builtin.base import (
    Builtin,
    BinaryOperator,
    PostfixOperator,
    PrefixOperator,
)
from mathics.core.rules import Rule
from mathics.core.expression import Expression
from mathics.core.symbols import (
    Symbol,
    SymbolNull,
    valid_context_name,
    system_symbols,
)

<<<<<<< HEAD
from mathics.core.systemsymbols import (
    SymbolFailed,
    SymbolMachinePrecision,
    SymbolN,
    SymbolNull,
)
=======
from mathics.core.systemsymbols import SymbolFailed
>>>>>>> fd14f620
from mathics.core.atoms import String

from mathics.core.definitions import PyMathicsLoadException
from mathics.builtin.lists import walk_parts
from mathics.core.evaluation import MAX_RECURSION_DEPTH, set_python_recursion_limit


class AssignmentException(Exception):
    def __init__(self, lhs, rhs) -> None:
        super().__init__(" %s cannot be assigned to %s" % (rhs, lhs))
        self.lhs = lhs
        self.rhs = rhs


def repl_pattern_by_symbol(expr):
    leaves = expr.get_leaves()
    if len(leaves) == 0:
        return expr

    headname = expr.get_head_name()
    if headname == "System`Pattern":
        return leaves[0]

    changed = False
    newleaves = []
    for leave in leaves:
        leaf = repl_pattern_by_symbol(leave)
        if not (leaf is leave):
            changed = True
        newleaves.append(leaf)
    if changed:
        return Expression(headname, *newleaves)
    else:
        return expr


def get_symbol_list(list, error_callback):
    if list.has_form("List", None):
        list = list.leaves
    else:
        list = [list]
    values = []
    for item in list:
        name = item.get_name()
        if name:
            values.append(name)
        else:
            error_callback(item)
            return None
    return values


# Here are the functions related to assign_elementary

# Auxiliary routines


def rejected_because_protected(self, lhs, tag, evaluation, ignore=False):
    defs = evaluation.definitions
    if not ignore and is_protected(tag, defs):
        if lhs.get_name() == tag:
            evaluation.message(self.get_name(), "wrsym", Symbol(tag))
        else:
            evaluation.message(self.get_name(), "write", Symbol(tag), lhs)
        return True
    return False


def find_tag_and_check(lhs, tags, evaluation):
    name = lhs.get_head_name()
    if len(lhs.leaves) != 1:
        evaluation.message_args(name, len(lhs.leaves), 1)
        raise AssignmentException(lhs, None)
    tag = lhs.leaves[0].get_name()
    if not tag:
        evaluation.message(name, "sym", lhs.leaves[0], 1)
        raise AssignmentException(lhs, None)
    if tags is not None and tags != [tag]:
        evaluation.message(name, "tag", Symbol(name), Symbol(tag))
        raise AssignmentException(lhs, None)
    if is_protected(tag, evaluation.definitions):
        evaluation.message(name, "wrsym", Symbol(tag))
        raise AssignmentException(lhs, None)
    return tag


def is_protected(tag, defin):
    return "System`Protected" in defin.get_attributes(tag)


def build_rulopc(optval):
    return Rule(
        Expression(
            "OptionValue",
            Expression("Pattern", Symbol("$cond$"), Expression("Blank")),
        ),
        Expression("OptionValue", optval, Symbol("$cond$")),
    )


def unroll_patterns(lhs, rhs, evaluation):
    if type(lhs) is Symbol:
        return lhs, rhs
    name = lhs.get_head_name()
    lhsleaves = lhs._leaves
    if name == "System`Pattern":
        lhs = lhsleaves[1]
        rulerepl = (lhsleaves[0], repl_pattern_by_symbol(lhs))
        rhs, status = rhs.apply_rules([Rule(*rulerepl)], evaluation)
        name = lhs.get_head_name()

    if name == "System`HoldPattern":
        lhs = lhsleaves[0]
        name = lhs.get_head_name()
    return lhs, rhs


def unroll_conditions(lhs):
    condition = None
    if type(lhs) is Symbol:
        return lhs, None
    else:
        name, lhs_leaves = lhs.get_head_name(), lhs._leaves
    condition = []
    # This handle the case of many sucesive conditions:
    # f[x_]/; cond1 /; cond2 ... ->  f[x_]/; And[cond1, cond2, ...]
    while name == "System`Condition" and len(lhs.leaves) == 2:
        condition.append(lhs_leaves[1])
        lhs = lhs_leaves[0]
        name, lhs_leaves = lhs.get_head_name(), lhs._leaves
    if len(condition) == 0:
        return lhs, None
    if len(condition) > 1:
        condition = Expression("System`And", *condition)
    else:
        condition = condition[0]
    condition = Expression("System`Condition", lhs, condition)
    lhs._format_cache = None
    return lhs, condition


def process_rhs_conditions(lhs, rhs, condition, evaluation):
    # To Handle `OptionValue` in `Condition`
    rulopc = build_rulopc(lhs.get_head())
    rhs_name = rhs.get_head_name()
    while rhs_name == "System`Condition":
        if len(rhs.leaves) != 2:
            evaluation.message_args("Condition", len(rhs.leaves), 2)
            raise AssignmentException(lhs, None)
        lhs = Expression(
            "Condition", lhs, rhs.leaves[1].apply_rules([rulopc], evaluation)[0]
        )
        rhs = rhs.leaves[0]
        rhs_name = rhs.get_head_name()

    # Now, let's add the conditions on the LHS
    if condition:
        lhs = Expression(
            "Condition",
            lhs,
            condition.leaves[1].apply_rules([rulopc], evaluation)[0],
        )
    return lhs, rhs


def process_tags_and_upset_dont_allow_custom(tags, upset, self, lhs, focus, evaluation):
    # TODO: the following provides a hacky fix for 1259. I know @rocky loves
    # this kind of things, but otherwise we need to work on rebuild the pattern
    # matching mechanism...
    flag_ioi, evaluation.ignore_oneidentity = evaluation.ignore_oneidentity, True
    focus = focus.evaluate_leaves(evaluation)
    evaluation.ignore_oneidentity = flag_ioi
    name = lhs.get_head_name()
    if tags is None and not upset:
        name = focus.get_lookup_name()
        if not name:
            evaluation.message(self.get_name(), "setraw", focus)
            raise AssignmentException(lhs, None)
        tags = [name]
    elif upset:
        tags = [focus.get_lookup_name()]
    else:
        allowed_names = [focus.get_lookup_name()]
        for name in tags:
            if name not in allowed_names:
                evaluation.message(self.get_name(), "tagnfd", Symbol(name))
                raise AssignmentException(lhs, None)
    return tags


def process_tags_and_upset_allow_custom(tags, upset, self, lhs, evaluation):
    # TODO: the following provides a hacky fix for 1259. I know @rocky loves
    # this kind of things, but otherwise we need to work on rebuild the pattern
    # matching mechanism...
    name = lhs.get_head_name()
    focus = lhs
    flag_ioi, evaluation.ignore_oneidentity = evaluation.ignore_oneidentity, True
    focus = focus.evaluate_leaves(evaluation)
    evaluation.ignore_oneidentity = flag_ioi
    if tags is None and not upset:
        name = focus.get_lookup_name()
        if not name:
            evaluation.message(self.get_name(), "setraw", focus)
            raise AssignmentException(lhs, None)
        tags = [name]
    elif upset:
        tags = []
        if focus.is_atom():
            evaluation.message(self.get_name(), "normal")
            raise AssignmentException(lhs, None)
        for leaf in focus.leaves:
            name = leaf.get_lookup_name()
            tags.append(name)
    else:
        allowed_names = [focus.get_lookup_name()]
        for leaf in focus.get_leaves():
            if not leaf.is_symbol() and leaf.get_head_name() in ("System`HoldPattern",):
                leaf = leaf.leaves[0]
            if not leaf.is_symbol() and leaf.get_head_name() in ("System`Pattern",):
                leaf = leaf.leaves[1]
            if not leaf.is_symbol() and leaf.get_head_name() in (
                "System`Blank",
                "System`BlankSequence",
                "System`BlankNullSequence",
            ):
                if len(leaf.leaves) == 1:
                    leaf = leaf.leaves[0]

            allowed_names.append(leaf.get_lookup_name())
        for name in tags:
            if name not in allowed_names:
                evaluation.message(self.get_name(), "tagnfd", Symbol(name))
                raise AssignmentException(lhs, None)

    return tags, focus


# Here starts the functions that implement `assign_elementary` for different
# kind of expressions. Maybe they should be put in a separated module or
# maybe they should be member functions of _SetOperator.


def process_assign_messagename(self, lhs, rhs, evaluation, tags, upset):
    lhs, condition = unroll_conditions(lhs)
    lhs, rhs = unroll_patterns(lhs, rhs, evaluation)
    count = 0
    defs = evaluation.definitions
    if len(lhs.leaves) != 2:
        evaluation.message_args("MessageName", len(lhs.leaves), 2)
        raise AssignmentException(lhs, None)
    focus = lhs.leaves[0]
    tags = process_tags_and_upset_dont_allow_custom(
        tags, upset, self, lhs, focus, evaluation
    )
    lhs, rhs = process_rhs_conditions(lhs, rhs, condition, evaluation)
    rule = Rule(lhs, rhs)
    for tag in tags:
        if rejected_because_protected(self, lhs, tag, evaluation):
            continue
        count += 1
        defs.add_message(tag, rule)
    return count > 0


def process_assign_default(self, lhs, rhs, evaluation, tags, upset):
    lhs, condition = unroll_conditions(lhs)
    lhs, rhs = unroll_patterns(lhs, rhs, evaluation)
    count = 0
    defs = evaluation.definitions

    if len(lhs.leaves) not in (1, 2, 3):
        evaluation.message_args("Default", len(lhs.leaves), 1, 2, 3)
        raise AssignmentException(lhs, None)
    focus = lhs.leaves[0]
    tags = process_tags_and_upset_dont_allow_custom(
        tags, upset, self, lhs, focus, evaluation
    )
    lhs, rhs = process_rhs_conditions(lhs, rhs, condition, evaluation)
    rule = Rule(lhs, rhs)
    for tag in tags:
        if rejected_because_protected(self, lhs, tag, evaluation):
            continue
        count += 1
        defs.add_default(tag, rule)
    return count > 0


def process_assign_format(self, lhs, rhs, evaluation, tags, upset):
    lhs, condition = unroll_conditions(lhs)
    lhs, rhs = unroll_patterns(lhs, rhs, evaluation)
    count = 0
    defs = evaluation.definitions

    if len(lhs.leaves) not in (1, 2):
        evaluation.message_args("Format", len(lhs.leaves), 1, 2)
        raise AssignmentException(lhs, None)
    if len(lhs.leaves) == 2:
        form = lhs.leaves[1].get_name()
        if not form:
            evaluation.message("Format", "fttp", lhs.leaves[1])
            raise AssignmentException(lhs, None)
    else:
        form = system_symbols(
            "StandardForm",
            "TraditionalForm",
            "OutputForm",
            "TeXForm",
            "MathMLForm",
        )
    lhs = focus = lhs.leaves[0]
    tags = process_tags_and_upset_dont_allow_custom(
        tags, upset, self, lhs, focus, evaluation
    )
    lhs, rhs = process_rhs_conditions(lhs, rhs, condition, evaluation)
    rule = Rule(lhs, rhs)
    for tag in tags:
        if rejected_because_protected(self, lhs, tag, evaluation):
            continue
        count += 1
        defs.add_format(tag, rule, form)
    return count > 0


def process_assign_recursion_limit(lhs, rhs, evaluation):
    rhs_int_value = rhs.get_int_value()
    # if (not rhs_int_value or rhs_int_value < 20) and not
    # rhs.get_name() == 'System`Infinity':
    if (
        not rhs_int_value or rhs_int_value < 20 or rhs_int_value > MAX_RECURSION_DEPTH
    ):  # nopep8

        evaluation.message("$RecursionLimit", "limset", rhs)
        raise AssignmentException(lhs, None)
    try:
        set_python_recursion_limit(rhs_int_value)
    except OverflowError:
        # TODO: Message
        raise AssignmentException(lhs, None)
    return False


def process_assign_iteration_limit(lhs, rhs, evaluation):
    rhs_int_value = rhs.get_int_value()
    if (
        not rhs_int_value or rhs_int_value < 20
    ) and not rhs.get_name() == "System`Infinity":
        evaluation.message("$IterationLimit", "limset", rhs)
        raise AssignmentException(lhs, None)
    return False


def process_assign_module_number(lhs, rhs, evaluation):
    rhs_int_value = rhs.get_int_value()
    if not rhs_int_value or rhs_int_value <= 0:
        evaluation.message("$ModuleNumber", "set", rhs)
        raise AssignmentException(lhs, None)
    return False


def process_assign_line_number_and_history_length(
    self, lhs, rhs, evaluation, tags, upset
):
    lhs_name = lhs.get_name()
    rhs_int_value = rhs.get_int_value()
    if rhs_int_value is None or rhs_int_value < 0:
        evaluation.message(lhs_name, "intnn", rhs)
        raise AssignmentException(lhs, None)
    return False


def process_assign_random_state(self, lhs, rhs, evaluation, tags, upset):
    # TODO: allow setting of legal random states!
    # (but consider pickle's insecurity!)
    evaluation.message("$RandomState", "rndst", rhs)
    raise AssignmentException(lhs, None)


def process_assign_context(self, lhs, rhs, evaluation, tags, upset):
    lhs_name = lhs.get_head_name()
    new_context = rhs.get_string_value()
    if new_context is None or not valid_context_name(
        new_context, allow_initial_backquote=True
    ):
        evaluation.message(lhs_name, "cxset", rhs)
        exit()
        raise AssignmentException(lhs, None)

    # With $Context in Mathematica you can do some strange
    # things: e.g. with $Context set to Global`, something
    # like:
    #    $Context = "`test`"; newsym
    # is accepted and creates Global`test`newsym.
    # Implement this behaviour by interpreting
    #    $Context = "`test`"
    # as
    #    $Context = $Context <> "test`"
    #
    if new_context.startswith("`"):
        new_context = evaluation.definitions.get_current_context() + new_context.lstrip(
            "`"
        )

    evaluation.definitions.set_current_context(new_context)
    return True


def process_assign_context_path(self, lhs, rhs, evaluation, tags, upset):
    lhs_name = lhs.get_name()
    currContext = evaluation.definitions.get_current_context()
    context_path = [s.get_string_value() for s in rhs.get_leaves()]
    context_path = [
        s if (s is None or s[0] != "`") else currContext[:-1] + s for s in context_path
    ]
    if rhs.has_form("List", None) and all(valid_context_name(s) for s in context_path):
        evaluation.definitions.set_context_path(context_path)
        return True
    else:
        evaluation.message(lhs_name, "cxlist", rhs)
        raise AssignmentException(lhs, None)


def process_assign_minprecision(self, lhs, rhs, evaluation, tags, upset):
    lhs_name = lhs.get_name()
    rhs_int_value = rhs.get_int_value()
    # $MinPrecision = Infinity is not allowed
    if rhs_int_value is not None and rhs_int_value >= 0:
        max_prec = evaluation.definitions.get_config_value("$MaxPrecision")
        if max_prec is not None and max_prec < rhs_int_value:
            evaluation.message("$MinPrecision", "preccon", Symbol("$MinPrecision"))
            raise AssignmentException(lhs, None)
        return False
    else:
        evaluation.message(lhs_name, "precset", lhs, rhs)
        raise AssignmentException(lhs, None)


def process_assign_maxprecision(self, lhs, rhs, evaluation, tags, upset):
    lhs_name = lhs.get_name()
    rhs_int_value = rhs.get_int_value()
    if rhs.has_form("DirectedInfinity", 1) and rhs.leaves[0].get_int_value() == 1:
        return False
    elif rhs_int_value is not None and rhs_int_value > 0:
        min_prec = evaluation.definitions.get_config_value("$MinPrecision")
        if min_prec is not None and rhs_int_value < min_prec:
            evaluation.message("$MaxPrecision", "preccon", Symbol("$MaxPrecision"))
            raise AssignmentException(lhs, None)
        return False
    else:
        evaluation.message(lhs_name, "precset", lhs, rhs)
        raise AssignmentException(lhs, None)


def process_assign_definition_values(self, lhs, rhs, evaluation, tags, upset):
    name = lhs.get_head_name()
    tag = find_tag_and_check(lhs, tags, evaluation)
    rules = rhs.get_rules_list()
    if rules is None:
        evaluation.message(name, "vrule", lhs, rhs)
        raise AssignmentException(lhs, None)
    evaluation.definitions.set_values(tag, name, rules)
    return True


def process_assign_options(self, lhs, rhs, evaluation, tags, upset):
    lhs_leaves = lhs.leaves
    name = lhs.get_head_name()
    if len(lhs_leaves) != 1:
        evaluation.message_args(name, len(lhs_leaves), 1)
        raise AssignmentException(lhs, rhs)
    tag = lhs_leaves[0].get_name()
    if not tag:
        evaluation.message(name, "sym", lhs_leaves[0], 1)
        raise AssignmentException(lhs, rhs)
    if tags is not None and tags != [tag]:
        evaluation.message(name, "tag", Symbol(name), Symbol(tag))
        raise AssignmentException(lhs, rhs)
    if is_protected(tag, evaluation.definitions):
        evaluation.message(name, "wrsym", Symbol(tag))
        raise AssignmentException(lhs, None)
    option_values = rhs.get_option_values(evaluation)
    if option_values is None:
        evaluation.message(name, "options", rhs)
        raise AssignmentException(lhs, None)
    evaluation.definitions.set_options(tag, option_values)
    return True


def process_assign_attributes(self, lhs, rhs, evaluation, tags, upset):
    name = lhs.get_head_name()
    if len(lhs.leaves) != 1:
        evaluation.message_args(name, len(lhs.leaves), 1)
        raise AssignmentException(lhs, rhs)
    tag = lhs.leaves[0].get_name()
    if not tag:
        evaluation.message(name, "sym", lhs.leaves[0], 1)
        raise AssignmentException(lhs, rhs)
    if tags is not None and tags != [tag]:
        evaluation.message(name, "tag", Symbol(name), Symbol(tag))
        raise AssignmentException(lhs, rhs)
    attributes = get_symbol_list(
        rhs, lambda item: evaluation.message(name, "sym", item, 1)
    )
    if attributes is None:
        raise AssignmentException(lhs, rhs)
    if "System`Locked" in evaluation.definitions.get_attributes(tag):
        evaluation.message(name, "locked", Symbol(tag))
        raise AssignmentException(lhs, rhs)
    evaluation.definitions.set_attributes(tag, attributes)
    return True


def process_assign_n(self, lhs, rhs, evaluation, tags, upset):
    lhs, condition = unroll_conditions(lhs)
    lhs, rhs = unroll_patterns(lhs, rhs, evaluation)
    defs = evaluation.definitions

    if len(lhs.leaves) not in (1, 2):
        evaluation.message_args("N", len(lhs.leaves), 1, 2)
        raise AssignmentException(lhs, None)
    if len(lhs.leaves) == 1:
        nprec = SymbolMachinePrecision
    else:
        nprec = lhs.leaves[1]
    focus = lhs.leaves[0]
    lhs = Expression(SymbolN, focus, nprec)
    tags = process_tags_and_upset_dont_allow_custom(
        tags, upset, self, lhs, focus, evaluation
    )
    count = 0
    lhs, rhs = process_rhs_conditions(lhs, rhs, condition, evaluation)
    rule = Rule(lhs, rhs)
    for tag in tags:
        if rejected_because_protected(self, lhs, tag, evaluation):
            continue
        count += 1
        defs.add_nvalue(tag, rule)
    return count > 0


def process_assign_other(self, lhs, rhs, evaluation, tags=None, upset=False):
    tags, focus = process_tags_and_upset_allow_custom(
        tags, upset, self, lhs, evaluation
    )
    lhs_name = lhs.get_name()
    if lhs_name == "System`$RecursionLimit":
        process_assign_recursion_limit(self, lhs, rhs, evaluation, tags, upset)
    elif lhs_name in ("System`$Line", "System`$HistoryLength"):
        process_assign_line_number_and_history_length(
            self, lhs, rhs, evaluation, tags, upset
        )
    elif lhs_name == "System`$IterationLimit":
        process_assign_iteration_limit(self, lhs, rhs, evaluation, tags, upset)
    elif lhs_name == "System`$ModuleNumber":
        process_assign_module_number(self, lhs, rhs, evaluation, tags, upset)
    elif lhs_name == "System`$MinPrecision":
        process_assign_minprecision(self, lhs, rhs, evaluation, tags, upset)
    elif lhs_name == "System`$MaxPrecision":
        process_assign_maxprecision(self, lhs, rhs, evaluation, tags, upset)
    else:
        return False, tags
    return True, tags


def assign_store_rules_by_tag(self, lhs, rhs, evaluation, tags, upset=None):
    lhs, condition = unroll_conditions(lhs)
    lhs, rhs = unroll_patterns(lhs, rhs, evaluation)
    count = 0
    defs = evaluation.definitions
    ignore_protection, tags = process_assign_other(
        self, lhs, rhs, evaluation, tags, upset
    )
    lhs, rhs = process_rhs_conditions(lhs, rhs, condition, evaluation)
    count = 0
    rule = Rule(lhs, rhs)
    position = "up" if upset else None
    for tag in tags:
        if rejected_because_protected(self, lhs, tag, evaluation, ignore_protection):
            continue
        count += 1
        defs.add_rule(tag, rule, position=position)
    return count > 0


class _SetOperator(object):
    special_cases = {
        "System`OwnValues": process_assign_definition_values,
        "System`DownValues": process_assign_definition_values,
        "System`SubValues": process_assign_definition_values,
        "System`UpValues": process_assign_definition_values,
        "System`NValues": process_assign_definition_values,
        "System`DefaultValues": process_assign_definition_values,
        "System`Messages": process_assign_definition_values,
        "System`Attributes": process_assign_attributes,
        "System`Options": process_assign_options,
        "System`$RandomState": process_assign_random_state,
        "System`$Context": process_assign_context,
        "System`$ContextPath": process_assign_context_path,
        "System`N": process_assign_n,
        "System`MessageName": process_assign_messagename,
        "System`Default": process_assign_default,
        "System`Format": process_assign_format,
    }

    def assign_elementary(self, lhs, rhs, evaluation, tags=None, upset=False):
        if type(lhs) is Symbol:
            name = lhs.name
        else:
            name = lhs.get_head_name()
        lhs._format_cache = None
        try:
            # Deal with direct assignation to properties of
            # the definition object
            func = self.special_cases.get(name, None)
            if func:
                return func(self, lhs, rhs, evaluation, tags, upset)

            return assign_store_rules_by_tag(self, lhs, rhs, evaluation, tags, upset)
        except AssignmentException:
            return False

    def assign(self, lhs, rhs, evaluation):
        lhs._format_cache = None
        defs = evaluation.definitions
        if lhs.get_head_name() == "System`List":
            if not (rhs.get_head_name() == "System`List") or len(lhs.leaves) != len(
                rhs.leaves
            ):  # nopep8

                evaluation.message(self.get_name(), "shape", lhs, rhs)
                return False
            else:
                result = True
                for left, right in zip(lhs.leaves, rhs.leaves):
                    if not self.assign(left, right, evaluation):
                        result = False
                return result
        elif lhs.get_head_name() == "System`Part":
            if len(lhs.leaves) < 1:
                evaluation.message(self.get_name(), "setp", lhs)
                return False
            symbol = lhs.leaves[0]
            name = symbol.get_name()
            if not name:
                evaluation.message(self.get_name(), "setps", symbol)
                return False
            if is_protected(name, defs):
                evaluation.message(self.get_name(), "wrsym", symbol)
                return False
            rule = defs.get_ownvalue(name)
            if rule is None:
                evaluation.message(self.get_name(), "noval", symbol)
                return False
            indices = lhs.leaves[1:]
            result = walk_parts([rule.replace], indices, evaluation, rhs)
            if result:
                evaluation.definitions.set_ownvalue(name, result)
            else:
                return False
        else:
            return self.assign_elementary(lhs, rhs, evaluation)


class Set(BinaryOperator, _SetOperator):
    """
    <dl>
    <dt>'Set[$expr$, $value$]'
    <dt>$expr$ = $value$
        <dd>evaluates $value$ and assigns it to $expr$.
    <dt>{$s1$, $s2$, $s3$} = {$v1$, $v2$, $v3$}
        <dd>sets multiple symbols ($s1$, $s2$, ...) to the
        corresponding values ($v1$, $v2$, ...).
    </dl>

    'Set' can be used to give a symbol a value:
    >> a = 3
     = 3
    >> a
     = 3

    An assignment like this creates an ownvalue:
    >> OwnValues[a]
     = {HoldPattern[a] :> 3}

    You can set multiple values at once using lists:
    >> {a, b, c} = {10, 2, 3}
     = {10, 2, 3}
    >> {a, b, {c, {d}}} = {1, 2, {{c1, c2}, {a}}}
     = {1, 2, {{c1, c2}, {10}}}
    >> d
     = 10

    'Set' evaluates its right-hand side immediately and assigns it to
    the left-hand side:
    >> a
     = 1
    >> x = a
     = 1
    >> a = 2
     = 2
    >> x
     = 1

    'Set' always returns the right-hand side, which you can again use
    in an assignment:
    >> a = b = c = 2;
    >> a == b == c == 2
     = True

    'Set' supports assignments to parts:
    >> A = {{1, 2}, {3, 4}};
    >> A[[1, 2]] = 5
     = 5
    >> A
     = {{1, 5}, {3, 4}}
    >> A[[;;, 2]] = {6, 7}
     = {6, 7}
    >> A
     = {{1, 6}, {3, 7}}
    Set a submatrix:
    >> B = {{1, 2, 3}, {4, 5, 6}, {7, 8, 9}};
    >> B[[1;;2, 2;;-1]] = {{t, u}, {y, z}};
    >> B
     = {{1, t, u}, {4, y, z}, {7, 8, 9}}

    #> x = Infinity;
    """

    operator = "="
    precedence = 40
    grouping = "Right"
    attributes = ("HoldFirst", "SequenceHold")

    messages = {
        "setraw": "Cannot assign to raw object `1`.",
        "shape": "Lists `1` and `2` are not the same shape.",
    }

    def apply(self, lhs, rhs, evaluation):
        "lhs_ = rhs_"

        self.assign(lhs, rhs, evaluation)
        return rhs


class SetDelayed(Set):
    """
    <dl>
    <dt>'SetDelayed[$expr$, $value$]'
    <dt>$expr$ := $value$
        <dd>assigns $value$ to $expr$, without evaluating $value$.
    </dl>

    'SetDelayed' is like 'Set', except it has attribute 'HoldAll',
    thus it does not evaluate the right-hand side immediately, but
    evaluates it when needed.

    >> Attributes[SetDelayed]
     = {HoldAll, Protected, SequenceHold}
    >> a = 1
     = 1
    >> x := a
    >> x
     = 1
    Changing the value of $a$ affects $x$:
    >> a = 2
     = 2
    >> x
     = 2

    'Condition' ('/;') can be used with 'SetDelayed' to make an
    assignment that only holds if a condition is satisfied:
    >> f[x_] := p[x] /; x>0
    >> f[3]
     = p[3]
    >> f[-3]
     = f[-3]
    It also works if the condition is set in the LHS:
    >> F[x_, y_] /; x < y /; x>0  := x / y;
    >> F[x_, y_] := y / x;
    >> F[2, 3]
     = 2 / 3
    >> F[3, 2]
     = 2 / 3
    >> F[-3, 2]
     = -2 / 3
    """

    operator = ":="
    attributes = ("HoldAll", "SequenceHold")

    def apply(self, lhs, rhs, evaluation):
        "lhs_ := rhs_"

        if self.assign(lhs, rhs, evaluation):
            return Symbol("Null")
        else:
            return SymbolFailed


class UpSet(BinaryOperator, _SetOperator):
    """
    <dl>
    <dt>$f$[$x$] ^= $expression$
        <dd>evaluates $expression$ and assigns it to the value of
        $f$[$x$], associating the value with $x$.
    </dl>

    'UpSet' creates an upvalue:
    >> a[b] ^= 3;
    >> DownValues[a]
     = {}
    >> UpValues[b]
     = {HoldPattern[a[b]] :> 3}

    >> a ^= 3
     : Nonatomic expression expected.
     = 3

    You can use 'UpSet' to specify special values like format values.
    However, these values will not be saved in 'UpValues':
    >> Format[r] ^= "custom";
    >> r
     = custom
    >> UpValues[r]
     = {}

    #> f[g, a + b, h] ^= 2
     : Tag Plus in f[g, a + b, h] is Protected.
     = 2
    #> UpValues[h]
     = {HoldPattern[f[g, a + b, h]] :> 2}
    """

    operator = "^="
    precedence = 40
    attributes = ("HoldFirst", "SequenceHold")
    grouping = "Right"

    def apply(self, lhs, rhs, evaluation):
        "lhs_ ^= rhs_"

        self.assign_elementary(lhs, rhs, evaluation, upset=True)
        return rhs


class UpSetDelayed(UpSet):
    """
    <dl>
    <dt>'UpSetDelayed[$expression$, $value$]'
    <dt>'$expression$ ^:= $value$'
        <dd>assigns $expression$ to the value of $f$[$x$] (without
        evaluating $expression$), associating the value with $x$.
    </dl>

    >> a[b] ^:= x
    >> x = 2;
    >> a[b]
     = 2
    >> UpValues[b]
     = {HoldPattern[a[b]] :> x}

    #> f[g, a + b, h] ^:= 2
     : Tag Plus in f[g, a + b, h] is Protected.
    #> f[a+b] ^:= 2
     : Tag Plus in f[a + b] is Protected.
     = $Failed
    """

    operator = "^:="
    attributes = ("HoldAll", "SequenceHold")

    def apply(self, lhs, rhs, evaluation):
        "lhs_ ^:= rhs_"

        if self.assign_elementary(lhs, rhs, evaluation, upset=True):
            return Symbol("Null")
        else:
            return SymbolFailed


class TagSet(Builtin, _SetOperator):
    """
    <dl>
    <dt>'TagSet[$f$, $expr$, $value$]'
    <dt>'$f$ /: $expr$ = $value$'
        <dd>assigns $value$ to $expr$, associating the corresponding
        rule with the symbol $f$.
    </dl>

    Create an upvalue without using 'UpSet':
    >> x /: f[x] = 2
     = 2
    >> f[x]
     = 2
    >> DownValues[f]
     = {}
    >> UpValues[x]
     = {HoldPattern[f[x]] :> 2}

    The symbol $f$ must appear as the ultimate head of $lhs$ or as the head of a leaf in $lhs$:
    >> x /: f[g[x]] = 3;
     : Tag x not found or too deep for an assigned rule.
    >> g /: f[g[x]] = 3;
    >> f[g[x]]
     = 3
    """

    attributes = ("HoldAll", "SequenceHold")

    messages = {
        "tagnfd": "Tag `1` not found or too deep for an assigned rule.",
    }

    def apply(self, f, lhs, rhs, evaluation):
        "f_ /: lhs_ = rhs_"

        name = f.get_name()
        if not name:
            evaluation.message(self.get_name(), "sym", f, 1)
            return

        rhs = rhs.evaluate(evaluation)
        self.assign_elementary(lhs, rhs, evaluation, tags=[name])
        return rhs


class TagSetDelayed(TagSet):
    """
    <dl>
    <dt>'TagSetDelayed[$f$, $expr$, $value$]'
    <dt>'$f$ /: $expr$ := $value$'
        <dd>is the delayed version of 'TagSet'.
    </dl>
    """

    attributes = ("HoldAll", "SequenceHold")

    def apply(self, f, lhs, rhs, evaluation):
        "f_ /: lhs_ := rhs_"

        name = f.get_name()
        if not name:
            evaluation.message(self.get_name(), "sym", f, 1)
            return

        if self.assign_elementary(lhs, rhs, evaluation, tags=[name]):
            return Symbol("Null")
        else:
            return SymbolFailed


class Definition(Builtin):
    """
    <dl>
    <dt>'Definition[$symbol$]'
        <dd>prints as the user-defined values and rules associated with $symbol$.
    </dl>

    'Definition' does not print information for 'ReadProtected' symbols.
    'Definition' uses 'InputForm' to format values.

    >> a = 2;
    >> Definition[a]
     = a = 2

    >> f[x_] := x ^ 2
    >> g[f] ^:= 2
    >> Definition[f]
     = f[x_] = x ^ 2
     .
     . g[f] ^= 2

    Definition of a rather evolved (though meaningless) symbol:
    >> Attributes[r] := {Orderless}
    >> Format[r[args___]] := Infix[{args}, "~"]
    >> N[r] := 3.5
    >> Default[r, 1] := 2
    >> r::msg := "My message"
    >> Options[r] := {Opt -> 3}
    >> r[arg_., OptionsPattern[r]] := {arg, OptionValue[Opt]}

    Some usage:
    >> r[z, x, y]
     = x ~ y ~ z
    >> N[r]
     = 3.5
    >> r[]
     = {2, 3}
    >> r[5, Opt->7]
     = {5, 7}

    Its definition:
    >> Definition[r]
     = Attributes[r] = {Orderless}
     .
     . arg_. ~ OptionsPattern[r] = {arg, OptionValue[Opt]}
     .
     . N[r, MachinePrecision] = 3.5
     .
     . Format[args___, MathMLForm] = Infix[{args}, "~"]
     .
     . Format[args___, OutputForm] = Infix[{args}, "~"]
     .
     . Format[args___, StandardForm] = Infix[{args}, "~"]
     .
     . Format[args___, TeXForm] = Infix[{args}, "~"]
     .
     . Format[args___, TraditionalForm] = Infix[{args}, "~"]
     .
     . Default[r, 1] = 2
     .
     . Options[r] = {Opt -> 3}

    For 'ReadProtected' symbols, 'Definition' just prints attributes, default values and options:
    >> SetAttributes[r, ReadProtected]
    >> Definition[r]
     = Attributes[r] = {Orderless, ReadProtected}
     .
     . Default[r, 1] = 2
     .
     . Options[r] = {Opt -> 3}
    This is the same for built-in symbols:
    >> Definition[Plus]
     = Attributes[Plus] = {Flat, Listable, NumericFunction, OneIdentity, Orderless, Protected}
     .
     . Default[Plus] = 0
    >> Definition[Level]
     = Attributes[Level] = {Protected}
     .
     . Options[Level] = {Heads -> False}

    'ReadProtected' can be removed, unless the symbol is locked:
    >> ClearAttributes[r, ReadProtected]
    'Clear' clears values:
    >> Clear[r]
    >> Definition[r]
     = Attributes[r] = {Orderless}
     .
     . Default[r, 1] = 2
     .
     . Options[r] = {Opt -> 3}
    'ClearAll' clears everything:
    >> ClearAll[r]
    >> Definition[r]
     = Null

    If a symbol is not defined at all, 'Null' is printed:
    >> Definition[x]
     = Null
    """

    attributes = ("HoldAll",)
    precedence = 670

    def format_definition(self, symbol, evaluation, grid=True):
        "StandardForm,TraditionalForm,OutputForm: Definition[symbol_]"

        lines = []

        def print_rule(rule, up=False, lhs=lambda k: k, rhs=lambda r: r):
            evaluation.check_stopped()
            if isinstance(rule, Rule):
                r = rhs(
                    rule.replace.replace_vars(
                        {
                            "System`Definition": Expression(
                                "HoldForm", Symbol("Definition")
                            )
                        },
                        evaluation,
                    )
                )
                lines.append(
                    Expression(
                        "HoldForm",
                        Expression(up and "UpSet" or "Set", lhs(rule.pattern.expr), r),
                    )
                )

        name = symbol.get_name()
        if not name:
            evaluation.message("Definition", "sym", symbol, 1)
            return
        attributes = evaluation.definitions.get_attributes(name)
        definition = evaluation.definitions.get_user_definition(name, create=False)
        all = evaluation.definitions.get_definition(name)
        if attributes:
            attributes = list(attributes)
            attributes.sort()
            lines.append(
                Expression(
                    "HoldForm",
                    Expression(
                        "Set",
                        Expression("Attributes", symbol),
                        Expression(
                            "List", *(Symbol(attribute) for attribute in attributes)
                        ),
                    ),
                )
            )

        if definition is not None and "System`ReadProtected" not in attributes:
            for rule in definition.ownvalues:
                print_rule(rule)
            for rule in definition.downvalues:
                print_rule(rule)
            for rule in definition.subvalues:
                print_rule(rule)
            for rule in definition.upvalues:
                print_rule(rule, up=True)
            for rule in definition.nvalues:
                print_rule(rule)
            formats = sorted(definition.formatvalues.items())
            for format, rules in formats:
                for rule in rules:

                    def lhs(expr):
                        return Expression("Format", expr, Symbol(format))

                    def rhs(expr):
                        if expr.has_form("Infix", None):
                            expr = Expression(
                                Expression("HoldForm", expr.head), *expr.leaves
                            )
                        return Expression("InputForm", expr)

                    print_rule(rule, lhs=lhs, rhs=rhs)
        for rule in all.defaultvalues:
            print_rule(rule)
        if all.options:
            options = sorted(all.options.items())
            lines.append(
                Expression(
                    "HoldForm",
                    Expression(
                        "Set",
                        Expression("Options", symbol),
                        Expression(
                            "List",
                            *(
                                Expression("Rule", Symbol(name), value)
                                for name, value in options
                            )
                        ),
                    ),
                )
            )
        if grid:
            if lines:
                return Expression(
                    "Grid",
                    Expression("List", *(Expression("List", line) for line in lines)),
                    Expression("Rule", Symbol("ColumnAlignments"), Symbol("Left")),
                )
            else:
                return Symbol("Null")
        else:
            for line in lines:
                evaluation.print_out(Expression("InputForm", line))
            return Symbol("Null")

    def format_definition_input(self, symbol, evaluation):
        "InputForm: Definition[symbol_]"
        return self.format_definition(symbol, evaluation, grid=False)


def _get_usage_string(symbol, evaluation, is_long_form: bool, htmlout=False):
    """
    Returns a python string with the documentation associated to a given symbol.
    """
    definition = evaluation.definitions.get_definition(symbol.name)
    ruleusage = definition.get_values_list("messages")
    usagetext = None
    import re

    # First look at user definitions:
    for rulemsg in ruleusage:
        if rulemsg.pattern.expr.leaves[1].__str__() == '"usage"':
            usagetext = rulemsg.replace.value
    if usagetext is not None:
        # Maybe, if htmltout is True, we should convert
        # the value to a HTML form...
        return usagetext
    # Otherwise, look at the pymathics, and builtin docstrings:
    builtins = evaluation.definitions.builtin
    pymathics = evaluation.definitions.pymathics
    bio = pymathics.get(definition.name)
    if bio is None:
        bio = builtins.get(definition.name)

    if bio is not None:
        if not is_long_form and hasattr(bio.builtin.__class__, "summary_text"):
            return bio.builtin.__class__.summary_text
        from mathics.doc.common_doc import XMLDoc

        docstr = bio.builtin.__class__.__doc__
        title = bio.builtin.__class__.__name__
        if docstr is None:
            return None
        if htmlout:
            usagetext = XMLDoc(docstr, title).html()
        else:
            usagetext = XMLDoc(docstr, title).text(0)
        usagetext = re.sub(r"\$([0-9a-zA-Z]*)\$", r"\1", usagetext)
        return usagetext
    return None


class Information(PrefixOperator):
    """
    <dl>
      <dt>'Information[$symbol$]'
      <dd>Prints information about a $symbol$
    </dl>
    'Information' does not print information for 'ReadProtected' symbols.
    'Information' uses 'InputForm' to format values.

    #> a = 2;
    #> Information[a]
     | a = 2
     .
     = Null

    #> f[x_] := x ^ 2;
    #> g[f] ^:= 2;
    #> f::usage = "f[x] returns the square of x";
    #> Information[f]
     | f[x] returns the square of x
     .
     . f[x_] = x ^ 2
     .
     . g[f] ^= 2
     .
     = Null

    """

    operator = "??"
    precedence = 0
    attributes = ("HoldAll", "SequenceHold", "Protect", "ReadProtect")
    messages = {"notfound": "Expression `1` is not a symbol"}
    options = {
        "LongForm": "True",
    }

    def format_definition(self, symbol, evaluation, options, grid=True):
        "StandardForm,TraditionalForm,OutputForm: Information[symbol_, OptionsPattern[Information]]"
        ret = SymbolNull
        lines = []
        if isinstance(symbol, String):
            evaluation.print_out(symbol)
            return ret
        if not isinstance(symbol, Symbol):
            evaluation.message("Information", "notfound", symbol)
            return ret
        # Print the "usage" message if available.
        is_long_form = self.get_option(options, "LongForm", evaluation).to_python()
        usagetext = _get_usage_string(symbol, evaluation, is_long_form)
        if usagetext is not None:
            lines.append(usagetext)

        if is_long_form:
            self.show_definitions(symbol, evaluation, lines)

        if grid:
            if lines:
                infoshow = Expression(
                    "Grid",
                    Expression("List", *(Expression("List", line) for line in lines)),
                    Expression("Rule", Symbol("ColumnAlignments"), Symbol("Left")),
                )
                evaluation.print_out(infoshow)
        else:
            for line in lines:
                evaluation.print_out(Expression("InputForm", line))
        return ret

        # It would be deserable to call here the routine inside Definition, but for some reason it fails...
        # Instead, I just copy the code from Definition

    def show_definitions(self, symbol, evaluation, lines):
        def print_rule(rule, up=False, lhs=lambda k: k, rhs=lambda r: r):
            evaluation.check_stopped()
            if isinstance(rule, Rule):
                r = rhs(
                    rule.replace.replace_vars(
                        {
                            "System`Definition": Expression(
                                "HoldForm", Symbol("Definition")
                            )
                        }
                    )
                )
                lines.append(
                    Expression(
                        "HoldForm",
                        Expression(up and "UpSet" or "Set", lhs(rule.pattern.expr), r),
                    )
                )

        name = symbol.get_name()
        if not name:
            evaluation.message("Definition", "sym", symbol, 1)
            return
        attributes = evaluation.definitions.get_attributes(name)
        definition = evaluation.definitions.get_user_definition(name, create=False)
        all = evaluation.definitions.get_definition(name)
        if attributes:
            attributes = list(attributes)
            attributes.sort()
            lines.append(
                Expression(
                    "HoldForm",
                    Expression(
                        "Set",
                        Expression("Attributes", symbol),
                        Expression(
                            "List", *(Symbol(attribute) for attribute in attributes)
                        ),
                    ),
                )
            )

        if definition is not None and "System`ReadProtected" not in attributes:
            for rule in definition.ownvalues:
                print_rule(rule)
            for rule in definition.downvalues:
                print_rule(rule)
            for rule in definition.subvalues:
                print_rule(rule)
            for rule in definition.upvalues:
                print_rule(rule, up=True)
            for rule in definition.nvalues:
                print_rule(rule)
            formats = sorted(definition.formatvalues.items())
            for format, rules in formats:
                for rule in rules:

                    def lhs(expr):
                        return Expression("Format", expr, Symbol(format))

                    def rhs(expr):
                        if expr.has_form("Infix", None):
                            expr = Expression(
                                Expression("HoldForm", expr.head), *expr.leaves
                            )
                        return Expression("InputForm", expr)

                    print_rule(rule, lhs=lhs, rhs=rhs)
        for rule in all.defaultvalues:
            print_rule(rule)
        if all.options:
            options = sorted(all.options.items())
            lines.append(
                Expression(
                    "HoldForm",
                    Expression(
                        "Set",
                        Expression("Options", symbol),
                        Expression(
                            "List",
                            *(
                                Expression("Rule", Symbol(name), value)
                                for name, value in options
                            )
                        ),
                    ),
                )
            )
        return

    def format_definition_input(self, symbol, evaluation, options):
        "InputForm: Information[symbol_, OptionsPattern[Information]]"
        self.format_definition(symbol, evaluation, options, grid=False)
        ret = SymbolNull
        return ret


class Clear(Builtin):
    """
    <dl>
    <dt>'Clear[$symb1$, $symb2$, ...]'
        <dd>clears all values of the given symbols.
        The arguments can also be given as strings containing symbol names.
    </dl>

    >> x = 2;
    >> Clear[x]
    >> x
     = x

    >> x = 2;
    >> y = 3;
    >> Clear["Global`*"]
    >> x
     = x
    >> y
     = y

    'ClearAll' may not be called for 'Protected' symbols.
    >> Clear[Sin]
     : Symbol Sin is Protected.
    The values and rules associated with built-in symbols will not get lost when applying 'Clear'
    (after unprotecting them):
    >> Unprotect[Sin]
    >> Clear[Sin]
    >> Sin[Pi]
     = 0

    'Clear' does not remove attributes, messages, options, and default values associated
    with the symbols. Use 'ClearAll' to do so.
    >> Attributes[r] = {Flat, Orderless};
    >> Clear["r"]
    >> Attributes[r]
     = {Flat, Orderless}
    """

    attributes = ("HoldAll",)

    messages = {
        "ssym": "`1` is not a symbol or a string.",
    }

    allow_locked = True

    def do_clear(self, definition):
        definition.ownvalues = []
        definition.downvalues = []
        definition.subvalues = []
        definition.upvalues = []
        definition.formatvalues = {}
        definition.nvalues = []

    def apply(self, symbols, evaluation):
        "%(name)s[symbols___]"
        if isinstance(symbols, Symbol):
            symbols = [symbols]
        elif isinstance(symbols, Expression):
            symbols = symbols.get_leaves()
        elif isinstance(symbols, String):
            symbols = [symbols]
        else:
            symbols = symbols.get_sequence()

        for symbol in symbols:
            if isinstance(symbol, Symbol):
                names = [symbol.get_name()]
            else:
                pattern = symbol.get_string_value()
                if not pattern:
                    evaluation.message("Clear", "ssym", symbol)
                    continue
                if pattern[0] == "`":
                    pattern = evaluation.definitions.get_current_context() + pattern[1:]

                names = evaluation.definitions.get_matching_names(pattern)
            for name in names:
                attributes = evaluation.definitions.get_attributes(name)
                if is_protected(name, evaluation.definitions):
                    evaluation.message("Clear", "wrsym", Symbol(name))
                    continue
                if not self.allow_locked and "System`Locked" in attributes:
                    evaluation.message("Clear", "locked", Symbol(name))
                    continue
                definition = evaluation.definitions.get_user_definition(name)
                self.do_clear(definition)

        return Symbol("Null")

    def apply_all(self, evaluation):
        "Clear[System`All]"
        evaluation.definitions.set_user_definitions({})
        evaluation.definitions.clear_pymathics_modules()
        return


class ClearAll(Clear):
    """
    <dl>
    <dt>'ClearAll[$symb1$, $symb2$, ...]'
        <dd>clears all values, attributes, messages and options associated with the given symbols.
        The arguments can also be given as strings containing symbol names.
    </dl>

    >> x = 2;
    >> ClearAll[x]
    >> x
     = x
    >> Attributes[r] = {Flat, Orderless};
    >> ClearAll[r]
    >> Attributes[r]
     = {}

    'ClearAll' may not be called for 'Protected' or 'Locked' symbols.
    >> Attributes[lock] = {Locked};
    >> ClearAll[lock]
     : Symbol lock is locked.
    """

    allow_locked = False

    def do_clear(self, definition):
        super(ClearAll, self).do_clear(definition)
        definition.attributes = set()
        definition.messages = []
        definition.options = []
        definition.defaultvalues = []

    def apply_all(self, evaluation):
        "ClearAll[System`All]"
        evaluation.definitions.set_user_definitions({})
        evaluation.definitions.clear_pymathics_modules()
        return


class Unset(PostfixOperator):
    """
    <dl>
    <dt>'Unset[$x$]'
    <dt>'$x$=.'
        <dd>removes any value belonging to $x$.
    </dl>
    >> a = 2
     = 2
    >> a =.
    >> a
     = a

    Unsetting an already unset or never defined variable will not
    change anything:
    >> a =.
    >> b =.

    'Unset' can unset particular function values. It will print a message
    if no corresponding rule is found.
    >> f[x_] =.
     : Assignment on f for f[x_] not found.
     = $Failed
    >> f[x_] := x ^ 2
    >> f[3]
     = 9
    >> f[x_] =.
    >> f[3]
     = f[3]

    You can also unset 'OwnValues', 'DownValues', 'SubValues', and 'UpValues' directly.
    This is equivalent to setting them to '{}'.
    >> f[x_] = x; f[0] = 1;
    >> DownValues[f] =.
    >> f[2]
     = f[2]

    'Unset' threads over lists:
    >> a = b = 3;
    >> {a, {b}} =.
     = {Null, {Null}}

    #> x = 2;
    #> OwnValues[x] =.
    #> x
     = x
    #> f[a][b] = 3;
    #> SubValues[f] =.
    #> f[a][b]
     = f[a][b]
    #> PrimeQ[p] ^= True
     = True
    #> PrimeQ[p]
     = True
    #> UpValues[p] =.
    #> PrimeQ[p]
     = False

    #> a + b ^= 5;
    #> a =.
    #> a + b
     = 5
    #> {UpValues[a], UpValues[b]} =.
     = {Null, Null}
    #> a + b
     = a + b

    #> Unset[Messages[1]]
     : First argument in Messages[1] is not a symbol or a string naming a symbol.
     = $Failed
    """

    operator = "=."
    precedence = 670
    attributes = ("HoldFirst", "Listable", "ReadProtected")

    messages = {
        "norep": "Assignment on `2` for `1` not found.",
        "usraw": "Cannot unset raw object `1`.",
    }

    def apply(self, expr, evaluation):
        "Unset[expr_]"

        name = expr.get_head_name()
        if name in system_symbols(
            "OwnValues",
            "DownValues",
            "SubValues",
            "UpValues",
            "NValues",
            "Options",
            "Messages",
        ):
            if len(expr.leaves) != 1:
                evaluation.message_args(name, len(expr.leaves), 1)
                return SymbolFailed
            symbol = expr.leaves[0].get_name()
            if not symbol:
                evaluation.message(name, "fnsym", expr)
                return SymbolFailed
            if name == "System`Options":
                empty = {}
            else:
                empty = []
            evaluation.definitions.set_values(symbol, name, empty)
            return Symbol("Null")
        name = expr.get_lookup_name()
        if not name:
            evaluation.message("Unset", "usraw", expr)
            return SymbolFailed
        if not evaluation.definitions.unset(name, expr):
            if not expr.is_atom():
                evaluation.message("Unset", "norep", expr, Symbol(name))
                return SymbolFailed
        return Symbol("Null")


def get_symbol_values(symbol, func_name, position, evaluation):
    name = symbol.get_name()
    if not name:
        evaluation.message(func_name, "sym", symbol, 1)
        return
    if position in ("default",):
        definition = evaluation.definitions.get_definition(name)
    else:
        definition = evaluation.definitions.get_user_definition(name)
    leaves = []
    for rule in definition.get_values_list(position):
        if isinstance(rule, Rule):
            pattern = rule.pattern
            if pattern.has_form("HoldPattern", 1):
                pattern = pattern.expr
            else:
                pattern = Expression("HoldPattern", pattern.expr)
            leaves.append(Expression("RuleDelayed", pattern, rule.replace))
    return Expression("List", *leaves)


class DownValues(Builtin):
    """
    <dl>
    <dt>'DownValues[$symbol$]'
        <dd>gives the list of downvalues associated with $symbol$.
    </dl>

    'DownValues' uses 'HoldPattern' and 'RuleDelayed' to protect the
    downvalues from being evaluated. Moreover, it has attribute
    'HoldAll' to get the specified symbol instead of its value.

    >> f[x_] := x ^ 2
    >> DownValues[f]
     = {HoldPattern[f[x_]] :> x ^ 2}

    Mathics will sort the rules you assign to a symbol according to
    their specificity. If it cannot decide which rule is more special,
    the newer one will get higher precedence.
    >> f[x_Integer] := 2
    >> f[x_Real] := 3
    >> DownValues[f]
     = {HoldPattern[f[x_Real]] :> 3, HoldPattern[f[x_Integer]] :> 2, HoldPattern[f[x_]] :> x ^ 2}
    >> f[3]
     = 2
    >> f[3.]
     = 3
    >> f[a]
     = a ^ 2

    The default order of patterns can be computed using 'Sort' with
    'PatternsOrderedQ':
    >> Sort[{x_, x_Integer}, PatternsOrderedQ]
     = {x_Integer, x_}

    By assigning values to 'DownValues', you can override the default
    ordering:
    >> DownValues[g] := {g[x_] :> x ^ 2, g[x_Integer] :> x}
    >> g[2]
     = 4

    Fibonacci numbers:
    >> DownValues[fib] := {fib[0] -> 0, fib[1] -> 1, fib[n_] :> fib[n - 1] + fib[n - 2]}
    >> fib[5]
     = 5
    """

    attributes = ("HoldAll",)

    def apply(self, symbol, evaluation):
        "DownValues[symbol_]"

        return get_symbol_values(symbol, "DownValues", "down", evaluation)


class OwnValues(Builtin):
    """
    <dl>
    <dt>'OwnValues[$symbol$]'
        <dd>gives the list of ownvalues associated with $symbol$.
    </dl>

    >> x = 3;
    >> x = 2;
    >> OwnValues[x]
     = {HoldPattern[x] :> 2}
    >> x := y
    >> OwnValues[x]
     = {HoldPattern[x] :> y}
    >> y = 5;
    >> OwnValues[x]
     = {HoldPattern[x] :> y}
    >> Hold[x] /. OwnValues[x]
     = Hold[y]
    >> Hold[x] /. OwnValues[x] // ReleaseHold
     = 5
    """

    attributes = ("HoldAll",)

    def apply(self, symbol, evaluation):
        "OwnValues[symbol_]"

        return get_symbol_values(symbol, "OwnValues", "own", evaluation)


class SubValues(Builtin):
    """
    <dl>
    <dt>'SubValues[$symbol$]'
        <dd>gives the list of subvalues associated with $symbol$.
    </dl>

    >> f[1][x_] := x
    >> f[2][x_] := x ^ 2
    >> SubValues[f]
     = {HoldPattern[f[2][x_]] :> x ^ 2, HoldPattern[f[1][x_]] :> x}
    >> Definition[f]
     = f[2][x_] = x ^ 2
     .
     . f[1][x_] = x
    """

    attributes = ("HoldAll",)

    def apply(self, symbol, evaluation):
        "SubValues[symbol_]"

        return get_symbol_values(symbol, "SubValues", "sub", evaluation)


class UpValues(Builtin):
    """
    <dl>
    <dt>'UpValues[$symbol$]'
        <dd>gives the list of upvalues associated with $symbol$.
    </dl>

    >> a + b ^= 2
     = 2
    >> UpValues[a]
     = {HoldPattern[a + b] :> 2}
    >> UpValues[b]
     = {HoldPattern[a + b] :> 2}

    You can assign values to 'UpValues':
    >> UpValues[pi] := {Sin[pi] :> 0}
    >> Sin[pi]
     = 0
    """

    attributes = ("HoldAll",)

    def apply(self, symbol, evaluation):
        "UpValues[symbol_]"

        return get_symbol_values(symbol, "UpValues", "up", evaluation)


class NValues(Builtin):
    """
    <dl>
    <dt>'NValues[$symbol$]'
        <dd>gives the list of numerical values associated with $symbol$.
    </dl>

    >> NValues[a]
     = {}
    >> N[a] = 3;
    >> NValues[a]
     = {HoldPattern[N[a, MachinePrecision]] :> 3}

    You can assign values to 'NValues':
    >> NValues[b] := {N[b, MachinePrecision] :> 2}
    >> N[b]
     = 2.
    Be sure to use 'SetDelayed', otherwise the left-hand side of the transformation rule will be evaluated immediately,
    causing the head of 'N' to get lost. Furthermore, you have to include the precision in the rules; 'MachinePrecision'
    will not be inserted automatically:
    >> NValues[c] := {N[c] :> 3}
    >> N[c]
     = c

    Mathics will gracefully assign any list of rules to 'NValues'; however, inappropriate rules will never be used:
    >> NValues[d] = {foo -> bar};
    >> NValues[d]
     = {HoldPattern[foo] :> bar}
    >> N[d]
     = d
    """

    attributes = ("HoldAll",)

    def apply(self, symbol, evaluation):
        "NValues[symbol_]"

        return get_symbol_values(symbol, "NValues", "n", evaluation)


class Messages(Builtin):
    """
    <dl>
    <dt>'Messages[$symbol$]'
        <dd>gives the list of messages associated with $symbol$.
    </dl>

    >> a::b = "foo"
     = foo
    >> Messages[a]
     = {HoldPattern[a::b] :> foo}
    >> Messages[a] = {a::c :> "bar"};
    >> a::c // InputForm
     = "bar"
    >> Message[a::c]
     : bar
    """

    attributes = ("HoldAll",)

    def apply(self, symbol, evaluation):
        "Messages[symbol_]"

        return get_symbol_values(symbol, "Messages", "messages", evaluation)


class DefaultValues(Builtin):
    """
    <dl>
    <dt>'DefaultValues[$symbol$]'
        <dd>gives the list of default values associated with $symbol$.
    </dl>

    >> Default[f, 1] = 4
     = 4
    >> DefaultValues[f]
     = {HoldPattern[Default[f, 1]] :> 4}

    You can assign values to 'DefaultValues':
    >> DefaultValues[g] = {Default[g] -> 3};
    >> Default[g, 1]
     = 3
    >> g[x_.] := {x}
    >> g[a]
     = {a}
    >> g[]
     = {3}
    """

    attributes = ("HoldAll",)

    def apply(self, symbol, evaluation):
        "DefaultValues[symbol_]"

        return get_symbol_values(symbol, "System`DefaultValues", "default", evaluation)


class AddTo(BinaryOperator):
    """
    <dl>
    <dt>'AddTo[$x$, $dx$]'</dt>
    <dt>'$x$ += $dx$'</dt>
        <dd>is equivalent to '$x$ = $x$ + $dx$'.
    </dl>

    >> a = 10;
    >> a += 2
     = 12
    >> a
     = 12
    """

    operator = "+="
    precedence = 100
    attributes = ("HoldFirst",)
    grouping = "Right"

    rules = {
        "x_ += dx_": "x = x + dx",
    }


class SubtractFrom(BinaryOperator):
    """
    <dl>
    <dt>'SubtractFrom[$x$, $dx$]'</dt>
    <dt>'$x$ -= $dx$'</dt>
        <dd>is equivalent to '$x$ = $x$ - $dx$'.
    </dl>

    >> a = 10;
    >> a -= 2
     = 8
    >> a
     = 8
    """

    operator = "-="
    precedence = 100
    attributes = ("HoldFirst",)
    grouping = "Right"

    rules = {
        "x_ -= dx_": "x = x - dx",
    }


class TimesBy(BinaryOperator):
    """
    <dl>
    <dt>'TimesBy[$x$, $dx$]'</dt>
    <dt>'$x$ *= $dx$'</dt>
        <dd>is equivalent to '$x$ = $x$ * $dx$'.
    </dl>

    >> a = 10;
    >> a *= 2
     = 20
    >> a
     = 20
    """

    operator = "*="
    precedence = 100
    attributes = ("HoldFirst",)
    grouping = "Right"

    rules = {
        "x_ *= dx_": "x = x * dx",
    }


class DivideBy(BinaryOperator):
    """
    <dl>
    <dt>'DivideBy[$x$, $dx$]'</dt>
    <dt>'$x$ /= $dx$'</dt>
        <dd>is equivalent to '$x$ = $x$ / $dx$'.
    </dl>

    >> a = 10;
    >> a /= 2
     = 5
    >> a
     = 5
    """

    operator = "/="
    precedence = 100
    attributes = ("HoldFirst",)
    grouping = "Right"

    rules = {
        "x_ /= dx_": "x = x / dx",
    }


class Increment(PostfixOperator):
    """
    <dl>
    <dt>'Increment[$x$]'</dt>
    <dt>'$x$++'</dt>
        <dd>increments $x$ by 1, returning the original value of $x$.
    </dl>

    >> a = 2;
    >> a++
     = 2
    >> a
     = 3
    Grouping of 'Increment', 'PreIncrement' and 'Plus':
    >> ++++a+++++2//Hold//FullForm
     = Hold[Plus[PreIncrement[PreIncrement[Increment[Increment[a]]]], 2]]
    """

    operator = "++"
    precedence = 660
    attributes = ("HoldFirst", "ReadProtected")

    rules = {
        "x_++": (
            "Module[{Internal`IncrementTemporary = x},"
            "       x = x + 1;"
            "       Internal`IncrementTemporary"
            "]"
        ),
    }


class PreIncrement(PrefixOperator):
    """
    <dl>
    <dt>'PreIncrement[$x$]'</dt>
    <dt>'++$x$'</dt>
        <dd>increments $x$ by 1, returning the new value of $x$.
    </dl>

    '++$a$' is equivalent to '$a$ = $a$ + 1':
    >> a = 2;
    >> ++a
     = 3
    >> a
     = 3
    """

    operator = "++"
    precedence = 660
    attributes = ("HoldFirst", "ReadProtected")

    rules = {
        "++x_": "x = x + 1",
    }


class Decrement(PostfixOperator):
    """
    <dl>
    <dt>'Decrement[$x$]'</dt>
    <dt>'$x$--'</dt>
        <dd>decrements $x$ by 1, returning the original value of $x$.
    </dl>

    >> a = 5;
    X> a--
     = 5
    X> a
     = 4
    """

    operator = "--"
    precedence = 660
    attributes = ("HoldFirst", "ReadProtected")

    rules = {
        "x_--": "Module[{t=x}, x = x - 1; t]",
    }


class PreDecrement(PrefixOperator):
    """
    <dl>
    <dt>'PreDecrement[$x$]'</dt>
    <dt>'--$x$'</dt>
        <dd>decrements $x$ by 1, returning the new value of $x$.
    </dl>

    '--$a$' is equivalent to '$a$ = $a$ - 1':
    >> a = 2;
    >> --a
     = 1
    >> a
     = 1
    """

    operator = "--"
    precedence = 660
    attributes = ("HoldFirst", "ReadProtected")

    rules = {
        "--x_": "x = x - 1",
    }


class LoadModule(Builtin):
    """
    <dl>
    <dt>'LoadModule[$module$]'</dt>
    <dd>'Load Mathics definitions from the python module $module$</dd>
    </dl>
    >> LoadModule["nomodule"]
     : Python module nomodule does not exist.
     = $Failed
    >> LoadModule["sys"]
     : Python module sys is not a pymathics module.
     = $Failed
    """

    name = "LoadModule"
    messages = {
        "notfound": "Python module `1` does not exist.",
        "notmathicslib": "Python module `1` is not a pymathics module.",
    }

    def apply(self, module, evaluation):
        "LoadModule[module_String]"
        try:
            evaluation.definitions.load_pymathics_module(module.value)
        except PyMathicsLoadException:
            evaluation.message(self.name, "notmathicslib", module)
            return SymbolFailed
        except ImportError:
            evaluation.message(self.get_name(), "notfound", module)
            return SymbolFailed
        else:
            # Add Pymathics` to $ContextPath so that when user don't
            # have to qualify Pymathics variables and functions,
            # as the those in the module just loaded.
            # Following the example of $ContextPath in the WL
            # reference manual where PackletManager appears first in
            # the list, it seems to be preferable to add this PyMathics
            # at the beginning.
            context_path = evaluation.definitions.get_context_path()
            if "Pymathics`" not in context_path:
                context_path.insert(0, "Pymathics`")
                evaluation.definitions.set_context_path(context_path)
        return module<|MERGE_RESOLUTION|>--- conflicted
+++ resolved
@@ -17,16 +17,13 @@
     system_symbols,
 )
 
-<<<<<<< HEAD
 from mathics.core.systemsymbols import (
     SymbolFailed,
     SymbolMachinePrecision,
     SymbolN,
     SymbolNull,
 )
-=======
-from mathics.core.systemsymbols import SymbolFailed
->>>>>>> fd14f620
+
 from mathics.core.atoms import String
 
 from mathics.core.definitions import PyMathicsLoadException
