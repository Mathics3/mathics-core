--- conflicted
+++ resolved
@@ -930,11 +930,7 @@
 
     def format_definition(self, symbol, evaluation, options, grid=True):
         'StandardForm,TraditionalForm,OutputForm: Information[symbol_, OptionsPattern[Information]]'
-<<<<<<< HEAD
-        ret = Symbol('Null')
-=======
         ret = SymbolNull
->>>>>>> 90d9c7dd
         lines = []
         if isinstance(symbol, String):
             evaluation.print_out(symbol)
@@ -1029,11 +1025,7 @@
     def format_definition_input(self, symbol, evaluation, options):
         'InputForm: Information[symbol_, OptionsPattern[Information]]'
         self.format_definition(symbol, evaluation, options, grid=False)
-<<<<<<< HEAD
-        ret = Symbol("Null")
-=======
         ret = SymbolNull
->>>>>>> 90d9c7dd
         return ret
 
 
