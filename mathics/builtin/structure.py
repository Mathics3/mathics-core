# -*- coding: utf-8 -*-
"""
Structural Operations
"""

from mathics.version import __version__  # noqa used in loading to check consistency.
from mathics.builtin.base import (
    Builtin,
    Predefined,
    BinaryOperator,
    Test,
    MessageException,
    PartRangeError,
)
from mathics.core.expression import Expression
from mathics.core.symbols import (
    Symbol,
    SymbolNull,
    SymbolFalse,
    SymbolTrue,
    SymbolList,
    strip_context,
)
from mathics.core.systemsymbols import (
    SymbolSortBy,
    SymbolMap,
    SymbolMapThread,
    SymbolOperate,
    SymbolDirectedInfinity,
)
from mathics.core.atoms import (
    String,
    Integer,
    Integer0,
    Integer1,
    Rational,
)
from mathics.core.rules import Pattern

from mathics.builtin.lists import (
    python_levelspec,
    walk_levels,
    InvalidLevelspecError,
    List,
)

import platform

if platform.python_implementation() == "PyPy":
    bytecount_support = False
else:
    from .pympler.asizeof import asizeof as count_bytes

    bytecount_support = True


class Sort(Builtin):
    """
    <dl>
      <dt>'Sort[$list$]'
      <dd>sorts $list$ (or the leaves of any other expression) according to canonical ordering.

      <dt>'Sort[$list$, $p$]'
      <dd>sorts using $p$ to determine the order of two elements.
    </dl>

    >> Sort[{4, 1.0, a, 3+I}]
     = {1., 3 + I, 4, a}

    Sort uses 'OrderedQ' to determine ordering by default.
    You can sort patterns according to their precedence using 'PatternsOrderedQ':
    >> Sort[{items___, item_, OptionsPattern[], item_symbol, item_?test}, PatternsOrderedQ]
     = {item_symbol, item_ ? test, item_, items___, OptionsPattern[]}

    When sorting patterns, values of atoms do not matter:
    >> Sort[{a, b/;t}, PatternsOrderedQ]
     = {b /; t, a}
    >> Sort[{2+c_, 1+b__}, PatternsOrderedQ]
     = {2 + c_, 1 + b__}
    >> Sort[{x_ + n_*y_, x_ + y_}, PatternsOrderedQ]
     = {x_ + n_ y_, x_ + y_}

    #> Sort[{x_, y_}, PatternsOrderedQ]
     = {x_, y_}
    """

    def apply(self, list, evaluation):
        "Sort[list_]"

        if list.is_atom():
            evaluation.message("Sort", "normal")
        else:
            new_leaves = sorted(list.leaves)
            return list.restructure(list.head, new_leaves, evaluation)

    def apply_predicate(self, list, p, evaluation):
        "Sort[list_, p_]"

        if list.is_atom():
            evaluation.message("Sort", "normal")
        else:

            class Key(object):
                def __init__(self, leaf):
                    self.leaf = leaf

                def __gt__(self, other):
                    return (
                        not Expression(p, self.leaf, other.leaf)
                        .evaluate(evaluation)
                        .is_true()
                    )

            new_leaves = sorted(list.leaves, key=Key)
            return list.restructure(list.head, new_leaves, evaluation)


class SortBy(Builtin):
    """
    <dl>
    <dt>'SortBy[$list$, $f$]'
    <dd>sorts $list$ (or the leaves of any other expression) according to canonical ordering of the keys that are
    extracted from the $list$'s elements using $f. Chunks of leaves that appear the same under $f are sorted
    according to their natural order (without applying $f).
    <dt>'SortBy[$f$]'
    <dd>creates an operator function that, when applied, sorts by $f.
    </dl>

    >> SortBy[{{5, 1}, {10, -1}}, Last]
    = {{10, -1}, {5, 1}}

    >> SortBy[Total][{{5, 1}, {10, -9}}]
    = {{10, -9}, {5, 1}}
    """

    rules = {
        "SortBy[f_]": "SortBy[#, f]&",
    }

    messages = {
        "list": "List expected at position `2` in `1`.",
        "func": "Function expected at position `2` in `1`.",
    }

    def apply(self, l, f, evaluation):
        "SortBy[l_, f_]"

        if l.is_atom():
            return evaluation.message("Sort", "normal")
        elif l.get_head() is not SymbolList:
            expr = Expression(SymbolSortBy, l, f)
            return evaluation.message(self.get_name(), "list", expr, 1)
        else:
            keys_expr = Expression(SymbolMap, f, l).evaluate(evaluation)  # precompute:
            # even though our sort function has only (n log n) comparisons, we should
            # compute f no more than n times.

            if (
                keys_expr is None
                or keys_expr.get_head_name() != "System`List"
                or len(keys_expr.leaves) != len(l.leaves)
            ):
                expr = Expression(SymbolSortBy, l, f)
                return evaluation.message("SortBy", "func", expr, 2)

            keys = keys_expr.leaves
            raw_keys = l.leaves

            class Key(object):
                def __init__(self, index):
                    self.index = index

                def __gt__(self, other):
                    kx, ky = keys[self.index], keys[other.index]
                    if kx > ky:
                        return True
                    elif kx < ky:
                        return False
                    else:  # if f(x) == f(y), resort to x < y?
                        return raw_keys[self.index] > raw_keys[other.index]

            # we sort a list of indices. after sorting, we reorder the leaves.
            new_indices = sorted(list(range(len(raw_keys))), key=Key)
            new_leaves = [raw_keys[i] for i in new_indices]  # reorder leaves
            return l.restructure(l.head, new_leaves, evaluation)


class BinarySearch(Builtin):
    """
    <dl>
    <dt>'CombinatoricaOld`BinarySearch[$l$, $k$]'
        <dd>searches the list $l$, which has to be sorted, for key $k$ and returns its index in $l$. If $k$ does not
        exist in $l$, 'BinarySearch' returns (a + b) / 2, where a and b are the indices between which $k$ would have
        to be inserted in order to maintain the sorting order in $l$. Please note that $k$ and the elements in $l$
        need to be comparable under a strict total order (see https://en.wikipedia.org/wiki/Total_order).

    <dt>'CombinatoricaOld`BinarySearch[$l$, $k$, $f$]'
        <dd>the index of $k in the elements of $l$ if $f$ is applied to the latter prior to comparison. Note that $f$
        needs to yield a sorted sequence if applied to the elements of $l.
    </dl>

    >> CombinatoricaOld`BinarySearch[{3, 4, 10, 100, 123}, 100]
     = 4

    >> CombinatoricaOld`BinarySearch[{2, 3, 9}, 7] // N
     = 2.5

    >> CombinatoricaOld`BinarySearch[{2, 7, 9, 10}, 3] // N
     = 1.5

    >> CombinatoricaOld`BinarySearch[{-10, 5, 8, 10}, -100] // N
     = 0.5

    >> CombinatoricaOld`BinarySearch[{-10, 5, 8, 10}, 20] // N
     = 4.5

    >> CombinatoricaOld`BinarySearch[{{a, 1}, {b, 7}}, 7, #[[2]]&]
     = 2
    """

    context = "CombinatoricaOld`"

    rules = {
        "CombinatoricaOld`BinarySearch[l_List, k_] /; Length[l] > 0": "CombinatoricaOld`BinarySearch[l, k, Identity]"
    }

    def apply(self, l, k, f, evaluation):
        "CombinatoricaOld`BinarySearch[l_List, k_, f_] /; Length[l] > 0"

        leaves = l.leaves

        lower_index = 1
        upper_index = len(leaves)

        if (
            lower_index > upper_index
        ):  # empty list l? Length[l] > 0 condition should guard us, but check anyway
            return Symbol("$Aborted")

        # "transform" is a handy wrapper for applying "f" or nothing
        if f.get_name() == "System`Identity":

            def transform(x):
                return x

        else:

            def transform(x):
                return Expression(f, x).evaluate(evaluation)

        # loop invariants (true at any time in the following loop):
        # (1) lower_index <= upper_index
        # (2) k > leaves[i] for all i < lower_index
        # (3) k < leaves[i] for all i > upper_index
        while True:
            pivot_index = (lower_index + upper_index) >> 1  # i.e. a + (b - a) // 2
            # as lower_index <= upper_index, lower_index <= pivot_index <= upper_index
            pivot = transform(leaves[pivot_index - 1])  # 1-based to 0-based

            # we assume a trichotomous relation: k < pivot, or k = pivot, or k > pivot
            if k < pivot:
                if pivot_index == lower_index:  # see invariant (2), to see that
                    # k < leaves[pivot_index] and k > leaves[pivot_index - 1]
                    return Rational((pivot_index - 1) + pivot_index, 2)
                upper_index = pivot_index - 1
            elif k == pivot:
                return Integer(pivot_index)
            else:  # k > pivot
                if pivot_index == upper_index:  # see invariant (3), to see that
                    # k > leaves[pivot_index] and k < leaves[pivot_index + 1]
                    return Rational(pivot_index + (pivot_index + 1), 2)
                lower_index = pivot_index + 1


class PatternsOrderedQ(Builtin):
    """
    <dl>
    <dt>'PatternsOrderedQ[$patt1$, $patt2$]'
        <dd>returns 'True' if pattern $patt1$ would be applied before
        $patt2$ according to canonical pattern ordering.
    </dl>

    >> PatternsOrderedQ[x__, x_]
     = False
    >> PatternsOrderedQ[x_, x__]
     = True
    >> PatternsOrderedQ[b, a]
     = True
    """

    def apply(self, p1, p2, evaluation):
        "PatternsOrderedQ[p1_, p2_]"

        if p1.get_sort_key(True) <= p2.get_sort_key(True):
            return SymbolTrue
        else:
            return SymbolFalse


class OrderedQ(Builtin):
    """
    <dl>
    <dt>'OrderedQ[$a$, $b$]'
        <dd>is 'True' if $a$ sorts before $b$ according to canonical
        ordering.
    </dl>

    >> OrderedQ[a, b]
     = True
    >> OrderedQ[b, a]
     = False
    """

    def apply(self, e1, e2, evaluation):
        "OrderedQ[e1_, e2_]"

        if e1 <= e2:
            return SymbolTrue
        else:
            return SymbolFalse


class Order(Builtin):
    """
    <dl>
    <dt>'Order[$x$, $y$]'
        <dd>returns a number indicating the canonical ordering of $x$ and $y$. 1 indicates that $x$ is before $y$,
        -1 that $y$ is before $x$. 0 indicates that there is no specific ordering. Uses the same order as 'Sort'.
    </dl>

    >> Order[7, 11]
     = 1

    >> Order[100, 10]
     = -1

    >> Order[x, z]
     = 1

    >> Order[x, x]
     = 0
    """

    def apply(self, x, y, evaluation):
        "Order[x_, y_]"
        if x < y:
            return Integer1
        elif x > y:
            return Integer(-1)
        else:
            return Integer0


class Head(Builtin):
    """
    <dl>
    <dt>'Head[$expr$]'
        <dd>returns the head of the expression or atom $expr$.
    </dl>

    >> Head[a * b]
     = Times
    >> Head[6]
     = Integer
    >> Head[x]
     = Symbol
    """

    def apply(self, expr, evaluation):
        "Head[expr_]"

        return expr.get_head()


class ApplyLevel(BinaryOperator):
    """
    <dl>
    <dt>'ApplyLevel[$f$, $expr$]'
    <dt>'$f$ @@@ $expr$'
        <dd>is equivalent to 'Apply[$f$, $expr$, {1}]'.
    </dl>

    >> f @@@ {{a, b}, {c, d}}
     = {f[a, b], f[c, d]}
    """

    operator = "@@@"
    precedence = 620
    grouping = "Right"

    rules = {
        "ApplyLevel[f_, expr_]": "Apply[f, expr, {1}]",
    }


class Apply(BinaryOperator):
    """
    <dl>
    <dt>'Apply[$f$, $expr$]'
    <dt>'$f$ @@ $expr$'
        <dd>replaces the head of $expr$ with $f$.
    <dt>'Apply[$f$, $expr$, $levelspec$]'
        <dd>applies $f$ on the parts specified by $levelspec$.
    </dl>

    >> f @@ {1, 2, 3}
     = f[1, 2, 3]
    >> Plus @@ {1, 2, 3}
     = 6

    The head of $expr$ need not be 'List':
    >> f @@ (a + b + c)
     = f[a, b, c]

    Apply on level 1:
    >> Apply[f, {a + b, g[c, d, e * f], 3}, {1}]
     = {f[a, b], f[c, d, e f], 3}
    The default level is 0:
    >> Apply[f, {a, b, c}, {0}]
     = f[a, b, c]

    Range of levels, including negative level (counting from bottom):
    >> Apply[f, {{{{{a}}}}}, {2, -3}]
     = {{f[f[{a}]]}}

    Convert all operations to lists:
    >> Apply[List, a + b * c ^ e * f[g], {0, Infinity}]
     = {a, {b, {g}, {c, e}}}

    #> Apply[f, {a, b, c}, x+y]
     : Level specification x + y is not of the form n, {n}, or {m, n}.
     = Apply[f, {a, b, c}, x + y]
    """

    operator = "@@"
    precedence = 620
    grouping = "Right"

    options = {
        "Heads": "False",
    }

    def apply_invalidlevel(self, f, expr, ls, evaluation, options={}):
        "Apply[f_, expr_, ls_, OptionsPattern[Apply]]"

        evaluation.message("Apply", "level", ls)

    def apply(self, f, expr, ls, evaluation, options={}):
        """Apply[f_, expr_, Optional[Pattern[ls, _?LevelQ], {0}],
        OptionsPattern[Apply]]"""

        try:
            start, stop = python_levelspec(ls)
        except InvalidLevelspecError:
            evaluation.message("Apply", "level", ls)
            return

        def callback(level):
            if level.is_atom():
                return level
            else:
                return Expression(f, *level.leaves)

        heads = self.get_option(options, "Heads", evaluation).is_true()
        result, depth = walk_levels(expr, start, stop, heads=heads, callback=callback)

        return result


class Map(BinaryOperator):
    """
    <dl>
    <dt>'Map[$f$, $expr$]' or '$f$ /@ $expr$'
        <dd>applies $f$ to each part on the first level of $expr$.
    <dt>'Map[$f$, $expr$, $levelspec$]'
        <dd>applies $f$ to each level specified by $levelspec$ of $expr$.
    </dl>

    >> f /@ {1, 2, 3}
     = {f[1], f[2], f[3]}
    >> #^2& /@ {1, 2, 3, 4}
     = {1, 4, 9, 16}

    Map $f$ on the second level:
    >> Map[f, {{a, b}, {c, d, e}}, {2}]
     = {{f[a], f[b]}, {f[c], f[d], f[e]}}

    Include heads:
    >> Map[f, a + b + c, Heads->True]
     = f[Plus][f[a], f[b], f[c]]

    #> Map[f, expr, a+b, Heads->True]
     : Level specification a + b is not of the form n, {n}, or {m, n}.
     = Map[f, expr, a + b, Heads -> True]
    """

    operator = "/@"
    precedence = 620
    grouping = "Right"

    options = {
        "Heads": "False",
    }

    def apply_invalidlevel(self, f, expr, ls, evaluation, options={}):
        "Map[f_, expr_, ls_, OptionsPattern[Map]]"

        evaluation.message("Map", "level", ls)

    def apply_level(self, f, expr, ls, evaluation, options={}):
        """Map[f_, expr_, Optional[Pattern[ls, _?LevelQ], {1}],
        OptionsPattern[Map]]"""

        try:
            start, stop = python_levelspec(ls)
        except InvalidLevelspecError:
            evaluation.message("Map", "level", ls)
            return

        def callback(level):
            return Expression(f, level)

        heads = self.get_option(options, "Heads", evaluation).is_true()
        result, depth = walk_levels(expr, start, stop, heads=heads, callback=callback)

        return result


class MapAt(Builtin):
    """
    <dl>
      <dt>'MapAt[$f$, $expr$, $n$]'
      <dd>applies $f$ to the element at position $n$ in $expr$. If $n$ is negative, the position is counted from the end.
      <dt>'MapAt[f, $exp$r, {$i$, $j$ ...}]'
      <dd>applies $f$ to the part of $expr$ at position {$i$, $j$, ...}.
      <dt>'MapAt[$f$,$pos$]'
      <dd>represents an operator form of MapAt that can be applied to an expression.
    </dl>

    Map $f$ onto the part at position 2:
    >> MapAt[f, {a, b, c, d}, 2]
     = {a, f[b], c, d}

    Map $f$ onto multiple parts:
    >> MapAt[f, {a, b, c, d}, {{1}, {4}}]
     = {f[a], b, c, f[d]}

    Map $f$ onto the at the end:
    >> MapAt[f, {a, b, c, d}, -1]
     = {a, b, c, f[d]}

     Map $f$ onto an association:
    >> MapAt[f, <|"a" -> 1, "b" -> 2, "c" -> 3, "d" -> 4, "e" -> 5|>, 3]
     = {a -> 1, b -> 2, c -> f[3], d -> 4, e -> 5}

    Use negative position in an association:
    >> MapAt[f, <|"a" -> 1, "b" -> 2, "c" -> 3, "d" -> 4|>, -3]
     = {a -> 1, b -> f[2], c -> 3, d -> 4}

    Use the operator form of MapAt:
    >> MapAt[f, 1][{a, b, c, d}]
     = {f[a], b, c, d}
    """

    rules = {
        "MapAt[f_, pos_][expr_]": "MapAt[f, expr, pos]",
    }

    def apply(self, f, expr, args, evaluation, options={}):
        "MapAt[f_, expr_, args_]"

        m = len(expr.leaves)

        def map_at_one(i, leaves):
            if 1 <= i <= m:
                j = i - 1
            elif -m <= i <= -1:
                j = m + i
            else:
                raise PartRangeError
            replace_leaf = new_leaves[j]
            if hasattr(replace_leaf, "head") and replace_leaf.head == Symbol(
                "System`Rule"
            ):
                new_leaves[j] = Expression(
                    "System`Rule",
                    replace_leaf.leaves[0],
                    Expression(f, replace_leaf.leaves[1]),
                )
            else:
                new_leaves[j] = Expression(f, replace_leaf)
            return new_leaves

        a = args.to_python()
        if isinstance(a, int):
            new_leaves = list(expr.leaves)
            new_leaves = map_at_one(a, new_leaves)
            return List(*new_leaves)
        elif isinstance(a, list):
            new_leaves = list(expr.leaves)
            for l in a:
                if len(l) == 1 and isinstance(l[0], int):
                    new_leaves = map_at_one(l[0], new_leaves)
            return List(*new_leaves)


class Scan(Builtin):
    """
    <dl>
    <dt>'Scan[$f$, $expr$]'
      <dd>applies $f$ to each element of $expr$ and returns 'Null'.
    <dt>'Scan[$f$, $expr$, $levelspec$]
      <dd>applies $f$ to each level specified by $levelspec$ of $expr$.
    </dl>

    >> Scan[Print, {1, 2, 3}]
     | 1
     | 2
     | 3

    #> Scan[Print, f[g[h[x]]], 2]
     | h[x]
     | g[h[x]]

    #> Scan[Print][{1, 2}]
     | 1
     | 2

    #> Scan[Return, {1, 2}]
     = 1
    """

    options = {
        "Heads": "False",
    }

    rules = {
        "Scan[f_][expr_]": "Scan[f, expr]",
    }

    def apply_invalidlevel(self, f, expr, ls, evaluation, options={}):
        "Scan[f_, expr_, ls_, OptionsPattern[Map]]"

        return evaluation.message("Map", "level", ls)

    def apply_level(self, f, expr, ls, evaluation, options={}):
        """Scan[f_, expr_, Optional[Pattern[ls, _?LevelQ], {1}],
        OptionsPattern[Map]]"""

        try:
            start, stop = python_levelspec(ls)
        except InvalidLevelspecError:
            evaluation.message("Map", "level", ls)
            return

        def callback(level):
            Expression(f, level).evaluate(evaluation)
            return level

        heads = self.get_option(options, "Heads", evaluation).is_true()
        result, depth = walk_levels(expr, start, stop, heads=heads, callback=callback)

        return SymbolNull


class MapIndexed(Builtin):
    """
    <dl>
    <dt>'MapIndexed[$f$, $expr$]'
        <dd>applies $f$ to each part on the first level of $expr$, including the part positions
        in the call to $f$.
    <dt>'MapIndexed[$f$, $expr$, $levelspec$]'
        <dd>applies $f$ to each level specified by $levelspec$ of $expr$.
    </dl>

    >> MapIndexed[f, {a, b, c}]
     = {f[a, {1}], f[b, {2}], f[c, {3}]}

    Include heads (index 0):
    >> MapIndexed[f, {a, b, c}, Heads->True]
     = f[List, {0}][f[a, {1}], f[b, {2}], f[c, {3}]]

    Map on levels 0 through 1 (outer expression gets index '{}'):
    >> MapIndexed[f, a + b + c * d, {0, 1}]
     = f[f[a, {1}] + f[b, {2}] + f[c d, {3}], {}]

    Get the positions of atoms in an expression (convert operations to 'List' first
    to disable 'Listable' functions):
    >> expr = a + b * f[g] * c ^ e;
    >> listified = Apply[List, expr, {0, Infinity}];
    >> MapIndexed[#2 &, listified, {-1}]
     = {{1}, {{2, 1}, {{2, 2, 1}}, {{2, 3, 1}, {2, 3, 2}}}}
    Replace the heads with their positions, too:
    >> MapIndexed[#2 &, listified, {-1}, Heads -> True]
     = {0}[{1}, {2, 0}[{2, 1}, {2, 2, 0}[{2, 2, 1}], {2, 3, 0}[{2, 3, 1}, {2, 3, 2}]]]
    The positions are given in the same format as used by 'Extract'.
    Thus, mapping 'Extract' on the indices given by 'MapIndexed' re-constructs the original expression:
    >> MapIndexed[Extract[expr, #2] &, listified, {-1}, Heads -> True]
     = a + b f[g] c ^ e

    #> MapIndexed[f, {1, 2}, a+b]
     : Level specification a + b is not of the form n, {n}, or {m, n}.
     = MapIndexed[f, {1, 2}, a + b]
    """

    options = {
        "Heads": "False",
    }

    def apply_invalidlevel(self, f, expr, ls, evaluation, options={}):
        "MapIndexed[f_, expr_, ls_, OptionsPattern[MapIndexed]]"

        evaluation.message("MapIndexed", "level", ls)

    def apply_level(self, f, expr, ls, evaluation, options={}):
        """MapIndexed[f_, expr_, Optional[Pattern[ls, _?LevelQ], {1}],
        OptionsPattern[MapIndexed]]"""

        try:
            start, stop = python_levelspec(ls)
        except InvalidLevelspecError:
            evaluation.message("MapIndexed", "level", ls)
            return

        def callback(level, pos):
            return Expression(
                f, level, Expression(SymbolList, *[Integer(p) for p in pos])
            )

        heads = self.get_option(options, "Heads", evaluation).is_true()
        result, depth = walk_levels(
            expr, start, stop, heads=heads, callback=callback, include_pos=True
        )

        return result


class MapThread(Builtin):
    """
    <dl>
    <dt>'MapThread[$f$, {{$a1$, $a2$, ...}, {$b1$, $b2$, ...}, ...}]
      <dd>returns '{$f$[$a1$, $b1$, ...], $f$[$a2$, $b2$, ...], ...}'.
    <dt>'MapThread[$f$, {$expr1$, $expr2$, ...}, $n$]'
      <dd>applies $f$ at level $n$.
    </dl>

    >> MapThread[f, {{a, b, c}, {1, 2, 3}}]
     = {f[a, 1], f[b, 2], f[c, 3]}

    >> MapThread[f, {{{a, b}, {c, d}}, {{e, f}, {g, h}}}, 2]
     = {{f[a, e], f[b, f]}, {f[c, g], f[d, h]}}

    #> MapThread[f, {{a, b}, {c, d}}, {1}]
     : Non-negative machine-sized integer expected at position 3 in MapThread[f, {{a, b}, {c, d}}, {1}].
     = MapThread[f, {{a, b}, {c, d}}, {1}]

    #> MapThread[f, {{a, b}, {c, d}}, 2]
     : Object {a, b} at position {2, 1} in MapThread[f, {{a, b}, {c, d}}, 2] has only 1 of required 2 dimensions.
     = MapThread[f, {{a, b}, {c, d}}, 2]

    #> MapThread[f, {{a}, {b, c}}]
     : Incompatible dimensions of objects at positions {2, 1} and {2, 2} of MapThread[f, {{a}, {b, c}}]; dimensions are 1 and 2.
     = MapThread[f, {{a}, {b, c}}]

    #> MapThread[f, {}]
     = {}

    #> MapThread[f, {a, b}, 0]
     = f[a, b]
    #> MapThread[f, {a, b}, 1]
     :  Object a at position {2, 1} in MapThread[f, {a, b}, 1] has only 0 of required 1 dimensions.
     = MapThread[f, {a, b}, 1]

    ## Behaviour extends MMA
    #> MapThread[f, {{{a, b}, {c}}, {{d, e}, {f}}}, 2]
     = {{f[a, d], f[b, e]}, {f[c, f]}}
    """

    messages = {
        "intnm": "Non-negative machine-sized integer expected at position `2` in `1`.",
        "mptc": "Incompatible dimensions of objects at positions {2, `1`} and {2, `2`} of `3`; dimensions are `4` and `5`.",
        "mptd": "Object `1` at position {2, `2`} in `3` has only `4` of required `5` dimensions.",
        "list": "List expected at position `2` in `1`.",
    }

    def apply(self, f, expr, evaluation):
        "MapThread[f_, expr_]"

        return self.apply_n(f, expr, None, evaluation)

    def apply_n(self, f, expr, n, evaluation):
        "MapThread[f_, expr_, n_]"

        if n is None:
            n = 1
            full_expr = Expression(SymbolMapThread, f, expr)
        else:
            full_expr = Expression(SymbolMapThread, f, expr, n)
            n = n.get_int_value()

        if n is None or n < 0:
            return evaluation.message("MapThread", "intnm", full_expr, 3)

        if expr.has_form(SymbolList, 0):
            return Expression(SymbolList)
        if not expr.has_form(SymbolList, None):
            return evaluation.message("MapThread", "list", 2, full_expr)

        heads = expr.get_leaves()

        def walk(args, depth=0):
            "walk all trees concurrently and build result"
            if depth == n:
                return Expression(f, *args)
            else:
                dim = None
                for i, arg in enumerate(args):
                    if not arg.has_form(SymbolList, None):
                        raise MessageException(
                            "MapThread", "mptd", heads[i], i + 1, full_expr, depth, n
                        )
                    if dim is None:
                        dim = len(arg.leaves)
                    if dim != len(arg.leaves):
                        raise MessageException(
                            "MapThread",
                            "mptc",
                            1,
                            i + 1,
                            full_expr,
                            dim,
                            len(arg.leaves),
                        )
                return Expression(
                    "List",
                    *[
                        walk([arg.leaves[i] for arg in args], depth + 1)
                        for i in range(dim)
                    ]
                )

        try:
            return walk(heads)
        except MessageException as e:
            return e.message(evaluation)


class Thread(Builtin):
    """
    <dl>
    <dt>'Thread[$f$[$args$]]'
        <dd>threads $f$ over any lists that appear in $args$.
    <dt>'Thread[$f$[$args$], $h$]'
        <dd>threads over any parts with head $h$.
    </dl>

    >> Thread[f[{a, b, c}]]
     = {f[a], f[b], f[c]}
    >> Thread[f[{a, b, c}, t]]
     = {f[a, t], f[b, t], f[c, t]}
    >> Thread[f[a + b + c], Plus]
     = f[a] + f[b] + f[c]

    Functions with attribute 'Listable' are automatically threaded over lists:
    >> {a, b, c} + {d, e, f} + g
     = {a + d + g, b + e + g, c + f + g}
    """

    messages = {
        "tdlen": "Objects of unequal length cannot be combined.",
    }

    rules = {
        "Thread[f_[args___]]": "Thread[f[args], List]",
    }

    def apply(self, f, args, h, evaluation):
        "Thread[f_[args___], h_]"

        args = args.get_sequence()
        expr = Expression(f, *args)
        threaded, result = expr.thread(evaluation, head=h)
        return result


class FreeQ(Builtin):
    """
    <dl>
    <dt>'FreeQ[$expr$, $x$]'
        <dd>returns 'True' if $expr$ does not contain the expression
        $x$.
    </dl>

    >> FreeQ[y, x]
     = True
    >> FreeQ[a+b+c, a+b]
     = False
    >> FreeQ[{1, 2, a^(a+b)}, Plus]
     = False
    >> FreeQ[a+b, x_+y_+z_]
     = True
    >> FreeQ[a+b+c, x_+y_+z_]
     = False
    >> FreeQ[x_+y_+z_][a+b]
     = True
    """

    rules = {
        "FreeQ[form_][expr_]": "FreeQ[expr, form]",
    }

    def apply(self, expr, form, evaluation):
        "FreeQ[expr_, form_]"

        form = Pattern.create(form)
        if expr.is_free(form, evaluation):
            return SymbolTrue
        else:
            return SymbolFalse


class Flatten(Builtin):
    """
    <dl>
    <dt>'Flatten[$expr$]'
        <dd>flattens out nested lists in $expr$.
    <dt>'Flatten[$expr$, $n$]'
        <dd>stops flattening at level $n$.
    <dt>'Flatten[$expr$, $n$, $h$]'
        <dd>flattens expressions with head $h$ instead of 'List'.
    </dl>

    >> Flatten[{{a, b}, {c, {d}, e}, {f, {g, h}}}]
     = {a, b, c, d, e, f, g, h}
    >> Flatten[{{a, b}, {c, {e}, e}, {f, {g, h}}}, 1]
     = {a, b, c, {e}, e, f, {g, h}}
    >> Flatten[f[a, f[b, f[c, d]], e], Infinity, f]
     = f[a, b, c, d, e]

    >> Flatten[{{a, b}, {c, d}}, {{2}, {1}}]
     = {{a, c}, {b, d}}

    >> Flatten[{{a, b}, {c, d}}, {{1, 2}}]
     = {a, b, c, d}

    Flatten also works in irregularly shaped arrays
    >> Flatten[{{1, 2, 3}, {4}, {6, 7}, {8, 9, 10}}, {{2}, {1}}]
     = {{1, 4, 6, 8}, {2, 7, 9}, {3, 10}}

    #> Flatten[{{1, 2}, {3, 4}}, {{-1, 2}}]
     : Levels to be flattened together in {{-1, 2}} should be lists of positive integers.
     = Flatten[{{1, 2}, {3, 4}}, {{-1, 2}}, List]

    #> Flatten[{a, b}, {{1}, {2}}]
     : Level 2 specified in {{1}, {2}} exceeds the levels, 1, which can be flattened together in {a, b}.
     = Flatten[{a, b}, {{1}, {2}}, List]

    ## Check `n` completion
    #> m = {{{1, 2}, {3}}, {{4}, {5, 6}}};
    #> Flatten[m, {{2}, {1}, {3}, {4}}]
     : Level 4 specified in {{2}, {1}, {3}, {4}} exceeds the levels, 3, which can be flattened together in {{{1, 2}, {3}}, {{4}, {5, 6}}}.
     = Flatten[{{{1, 2}, {3}}, {{4}, {5, 6}}}, {{2}, {1}, {3}, {4}}, List]

    ## Test from issue #251
    #> m = {{1, 2, 3}, {4, 5, 6}, {7, 8, 9}};
    #> Flatten[m, {3}]
     : Level 3 specified in {3} exceeds the levels, 2, which can be flattened together in {{1, 2, 3}, {4, 5, 6}, {7, 8, 9}}.
     = Flatten[{{1, 2, 3}, {4, 5, 6}, {7, 8, 9}}, {3}, List]

    ## Reproduce strange head behaviour
    #> Flatten[{{1}, 2}, {1, 2}]
     : Level 2 specified in {1, 2} exceeds the levels, 1, which can be flattened together in {{1}, 2}.
     = Flatten[{{1}, 2}, {1, 2}, List]
    #> Flatten[a[b[1, 2], b[3]], {1, 2}, b]     (* MMA BUG: {{1, 2}} not {1, 2}  *)
     : Level 1 specified in {1, 2} exceeds the levels, 0, which can be flattened together in a[b[1, 2], b[3]].
     = Flatten[a[b[1, 2], b[3]], {1, 2}, b]

    #> Flatten[{{1, 2}, {3, {4}}}, {{1, 2, 3}}]
     : Level 3 specified in {{1, 2, 3}} exceeds the levels, 2, which can be flattened together in {{1, 2}, {3, {4}}}.
     = Flatten[{{1, 2}, {3, {4}}}, {{1, 2, 3}}, List]
    """

    rules = {
        "Flatten[expr_]": "Flatten[expr, Infinity, Head[expr]]",
        "Flatten[expr_, n_]": "Flatten[expr, n, Head[expr]]",
    }

    messages = {
        "flpi": (
            "Levels to be flattened together in `1` "
            "should be lists of positive integers."
        ),
        "flrep": ("Level `1` specified in `2` should not be repeated."),
        "fldep": (
            "Level `1` specified in `2` exceeds the levels, `3`, "
            "which can be flattened together in `4`."
        ),
    }

    def apply_list(self, expr, n, h, evaluation):
        "Flatten[expr_, n_List, h_]"

        # prepare levels
        # find max depth which matches `h`
        expr, max_depth = walk_levels(expr)
        max_depth = {"max_depth": max_depth}  # hack to modify max_depth from callback

        def callback(expr, pos):
            if len(pos) < max_depth["max_depth"] and (expr.is_atom() or expr.head != h):
                max_depth["max_depth"] = len(pos)
            return expr

        expr, depth = walk_levels(expr, callback=callback, include_pos=True, start=0)
        max_depth = max_depth["max_depth"]

        levels = n.to_python()

        # mappings
        if isinstance(levels, list) and all(isinstance(level, int) for level in levels):
            levels = [levels]

        # verify levels is list of lists of positive ints
        if not (isinstance(levels, list) and len(levels) > 0):
            evaluation.message("Flatten", "flpi", n)
            return
        seen_levels = []
        for level in levels:
            if not (isinstance(level, list) and len(level) > 0):
                evaluation.message("Flatten", "flpi", n)
                return
            for l in level:
                if not (isinstance(l, int) and l > 0):
                    evaluation.message("Flatten", "flpi", n)
                    return
                if l in seen_levels:
                    # level repeated
                    evaluation.message("Flatten", "flrep", l)
                    return
                seen_levels.append(l)

        # complete the level spec e.g. {{2}} -> {{2}, {1}, {3}}
        for l in range(1, max_depth + 1):
            if l not in seen_levels:
                levels.append([l])

        # verify specified levels are smaller max depth
        for level in levels:
            for l in level:
                if l > max_depth:
                    evaluation.message("Flatten", "fldep", l, n, max_depth, expr)
                    return

        # assign new indices to each leaf
        new_indices = {}

        def callback(expr, pos):
            if len(pos) == max_depth:
                new_depth = tuple(tuple(pos[i - 1] for i in level) for level in levels)
                new_indices[new_depth] = expr
            return expr

        expr, depth = walk_levels(expr, callback=callback, include_pos=True)

        # build new tree inserting nodes as needed
        leaves = sorted(new_indices.items())

        def insert_leaf(leaves):
            # gather leaves into groups with the same leading index
            # e.g. [((0, 0), a), ((0, 1), b), ((1, 0), c), ((1, 1), d)]
            # -> [[(0, a), (1, b)], [(0, c), (1, d)]]
            leading_index = None
            grouped_leaves = []
            for index, leaf in leaves:
                if index[0] == leading_index:
                    grouped_leaves[-1].append((index[1:], leaf))
                else:
                    leading_index = index[0]
                    grouped_leaves.append([(index[1:], leaf)])
            # for each group of leaves we either insert them into the current level
            # or make a new level and recurse
            new_leaves = []
            for group in grouped_leaves:
                if len(group[0][0]) == 0:  # bottom level leaf
                    assert len(group) == 1
                    new_leaves.append(group[0][1])
                else:
                    new_leaves.append(Expression(h, *insert_leaf(group)))

            return new_leaves

        return Expression(h, *insert_leaf(leaves))

    def apply(self, expr, n, h, evaluation):
        "Flatten[expr_, n_, h_]"

<<<<<<< HEAD
        if n == Expression("DirectedInfinity", Integer1):
=======
        if n == Expression(SymbolDirectedInfinity, 1):
>>>>>>> 4611912c
            n = None
        else:
            n_int = n.get_int_value()
            if n_int is None or n_int < 0:
                return evaluation.message("Flatten", "flpi", n)
            n = n_int

        return expr.flatten(h, level=n)


class Null(Predefined):
    """
    <dl>
    <dt>'Null'
        <dd>is the implicit result of expressions that do not yield a result.
    </dl>

    >> FullForm[a:=b]
     = Null

    It is not displayed in StandardForm,
    >> a:=b
    in contrast to the empty string:
    >> ""
     = #<--#
    """


class AtomQ(Test):
    """
    <dl>
    <dt>'AtomQ[$x$]'
        <dd>is true if $x$ is an atom (an object such as a number or
        string, which cannot be divided into subexpressions using
        'Part').
    </dl>

    >> AtomQ[x]
     = True
    >> AtomQ[1.2]
     = True
    >> AtomQ[2 + I]
     = True
    >> AtomQ[2 / 3]
     = True
    >> AtomQ[x + y]
     = False
    """

    def test(self, expr):
        return expr.is_atom()


class SymbolQ(Test):
    """
    <dl>
    <dt>'SymbolQ[$x$]'
        <dd>is 'True' if $x$ is a symbol, or 'False' otherwise.
    </dl>

    >> SymbolQ[a]
     = True
    >> SymbolQ[1]
     = False
    >> SymbolQ[a + b]
     = False
    """

    def test(self, expr):
        return isinstance(expr, Symbol)


class Symbol_(Builtin):
    """
    <dl>
    <dt>'Symbol'
        <dd>is the head of symbols.
    </dl>

    >> Head[x]
     = Symbol
    You can use 'Symbol' to create symbols from strings:
    >> Symbol["x"] + Symbol["x"]
     = 2 x

    #> {\\[Eta], \\[CapitalGamma]\\[Beta], Z\\[Infinity], \\[Angle]XYZ, \\[FilledSquare]r, i\\[Ellipsis]j}
     = {\u03b7, \u0393\u03b2, Z\u221e, \u2220XYZ, \u25a0r, i\u2026j}
    """

    name = "Symbol"
    attributes = ("Locked",)

    messages = {
        "symname": (
            "The string `1` cannot be used for a symbol name. "
            "A symbol name must start with a letter "
            "followed by letters and numbers."
        ),
    }

    def apply(self, string, evaluation):
        "Symbol[string_String]"

        from mathics.core.parser import is_symbol_name

        text = string.get_string_value()
        if is_symbol_name(text):
            return Symbol(evaluation.definitions.lookup_name(string.value))
        else:
            evaluation.message("Symbol", "symname", string)


class SymbolName(Builtin):
    """
    <dl>
    <dt>'SymbolName[$s$]'
        <dd>returns the name of the symbol $s$ (without any leading
        context name).
    </dl>

    >> SymbolName[x] // InputForm
     = "x"

    #> SymbolName[a`b`x] // InputForm
     = "x"
    """

    def apply(self, symbol, evaluation):
        "SymbolName[symbol_Symbol]"

        # MMA docs say "SymbolName always gives the short name,
        # without any context"
        return String(strip_context(symbol.get_name()))


class Depth(Builtin):
    """
    <dl>
    <dt>'Depth[$expr$]'
        <dd>gives the depth of $expr$.
    </dl>

    The depth of an expression is defined as one plus the maximum
    number of 'Part' indices required to reach any part of $expr$,
    except for heads.

    >> Depth[x]
     = 1
    >> Depth[x + y]
     = 2
    >> Depth[{{{{x}}}}]
     = 5

    Complex numbers are atomic, and hence have depth 1:
    >> Depth[1 + 2 I]
     = 1

    'Depth' ignores heads:
    >> Depth[f[a, b][c]]
     = 2
    """

    def apply(self, expr, evaluation):
        "Depth[expr_]"
        expr, depth = walk_levels(expr)
        return Integer(depth + 1)


class Operate(Builtin):
    """
    <dl>
    <dt>'Operate[$p$, $expr$]'
        <dd>applies $p$ to the head of $expr$.
    <dt>'Operate[$p$, $expr$, $n$]'
        <dd>applies $p$ to the $n$th head of $expr$.
    </dl>

    >> Operate[p, f[a, b]]
     = p[f][a, b]

    The default value of $n$ is 1:
    >> Operate[p, f[a, b], 1]
     = p[f][a, b]

    With $n$=0, 'Operate' acts like 'Apply':
    >> Operate[p, f[a][b][c], 0]
     = p[f[a][b][c]]

    #> Operate[p, f, -1]
     : Non-negative integer expected at position 3 in Operate[p, f, -1].
     = Operate[p, f, -1]
    """

    messages = {
        "intnn": "Non-negative integer expected at position `2` in `1`.",
    }

    def apply(self, p, expr, n, evaluation):
        "Operate[p_, expr_, Optional[n_, 1]]"

        head_depth = n.get_int_value()
        if head_depth is None or head_depth < 0:
            return evaluation.message(
                "Operate", "intnn", Expression(SymbolOperate, p, expr, n), 3
            )

        if head_depth == 0:
            # Act like Apply
            return Expression(p, expr)

        if expr.is_atom():
            return expr

        expr = expr.copy()
        e = expr

        for i in range(1, head_depth):
            e = e.head
            if e.is_atom():
                # n is higher than the depth of heads in expr: return
                # expr unmodified.
                return expr

        # Otherwise, if we get here, e.head points to the head we need
        # to apply p to. Python's reference semantics mean that this
        # assignment modifies expr as well.
        e.set_head(Expression(p, e.head))

        return expr


class Through(Builtin):
    """
    <dl>
    <dt>'Through[$p$[$f$][$x$]]'
        <dd>gives $p$[$f$[$x$]].
    </dl>

    >> Through[f[g][x]]
     = f[g[x]]
    >> Through[p[f, g][x]]
     = p[f[x], g[x]]
    """

    def apply(self, p, args, x, evaluation):
        "Through[p_[args___][x___]]"

        items = []
        for leaf in args.get_sequence():
            items.append(Expression(leaf, *x.get_sequence()))
        return Expression(p, *items)


class ByteCount(Builtin):
    """
    <dl>
    <dt>'ByteCount[$expr$]'
        <dd>gives the internal memory space used by $expr$, in bytes.
    </dl>

    The results may heavily depend on the Python implementation in use.
    """

    def apply(self, expression, evaluation):
        "ByteCount[expression_]"
        if not bytecount_support:
            return evaluation.message("ByteCount", "pypy")
        else:
            return Integer(count_bytes(expression))<|MERGE_RESOLUTION|>--- conflicted
+++ resolved
@@ -1092,12 +1092,7 @@
 
     def apply(self, expr, n, h, evaluation):
         "Flatten[expr_, n_, h_]"
-
-<<<<<<< HEAD
-        if n == Expression("DirectedInfinity", Integer1):
-=======
-        if n == Expression(SymbolDirectedInfinity, 1):
->>>>>>> 4611912c
+        if n == Expression(SymbolDirectedInfinity, Integer1):
             n = None
         else:
             n_int = n.get_int_value()
