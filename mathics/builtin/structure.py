# -*- coding: utf-8 -*-
"""
Structural Operations on Expressions

Structural transformations on lists, and general symbolic expressions.
"""

from mathics.builtin.base import (
    Builtin,
    Predefined,
    BinaryOperator,
)
from mathics.core.atoms import (
    Integer,
    Integer0,
    Integer1,
    Rational,
)
from mathics.core.expression import Expression
from mathics.core.rules import Pattern
from mathics.core.symbols import (
    Atom,
    Symbol,
    SymbolFalse,
    SymbolTrue,
)

from mathics.core.systemsymbols import SymbolDirectedInfinity, SymbolMap

from mathics.builtin.lists import walk_levels

import platform

if platform.python_implementation() == "PyPy":
    bytecount_support = False
else:
    from .pympler.asizeof import asizeof as count_bytes

    bytecount_support = True

SymbolOperate = Symbol("Operate")
SymbolSortBy = Symbol("SortBy")


class ApplyLevel(BinaryOperator):
    """
    <dl>
<<<<<<< HEAD
      <dt>'SortBy[$list$, $f$]'
      <dd>sorts $list$ (or the elements of any other expression) according to canonical ordering of the keys that are extracted from the $list$'s elements using $f. Chunks of elements that appear the same under $f are sorted according to their natural order (without applying $f).

      <dt>'SortBy[$f$]'
      <dd>creates an operator function that, when applied, sorts by $f.
    </dl>
=======
      <dt>'ApplyLevel[$f$, $expr$]'
>>>>>>> 22713598

      <dt>'$f$ @@@ $expr$'
      <dd>is equivalent to 'Apply[$f$, $expr$, {1}]'.
    </dl>

    >> f @@@ {{a, b}, {c, d}}
     = {f[a, b], f[c, d]}
    """

    grouping = "Right"
    operator = "@@@"
    precedence = 620

    rules = {
        "ApplyLevel[f_, expr_]": "Apply[f, expr, {1}]",
    }

    summary_text = "apply a function to a list, at the top level"


class BinarySearch(Builtin):
    """
    <dl>
      <dt>'CombinatoricaOld`BinarySearch[$l$, $k$]'
      <dd>searches the list $l$, which has to be sorted, for key $k$ and returns its index in $l$. If $k$ does not exist in $l$, 'BinarySearch' returns (a + b) / 2, where a and b are the indices between which $k$ would have to be inserted in order to maintain the sorting order in $l$. Please note that $k$ and the elements in $l$ need to be comparable under a strict total order (see https://en.wikipedia.org/wiki/Total_order).

      <dt>'CombinatoricaOld`BinarySearch[$l$, $k$, $f$]'
      <dd>the index of $k in the elements of $l$ if $f$ is applied to the latter prior to comparison. Note that $f$ needs to yield a sorted sequence if applied to the elements of $l.
    </dl>

    >> CombinatoricaOld`BinarySearch[{3, 4, 10, 100, 123}, 100]
     = 4

    >> CombinatoricaOld`BinarySearch[{2, 3, 9}, 7] // N
     = 2.5

    >> CombinatoricaOld`BinarySearch[{2, 7, 9, 10}, 3] // N
     = 1.5

    >> CombinatoricaOld`BinarySearch[{-10, 5, 8, 10}, -100] // N
     = 0.5

    >> CombinatoricaOld`BinarySearch[{-10, 5, 8, 10}, 20] // N
     = 4.5

    >> CombinatoricaOld`BinarySearch[{{a, 1}, {b, 7}}, 7, #[[2]]&]
     = 2
    """

    context = "CombinatoricaOld`"

    rules = {
        "CombinatoricaOld`BinarySearch[l_List, k_] /; Length[l] > 0": "CombinatoricaOld`BinarySearch[l, k, Identity]"
    }

    summary_text = "search a sorted list for a key"

    def apply(self, l, k, f, evaluation):
        "CombinatoricaOld`BinarySearch[l_List, k_, f_] /; Length[l] > 0"

        elements = l.elements

        lower_index = 1
        upper_index = len(elements)

        if (
            lower_index > upper_index
        ):  # empty list l? Length[l] > 0 condition should guard us, but check anyway
            return Symbol("$Aborted")

        # "transform" is a handy wrapper for applying "f" or nothing
        if f.get_name() == "System`Identity":

            def transform(x):
                return x

        else:

            def transform(x):
                return Expression(f, x).evaluate(evaluation)

        # loop invariants (true at any time in the following loop):
        # (1) lower_index <= upper_index
        # (2) k > elements[i] for all i < lower_index
        # (3) k < elements[i] for all i > upper_index
        while True:
            pivot_index = (lower_index + upper_index) >> 1  # i.e. a + (b - a) // 2
            # as lower_index <= upper_index, lower_index <= pivot_index <= upper_index
            pivot = transform(elements[pivot_index - 1])  # 1-based to 0-based

            # we assume a trichotomous relation: k < pivot, or k = pivot, or k > pivot
            if k < pivot:
                if pivot_index == lower_index:  # see invariant (2), to see that
                    # k < elements[pivot_index] and k > elements[pivot_index - 1]
                    return Rational((pivot_index - 1) + pivot_index, 2)
                upper_index = pivot_index - 1
            elif k == pivot:
                return Integer(pivot_index)
            else:  # k > pivot
                if pivot_index == upper_index:  # see invariant (3), to see that
                    # k > elements[pivot_index] and k < elements[pivot_index + 1]
                    return Rational(pivot_index + (pivot_index + 1), 2)
                lower_index = pivot_index + 1


class ByteCount(Builtin):
    """
    <dl>
<<<<<<< HEAD
      <dt>'PatternsOrderedQ[$patt1$, $patt2$]'
      <dd>returns 'True' if pattern $patt1$ would be applied before $patt2$ according to canonical pattern ordering.
=======
      <dt>'ByteCount[$expr$]'
      <dd>gives the internal memory space used by $expr$, in bytes.
>>>>>>> 22713598
    </dl>

    The results may heavily depend on the Python implementation in use.
    """

    summary_text = "amount of memory used by expr, in bytes"

    def apply(self, expression, evaluation):
        "ByteCount[expression_]"
        if not bytecount_support:
            return evaluation.message("ByteCount", "pypy")
        else:
            return Integer(count_bytes(expression))


class Depth(Builtin):
    """
    <dl>
<<<<<<< HEAD
      <dt>'OrderedQ[{$a$, $b$}]'
      <dd>is 'True' if $a$ sorts before $b$ according to canonical ordering.
    </dl>

    >> OrderedQ[{a, b}]
     = True
    >> OrderedQ[{b, a}]
     = False
    """

    summary_text = "test whether elements are canonically sorted"

    def apply(self, expr, evaluation):
        "OrderedQ[expr_]"

        for index, value in enumerate(expr.elements[:-1]):
            if expr.elements[index] <= expr.elements[index + 1]:
                continue
            else:
                return SymbolFalse
        return SymbolTrue


class Order(Builtin):
    """
    <dl>
      <dt>'Order[$x$, $y$]'
      <dd>returns a number indicating the canonical ordering of $x$ and $y$. 1 indicates that $x$ is before $y$, -1 that $y$ is before $x$. 0 indicates that there is no specific ordering. Uses the same order as 'Sort'.
    </dl>
=======
      <dt>'Depth[$expr$]'
      <dd>gives the depth of $expr$.
    </dl>

    The depth of an expression is defined as one plus the maximum
    number of 'Part' indices required to reach any part of $expr$,
    except for heads.
>>>>>>> 22713598

    >> Depth[x]
     = 1
    >> Depth[x + y]
     = 2
    >> Depth[{{{{x}}}}]
     = 5

    Complex numbers are atomic, and hence have depth 1:
    >> Depth[1 + 2 I]
     = 1

<<<<<<< HEAD
    >> Order[x, x]
     = 0
    """

    summary_text = "canonical ordering of expressions"

    def apply(self, x, y, evaluation):
        "Order[x_, y_]"
        if x < y:
            return Integer1
        elif x > y:
            return Integer(-1)
        else:
            return Integer0


class ApplyLevel(BinaryOperator):
    """
    <dl>
      <dt>'ApplyLevel[$f$, $expr$]'
      <dt>'$f$ @@@ $expr$'
      <dd>is equivalent to 'Apply[$f$, $expr$, {1}]'.
    </dl>

    >> f @@@ {{a, b}, {c, d}}
     = {f[a, b], f[c, d]}
    """

    grouping = "Right"
    operator = "@@@"
    precedence = 620

    rules = {
        "ApplyLevel[f_, expr_]": "Apply[f, expr, {1}]",
    }

    summary_text = "apply a function to a list, at the top level"


class FreeQ(Builtin):
    """
    <dl>
      <dt>'FreeQ[$expr$, $x$]'
      <dd>returns 'True' if $expr$ does not contain the expression $x$.
    </dl>

    >> FreeQ[y, x]
     = True
    >> FreeQ[a+b+c, a+b]
     = False
    >> FreeQ[{1, 2, a^(a+b)}, Plus]
     = False
    >> FreeQ[a+b, x_+y_+z_]
     = True
    >> FreeQ[a+b+c, x_+y_+z_]
     = False
    >> FreeQ[x_+y_+z_][a+b]
     = True
=======
    'Depth' ignores heads:
    >> Depth[f[a, b][c]]
     = 2
>>>>>>> 22713598
    """

    summary_text = "the maximum number of indices to specify any part"

    def apply(self, expr, evaluation):
        "Depth[expr_]"
        expr, depth = walk_levels(expr)
        return Integer(depth + 1)


class Flatten(Builtin):
    """
    <dl>
      <dt>'Flatten[$expr$]'
      <dd>flattens out nested lists in $expr$.

      <dt>'Flatten[$expr$, $n$]'
      <dd>stops flattening at level $n$.

      <dt>'Flatten[$expr$, $n$, $h$]'
      <dd>flattens expressions with head $h$ instead of 'List'.
    </dl>

    >> Flatten[{{a, b}, {c, {d}, e}, {f, {g, h}}}]
     = {a, b, c, d, e, f, g, h}
    >> Flatten[{{a, b}, {c, {e}, e}, {f, {g, h}}}, 1]
     = {a, b, c, {e}, e, f, {g, h}}
    >> Flatten[f[a, f[b, f[c, d]], e], Infinity, f]
     = f[a, b, c, d, e]

    >> Flatten[{{a, b}, {c, d}}, {{2}, {1}}]
     = {{a, c}, {b, d}}

    >> Flatten[{{a, b}, {c, d}}, {{1, 2}}]
     = {a, b, c, d}

    Flatten also works in irregularly shaped arrays
    >> Flatten[{{1, 2, 3}, {4}, {6, 7}, {8, 9, 10}}, {{2}, {1}}]
     = {{1, 4, 6, 8}, {2, 7, 9}, {3, 10}}

    #> Flatten[{{1, 2}, {3, 4}}, {{-1, 2}}]
     : Levels to be flattened together in {{-1, 2}} should be lists of positive integers.
     = Flatten[{{1, 2}, {3, 4}}, {{-1, 2}}, List]

    #> Flatten[{a, b}, {{1}, {2}}]
     : Level 2 specified in {{1}, {2}} exceeds the levels, 1, which can be flattened together in {a, b}.
     = Flatten[{a, b}, {{1}, {2}}, List]

    ## Check `n` completion
    #> m = {{{1, 2}, {3}}, {{4}, {5, 6}}};
    #> Flatten[m, {{2}, {1}, {3}, {4}}]
     : Level 4 specified in {{2}, {1}, {3}, {4}} exceeds the levels, 3, which can be flattened together in {{{1, 2}, {3}}, {{4}, {5, 6}}}.
     = Flatten[{{{1, 2}, {3}}, {{4}, {5, 6}}}, {{2}, {1}, {3}, {4}}, List]

    ## Test from issue #251
    #> m = {{1, 2, 3}, {4, 5, 6}, {7, 8, 9}};
    #> Flatten[m, {3}]
     : Level 3 specified in {3} exceeds the levels, 2, which can be flattened together in {{1, 2, 3}, {4, 5, 6}, {7, 8, 9}}.
     = Flatten[{{1, 2, 3}, {4, 5, 6}, {7, 8, 9}}, {3}, List]

    ## Reproduce strange head behaviour
    #> Flatten[{{1}, 2}, {1, 2}]
     : Level 2 specified in {1, 2} exceeds the levels, 1, which can be flattened together in {{1}, 2}.
     = Flatten[{{1}, 2}, {1, 2}, List]
    #> Flatten[a[b[1, 2], b[3]], {1, 2}, b]     (* MMA BUG: {{1, 2}} not {1, 2}  *)
     : Level 1 specified in {1, 2} exceeds the levels, 0, which can be flattened together in a[b[1, 2], b[3]].
     = Flatten[a[b[1, 2], b[3]], {1, 2}, b]

    #> Flatten[{{1, 2}, {3, {4}}}, {{1, 2, 3}}]
     : Level 3 specified in {{1, 2, 3}} exceeds the levels, 2, which can be flattened together in {{1, 2}, {3, {4}}}.
     = Flatten[{{1, 2}, {3, {4}}}, {{1, 2, 3}}, List]
    """

    messages = {
        "flpi": (
            "Levels to be flattened together in `1` "
            "should be lists of positive integers."
        ),
        "flrep": ("Level `1` specified in `2` should not be repeated."),
        "fldep": (
            "Level `1` specified in `2` exceeds the levels, `3`, "
            "which can be flattened together in `4`."
        ),
    }

    rules = {
        "Flatten[expr_]": "Flatten[expr, Infinity, Head[expr]]",
        "Flatten[expr_, n_]": "Flatten[expr, n, Head[expr]]",
    }

    summary_text = "flatten out any sequence of levels in a nested list"

    def apply_list(self, expr, n, h, evaluation):
        "Flatten[expr_, n_List, h_]"

        # prepare levels
        # find max depth which matches `h`
        expr, max_depth = walk_levels(expr)
        max_depth = {"max_depth": max_depth}  # hack to modify max_depth from callback

        def callback(expr, pos):
            if len(pos) < max_depth["max_depth"] and (
                isinstance(expr, Atom) or expr.head != h
            ):
                max_depth["max_depth"] = len(pos)
            return expr

        expr, depth = walk_levels(expr, callback=callback, include_pos=True, start=0)
        max_depth = max_depth["max_depth"]

        levels = n.to_python()

        # mappings
        if isinstance(levels, list) and all(isinstance(level, int) for level in levels):
            levels = [levels]

        # verify levels is list of lists of positive ints
        if not (isinstance(levels, list) and len(levels) > 0):
            evaluation.message("Flatten", "flpi", n)
            return
        seen_levels = []
        for level in levels:
            if not (isinstance(level, list) and len(level) > 0):
                evaluation.message("Flatten", "flpi", n)
                return
            for r in level:
                if not (isinstance(r, int) and r > 0):
                    evaluation.message("Flatten", "flpi", n)
                    return
                if r in seen_levels:
                    # level repeated
                    evaluation.message("Flatten", "flrep", r)
                    return
                seen_levels.append(r)

        # complete the level spec e.g. {{2}} -> {{2}, {1}, {3}}
        for s in range(1, max_depth + 1):
            if s not in seen_levels:
                levels.append([s])

        # verify specified levels are smaller max depth
        for level in levels:
            for s in level:
                if s > max_depth:
                    evaluation.message("Flatten", "fldep", s, n, max_depth, expr)
                    return

        # assign new indices to each element
        new_indices = {}

        def callback(expr, pos):
            if len(pos) == max_depth:
                new_depth = tuple(tuple(pos[i - 1] for i in level) for level in levels)
                new_indices[new_depth] = expr
            return expr

        expr, depth = walk_levels(expr, callback=callback, include_pos=True)

        # build new tree inserting nodes as needed
        elements = sorted(new_indices.items())

        def insert_element(elements):
            # gather elements into groups with the same leading index
            # e.g. [((0, 0), a), ((0, 1), b), ((1, 0), c), ((1, 1), d)]
            # -> [[(0, a), (1, b)], [(0, c), (1, d)]]
            leading_index = None
            grouped_elements = []
            for index, element in elements:
                if index[0] == leading_index:
                    grouped_elements[-1].append((index[1:], element))
                else:
                    leading_index = index[0]
                    grouped_elements.append([(index[1:], element)])
            # for each group of elements we either insert them into the current level
            # or make a new level and recurse
            new_elements = []
            for group in grouped_elements:
                if len(group[0][0]) == 0:  # bottom level element or leaf
                    assert len(group) == 1
                    new_elements.append(group[0][1])
                else:
                    new_elements.append(Expression(h, *insert_element(group)))

            return new_elements

        return Expression(h, *insert_element(elements))

    def apply(self, expr, n, h, evaluation):
        "Flatten[expr_, n_, h_]"

        if n == Expression(SymbolDirectedInfinity, Integer1):
            n = -1  # a negative number indicates an unbounded level
        else:
            n_int = n.get_int_value()
            # Here we test for negative since in Mathics Flatten[] as opposed to flatten_with_respect_to_head()
            # negative numbers (and None) are not allowed.
            if n_int is None or n_int < 0:
                return evaluation.message("Flatten", "flpi", n)
            n = n_int

        return expr.flatten_with_respect_to_head(h, level=n)


class FreeQ(Builtin):
    """
    <dl>
      <dt>'FreeQ[$expr$, $x$]'
      <dd>returns 'True' if $expr$ does not contain the expression $x$.
    </dl>

    >> FreeQ[y, x]
     = True
    >> FreeQ[a+b+c, a+b]
     = False
    >> FreeQ[{1, 2, a^(a+b)}, Plus]
     = False
    >> FreeQ[a+b, x_+y_+z_]
     = True
    >> FreeQ[a+b+c, x_+y_+z_]
     = False
    >> FreeQ[x_+y_+z_][a+b]
     = True
    """

    rules = {
        "FreeQ[form_][expr_]": "FreeQ[expr, form]",
    }

    summary_text = (
        "test whether an expression is free of subexpressions matching a pattern"
    )

    def apply(self, expr, form, evaluation):
        "FreeQ[expr_, form_]"

        form = Pattern.create(form)
        if expr.is_free(form, evaluation):
            return SymbolTrue
        else:
            return SymbolFalse


class Null(Predefined):
    """
    <dl>
      <dt>'Null'
      <dd>is the implicit result of expressions that do not yield a result.
    </dl>

    >> FullForm[a:=b]
     = Null

    It is not displayed in StandardForm,
    >> a:=b
    in contrast to the empty string:
    >> ""
     = #<--#
    """

    summary_text = "implicit result for expressions that does not yield a result"


class Operate(Builtin):
    """
    <dl>
      <dt>'Operate[$p$, $expr$]'
      <dd>applies $p$ to the head of $expr$.

      <dt>'Operate[$p$, $expr$, $n$]'
      <dd>applies $p$ to the $n$th head of $expr$.
    </dl>

    >> Operate[p, f[a, b]]
     = p[f][a, b]

    The default value of $n$ is 1:
    >> Operate[p, f[a, b], 1]
     = p[f][a, b]

    With $n$=0, 'Operate' acts like 'Apply':
    >> Operate[p, f[a][b][c], 0]
     = p[f[a][b][c]]

    #> Operate[p, f, -1]
     : Non-negative integer expected at position 3 in Operate[p, f, -1].
     = Operate[p, f, -1]
    """

    summary_text = "apply a function to the head of an expression"
    messages = {
        "intnn": "Non-negative integer expected at position `2` in `1`.",
    }

    def apply(self, p, expr, n, evaluation):
        "Operate[p_, expr_, Optional[n_, 1]]"

        head_depth = n.get_int_value()
        if head_depth is None or head_depth < 0:
            return evaluation.message(
                "Operate", "intnn", Expression(SymbolOperate, p, expr, n), 3
            )

        if head_depth == 0:
            # Act like Apply
            return Expression(p, expr)

        if isinstance(expr, Atom):
            return expr

        expr = expr.copy()
        e = expr

        for i in range(1, head_depth):
            e = e.head
            if isinstance(e, Atom):
                # n is higher than the depth of heads in expr: return
                # expr unmodified.
                return expr

        # Otherwise, if we get here, e.head points to the head we need
        # to apply p to. Python's reference semantics mean that this
        # assignment modifies expr as well.
        e.set_head(Expression(p, e.head))

        return expr


class Order(Builtin):
    """
    <dl>
      <dt>'Order[$x$, $y$]'
      <dd>returns a number indicating the canonical ordering of $x$ and $y$. 1 indicates that $x$ is before $y$,
        -1 that $y$ is before $x$. 0 indicates that there is no specific ordering. Uses the same order as 'Sort'.
    </dl>

    >> Order[7, 11]
     = 1

    >> Order[100, 10]
     = -1

    >> Order[x, z]
     = 1

    >> Order[x, x]
     = 0
    """

    summary_text = "canonical ordering of expressions"

    def apply(self, x, y, evaluation):
        "Order[x_, y_]"
        if x < y:
            return Integer1
        elif x > y:
            return Integer(-1)
        else:
            return Integer0


class OrderedQ(Builtin):
    """
    <dl>
      <dt>'OrderedQ[{$a$, $b$}]'
      <dd>is 'True' if $a$ sorts before $b$ according to canonical
        ordering.
    </dl>

    >> OrderedQ[{a, b}]
     = True
    >> OrderedQ[{b, a}]
     = False
    """

    summary_text = "test whether elements are canonically sorted"

    def apply(self, expr, evaluation):
        "OrderedQ[expr_]"

        for index, value in enumerate(expr.elements[:-1]):
            if expr.elements[index] <= expr.elements[index + 1]:
                continue
            else:
                return SymbolFalse
        return SymbolTrue


class PatternsOrderedQ(Builtin):
    """
    <dl>
      <dt>'PatternsOrderedQ[$patt1$, $patt2$]'
      <dd>returns 'True' if pattern $patt1$ would be applied before
        $patt2$ according to canonical pattern ordering.
    </dl>

    >> PatternsOrderedQ[x__, x_]
     = False
    >> PatternsOrderedQ[x_, x__]
     = True
    >> PatternsOrderedQ[b, a]
     = True
    """

    summary_text = "test whether patterns are canonically sorted"

    def apply(self, p1, p2, evaluation):
        "PatternsOrderedQ[p1_, p2_]"

        if p1.get_sort_key(True) <= p2.get_sort_key(True):
            return SymbolTrue
        else:
            return SymbolFalse


class SortBy(Builtin):
    """
    <dl>
      <dt>'SortBy[$list$, $f$]'
      <dd>sorts $list$ (or the elements of any other expression) according to canonical ordering of the keys that are
    extracted from the $list$'s elements using $f. Chunks of elements that appear the same under $f are sorted
    according to their natural order (without applying $f).
      <dt>'SortBy[$f$]'
      <dd>creates an operator function that, when applied, sorts by $f.
    </dl>

    >> SortBy[{{5, 1}, {10, -1}}, Last]
    = {{10, -1}, {5, 1}}

    >> SortBy[Total][{{5, 1}, {10, -9}}]
    = {{10, -9}, {5, 1}}
    """

    messages = {
        "list": "List expected at position `2` in `1`.",
        "func": "Function expected at position `2` in `1`.",
    }

    rules = {
        "SortBy[f_]": "SortBy[#, f]&",
    }

    summary_text = "sort by the values of a function applied to elements"

    def apply(self, li, f, evaluation):
        "SortBy[li_, f_]"

        if isinstance(li, Atom):
            return evaluation.message("Sort", "normal")
        elif li.get_head_name() != "System`List":
            expr = Expression(SymbolSortBy, li, f)
            return evaluation.message(self.get_name(), "list", expr, 1)
        else:
            keys_expr = Expression(SymbolMap, f, li).evaluate(evaluation)  # precompute:
            # even though our sort function has only (n log n) comparisons, we should
            # compute f no more than n times.

            if (
                keys_expr is None
                or keys_expr.get_head_name() != "System`List"
                or len(keys_expr.elements) != len(li.elements)
            ):
                expr = Expression(SymbolSortBy, li, f)
                return evaluation.message("SortBy", "func", expr, 2)

            keys = keys_expr.elements
            raw_keys = li.elements

            class Key:
                def __init__(self, index):
                    self.index = index

                def __gt__(self, other):
                    kx, ky = keys[self.index], keys[other.index]
                    if kx > ky:
                        return True
                    elif kx < ky:
                        return False
                    else:  # if f(x) == f(y), resort to x < y?
                        return raw_keys[self.index] > raw_keys[other.index]

            # we sort a list of indices. after sorting, we reorder the elements.
            new_indices = sorted(list(range(len(raw_keys))), key=Key)
            new_elements = [raw_keys[i] for i in new_indices]  # reorder elements
            return li.restructure(li.head, new_elements, evaluation)


class Through(Builtin):
    """
    <dl>
      <dt>'Through[$p$[$f$][$x$]]'
      <dd>gives $p$[$f$[$x$]].
    </dl>

    >> Through[f[g][x]]
     = f[g[x]]
    >> Through[p[f, g][x]]
     = p[f[x], g[x]]
    """

    summary_text = "distribute operators that appears inside the head of expressions"

    def apply(self, p, args, x, evaluation):
        "Through[p_[args___][x___]]"

        elements = []
        for element in args.get_sequence():
            elements.append(Expression(element, *x.get_sequence()))
        return Expression(p, *elements)<|MERGE_RESOLUTION|>--- conflicted
+++ resolved
@@ -45,16 +45,7 @@
 class ApplyLevel(BinaryOperator):
     """
     <dl>
-<<<<<<< HEAD
-      <dt>'SortBy[$list$, $f$]'
-      <dd>sorts $list$ (or the elements of any other expression) according to canonical ordering of the keys that are extracted from the $list$'s elements using $f. Chunks of elements that appear the same under $f are sorted according to their natural order (without applying $f).
-
-      <dt>'SortBy[$f$]'
-      <dd>creates an operator function that, when applied, sorts by $f.
-    </dl>
-=======
       <dt>'ApplyLevel[$f$, $expr$]'
->>>>>>> 22713598
 
       <dt>'$f$ @@@ $expr$'
       <dd>is equivalent to 'Apply[$f$, $expr$, {1}]'.
@@ -79,10 +70,14 @@
     """
     <dl>
       <dt>'CombinatoricaOld`BinarySearch[$l$, $k$]'
-      <dd>searches the list $l$, which has to be sorted, for key $k$ and returns its index in $l$. If $k$ does not exist in $l$, 'BinarySearch' returns (a + b) / 2, where a and b are the indices between which $k$ would have to be inserted in order to maintain the sorting order in $l$. Please note that $k$ and the elements in $l$ need to be comparable under a strict total order (see https://en.wikipedia.org/wiki/Total_order).
+      <dd>searches the list $l$, which has to be sorted, for key $k$ and returns its index in $l$. If $k$ does not
+        exist in $l$, 'BinarySearch' returns (a + b) / 2, where a and b are the indices between which $k$ would have
+        to be inserted in order to maintain the sorting order in $l$. Please note that $k$ and the elements in $l$
+        need to be comparable under a strict total order (see https://en.wikipedia.org/wiki/Total_order).
 
       <dt>'CombinatoricaOld`BinarySearch[$l$, $k$, $f$]'
-      <dd>the index of $k in the elements of $l$ if $f$ is applied to the latter prior to comparison. Note that $f$ needs to yield a sorted sequence if applied to the elements of $l.
+      <dd>the index of $k in the elements of $l$ if $f$ is applied to the latter prior to comparison. Note that $f$
+        needs to yield a sorted sequence if applied to the elements of $l.
     </dl>
 
     >> CombinatoricaOld`BinarySearch[{3, 4, 10, 100, 123}, 100]
@@ -163,13 +158,8 @@
 class ByteCount(Builtin):
     """
     <dl>
-<<<<<<< HEAD
-      <dt>'PatternsOrderedQ[$patt1$, $patt2$]'
-      <dd>returns 'True' if pattern $patt1$ would be applied before $patt2$ according to canonical pattern ordering.
-=======
       <dt>'ByteCount[$expr$]'
       <dd>gives the internal memory space used by $expr$, in bytes.
->>>>>>> 22713598
     </dl>
 
     The results may heavily depend on the Python implementation in use.
@@ -188,37 +178,6 @@
 class Depth(Builtin):
     """
     <dl>
-<<<<<<< HEAD
-      <dt>'OrderedQ[{$a$, $b$}]'
-      <dd>is 'True' if $a$ sorts before $b$ according to canonical ordering.
-    </dl>
-
-    >> OrderedQ[{a, b}]
-     = True
-    >> OrderedQ[{b, a}]
-     = False
-    """
-
-    summary_text = "test whether elements are canonically sorted"
-
-    def apply(self, expr, evaluation):
-        "OrderedQ[expr_]"
-
-        for index, value in enumerate(expr.elements[:-1]):
-            if expr.elements[index] <= expr.elements[index + 1]:
-                continue
-            else:
-                return SymbolFalse
-        return SymbolTrue
-
-
-class Order(Builtin):
-    """
-    <dl>
-      <dt>'Order[$x$, $y$]'
-      <dd>returns a number indicating the canonical ordering of $x$ and $y$. 1 indicates that $x$ is before $y$, -1 that $y$ is before $x$. 0 indicates that there is no specific ordering. Uses the same order as 'Sort'.
-    </dl>
-=======
       <dt>'Depth[$expr$]'
       <dd>gives the depth of $expr$.
     </dl>
@@ -226,7 +185,6 @@
     The depth of an expression is defined as one plus the maximum
     number of 'Part' indices required to reach any part of $expr$,
     except for heads.
->>>>>>> 22713598
 
     >> Depth[x]
      = 1
@@ -239,70 +197,9 @@
     >> Depth[1 + 2 I]
      = 1
 
-<<<<<<< HEAD
-    >> Order[x, x]
-     = 0
-    """
-
-    summary_text = "canonical ordering of expressions"
-
-    def apply(self, x, y, evaluation):
-        "Order[x_, y_]"
-        if x < y:
-            return Integer1
-        elif x > y:
-            return Integer(-1)
-        else:
-            return Integer0
-
-
-class ApplyLevel(BinaryOperator):
-    """
-    <dl>
-      <dt>'ApplyLevel[$f$, $expr$]'
-      <dt>'$f$ @@@ $expr$'
-      <dd>is equivalent to 'Apply[$f$, $expr$, {1}]'.
-    </dl>
-
-    >> f @@@ {{a, b}, {c, d}}
-     = {f[a, b], f[c, d]}
-    """
-
-    grouping = "Right"
-    operator = "@@@"
-    precedence = 620
-
-    rules = {
-        "ApplyLevel[f_, expr_]": "Apply[f, expr, {1}]",
-    }
-
-    summary_text = "apply a function to a list, at the top level"
-
-
-class FreeQ(Builtin):
-    """
-    <dl>
-      <dt>'FreeQ[$expr$, $x$]'
-      <dd>returns 'True' if $expr$ does not contain the expression $x$.
-    </dl>
-
-    >> FreeQ[y, x]
-     = True
-    >> FreeQ[a+b+c, a+b]
-     = False
-    >> FreeQ[{1, 2, a^(a+b)}, Plus]
-     = False
-    >> FreeQ[a+b, x_+y_+z_]
-     = True
-    >> FreeQ[a+b+c, x_+y_+z_]
-     = False
-    >> FreeQ[x_+y_+z_][a+b]
-     = True
-=======
     'Depth' ignores heads:
     >> Depth[f[a, b][c]]
      = 2
->>>>>>> 22713598
     """
 
     summary_text = "the maximum number of indices to specify any part"
