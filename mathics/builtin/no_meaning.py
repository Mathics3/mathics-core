--- conflicted
+++ resolved
@@ -23,12 +23,9 @@
 )
 from mathics.core.parser.operators import OPERATOR_DATA
 
-<<<<<<< HEAD
-=======
 # This tells documentation how to sort this module
 sort_order = "mathics.builtin.operators-without-built-in-meanings"
 
->>>>>>> bbc7d376
 
 def init():
     # Generate no-meaning Mathics3 Builtin class from the operator name,
@@ -69,18 +66,9 @@
             # Put the newly-created Builtin class inside this module.
             setattr(modules[__name__], operator_name, generated_operator_class)
 
-<<<<<<< HEAD
-
-init()
-=======
->>>>>>> bbc7d376
 
 init()
 
-<<<<<<< HEAD
-=======
-
->>>>>>> bbc7d376
 class DirectedEdge(InfixOperator):
     # This will be used to create a docstring
     r"""
