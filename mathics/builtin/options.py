# -*- coding: utf-8 -*-

"""
Options and Default Arguments
"""

from mathics.version import __version__  # noqa used in loading to check consistency.

from mathics.builtin.base import Builtin, Test, get_option
from mathics.core.atoms import Integer
from mathics.core.symbols import (
    Symbol,
    SymbolList,
    ensure_context,
    strip_context,
)
from mathics.core.expression import (
    Expression,
    get_default_value,
)
from mathics.core.symbols import SymbolList
from mathics.core.systemsymbols import SymbolRule, SymbolRuleDelayed
from mathics.core.atoms import String

from mathics.builtin.drawing.image import Image


class Options(Builtin):
    """
    <dl>
    <dt>'Options[$f$]'
        <dd>gives a list of optional arguments to $f$ and their
        default values.
    </dl>

    You can assign values to 'Options' to specify options.
    >> Options[f] = {n -> 2}
     = {n -> 2}
    >> Options[f]
     = {n :> 2}
    >> f[x_, OptionsPattern[f]] := x ^ OptionValue[n]
    >> f[x]
     = x ^ 2
    >> f[x, n -> 3]
     = x ^ 3

    #> f[x_, OptionsPattern[f]] := x ^ OptionValue["m"];
    #> Options[f] = {"m" -> 7};
    #> f[x]
     = x ^ 7

    Delayed option rules are evaluated just when the corresponding 'OptionValue' is called:
    >> f[a :> Print["value"]] /. f[OptionsPattern[{}]] :> (OptionValue[a]; Print["between"]; OptionValue[a]);
     | value
     | between
     | value
    In contrast to that, normal option rules are evaluated immediately:
    >> f[a -> Print["value"]] /. f[OptionsPattern[{}]] :> (OptionValue[a]; Print["between"]; OptionValue[a]);
     | value
     | between

    Options must be rules or delayed rules:
    >> Options[f] = {a}
     : {a} is not a valid list of option rules.
     = {a}
    A single rule need not be given inside a list:
    >> Options[f] = a -> b
     = a -> b
    >> Options[f]
     = {a :> b}
    Options can only be assigned to symbols:
    >> Options[a + b] = {a -> b}
     : Argument a + b at position 1 is expected to be a symbol.
     = {a -> b}

    #> f /: Options[f] = {a -> b}
     = {a -> b}
    #> Options[f]
     = {a :> b}
    #> f /: Options[g] := {a -> b}
     : Rule for Options can only be attached to g.
     = $Failed

    #> Options[f] = a /; True
     : a /; True is not a valid list of option rules.
     = a /; True
    """

    def apply(self, f, evaluation):
        "Options[f_]"

        name = f.get_name()
        if not name:
            if isinstance(f, Image):
                # FIXME ColorSpace, MetaInformation
                options = f.metadata
            else:
                evaluation.message("Options", "sym", f, Integer(1))
                return
        else:
            options = evaluation.definitions.get_options(name)
        result = []
        for option, value in sorted(options.items(), key=lambda item: item[0]):
            # Don't use HoldPattern, since the returned List should be
            # assignable to Options again!
            result.append(Expression(SymbolRuleDelayed, Symbol(option), value))
        return Expression(SymbolList, *result)


class OptionValue(Builtin):
    u"""
    <dl>
    <dt>'OptionValue[$name$]'
        <dd>gives the value of the option $name$ as specified in a
        call to a function with 'OptionsPattern'.
    <dt>'OptionValue[$f$, $name$]'
        <dd>recover the value of the option $name$ associated to the symbol $f$.
    <dt>'OptionValue[$f$, $optvals$, $name$]'
        <dd>recover the value of the option $name$ associated to the symbol $f$,
            extracting the values from $optvals$ if available.
    <dt>'OptionValue[..., $list$]'
        <dd>recover the value of the options in $list$ .
    </dl>

    >> f[a->3] /. f[OptionsPattern[{}]] -> {OptionValue[a]}
     = {3}

    Unavailable options generate a message:
    >> f[a->3] /. f[OptionsPattern[{}]] -> {OptionValue[b]}
     : Option name b not found.
     = {b}

    The argument of 'OptionValue' must be a symbol:
    >> f[a->3] /. f[OptionsPattern[{}]] -> {OptionValue[a+b]}
     : Argument a + b at position 1 is expected to be a symbol.
     = {OptionValue[a + b]}
    However, it can be evaluated dynamically:
    >> f[a->5] /. f[OptionsPattern[{}]] -> {OptionValue[Symbol["a"]]}
     = {5}
    """

    messages = {
        "optnf": "Option name `1` not found.",
    }

    rules = {
        "OptionValue[optnames_List]": "OptionValue/@optnames",
        "OptionValue[f_, optnames_List]": "OptionValue[f,#1]&/@optnames",
        "OptionValue[f_, opts_, optnames_List]": "OptionValue[f,opts, #1]&/@optnames",
    }

    def apply_1(self, optname, evaluation):
        "OptionValue[optname_]"
        if evaluation.options is None:
            return

        if type(optname) is String:
            name = optname.to_python()[1:-1]
        else:
            name = optname.get_name()

        name = optname.get_name()
        if not name:
            name = optname.get_string_value()
            if name:
                name = ensure_context(name)
        if not name:
            evaluation.message("OptionValue", "sym", optname, Integer(1))
            return

        val = get_option(evaluation.options, name, evaluation)
        if val is None:
            evaluation.message("OptionValue", "optnf", optname)
            return Symbol(name)
        return val

    def apply_2(self, f, optname, evaluation):
        "OptionValue[f_, optname_]"
        return self.apply_3(f, None, optname, evaluation)

    def apply_3(self, f, optvals, optname, evaluation):
        "OptionValue[f_, optvals_, optname_]"
        if type(optname) is String:
            name = optname.to_python()[1:-1]
        else:
            name = optname.get_name()

        if not name:
            name = optname.get_string_value()
            if name:
                name = ensure_context(name)
        if not name:
            evaluation.message("OptionValue", "sym", optname, 1)
            return
        # Look first in the explicit list
        if optvals:
            val = get_option(optvals.get_option_values(evaluation), name, evaluation)
        else:
            val = None
        # then, if not found, look at $f$. It could be a symbol, or a list of symbols, rules, and list of rules...
        if val is None:
            if f.is_symbol():
                val = get_option(
                    evaluation.definitions.get_options(f.get_name()), name, evaluation
                )
            else:
                if f.get_head() in (SymbolRule, SymbolRuleDelayed):
                    f = Expression(SymbolList, f)
                if f.get_head() is SymbolList:
                    for leave in f.get_leaves():
                        if leave.is_symbol():
                            val = get_option(
                                evaluation.definitions.get_options(leave.get_name()),
                                name,
                                evaluation,
                            )
                            if val:
                                break
                        else:
                            values = leave.get_option_values(evaluation)
                            val = get_option(values, name, evaluation)
                            if val:
                                break

        if val is None and evaluation.options:
            val = get_option(evaluation.options, name, evaluation)
        if val is None:
            evaluation.message("OptionValue", "optnf", optname)
            return Symbol(name)
        return val


class Default(Builtin):
    """
    <dl>
    <dt>'Default[$f$]'
        <dd>gives the default value for an omitted paramter of $f$.
    <dt>'Default[$f$, $k$]'
        <dd>gives the default value for a parameter on the $k$th position.
    <dt>'Default[$f$, $k$, $n$]'
        <dd>gives the default value for the $k$th parameter out of $n$.
    </dl>

    Assign values to 'Default' to specify default values.

    >> Default[f] = 1
     = 1
    >> f[x_.] := x ^ 2
    >> f[]
     = 1

    Default values are stored in 'DefaultValues':
    >> DefaultValues[f]
     = {HoldPattern[Default[f]] :> 1}

    You can use patterns for $k$ and $n$:
    >> Default[h, k_, n_] := {k, n}
    Note that the position of a parameter is relative to the pattern, not the matching expression:
    >> h[] /. h[___, ___, x_., y_., ___] -> {x, y}
     = {{3, 5}, {4, 5}}
    """

    def apply(self, f, i, evaluation):
        "Default[f_, i___]"

        i = i.get_sequence()
        if len(i) > 2:
            evaluation.message("Default", "argb", 1 + len(i), 1, 3)
            return
        i = [index.get_int_value() for index in i]
        for index in i:
            if index is None or index < 1:
                evaluation.message("Default", "intp")
                return
        name = f.get_name()
        if not name:
            evaluation.message("Default", "sym", f, 1)
            return
        result = get_default_value(name, evaluation, *i)
        return result


class OptionQ(Test):
    """
    <dl>
    <dt>'OptionQ[$expr$]'
        <dd>returns 'True' if $expr$ has the form of a valid option
        specification.
    </dl>

    Examples of option specifications:
    >> OptionQ[a -> True]
     = True
    >> OptionQ[a :> True]
     = True
    >> OptionQ[{a -> True}]
     = True
    >> OptionQ[{a :> True}]
     = True

    Options lists are flattened when are applyied, so
    >> OptionQ[{a -> True, {b->1, "c"->2}}]
     = True
    >> OptionQ[{a -> True, {b->1, c}}]
     = False
    >> OptionQ[{a -> True, F[b->1,c->2]}]
     = False

    'OptionQ' returns 'False' if its argument is not a valid option
    specification:
    >> OptionQ[x]
     = False
    """

    def test(self, expr):
        expr = expr.flatten(SymbolList)
<<<<<<< HEAD
        if not expr.get_head() is SymbolList:
=======
        if not expr.has_form("List", None):
>>>>>>> e5fbc270
            expr = [expr]
        else:
            expr = expr.get_leaves()
        return all(
            e.get_head() is SymbolRule or e.has_form(SymbolRuleDelayed, 2) for e in expr
        )


class NotOptionQ(Test):
    """
    <dl>
    <dt>'NotOptionQ[$expr$]'
        <dd>returns 'True' if $expr$ does not have the form of a valid
        option specification.
    </dl>

    >> NotOptionQ[x]
     = True
    >> NotOptionQ[2]
     = True
    >> NotOptionQ["abc"]
     = True

    >> NotOptionQ[a -> True]
     = False
    """

    def test(self, expr):
        expr = expr.flatten(SymbolList)
<<<<<<< HEAD
        if not expr.get_head() is SymbolList:
=======
        if not expr.has_form("List", None):
>>>>>>> e5fbc270
            expr = [expr]
        else:
            expr = expr.get_leaves()
        return not all(
            e.get_head() is SymbolRule or e.has_form(SymbolRuleDelayed, 2) for e in expr
        )


class FilterRules(Builtin):
    """
    <dl>
    <dt>'FilterRules[$rules$, $pattern$]'
        <dd>gives those $rules$ that have a left side that matches $pattern$.
    <dt>'FilterRules[$rules$, {$pattern1$, $pattern2$, ...}]'
        <dd>gives those $rules$ that have a left side that match at least one of $pattern1$, $pattern2$, ...
    </dl>

    >> FilterRules[{x -> 100, y -> 1000}, x]
     = {x -> 100}

    >> FilterRules[{x -> 100, y -> 1000, z -> 10000}, {a, b, x, z}]
     = {x -> 100, z -> 10000}
    """

    rules = {
        "FilterRules[rules_List, patterns_List]": "FilterRules[rules, Alternatives @@ patterns]",
    }

    def apply(self, rules, pattern, evaluation):
        "FilterRules[rules_List, pattern_]"
        from mathics.builtin.patterns import Matcher

        match = Matcher(pattern).match

        def matched():
            for rule in rules.leaves:
                if rule.has_form(SymbolRule, 2) and match(rule.leaves[0], evaluation):
                    yield rule

        return Expression(SymbolList, *list(matched()))


def options_to_rules(options, filter=None):
    items = sorted(options.items())
    if filter:
        items = [
            (name, value)
            for name, value in items
            if strip_context(name) in filter.keys()
        ]
    return [Expression("Rule", Symbol(name), value) for name, value in items]<|MERGE_RESOLUTION|>--- conflicted
+++ resolved
@@ -314,11 +314,7 @@
 
     def test(self, expr):
         expr = expr.flatten(SymbolList)
-<<<<<<< HEAD
         if not expr.get_head() is SymbolList:
-=======
-        if not expr.has_form("List", None):
->>>>>>> e5fbc270
             expr = [expr]
         else:
             expr = expr.get_leaves()
@@ -348,11 +344,7 @@
 
     def test(self, expr):
         expr = expr.flatten(SymbolList)
-<<<<<<< HEAD
         if not expr.get_head() is SymbolList:
-=======
-        if not expr.has_form("List", None):
->>>>>>> e5fbc270
             expr = [expr]
         else:
             expr = expr.get_leaves()
