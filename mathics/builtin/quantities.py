# -*- coding: utf-8 -*-


from mathics.builtin.base import Builtin, Test
from mathics.core.atoms import (
    String,
    Integer,
    Integer1,
    Real,
    Number,
)
from mathics.core.convert.expression import to_mathics_list
from mathics.core.expression import Expression
from mathics.core.list import ListExpression
from mathics.core.symbols import Symbol
from mathics.core.systemsymbols import SymbolRowBox

from mathics.core.attributes import (
    A_HOLD_REST,
    A_N_HOLD_REST,
    A_PROTECTED,
    A_READ_PROTECTED,
)

from pint import UnitRegistry

SymbolQuantity = Symbol("Quantity")

ureg = UnitRegistry()
Q_ = ureg.Quantity


class KnownUnitQ(Test):

    """
    <dl>
      <dt>'KnownUnitQ[$unit$]'
      <dd>returns True if $unit$ is a canonical unit, and False otherwise.
    </dl>

    >> KnownUnitQ["Feet"]
     = True

    >> KnownUnitQ["Foo"]
     = False
    """

    summary_text = "check if its argument is a canonical unit."

    def test(self, expr):
        def validate(unit):
            try:
                Q_(1, unit)
            except Exception:
                return False
            else:
                return True

        return validate(expr.get_string_value().lower())


<<<<<<< HEAD
class UnitConvert(Builtin):

    """
    <dl>
      <dt>'UnitConvert[$quantity$, $targetunit$] '
      <dd> converts the specified $quantity$ to the specified $targetunit$.

      <dt>'UnitConvert[quantity]'
      <dd> converts the specified $quantity$ to its "SIBase" units.
    </dl>

    Convert from miles to kilometers:
    >> UnitConvert[Quantity[5.2, "miles"], "kilometers"]
     = 8.36859 kilometer

    Convert a Quantity object to the appropriate SI base units:
    >> UnitConvert[Quantity[3.8, "Pounds"]]
     = 1.72365 kilogram

    #> UnitConvert[Quantity[{3, 10}, "centimeter"]]
     = {0.03 meter, 0.1 meter}

    #> UnitConvert[Quantity[3, "aaa"]]
     : Unable to interpret unit specification aaa.
     = UnitConvert[Quantity[3,aaa]]

    #> UnitConvert[Quantity[{300, 152}, "centimeter"], Quantity[10, "meter"]]
     = {3 meter, 1.52 meter}

    #> UnitConvert[Quantity[{3, 1}, "meter"], "inch"]
     = {118.11 inch, 39.3701 inch}
    """

    messages = {
        "argrx": "UnitConvert called with `1` arguments; 2 arguments are expected"
    }
    summary_text = "Conversion between units."

    def apply(self, expr, toUnit, evaluation):
        "UnitConvert[expr_, toUnit_]"

        def convert_unit(leaves, target):

            mag = leaves[0]
            unit = leaves[1].get_string_value()
            quantity = Q_(mag, unit)
            converted_quantity = quantity.to(target)

            q_mag = converted_quantity.magnitude.evaluate(evaluation).get_float_value()

            # Displaying the magnitude in Integer form if the convert rate is an Integer
            if q_mag - int(q_mag) > 0:
                return Expression(SymbolQuantity, Real(q_mag), target)
            else:
                return Expression(SymbolQuantity, Integer(q_mag), target)

        if len(evaluation.out) > 0:
            return

        if toUnit.has_form("Quantity", None):
            targetUnit = toUnit.elements[1].get_string_value().lower()
        elif toUnit.has_form("List", None):
            if not toUnit.elements[0].has_form("Quantity", None):
                return
            else:
                targetUnit = toUnit.elements[0].elements[1].get_string_value().lower()
        elif isinstance(toUnit, String):
            targetUnit = toUnit.get_string_value().lower()
        else:
            return
        if expr.has_form("List", None):
            abc = []
            for i in range(len(expr.elements)):
                abc.append(convert_unit(expr.elements[i].elements, targetUnit))
            return ListExpression(*abc)
        else:
            return convert_unit(expr.elements, targetUnit)

    def apply_base_unit(self, expr, evaluation):
        "UnitConvert[expr_]"

        def convert_unit(elements):

            mag = elements[0]
            unit = elements[1].get_string_value()

            quantity = Q_(mag, unit)
            converted_quantity = quantity.to_base_units()

            return Expression(
                "Quantity",
                converted_quantity.magnitude,
                String(converted_quantity.units),
            )

        if len(evaluation.out) > 0:
            return
        if expr.has_form("List", None):
            abc = []
            for i in range(len(expr.elements)):
                abc.append(convert_unit(expr.elements[i].elements))
            return ListExpression(*abc)
        else:
            return convert_unit(expr.elements)


=======
>>>>>>> 22713598
class Quantity(Builtin):
    """
    <dl>
      <dt>'Quantity[$magnitude$, $unit$]'
      <dd>represents a quantity with size $magnitude$ and unit specified by $unit$.

      <dt>'Quantity[$unit$]'
      <dd>assumes the magnitude of the specified $unit$ to be 1.
    </dl>

    >> Quantity["Kilogram"]
     = 1 kilogram

    >> Quantity[10, "Meters"]
     = 10 meter

    >> Quantity[{10,20}, "Meters"]
     = {10 meter, 20 meter}

    #> Quantity[10, Meters]
     = Quantity[10, Meters]

    #> Quantity[Meters]
     : Unable to interpret unit specification Meters.
     = Quantity[Meters]

    #> Quantity[1, "foot"]
     = 1 foot
    """

    attributes = A_HOLD_REST | A_N_HOLD_REST | A_PROTECTED | A_READ_PROTECTED

    messages = {
        "unkunit": "Unable to interpret unit specification `1`.",
    }
    summary_text = "quantity with units"

    def validate(self, unit, evaluation):
        if KnownUnitQ(unit).evaluate(evaluation) is Symbol("False"):
            return False
        return True

    def apply_makeboxes(self, mag, unit, f, evaluation):
        "MakeBoxes[Quantity[mag_, unit_String], f:StandardForm|TraditionalForm|OutputForm|InputForm]"

        q_unit = unit.get_string_value().lower()
        if self.validate(unit, evaluation):
            return Expression(SymbolRowBox, ListExpression(mag, " ", q_unit))
        else:
            return Expression(
                SymbolRowBox,
                to_mathics_list(SymbolQuantity, "[", mag, ",", q_unit, "]"),
            )

    def apply_n(self, mag, unit, evaluation):
        "Quantity[mag_, unit_String]"

        if self.validate(unit, evaluation):
            if mag.has_form("List", None):
                results = []
                for i in range(len(mag.elements)):
                    quantity = Q_(mag.elements[i], unit.get_string_value().lower())
                    results.append(
                        Expression(
                            SymbolQuantity, quantity.magnitude, String(quantity.units)
                        )
                    )
                return ListExpression(*results)
            else:
                quantity = Q_(mag, unit.get_string_value().lower())
                return Expression(
                    "Quantity", quantity.magnitude, String(quantity.units)
                )
        else:
            return evaluation.message("Quantity", "unkunit", unit)

    def apply_1(self, unit, evaluation):
        "Quantity[unit_]"
        if not isinstance(unit, String):
            return evaluation.message("Quantity", "unkunit", unit)
        else:
            return self.apply_n(Integer1, unit, evaluation)


class QuantityMagnitude(Builtin):
    """
    <dl>
    <dt>'QuantityMagnitude[$quantity$]'
        <dd>gives the amount of the specified $quantity$.
    <dt>'QuantityMagnitude[$quantity$, $unit$]'
        <dd>gives the value corresponding to $quantity$ when converted to $unit$.
    </dl>

    >> QuantityMagnitude[Quantity["Kilogram"]]
     = 1

    >> QuantityMagnitude[Quantity[10, "Meters"]]
     = 10

    >> QuantityMagnitude[Quantity[{10,20}, "Meters"]]
     = {10, 20}

    #> QuantityMagnitude[Quantity[1, "meter"], "centimeter"]
     = 100

    #> QuantityMagnitude[Quantity[{3,1}, "meter"], "centimeter"]
     = {300, 100}

    #> QuantityMagnitude[Quantity[{300,100}, "centimeter"], "meter"]
     = {3, 1}

    #> QuantityMagnitude[Quantity[{3, 1}, "meter"], "inch"]
     = {118.11, 39.3701}

    #> QuantityMagnitude[Quantity[{3, 1}, "meter"], Quantity[3, "centimeter"]]
     = {300, 100}

    #> QuantityMagnitude[Quantity[3,"mater"]]
     : Unable to interpret unit specification mater.
     = QuantityMagnitude[Quantity[3,mater]]
    """

    summary_text = "The magnitude associated to a quantity."

    def apply(self, expr, evaluation):
        "QuantityMagnitude[expr_]"

        def get_magnitude(elements):
            if len(elements) == 1:
                return 1
            else:
                return elements[0]

        if len(evaluation.out) > 0:
            return
        if expr.has_form("List", None):
            results = []
            for i in range(len(expr.elements)):
                results.append(get_magnitude(expr.elements[i].elements))
            return ListExpression(*results)
        else:
            return get_magnitude(expr.elements)

    def apply_unit(self, expr, unit, evaluation):
        "QuantityMagnitude[expr_, unit_]"

        def get_magnitude(elements, targetUnit, evaluation):
            quanity = Q_(elements[0], elements[1].get_string_value())
            converted_quantity = quanity.to(targetUnit)
            q_mag = converted_quantity.magnitude.evaluate(evaluation).get_float_value()

            # Displaying the magnitude in Integer form if the convert rate is an Integer
            if q_mag - int(q_mag) > 0:
                return Real(q_mag)
            else:
                return Integer(q_mag)

        if len(evaluation.out) > 0:
            return

        # Getting the target unit
        if unit.has_form("Quantity", None):
            targetUnit = unit.elements[1].get_string_value().lower()
        elif unit.has_form("List", None):
            if not unit.elements[0].has_form("Quantity", None):
                return
            else:
                targetUnit = unit.elements[0].elements[1].get_string_value().lower()
        elif isinstance(unit, String):
            targetUnit = unit.get_string_value().lower()
        else:
            return

        # convert the quantity to the target unit and return the magnitude
        if expr.has_form("List", None):
            results = []
            for i in range(len(expr.elements)):
                results.append(
                    get_magnitude(expr.elements[i].elements, targetUnit, evaluation)
                )
            return ListExpression(*results)
        else:
            return get_magnitude(expr.elements, targetUnit, evaluation)


class QuantityQ(Test):
    """
    <dl>
      <dt>'QuantityQ[$expr$]'
      <dd>return True if $expr$ is a valid Association object, and False otherwise.
    </dl>

    >> QuantityQ[Quantity[3, "Meters"]]
     = True

    >> QuantityQ[Quantity[3, "Maters"]]
     : Unable to interpret unit specification Maters.
     = False

    #> QuantityQ[3]
     = False
    """

    summary_text = "checks if the argument is a quantity"

    def test(self, expr):
        def validate_unit(unit):
            try:
                Q_(1, unit)
            except Exception:
                return False
            else:
                return True

        def validate(elements):
            if len(elements) < 1 or len(elements) > 2:
                return False
            elif len(elements) == 1:
                if validate_unit(elements[0].get_string_value().lower()):
                    return True
                else:
                    return False
            else:
                if isinstance(elements[0], Number):
                    if validate_unit(elements[1].get_string_value().lower()):
                        return True
                    else:
                        return False
                else:
                    return False

        return expr.get_head_name() == "System`Quantity" and validate(expr.elements)


class QuantityUnit(Builtin):
    """
    <dl>
      <dt>'QuantityUnit[$quantity$]'
      <dd>returns the unit associated with the specified $quantity$.
    </dl>

    >> QuantityUnit[Quantity["Kilogram"]]
     = kilogram

    >> QuantityUnit[Quantity[10, "Meters"]]
     = meter

    >> QuantityUnit[Quantity[{10,20}, "Meters"]]
     = {meter, meter}

    #> QuantityUnit[Quantity[10, "aaa"]]
     : Unable to interpret unit specification aaa.
     = QuantityUnit[Quantity[10,aaa]]
    """

    summary_text = "the unit associated to a quantity"

    def apply(self, expr, evaluation):
        "QuantityUnit[expr_]"

        def get_unit(elements):
            if len(elements) == 1:
                return elements[0]
            else:
                return elements[1]

        if len(evaluation.out) > 0:
            return
        if expr.has_form("List", None):
            results = []
            for i in range(len(expr.elements)):
                results.append(get_unit(expr.elements[i].elements))
            return ListExpression(*results)
        else:
            return get_unit(expr.elements)


class UnitConvert(Builtin):

    """
    <dl>
<<<<<<< HEAD
      <dt>'QuantityMagnitude[$quantity$]'
      <dd>gives the amount of the specified $quantity$.

      <dt>'QuantityMagnitude[$quantity$, $unit$]'
      <dd>gives the value corresponding to $quantity$ when converted to $unit$.
=======
    <dt>'UnitConvert[$quantity$, $targetunit$] '
        <dd> converts the specified $quantity$ to the specified $targetunit$.
    <dt>'UnitConvert[quantity]'
        <dd> converts the specified $quantity$ to its "SIBase" units.
>>>>>>> 22713598
    </dl>

    Convert from miles to kilometers:
    >> UnitConvert[Quantity[5.2, "miles"], "kilometers"]
     = 8.36859 kilometer

    Convert a Quantity object to the appropriate SI base units:
    >> UnitConvert[Quantity[3.8, "Pounds"]]
     = 1.72365 kilogram

    #> UnitConvert[Quantity[{3, 10}, "centimeter"]]
     = {0.03 meter, 0.1 meter}

    #> UnitConvert[Quantity[3, "aaa"]]
     : Unable to interpret unit specification aaa.
     = UnitConvert[Quantity[3,aaa]]

    #> UnitConvert[Quantity[{300, 152}, "centimeter"], Quantity[10, "meter"]]
     = {3 meter, 1.52 meter}

    #> UnitConvert[Quantity[{3, 1}, "meter"], "inch"]
     = {118.11 inch, 39.3701 inch}
    """

    messages = {
        "argrx": "UnitConvert called with `1` arguments; 2 arguments are expected"
    }
    summary_text = "Conversion between units."

    def apply(self, expr, toUnit, evaluation):
        "UnitConvert[expr_, toUnit_]"

        def convert_unit(leaves, target):

            mag = leaves[0]
            unit = leaves[1].get_string_value()
            quantity = Q_(mag, unit)
            converted_quantity = quantity.to(target)

            q_mag = converted_quantity.magnitude.evaluate(evaluation).get_float_value()

            # Displaying the magnitude in Integer form if the convert rate is an Integer
            if q_mag - int(q_mag) > 0:
                return Expression(SymbolQuantity, Real(q_mag), target)
            else:
                return Expression(SymbolQuantity, Integer(q_mag), target)

        if len(evaluation.out) > 0:
            return

        if toUnit.has_form("Quantity", None):
            targetUnit = toUnit.elements[1].get_string_value().lower()
        elif toUnit.has_form("List", None):
            if not toUnit.elements[0].has_form("Quantity", None):
                return
            else:
                targetUnit = toUnit.elements[0].elements[1].get_string_value().lower()
        elif isinstance(toUnit, String):
            targetUnit = toUnit.get_string_value().lower()
        else:
            return
        if expr.has_form("List", None):
            abc = []
            for i in range(len(expr.elements)):
                abc.append(convert_unit(expr.elements[i].elements, targetUnit))
            return ListExpression(*abc)
        else:
            return convert_unit(expr.elements, targetUnit)

    def apply_base_unit(self, expr, evaluation):
        "UnitConvert[expr_]"

        def convert_unit(elements):

            mag = elements[0]
            unit = elements[1].get_string_value()

            quantity = Q_(mag, unit)
            converted_quantity = quantity.to_base_units()

            return Expression(
                "Quantity",
                converted_quantity.magnitude,
                String(converted_quantity.units),
            )

        if len(evaluation.out) > 0:
            return
        if expr.has_form("List", None):
            abc = []
            for i in range(len(expr.elements)):
                abc.append(convert_unit(expr.elements[i].elements))
            return ListExpression(*abc)
        else:
            return convert_unit(expr.elements)<|MERGE_RESOLUTION|>--- conflicted
+++ resolved
@@ -59,121 +59,11 @@
         return validate(expr.get_string_value().lower())
 
 
-<<<<<<< HEAD
-class UnitConvert(Builtin):
-
-    """
-    <dl>
-      <dt>'UnitConvert[$quantity$, $targetunit$] '
-      <dd> converts the specified $quantity$ to the specified $targetunit$.
-
-      <dt>'UnitConvert[quantity]'
-      <dd> converts the specified $quantity$ to its "SIBase" units.
-    </dl>
-
-    Convert from miles to kilometers:
-    >> UnitConvert[Quantity[5.2, "miles"], "kilometers"]
-     = 8.36859 kilometer
-
-    Convert a Quantity object to the appropriate SI base units:
-    >> UnitConvert[Quantity[3.8, "Pounds"]]
-     = 1.72365 kilogram
-
-    #> UnitConvert[Quantity[{3, 10}, "centimeter"]]
-     = {0.03 meter, 0.1 meter}
-
-    #> UnitConvert[Quantity[3, "aaa"]]
-     : Unable to interpret unit specification aaa.
-     = UnitConvert[Quantity[3,aaa]]
-
-    #> UnitConvert[Quantity[{300, 152}, "centimeter"], Quantity[10, "meter"]]
-     = {3 meter, 1.52 meter}
-
-    #> UnitConvert[Quantity[{3, 1}, "meter"], "inch"]
-     = {118.11 inch, 39.3701 inch}
-    """
-
-    messages = {
-        "argrx": "UnitConvert called with `1` arguments; 2 arguments are expected"
-    }
-    summary_text = "Conversion between units."
-
-    def apply(self, expr, toUnit, evaluation):
-        "UnitConvert[expr_, toUnit_]"
-
-        def convert_unit(leaves, target):
-
-            mag = leaves[0]
-            unit = leaves[1].get_string_value()
-            quantity = Q_(mag, unit)
-            converted_quantity = quantity.to(target)
-
-            q_mag = converted_quantity.magnitude.evaluate(evaluation).get_float_value()
-
-            # Displaying the magnitude in Integer form if the convert rate is an Integer
-            if q_mag - int(q_mag) > 0:
-                return Expression(SymbolQuantity, Real(q_mag), target)
-            else:
-                return Expression(SymbolQuantity, Integer(q_mag), target)
-
-        if len(evaluation.out) > 0:
-            return
-
-        if toUnit.has_form("Quantity", None):
-            targetUnit = toUnit.elements[1].get_string_value().lower()
-        elif toUnit.has_form("List", None):
-            if not toUnit.elements[0].has_form("Quantity", None):
-                return
-            else:
-                targetUnit = toUnit.elements[0].elements[1].get_string_value().lower()
-        elif isinstance(toUnit, String):
-            targetUnit = toUnit.get_string_value().lower()
-        else:
-            return
-        if expr.has_form("List", None):
-            abc = []
-            for i in range(len(expr.elements)):
-                abc.append(convert_unit(expr.elements[i].elements, targetUnit))
-            return ListExpression(*abc)
-        else:
-            return convert_unit(expr.elements, targetUnit)
-
-    def apply_base_unit(self, expr, evaluation):
-        "UnitConvert[expr_]"
-
-        def convert_unit(elements):
-
-            mag = elements[0]
-            unit = elements[1].get_string_value()
-
-            quantity = Q_(mag, unit)
-            converted_quantity = quantity.to_base_units()
-
-            return Expression(
-                "Quantity",
-                converted_quantity.magnitude,
-                String(converted_quantity.units),
-            )
-
-        if len(evaluation.out) > 0:
-            return
-        if expr.has_form("List", None):
-            abc = []
-            for i in range(len(expr.elements)):
-                abc.append(convert_unit(expr.elements[i].elements))
-            return ListExpression(*abc)
-        else:
-            return convert_unit(expr.elements)
-
-
-=======
->>>>>>> 22713598
 class Quantity(Builtin):
     """
     <dl>
       <dt>'Quantity[$magnitude$, $unit$]'
       <dd>represents a quantity with size $magnitude$ and unit specified by $unit$.
-
       <dt>'Quantity[$unit$]'
       <dd>assumes the magnitude of the specified $unit$ to be 1.
     </dl>
@@ -255,10 +145,11 @@
 class QuantityMagnitude(Builtin):
     """
     <dl>
-    <dt>'QuantityMagnitude[$quantity$]'
-        <dd>gives the amount of the specified $quantity$.
-    <dt>'QuantityMagnitude[$quantity$, $unit$]'
-        <dd>gives the value corresponding to $quantity$ when converted to $unit$.
+      <dt>'QuantityMagnitude[$quantity$]'
+      <dd>gives the amount of the specified $quantity$.
+
+      <dt>'QuantityMagnitude[$quantity$, $unit$]'
+      <dd>gives the value corresponding to $quantity$ when converted to $unit$.
     </dl>
 
     >> QuantityMagnitude[Quantity["Kilogram"]]
@@ -449,18 +340,10 @@
 
     """
     <dl>
-<<<<<<< HEAD
-      <dt>'QuantityMagnitude[$quantity$]'
-      <dd>gives the amount of the specified $quantity$.
-
-      <dt>'QuantityMagnitude[$quantity$, $unit$]'
-      <dd>gives the value corresponding to $quantity$ when converted to $unit$.
-=======
-    <dt>'UnitConvert[$quantity$, $targetunit$] '
-        <dd> converts the specified $quantity$ to the specified $targetunit$.
-    <dt>'UnitConvert[quantity]'
-        <dd> converts the specified $quantity$ to its "SIBase" units.
->>>>>>> 22713598
+      <dt>'UnitConvert[$quantity$, $targetunit$] '
+      <dd> converts the specified $quantity$ to the specified $targetunit$.
+      <dt>'UnitConvert[quantity]'
+      <dd> converts the specified $quantity$ to its "SIBase" units.
     </dl>
 
     Convert from miles to kilometers:
