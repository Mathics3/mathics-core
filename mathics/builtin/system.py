# -*- coding: utf-8 -*-

"""
Global System Information
"""

import _thread
import gc
import os
import platform
import subprocess
import sys

from pympler.asizeof import asizeof

from mathics import version_string
from mathics.core.atoms import Integer, Integer0, IntegerM1, Real, String
from mathics.core.attributes import A_CONSTANT
from mathics.core.builtin import Builtin, Predefined
from mathics.core.convert.expression import to_mathics_list
from mathics.core.evaluation import Evaluation
from mathics.core.expression import Expression
from mathics.core.list import ListExpression
from mathics.core.symbols import SymbolNull
from mathics.core.systemsymbols import (
    SymbolFailed,
    SymbolNone,
    SymbolRule,
    SymbolSequence,
)
from mathics.version import __version__

try:
    import psutil
except ImportError:
    have_psutil = False
else:
    have_psutil = True

sort_order = "mathics.builtin.global-system-information"


class Breakpoint(Builtin):
    """<url>:Python breakpoint():https://docs.python.org/3/library/functions.html#breakpoint</url>

    <dl>
      <dt>'Breakpoint[]'
      <dd> Invoke a Python breakpoint.

      This can be used for debugging the Mathics3 implementation, but \
      if you are familiar with Python, it might assist in debugging a Mathics3 programs \
      as well.

      By default, the Python debugger ('pdb') is loaded. For loading other debuggers, \
      change the environment variable 'PYTHONBREAKPOINT'.
    </dl>


    Mathics3 code includes a breakpoint handler function, 'mathics.disabled_breakpoint' which \
    reports whether 'Breakpoint[]' was encountered in Mathics3, or 'breakpoint()' was encountered \
    in the Mathics3 source code. In contrast to 'pdb', 'trepan3k' and other handlers, this breakpoint \
    handler does not stop inside, it just reports.

    Here is how to use 'mathics.disabled_breakpoint':

    >> SetEnvironment["PYTHONBREAKPOINT" -> "mathics.disabled_breakpoint"];

    >> Breakpoint[]
    = Hit disabled breakpoint.
    = Breakpoint[]

    The environment variable 'PYTHONBREAKPOINT' can be changed at runtime to switch \
    'breakpoint()' and 'Breakpoint[]' behavior.
    """

    summary_text = "invoke Python breakpoint()"

    def eval(self, evaluation: Evaluation):
        "Breakpoint[]"
        breakpoint()


class CommandLine(Predefined):
    """
    <url>:WMA link:https://reference.wolfram.com/language/ref/\\$CommandLine.html</url>
    <dl>
    <dt>'\\$CommandLine'
      <dd>is a list of strings passed on the command line to launch the Mathics3 session.
    </dl>

    >> $CommandLine
     = {...}
    """

    name = "$CommandLine"
    summary_text = (
        "get the command line arguments passed when the current Mathics3 "
        "session was launched"
    )

    def evaluate(self, evaluation: Evaluation) -> Expression:
        return ListExpression(*(String(arg) for arg in sys.argv))


class Environment(Builtin):
    """
    <url>:WMA link:https://reference.wolfram.com/language/ref/Environment.html</url>

    <dl>
      <dt>'Environment'[$var$]
      <dd>gives the value of an operating system environment variable.
    </dl>

    S> Environment["HOME"]
     = ...

    See also <url>
    :'GetEnvironment':
    /doc/reference-of-built-in-symbols/global-system-information/getenvironment/</url> and <url>
    :'SetEnvironment':
    /doc/reference-of-built-in-symbols/global-system-information/setenvironment/</url>.
    """

    summary_text = "list the system environment variables"

    def eval(self, var, evaluation: Evaluation):
        "Environment[var_String]"
        env_var = var.get_string_value()
        if env_var not in os.environ:
            return SymbolFailed
        else:
            return String(os.environ[env_var])


class GetEnvironment(Builtin):
    """
    <url>:WMA link:https://reference.wolfram.com/language/ref/GetEnvironment.html</url>

    <dl>
      <dt>'GetEnvironment'["$var$"]
      <dd>gives the setting corresponding to the variable "var" in the operating \
      system environment.

      <dt>'GetEnvironment'[{"$var_1$", "$var_2$", ...}]
      <dd>gives a list rules for each of the environment variables listed.

      <dt>'GetEnvironment[]'
      <dd>gives a list rules for all environment variables.
    </dl>

    On POSIX systems, the following gets the users HOME directory:
    S> GetEnvironment["HOME"]
    = ...

    We can get both the HOME directory and the user name in one go:
    S> GetEnvironment[{"HOME", "USER"}]
    = ...

    Arguments however must be strings:
    S> GetEnvironment[HOME]
    : HOME is not ALL or a string or a list of strings.
    = GetEnvironment[HOME]

    See also <url>
    :'Environment':
    /doc/reference-of-built-in-symbols/global-system-information/environment/</url> and <url>
    :'SetEnvironment':
    /doc/reference-of-built-in-symbols/global-system-information/setenvironment/</url>.
    """

    messages = {"name": "`1` is not ALL or a string or a list of strings."}
    summary_text = "retrieve the value of a system environment variable"

    def eval(self, var, evaluation: Evaluation):
        "GetEnvironment[var___]"
        if isinstance(var, String):
            env_var = var.value
            tup = (
                var,
                (
                    SymbolNone
                    if env_var not in os.environ
                    else String(os.environ[env_var])
                ),
            )

            return Expression(SymbolRule, *tup)

        if (
            isinstance(var, ListExpression)
            or hasattr(var, "head")
            and var.head == SymbolSequence
        ):
            if len(var.elements) == 0:
                rules = [
                    Expression(SymbolRule, String(name), String(value))
                    for name, value in os.environ.items()
                ]
                return ListExpression(*rules)
            else:
                rules = []
                for env_var in var.elements:
                    if not isinstance(env_var, String):
                        evaluation.message("GetEnvironment", "name", var)
                        return None
                    rules.append(
                        Expression(
                            SymbolRule,
                            env_var,
                            String(os.environ.get(env_var.value, "")),
                        )
                    )
                return ListExpression(*rules)
        else:
            evaluation.message("GetEnvironment", "name", var)


class Machine(Predefined):
    """
    <url>:WMA link:https://reference.wolfram.com/language/ref/\\$Machine.html</url>

    <dl>
    <dt>'\\$Machine'
        <dd>returns a string describing the type of computer system on which the \
            Mathics3 is being run.
    </dl>

    S> $Machine
     = ...
    """

    name = "$Machine"
    summary_text = "get the OS platform of the system running Mathics3"

    def evaluate(self, evaluation: Evaluation) -> String:
        return String(sys.platform)


class MachineName(Predefined):
    """
    <url>:WMA link:https://reference.wolfram.com/language/ref/MachineName.html</url>

    <dl>
      <dt>'\\$MachineName'
      <dd>is a string that gives the assigned name of the computer on which Mathics3 \
          is being run, if such a name is defined.
    </dl>

    S> $MachineName
     = ...
    """

    name = "$MachineName"
    summary_text = "get the name of computer that Mathics3 is running"

    def evaluate(self, evaluation: Evaluation) -> String:
        return String(platform.uname().node)


class MathicsVersion(Predefined):
    r"""
    ## <url>:mathics native:</url>

    <dl>
      <dt>'MathicsVersion'
      <dd>this string is the version of Mathics we are running.
    </dl>

    >> MathicsVersion
    = ...
    """

    summary_text = "get the version of the Mathics3 kernel"

    def evaluate(self, evaluation: Evaluation) -> String:
        return String(__version__)


class MaxLengthIntStringConversion(Predefined):
    """
    <url>:Python 3.11 Integer string conversion length limitation:
    https://docs.python.org/3.11/library/stdtypes.html#int-max-str-digits</url>
    <dl>
      <dt>'$MaxLengthIntStringConversion'
      <dd>A positive system integer that fixes the largest size of the string that \
          can appear when converting an 'Integer' value into a 'String'. When the \
          string value is too large, then the middle of the integer contains \
          an indication of the number of digits elided inside << >>.

          If '\\$MaxLengthIntStringConversion' is set to 0, there is no \
          bound. Aside from 0, 640 is the smallest value allowed.

          The initial value can be set via environment variable \
          'DEFAULT_MAX_STR_DIGITS'. If that is not set, \
          the default value is 7000.
    </dl>

    Although Mathics3 can represent integers of arbitrary size, when it formats \
    the value for display, there can be nonlinear behavior in printing the decimal string \
    or converting it to a 'String'.

    Python, in version 3.11 and up, puts a default limit on the size of \
    the number of digits allows when converting a large integer into \
    a string.

    Show the default value of '\\$MaxLengthIntStringConversion':
    >> $MaxLengthIntStringConversion
     = ...

    500! is a 1135-digit number:
    >> 500! //ToString//StringLength
     = ...

    We first set '\\$MaxLengthIntStringConversion' to the smallest value allowed, \
    so that we can see the truncation of digits in the middle:
    >> $MaxLengthIntStringConversion = 640
    ## Pyston 2.3.5 returns 0 while CPython returns 640
    ## Therefore output testing below is generic.
     = ...

    Note that setting '\\$MaxLengthIntStringConversion' has an effect only on Python 3.11 and later;
    Pyston 2.x however ignores this.

    Now when we print the string value of 500! and Pyston 2.x is not used, \
    the middle digits are removed:
    >> 500!
     = ...

    To see this easier, manipulate the result as 'String':

    >> bigFactorial = ToString[500!]; StringTake[bigFactorial, {310, 330}]
     = ...

    The <<501>> indicates that 501 digits have been omitted in the string conversion.

    Other than 0, an 'Integer' value less than 640 is not accepted:
    >> $MaxLengthIntStringConversion = 10
     : 10 is not 0 or an Integer value greater than 640.
     = ...
    """

    attributes = A_CONSTANT
    messages = {"inv": "`1` is not 0 or an Integer value greater than 640."}
    name = "$MaxLengthIntStringConversion"
    summary_text = (
        "get the maximum length for which an integer is converted to a String"
    )

    def evaluate(self, evaluation: Evaluation) -> Integer:
        try:
            return Integer(sys.get_int_max_str_digits())
        except AttributeError:
            return Integer0

    def eval_set(self, expr, evaluation):
        """Set[$MaxLengthIntStringConversion, expr_]"""
        if isinstance(expr, Integer):
            try:
                sys.set_int_max_str_digits(expr.value)
                return self.evaluate(evaluation)
            except AttributeError:
                if expr.value != 0 and expr.value < 640:
                    evaluation.message("$MaxLengthIntStringConversion", "inv", expr)
                return Integer0
            except ValueError:
                pass

        evaluation.message("$MaxLengthIntStringConversion", "inv", expr)
        return self.evaluate(evaluation)

    def eval_setdelayed(self, expr, evaluation: Evaluation):
        """SetDelayed[$MaxLengthIntStringConversion, expr_]"""
        return self.eval_set(expr)


class MemoryInUse(Builtin):
    """
    <url>:WMA link:https://reference.wolfram.com/language/ref/MemoryInUse.html</url>

    <dl>
      <dt>'MemoryInUse[]'
      <dd>Returns the amount of memory used by all of the definitions objects if we can determine that; -1 otherwise.
    </dl>

    >> MemoryInUse[]
     = ...
    """

    summary_text = "get the number of bytes of memory currently being used by Mathics3"

    def eval(self, evaluation: Evaluation) -> Integer:
        """MemoryInUse[]"""
        gc.collect()
        return Integer(asizeof(evaluation.definitions))


class Packages(Predefined):
    """
    <url>:WMA link:https://reference.wolfram.com/language/ref/Packages.html</url>

    <dl>
      <dt>'\\$Packages'
      <dd>returns a list of the contexts corresponding to all packages which have \
          been loaded into Mathics.
    </dl>

    S> $Packages
    = {ImportExport`, XML`, Internal`, System`, Global`}
    """

    summary_text = "list the packages loaded in the current session"
    name = "$Packages"
    rules = {
        "$Packages": '{"ImportExport`",  "XML`","Internal`", "System`", "Global`"}'
    }


class ParentProcessID(Predefined):
    r"""
    <url>:WMA link:https://reference.wolfram.com/language/ref/$ParentProcessID.html</url>

    <dl>
      <dt>'\$ParentProcesID'
      <dd>gives the ID assigned to the process which invokes Mathics3 by the operating \
          system under which it is run.
    </dl>

    >> $ParentProcessID
     = ...

    """

    name = "$ParentProcessID"
    summary_text = "get process id of the process that invoked Mathics3"

    def evaluate(self, evaluation: Evaluation) -> Integer:
        return Integer(os.getppid())


class ProcessID(Predefined):
    r"""
    <url>:WMA link:https://reference.wolfram.com/language/ref/ProcessID.html</url>

    <dl>
      <dt>'\$ProcessID'
      <dd>gives the ID assigned to the Mathics3 process by the operating system under \
          which it is run.
    </dl>

    >> $ProcessID
     = ...
    """

    name = "$ProcessID"
    summary_text = "get process id of the Mathics process"

    def evaluate(self, evaluation: Evaluation) -> Integer:
        return Integer(os.getpid())


class ProcessorType(Predefined):
    """
    <url>
    :WMA link:
    https://reference.wolfram.com/language/ref/ProcessorType.html</url>

    <dl>
      <dt>'\\$ProcessorType'
      <dd>gives a string giving the architecture of the processor on which \
          Mathics3 is being run.
    </dl>

    >> $ProcessorType
    = ...
    """

    name = "$ProcessorType"

    summary_text = "get the name of the architecture of the processor over which Mathics3 is running"

    def evaluate(self, evaluation):
        return String(platform.machine())


class PythonImplementation(Predefined):
    r"""
    ## <url>:PythonImplementation native symbol:</url>

    <dl>
    <dt>'\$PythonImplementation'
        <dd>gives a string indication the Python implementation used to run Mathics3.
    </dl>

    >> $PythonImplementation
    = ...
    """

    name = "$PythonImplementation"

    summary_text = "get the name of the Python implementation running Mathics3"

    def evaluate(self, evaluation: Evaluation):
        from mathics.system_info import python_implementation

        return String(python_implementation())


class Run(Builtin):
    """
    <url>:WMA link:https://reference.wolfram.com/language/ref/Run.html</url>

    <dl>
      <dt>'Run'[$command$]
      <dd>runs command as an external operating system command, returning the exit \
         code returned from running the system command.
    </dl>

    X> Run["date"]
     = ...
    """

    summary_text = "run a system command"

    def eval(self, command, evaluation: Evaluation):
        "Run[command_String]"
        command_str = command.to_python()
        return Integer(subprocess.call(command_str, shell=True))


class ScriptCommandLine(Predefined):
    """
    <url>:WMA link:https://reference.wolfram.com/language/ref/ScriptCommandLine.html</url>

    <dl>
      <dt>'\\$ScriptCommandLine'
      <dd>is a list of string arguments when running the kernel is script mode.
    </dl>

    >> $ScriptCommandLine
     = {...}
    """

    summary_text = "list of command line arguments"
    name = "$ScriptCommandLine"

    def evaluate(self, evaluation: Evaluation):
        try:
            dash_index = sys.argv.index("--")
        except ValueError:
            # not run in script mode
            return ListExpression()
        scriptname = "" if dash_index == 0 else sys.argv[dash_index - 1]
        params = [scriptname] + [s for s in sys.argv[dash_index + 1 :]]
        return to_mathics_list(*params, elements_conversion_fn=String)


class SessionID(Predefined):
    r"""
    <url>:WMA link:https://reference.wolfram.com/language/ref/SessionID.html</url>

    <dl>
       <dt>'\$SessionID'
       <dd>is a number which is unique to a particular \Mathics System session.
    </dl>

    X> $SessionID
     = ...
    """

    name = "$SessionID"
    summary_text = "get a unique session id"

    def evaluate(self, evaluation: Evaluation) -> Integer:
        # In theory, it is possible for two different sessions to have
        # the same id since threading ID's are recycled. Also in
        # theory, on different processes the thread numbers might be
        # the same.  In practice, however, this is unlikely.  What we
        # want here is something that is likely to be available on all
        # platforms and OS's including enscripten. I had considered
        # folding in the os.getpid() value, but this is not available
        # on the enscripten platform.
        return Integer(_thread.get_ident())


class SetEnvironment(Builtin):
    """
     <url>:WMA link:https://reference.wolfram.com/language/ref/SetEnvironment.html</url>

     <dl>
       <dt>'SetEnvironment'["$var$" -> "$value$"]
       <dd>sets the value of an operating system environment variable.

       <dt>'SetEnvironment'[{"$var$" -> "$value$", ...}]
       <dd>sets more than one environment variable.
     </dl>

     Set a single environment variable:
     S> SetEnvironment["FOO" -> "bar"]

     See that the environment variable has changed:
     S> GetEnvironment["FOO"]
      = FOO -> bar

     Set two environment variables:
     S> SetEnvironment[{"FOO" -> "baz", "A" -> "B"}]

     See that the environment variable has changed:
     S> GetEnvironment["FOO"]
      = FOO -> baz

     Environment values must be strings:

     S> SetEnvironment["FOO" -> 5]
      : 5 must be a string or None.
      = $Failed

     S> GetEnvironment["FOO"]
      = FOO -> baz

    If the environment name is not a string, the evaluation fails without a message.

     S> SetEnvironment[1 -> "bar"]
      = SetEnvironment[1 -> bar]

     See also <url>
     :'Environment':
     /doc/reference-of-built-in-symbols/global-system-information/environment/</url> and <url>
     :'GeEnvironment':
     /doc/reference-of-built-in-symbols/global-system-information/getenvironment/</url>.
    """

    messages = {"value": "`1` must be a string or None."}
    summary_text = "set system environment variable(s)"

    def eval(self, rule, evaluation):
        "SetEnvironment[rule_Rule]"
        env_var_name, env_var_value = rule.elements
        # WMA does not give an error message if env_var_name is not a String - weird.
        if not isinstance(env_var_name, String):
            return None

        if not (env_var_value is SymbolNone or isinstance(env_var_value, String)):
            evaluation.message("SetEnvironment", "value", env_var_value)
            return SymbolFailed

        os.environ[env_var_name.value] = (
            None if None is SymbolNone else env_var_value.value
        )
        return SymbolNull

    def eval_list(self, rules: Expression, evaluation: Evaluation):
        "SetEnvironment[{rules__}]"

        # All the rules must be of the form
        for rule in rules.elements:
            if not rule.has_form("System`Rule", 2):
                return None
            if not isinstance(rule.elements[0], String):
                return None

        for rule in rules.elements:
            self.eval(rule, evaluation)
<<<<<<< HEAD
        return SymbolNull
=======
>>>>>>> 1e09e145

        return SymbolNull


class Share(Builtin):
    """
    <url>:WMA link:https://reference.wolfram.com/language/ref/Share.html</url>

    <dl>
      <dt>'Share[]'
      <dd>release memory forcing Python to do garbage collection. If Python package \
          'psutil' installed is the amount of released memoryis returned. Otherwise \
          returns $0$. This function differs from WMA which tries to reduce the amount \
          of memory required to store definitions, by reducing duplicated definitions.
      <dt>'Share[Symbol]'
      <dd>Does the same thing as 'Share[]'; Note: this function differs from WMA which \
          tries to reduce the amount of memory required to store definitions associated \
          to $Symbol$.

    </dl>

    >> Share[]
     = ...
    """

    summary_text = "force Python garbage collection"

    def eval(self, evaluation: Evaluation) -> Integer:
        """Share[]"""
        # TODO: implement a routine that swap all the definitions,
        # collecting repeated symbols and expressions, and then
        # replace them by references.
        # Return the amount of memory recovered.
        if have_psutil:
            totalmem = psutil.virtual_memory().available
            gc.collect()
            return Integer(totalmem - psutil.virtual_memory().available)
        else:
            gc.collect()
            return Integer0

    def eval_with_symbol(self, symbol, evaluation: Evaluation) -> Integer:
        """Share[symbol_Symbol]"""
        # TODO: implement a routine that swap all the definitions,
        # collecting repeated symbols and expressions, and then
        # replace them by references.
        # Return the amount of memory recovered.
        if have_psutil:
            totalmem = psutil.virtual_memory().available
            gc.collect()
            return Integer(totalmem - psutil.virtual_memory().available)
        else:
            gc.collect()
            return Integer0


class SystemID(Predefined):
    r"""
    <url>:WMA link:https://reference.wolfram.com/language/ref/SystemID.html</url>

    <dl>
       <dt>'\$SystemID'
       <dd>is a short string that identifies the type of computer system on which the \Mathics is being run.
    </dl>

    X> $SystemID
     = linux
    """

    name = "$SystemID"
    summary_text = "get id for the type of computer system"

    def evaluate(self, evaluation: Evaluation) -> String:
        return String(sys.platform)


class SystemWordLength(Predefined):
    r"""
    <url>:WMA link:https://reference.wolfram.com/language/ref/SystemWordLength.html</url>

    <dl>
      <dt>'\$SystemWordLength'
      <dd>gives the effective number of bits in raw machine words on the computer \
          system where Mathics3 is running.
    </dl>

    X> $SystemWordLength
    = 64
    """

    name = "$SystemWordLength"
    summary_text = "get word length of computer system"

    def evaluate(self, evaluation: Evaluation) -> Integer:
        # https://docs.python.org/3/library/platform.html#module-platform
        # says it is more reliable to get bits using sys.maxsize
        # than platform.architecture()[0]
        size = 128
        while not sys.maxsize > 2**size:
            size >>= 1
        return Integer(size << 1)


class UserName(Predefined):
    r"""
    <url>:WMA link:https://reference.wolfram.com/language/ref/UserName.html</url>

    <dl>
      <dt>\$UserName
      <dd>returns the login name, according to the operative system, of the user that started the current
      \Mathics session.
    </dl>

    X> $UserName
     = ...
    """

    name = "$UserName"
    summary_text = "get login name of the user that invoked the current session"

    def evaluate(self, evaluation: Evaluation) -> String:
        try:
            user = os.getlogin()
        except Exception:
            import pwd

            user = pwd.getpwuid(os.getuid())[0]
        return String(user)


class Version(Predefined):
    """
    <url>:WMA link:https://reference.wolfram.com/language/ref/Version.html</url>

    <dl>
      <dt>'$Version'
      <dd>returns a string with the current Mathics version and the versions of relevant libraries.
    </dl>

    >> $Version
     = Mathics3 ...
    """

    name = "$Version"
    summary_text = "get the current Mathics3 version"

    def evaluate(self, evaluation: Evaluation) -> String:
        return String(version_string.replace("\n", " "))


class VersionNumber(Predefined):
    r"""
    <url>:WMA link:https://reference.wolfram.com/language/ref/VersionNumber.html</url>

    <dl>
      <dt>'\$VersionNumber'
      <dd>is a real number which gives the current Wolfram Language version that \Mathics tries to be compatible with.
    </dl>

    >> $VersionNumber
    = ...
    """

    name = "$VersionNumber"
    value = 10.0
    summary_text = "get the version number of the current Mathics3 Kernel"

    def evaluate(self, evaluation: Evaluation) -> Real:
        # Make this be whatever the latest Mathematica release is,
        # assuming we are trying to be compatible with this.
        return Real(self.value)


if have_psutil:

    class SystemMemory(Predefined):
        """
        <url>:WMA link:https://reference.wolfram.com/language/ref/SystemMemory.html</url>

        <dl>
          <dt>'\\$SystemMemory'
          <dd>Returns the total amount of physical memory.
        </dl>

        >> $SystemMemory
         = ...
        """

        name = "$SystemMemory"
        summary_text = "get the total amount of physical memory in the system"

        def evaluate(self, evaluation: Evaluation) -> Integer:
            totalmem = psutil.virtual_memory().total
            return Integer(totalmem)

    class MemoryAvailable(Builtin):
        """
        <url>:WMA link:https://reference.wolfram.com/language/ref/MemoryAvailable.html</url>

        <dl>
          <dt>'MemoryAvailable'
          <dd>Returns the amount of the available physical memory.
        </dl>

        >> MemoryAvailable[]
         = ...

        The relationship between \\$SystemMemory, MemoryAvailable, and MemoryInUse:
        >> $SystemMemory > MemoryAvailable[] > MemoryInUse[]
         = True
        """

        summary_text = "get the available amount of physical memory in the system"

        def eval(self, evaluation: Evaluation) -> Integer:
            """MemoryAvailable[]"""
            totalmem = psutil.virtual_memory().available
            return Integer(totalmem)

else:

    class SystemMemory(Predefined):
        """
        <url>:WMA link:https://reference.wolfram.com/language/ref/SystemMemory.html</url>

        <dl>
          <dt>'$SystemMemory'
          <dd>Returns the total amount of physical memory when Python module "psutil" is installed.
          This system however doesn't have that installed, so -1 is returned instead.
        </dl>

        >> $SystemMemory
         = -1
        """

        summary_text = "the total amount of physical memory in the system"
        name = "$SystemMemory"

        def evaluate(self, evaluation: Evaluation) -> Integer:
            return IntegerM1

    class MemoryAvailable(Builtin):
        """
        <url>:WMA link:https://reference.wolfram.com/language/ref/MemoryAvailable.html</url>

        <dl>
          <dt>'MemoryAvailable'
          <dd>Returns the amount of the available physical when Python module "psutil" is installed.
          This system however doesn't have that installed, so -1 is returned instead.
        </dl>

        >> MemoryAvailable[]
         = -1
        """

        summary_text = "get the available amount of physical memory in the system"

        def eval(self, evaluation: Evaluation) -> Integer:
            """MemoryAvailable[]"""
            return IntegerM1<|MERGE_RESOLUTION|>--- conflicted
+++ resolved
@@ -660,10 +660,6 @@
 
         for rule in rules.elements:
             self.eval(rule, evaluation)
-<<<<<<< HEAD
-        return SymbolNull
-=======
->>>>>>> 1e09e145
 
         return SymbolNull
 
