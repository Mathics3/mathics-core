# -*- coding: utf-8 -*-
"""
List Functions - Miscellaneous
"""

import heapq
import sympy

from itertools import chain


from mathics.algorithm.introselect import introselect
from mathics.algorithm.parts import (
    python_levelspec,
    walk_levels,
)
from mathics.algorithm.clusters import (
    AutomaticMergeCriterion,
    AutomaticSplitCriterion,
    LazyDistances,
    PrecomputedDistances,
    agglomerate,
    kmeans,
    optimize,
)

from mathics.builtin.base import (
    Builtin,
    CountableInteger,
    MessageException,
    NegativeIntegerException,
    Predefined,
    SympyFunction,
    Test,
)

from mathics.builtin.box.inout import RowBox

from mathics.builtin.exceptions import (
    InvalidLevelspecError,
    PartDepthError,
    PartError,
    PartRangeError,
)

from mathics.builtin.numbers.algebra import cancel
from mathics.builtin.options import options_to_rules
from mathics.builtin.scoping import dynamic_scoping

from mathics.core.atoms import (
    ByteArrayAtom,
    Integer,
    Integer0,
    Number,
    Real,
    String,
    from_python,
    machine_precision,
    min_prec,
)

from mathics.core.convert import from_sympy
from mathics.core.evaluators import apply_N
from mathics.core.expression import Expression, structure

from mathics.core.interrupt import BreakInterrupt, ContinueInterrupt, ReturnInterrupt
from mathics.core.list import to_mathics_list
from mathics.core.symbols import (
    Atom,
    Symbol,
    SymbolList,
    strip_context,
    SymbolTrue,
    SymbolFalse,
)

from mathics.core.systemsymbols import (
    SymbolByteArray,
    SymbolFailed,
    SymbolMakeBoxes,
    SymbolRowBox,
    SymbolRule,
    SymbolSequence,
)

from mathics.core.attributes import (
    flat,
    hold_all,
    locked,
    one_identity,
    protected,
    read_protected,
)


class All(Predefined):
    """
    <dl>
      <dt>'All'
      <dd>is a possible option value for 'Span', 'Quiet', 'Part' and related functions. 'All' specifies all parts at a particular level.
    </dl>
    """

    summary_text = "all the parts in the level"


class ByteArray(Builtin):
    r"""
    <dl>
    <dt>'ByteArray[{$b_1$, $b_2$, ...}]'
       <dd> Represents a sequence of Bytes $b_1$, $b_2$, ...
    <dt>'ByteArray["string"]'
       <dd> Constructs a byte array where bytes comes from decode a b64 encoded String
    </dl>

    >> A=ByteArray[{1, 25, 3}]
     = ByteArray["ARkD"]
    >> A[[2]]
     = 25
    >> Normal[A]
     = {1, 25, 3}
    >> ToString[A]
     = ByteArray["ARkD"]
    >> ByteArray["ARkD"]
     = ByteArray["ARkD"]
    >> B=ByteArray["asy"]
     : The first argument in Bytearray[asy] should be a B64 enconded string or a vector of integers.
     = $Failed
    """
    summary_text = "array of bytes"
    messages = {
        "aotd": "Elements in `1` are inconsistent with type Byte",
        "lend": "The first argument in Bytearray[`1`] should "
        + "be a B64 enconded string or a vector of integers.",
    }

    def apply_str(self, string, evaluation):
        "ByteArray[string_String]"
        try:
            atom = ByteArrayAtom(string.value)
        except Exception:
            evaluation.message("ByteArray", "lend", string)
            return SymbolFailed
        return Expression("ByteArray", atom)

    def apply_to_str(self, baa, evaluation):
        "ToString[ByteArray[baa_ByteArrayAtom]]"
        return String('ByteArray["' + baa.__str__() + '"]')

    def apply_normal(self, baa, evaluation):
        "System`Normal[ByteArray[baa_ByteArrayAtom]]"
        return Expression(SymbolList, *[Integer(x) for x in baa.value])

    def apply_list(self, values, evaluation):
        "ByteArray[values_List]"
        if not values.has_form("List", None):
            return
        try:
            ba = bytearray([b.get_int_value() for b in values.elements])
        except Exception:
            evaluation.message("ByteArray", "aotd", values)
            return
        return Expression(SymbolByteArray, ByteArrayAtom(ba))


class ContainsOnly(Builtin):
    """
    <dl>
    <dt>'ContainsOnly[$list1$, $list2$]'
        <dd>yields True if $list1$ contains only elements that appear in $list2$.
    </dl>

    >> ContainsOnly[{b, a, a}, {a, b, c}]
     = True

    The first list contains elements not present in the second list:
    >> ContainsOnly[{b, a, d}, {a, b, c}]
     = False

    >> ContainsOnly[{}, {a, b, c}]
     = True

    #> ContainsOnly[1, {1, 2, 3}]
     : List or association expected instead of 1.
     = ContainsOnly[1, {1, 2, 3}]

    #> ContainsOnly[{1, 2, 3}, 4]
     : List or association expected instead of 4.
     = ContainsOnly[{1, 2, 3}, 4]

    Use Equal as the comparison function to have numerical tolerance:
    >> ContainsOnly[{a, 1.0}, {1, a, b}, {SameTest -> Equal}]
     = True

    #> ContainsOnly[{c, a}, {a, b, c}, IgnoreCase -> True]
     : Unknown option IgnoreCase -> True in ContainsOnly.
     : Unknown option IgnoreCase in .
     = True
    """

    summary_text = "test if all the elements of a list appears into another list"
    attributes = protected | read_protected

    messages = {
        "lsa": "List or association expected instead of `1`.",
        "nodef": "Unknown option `1` for ContainsOnly.",
        "optx": "Unknown option `1` in `2`.",
    }

    options = {
        "SameTest": "SameQ",
    }

    def check_options(self, expr, evaluation, options):
        for key in options:
            if key != "System`SameTest":
                if expr is None:
                    evaluation.message("ContainsOnly", "optx", Symbol(key))
                else:
                    return evaluation.message("ContainsOnly", "optx", Symbol(key), expr)
        return None

    def apply(self, list1, list2, evaluation, options={}):
        "ContainsOnly[list1_List, list2_List, OptionsPattern[ContainsOnly]]"

        same_test = self.get_option(options, "SameTest", evaluation)

        def sameQ(a, b) -> bool:
            """Mathics SameQ"""
            result = Expression(same_test, a, b).evaluate(evaluation)
            return result is SymbolTrue

        self.check_options(None, evaluation, options)
        for a in list1.leaves:
            if not any(sameQ(a, b) for b in list2.leaves):
                return SymbolFalse
        return SymbolTrue

    def apply_msg(self, e1, e2, evaluation, options={}):
        "ContainsOnly[e1_, e2_, OptionsPattern[ContainsOnly]]"

        opts = (
            options_to_rules(options)
            if len(options) <= 1
            else [Expression(SymbolList, *options_to_rules(options))]
        )
        expr = Expression("ContainsOnly", e1, e2, *opts)

        if not isinstance(e1, Symbol) and not e1.has_form("List", None):
            evaluation.message("ContainsOnly", "lsa", e1)
            return self.check_options(expr, evaluation, options)

        if not isinstance(e2, Symbol) and not e2.has_form("List", None):
            evaluation.message("ContainsOnly", "lsa", e2)
            return self.check_options(expr, evaluation, options)

        return self.check_options(expr, evaluation, options)


class Delete(Builtin):
    """
    <dl>
    <dt>'Delete[$expr$, $i$]'
        <dd>deletes the element at position $i$ in $expr$. The position is counted from the end if $i$ is negative.
    <dt>'Delete[$expr$, {$m$, $n$, ...}]'
        <dd>deletes the element at position {$m$, $n$, ...}.
    <dt>'Delete[$expr$, {{$m1$, $n1$, ...}, {$m2$, $n2$, ...}, ...}]'
        <dd>deletes the elements at several positions.
    </dl>

    Delete the element at position 3:
    >> Delete[{a, b, c, d}, 3]
     = {a, b, d}

    Delete at position 2 from the end:
    >> Delete[{a, b, c, d}, -2]
     = {a, b, d}

    Delete at positions 1 and 3:
    >> Delete[{a, b, c, d}, {{1}, {3}}]
     = {b, d}

    Delete in a 2D array:
    >> Delete[{{a, b}, {c, d}}, {2, 1}]
     = {{a, b}, {d}}

    Deleting the head of a whole expression gives a Sequence object:
    >> Delete[{a, b, c}, 0]
     = Sequence[a, b, c]

    Delete in an expression with any head:
    >> Delete[f[a, b, c, d], 3]
     = f[a, b, d]

    Delete a head to splice in its arguments:
    >> Delete[f[a, b, u + v, c], {3, 0}]
     = f[a, b, u, v, c]

    >> Delete[{a, b, c}, 0]
     = Sequence[a, b, c]

    #> Delete[1 + x ^ (a + b + c), {2, 2, 3}]
     = 1 + x ^ (a + b)

    #> Delete[f[a, g[b, c], d], {{2}, {2, 1}}]
     = f[a, d]

    #> Delete[f[a, g[b, c], d], m + n]
     : The expression m + n cannot be used as a part specification. Use Key[m + n] instead.
     = Delete[f[a, g[b, c], d], m + n]

    Delete without the position:
    >> Delete[{a, b, c, d}]
     : Delete called with 1 argument; 2 arguments are expected.
     = Delete[{a, b, c, d}]

    Delete with many arguments:
    >> Delete[{a, b, c, d}, 1, 2]
     : Delete called with 3 arguments; 2 arguments are expected.
     = Delete[{a, b, c, d}, 1, 2]

    Delete the element out of range:
    >> Delete[{a, b, c, d}, 5]
     : Part {5} of {a, b, c, d} does not exist.
     = Delete[{a, b, c, d}, 5]

    #> Delete[{a, b, c, d}, {1, 2}]
     : Part 2 of {a, b, c, d} does not exist.
     = Delete[{a, b, c, d}, {1, 2}]

    Delete the position not integer:
    >> Delete[{a, b, c, d}, {1, n}]
     : Position specification n in {a, b, c, d} is not a machine-sized integer or a list of machine-sized integers.
     = Delete[{a, b, c, d}, {1, n}]

    #> Delete[{a, b, c, d}, {{1}, n}]
     : Position specification {n, {1}} in {a, b, c, d} is not a machine-sized integer or a list of machine-sized integers.
     = Delete[{a, b, c, d}, {{1}, n}]

    #> Delete[{a, b, c, d}, {{1}, {n}}]
     : Position specification n in {a, b, c, d} is not a machine-sized integer or a list of machine-sized integers.
     = Delete[{a, b, c, d}, {{1}, {n}}]
    """

    summary_text = "delete elements from a list at given positions"
    messages = {
        "argr": "Delete called with 1 argument; 2 arguments are expected.",
        "argt": "Delete called with `1` arguments; 2 arguments are expected.",
        "psl": "Position specification `1` in `2` is not a machine-sized integer or a list of machine-sized integers.",
        "pkspec": "The expression `1` cannot be used as a part specification. Use `2` instead.",
    }

    def apply_one(self, expr, position, evaluation):
        "Delete[expr_, position_Integer]"
        pos = position.get_int_value()
        try:
            return delete_one(expr, pos)
        except PartRangeError:
            evaluation.message("Part", "partw", Expression(SymbolList, pos), expr)

    def apply(self, expr, positions, evaluation):
        "Delete[expr_, positions___]"
        positions = positions.get_sequence()
        if len(positions) > 1:
            return evaluation.message("Delete", "argt", Integer(len(positions) + 1))
        elif len(positions) == 0:
            return evaluation.message("Delete", "argr")

        positions = positions[0]
        if not positions.has_form("List", None):
            return evaluation.message(
                "Delete", "pkspec", positions, Expression("Key", positions)
            )

        # Create new python list of the positions and sort it
        positions = (
            [t for t in positions.leaves]
            if positions.leaves[0].has_form("List", None)
            else [positions]
        )
        positions.sort(key=lambda e: e.get_sort_key(pattern_sort=True))
        newexpr = expr
        for position in positions:
            pos = [p.get_int_value() for p in position.get_elements()]
            if None in pos:
                return evaluation.message(
                    "Delete", "psl", position.leaves[pos.index(None)], expr
                )
            if len(pos) == 0:
                return evaluation.message(
                    "Delete", "psl", Expression(SymbolList, *positions), expr
                )
            try:
                newexpr = delete_rec(newexpr, pos)
            except PartDepthError as exc:
                return evaluation.message("Part", "partw", Integer(exc.index), expr)
            except PartError:
                return evaluation.message(
                    "Part", "partw", Expression(SymbolList, *pos), expr
                )
        return newexpr


class Failure(Builtin):
    """
    <dl>
    <dt>Failure[$tag$, $assoc$]
        <dd> represents a failure of a type indicated by $tag$, with details given by the association $assoc$.
    </dl>
    """

    summary_text = "a failure at the level of the interpreter"


# From backports in CellsToTeX. This functions provides compatibility to WMA 10.
#  TODO:
#  * Add doctests
#  * Translate to python the more complex rules
#  * Complete the support.


class Key(Builtin):
    """
    <dl>
    <dt>Key[$key$]
        <dd> represents a key used to access a value in an association.
    <dt>Key[$key$][$assoc$]
        <dd>
    </dl>
    """

    summary_text = "indicate a key within a part specification"
    rules = {
        "Key[key_][assoc_Association]": "assoc[key]",
    }


class Level(Builtin):
    """
    <dl>
    <dt>'Level[$expr$, $levelspec$]'
    <dd>gives a list of all subexpressions of $expr$ at the
        level(s) specified by $levelspec$.
    </dl>

    Level uses standard level specifications:

    <dl>
    <dt>$n$
        <dd>levels 1 through $n$
    <dt>'Infinity'
        <dd>all levels from level 1
    <dt>'{$n$}'
        <dd>level $n$ only
    <dt>'{$m$, $n$}'
        <dd>levels $m$ through $n$
    </dl>

    Level 0 corresponds to the whole expression.

    A negative level '-$n$' consists of parts with depth $n$.

    Level -1 is the set of atoms in an expression:
    >> Level[a + b ^ 3 * f[2 x ^ 2], {-1}]
     = {a, b, 3, 2, x, 2}

    >> Level[{{{{a}}}}, 3]
     = {{a}, {{a}}, {{{a}}}}
    >> Level[{{{{a}}}}, -4]
     = {{{{a}}}}
    >> Level[{{{{a}}}}, -5]
     = {}

    >> Level[h0[h1[h2[h3[a]]]], {0, -1}]
     = {a, h3[a], h2[h3[a]], h1[h2[h3[a]]], h0[h1[h2[h3[a]]]]}

    Use the option 'Heads -> True' to include heads:
    >> Level[{{{{a}}}}, 3, Heads -> True]
     = {List, List, List, {a}, {{a}}, {{{a}}}}
    >> Level[x^2 + y^3, 3, Heads -> True]
     = {Plus, Power, x, 2, x ^ 2, Power, y, 3, y ^ 3}

    >> Level[a ^ 2 + 2 * b, {-1}, Heads -> True]
     = {Plus, Power, a, 2, Times, 2, b}
    >> Level[f[g[h]][x], {-1}, Heads -> True]
     = {f, g, h, x}
    >> Level[f[g[h]][x], {-2, -1}, Heads -> True]
     = {f, g, h, g[h], x, f[g[h]][x]}
    """

    summary_text = "parts specified by a given number of indices"
    options = {
        "Heads": "False",
    }

    def apply(self, expr, ls, evaluation, options={}):
        "Level[expr_, ls_, OptionsPattern[Level]]"

        try:
            start, stop = python_levelspec(ls)
        except InvalidLevelspecError:
            evaluation.message("Level", "level", ls)
            return
        result = []

        def callback(level):
            result.append(level)
            return level

        heads = self.get_option(options, "Heads", evaluation) is SymbolTrue
        walk_levels(expr, start, stop, heads=heads, callback=callback)
        return Expression(SymbolList, *result)


class LevelQ(Test):
    """
    <dl>
    <dt>'LevelQ[$expr$]'
        <dd>tests whether $expr$ is a valid level specification.
    </dl>

    >> LevelQ[2]
     = True
    >> LevelQ[{2, 4}]
     = True
    >> LevelQ[Infinity]
     = True
    >> LevelQ[a + b]
     = False
    """

    summary_text = "test whether is a valid level specification"

    def test(self, ls):
        try:
            start, stop = python_levelspec(ls)
            return True
        except InvalidLevelspecError:
            return False


class List(Builtin):
    """
    <dl>
    <dt>'List[$e1$, $e2$, ..., $ei$]'
    <dt>'{$e1$, $e2$, ..., $ei$}'
        <dd>represents a list containing the elements $e1$...$ei$.
    </dl>

    'List' is the head of lists:
    >> Head[{1, 2, 3}]
     = List

    Lists can be nested:
    >> {{a, b, {c, d}}}
     = {{a, b, {c, d}}}
    """

    summary_text = "specify a list explicitly"
    attributes = locked | protected

    def apply_makeboxes(self, items, f, evaluation):
        """MakeBoxes[{items___},
        f:StandardForm|TraditionalForm|OutputForm|InputForm|FullForm]"""

        items = items.get_sequence()
<<<<<<< HEAD
        return Expression(
            SymbolRowBox, to_mathics_list(*list_boxes(items, f, "{", "}"))
        )
=======
        return RowBox(*list_boxes(items, f, evaluation, "{", "}"))
>>>>>>> a86075f9


class ListQ(Test):
    """
    <dl>
    <dt>'ListQ[$expr$]'
        <dd>tests whether $expr$ is a 'List'.
    </dl>

    >> ListQ[{1, 2, 3}]
     = True
    >> ListQ[{{1, 2}, {3, 4}}]
     = True
    >> ListQ[x]
     = False
    """

    summary_text = "test if an expression is a list"

    def test(self, expr):
        return expr.get_head_name() == "System`List"


class NotListQ(Test):
    """
    <dl>
    <dt>'NotListQ[$expr$]'
        <dd>returns true if $expr$ is not a list.
    </dl>
    """

    summary_text = "test if an expression is not a list"

    def test(self, expr):
        return expr.get_head_name() != "System`List"


def riffle(items, sep):
    result = items[:1]
    for item in items[1:]:
        result.append(sep)
        result.append(item)
    return result


def list_boxes(items, f, evaluation, open=None, close=None):
    result = [
        Expression(SymbolMakeBoxes, item, f).evaluate(evaluation) for item in items
    ]
    if f.get_name() in ("System`OutputForm", "System`InputForm"):
        sep = ", "
    else:
        sep = ","
    result = riffle(result, String(sep))
    if len(items) > 1:
<<<<<<< HEAD
        result = Expression(SymbolRowBox, Expression(SymbolList, *result))
=======
        result = RowBox(*result)
>>>>>>> a86075f9
    elif items:
        result = result[0]
    if result:
        result = [result]
    else:
        result = []
    if open is not None and close is not None:
        return [String(open)] + result + [String(close)]
    else:
        return result


class None_(Predefined):
    """
    <dl>
    <dt>'None'
        <dd>is a possible value for 'Span' and 'Quiet'.
    </dl>
    """

    summary_text = "not any part"
    name = "None"


class Split(Builtin):
    """
    <dl>
    <dt>'Split[$list$]'
        <dd>splits $list$ into collections of consecutive identical elements.
    <dt>'Split[$list$, $test$]'
        <dd>splits $list$ based on whether the function $test$ yields
        'True' on consecutive elements.
    </dl>

    >> Split[{x, x, x, y, x, y, y, z}]
     = {{x, x, x}, {y}, {x}, {y, y}, {z}}

    #> Split[{x, x, x, y, x, y, y, z}, x]
     = {{x}, {x}, {x}, {y}, {x}, {y}, {y}, {z}}

    Split into increasing or decreasing runs of elements
    >> Split[{1, 5, 6, 3, 6, 1, 6, 3, 4, 5, 4}, Less]
     = {{1, 5, 6}, {3, 6}, {1, 6}, {3, 4, 5}, {4}}

    >> Split[{1, 5, 6, 3, 6, 1, 6, 3, 4, 5, 4}, Greater]
     = {{1}, {5}, {6, 3}, {6, 1}, {6, 3}, {4}, {5, 4}}

    Split based on first element
    >> Split[{x -> a, x -> y, 2 -> a, z -> c, z -> a}, First[#1] === First[#2] &]
     = {{x -> a, x -> y}, {2 -> a}, {z -> c, z -> a}}

    #> Split[{}]
     = {}

    #> A[x__] := 321 /; Length[{x}] == 5;
    #> Split[A[x, x, x, y, x, y, y, z]]
     = 321
    #> ClearAll[A];
    """

    summary_text = "split into runs of identical elements"
    rules = {
        "Split[list_]": "Split[list, SameQ]",
    }

    messages = {
        "normal": "Nonatomic expression expected at position `1` in `2`.",
    }

    def apply(self, mlist, test, evaluation):
        "Split[mlist_, test_]"

        expr = Expression("Split", mlist, test)

        if isinstance(mlist, Atom):
            evaluation.message("Select", "normal", 1, expr)
            return

        if not mlist.leaves:
            return Expression(mlist.head)

        result = [[mlist.leaves[0]]]
        for leaf in mlist.leaves[1:]:
            applytest = Expression(test, result[-1][-1], leaf)
            if applytest.evaluate(evaluation) is SymbolTrue:
                result[-1].append(leaf)
            else:
                result.append([leaf])

        inner = structure("List", mlist, evaluation)
        outer = structure(mlist.head, inner, evaluation)
        return outer([inner(t) for t in result])


class SplitBy(Builtin):
    """
    <dl>
    <dt>'SplitBy[$list$, $f$]'
        <dd>splits $list$ into collections of consecutive elements
        that give the same result when $f$ is applied.
    </dl>

    >> SplitBy[Range[1, 3, 1/3], Round]
     = {{1, 4 / 3}, {5 / 3, 2, 7 / 3}, {8 / 3, 3}}

    >> SplitBy[{1, 2, 1, 1.2}, {Round, Identity}]
     = {{{1}}, {{2}}, {{1}, {1.2}}}

    #> SplitBy[Tuples[{1, 2}, 3], First]
     = {{{1, 1, 1}, {1, 1, 2}, {1, 2, 1}, {1, 2, 2}}, {{2, 1, 1}, {2, 1, 2}, {2, 2, 1}, {2, 2, 2}}}
    """

    summary_text = "split based on values of a function applied to elements"
    rules = {
        "SplitBy[list_]": "SplitBy[list, Identity]",
    }

    messages = {
        "normal": "Nonatomic expression expected at position `1` in `2`.",
    }

    def apply(self, mlist, func, evaluation):
        "SplitBy[mlist_, func_?NotListQ]"

        expr = Expression("Split", mlist, func)

        if isinstance(mlist, Atom):
            evaluation.message("Select", "normal", 1, expr)
            return

        plist = [t for t in mlist.leaves]

        result = [[plist[0]]]
        prev = Expression(func, plist[0]).evaluate(evaluation)
        for leaf in plist[1:]:
            curr = Expression(func, leaf).evaluate(evaluation)
            if curr == prev:
                result[-1].append(leaf)
            else:
                result.append([leaf])
            prev = curr

        inner = structure("List", mlist, evaluation)
        outer = structure(mlist.head, inner, evaluation)
        return outer([inner(t) for t in result])

    def apply_multiple(self, mlist, funcs, evaluation):
        "SplitBy[mlist_, funcs_List]"
        expr = Expression("Split", mlist, funcs)

        if isinstance(mlist, Atom):
            evaluation.message("Select", "normal", 1, expr)
            return

        result = mlist
        for f in funcs.leaves[::-1]:
            result = self.apply(result, f, evaluation)

        return result


class LeafCount(Builtin):
    """
    <dl>
    <dt>'LeafCount[$expr$]'
        <dd>returns the total number of indivisible subexpressions in $expr$.
    </dl>

    >> LeafCount[1 + x + y^a]
     = 6

    >> LeafCount[f[x, y]]
     = 3

    >> LeafCount[{1 / 3, 1 + I}]
     = 7

    >> LeafCount[Sqrt[2]]
     = 5

    >> LeafCount[100!]
     = 1

    #> LeafCount[f[a, b][x, y]]
     = 5

    #> NestList[# /. s[x_][y_][z_] -> x[z][y[z]] &, s[s][s][s[s]][s][s], 4];
    #> LeafCount /@ %
     = {7, 8, 8, 11, 11}

    #> LeafCount[1 / 3, 1 + I]
     : LeafCount called with 2 arguments; 1 argument is expected.
     = LeafCount[1 / 3, 1 + I]
    """

    summary_text = "the total number of atomic subexpressions"
    messages = {
        "argx": "LeafCount called with `1` arguments; 1 argument is expected.",
    }

    def apply(self, expr, evaluation):
        "LeafCount[expr___]"

        from mathics.core.atoms import Rational, Complex

        leaves = []

        def callback(level):
            if isinstance(level, Rational):
                leaves.extend(
                    [level.get_head(), level.numerator(), level.denominator()]
                )
            elif isinstance(level, Complex):
                leaves.extend([level.get_head(), level.real, level.imag])
            else:
                leaves.append(level)
            return level

        expr = expr.get_sequence()
        if len(expr) != 1:
            return evaluation.message("LeafCount", "argx", Integer(len(expr)))

        walk_levels(expr[0], start=-1, stop=-1, heads=True, callback=callback)
        return Integer(len(leaves))


class Position(Builtin):
    """
    <dl>
    <dt>'Position[$expr$, $patt$]'
        <dd>returns the list of positions for which $expr$ matches $patt$.
    <dt>'Position[$expr$, $patt$, $ls$]'
        <dd>returns the positions on levels specified by levelspec $ls$.
    </dl>

    >> Position[{1, 2, 2, 1, 2, 3, 2}, 2]
     = {{2}, {3}, {5}, {7}}

    Find positions upto 3 levels deep
    >> Position[{1 + Sin[x], x, (Tan[x] - y)^2}, x, 3]
     = {{1, 2, 1}, {2}}

    Find all powers of x
    >> Position[{1 + x^2, x y ^ 2,  4 y,  x ^ z}, x^_]
     = {{1, 2}, {4}}

    Use Position as an operator
    >> Position[_Integer][{1.5, 2, 2.5}]
     = {{2}}
    """

    summary_text = "positions of matching elements"
    options = {"Heads": "True"}

    rules = {
        "Position[pattern_][expr_]": "Position[expr, pattern]",
    }

    def apply_invalidlevel(self, patt, expr, ls, evaluation, options={}):
        "Position[expr_, patt_, ls_, OptionsPattern[Position]]"

        return evaluation.message("Position", "level", ls)

    def apply_level(self, expr, patt, ls, evaluation, options={}):
        """Position[expr_, patt_, Optional[Pattern[ls, _?LevelQ], {0, DirectedInfinity[1]}],
        OptionsPattern[Position]]"""

        try:
            start, stop = python_levelspec(ls)
        except InvalidLevelspecError:
            return evaluation.message("Position", "level", ls)

        from mathics.builtin.patterns import Matcher

        match = Matcher(patt).match
        result = []

        def callback(level, pos):
            if match(level, evaluation):
                result.append(pos)
            return level

        heads = self.get_option(options, "Heads", evaluation) is SymbolTrue
        walk_levels(expr, start, stop, heads=heads, callback=callback, include_pos=True)
        return from_python(result)


class _IterationFunction(Builtin):
    """
    >> Sum[k, {k, Range[5]}]
     = 15
    """

    attributes = hold_all | protected
    allow_loopcontrol = False
    throw_iterb = True

    def get_result(self, items):
        pass

    def apply_symbol(self, expr, iterator, evaluation):
        "%(name)s[expr_, iterator_Symbol]"
        iterator = iterator.evaluate(evaluation)
        if iterator.has_form(["List", "Range", "Sequence"], None):
            leaves = iterator.leaves
            if len(leaves) == 1:
                return self.apply_max(expr, *leaves, evaluation)
            elif len(leaves) == 2:
                if leaves[1].has_form(["List", "Sequence"], None):
                    seq = Expression(SymbolSequence, *(leaves[1].leaves))
                    return self.apply_list(expr, leaves[0], seq, evaluation)
                else:
                    return self.apply_range(expr, *leaves, evaluation)
            elif len(leaves) == 3:
                return self.apply_iter_nostep(expr, *leaves, evaluation)
            elif len(leaves) == 4:
                return self.apply_iter(expr, *leaves, evaluation)

        if self.throw_iterb:
            evaluation.message(self.get_name(), "iterb")
        return

    def apply_range(self, expr, i, imax, evaluation):
        "%(name)s[expr_, {i_Symbol, imax_}]"
        imax = imax.evaluate(evaluation)
        if imax.has_form("Range", None):
            # FIXME: this should work as an iterator in Python3, not
            # building the sequence explicitly...
            seq = Expression(SymbolSequence, *(imax.evaluate(evaluation).leaves))
            return self.apply_list(expr, i, seq, evaluation)
        elif imax.has_form("List", None):
            seq = Expression(SymbolSequence, *(imax.leaves))
            return self.apply_list(expr, i, seq, evaluation)
        else:
            return self.apply_iter(expr, i, Integer(1), imax, Integer(1), evaluation)

    def apply_max(self, expr, imax, evaluation):
        "%(name)s[expr_, {imax_}]"

        # Even though `imax` should be an integeral value, its type does not
        # have to be an Integer.
        if isinstance(imax, Integer):
            py_max = imax.get_int_value()
        else:
            imax = imax.evaluate(evaluation)
            imax = imax.numerify(evaluation)
            if isinstance(imax, Number):
                imax = imax.round()
            py_max = imax.get_float_value()
            if py_max is None:
                if self.throw_iterb:
                    evaluation.message(self.get_name(), "iterb")
                return

        result = []
        index = 0
        while index < py_max:
            evaluation.check_stopped()
            try:
                result.append(expr.evaluate(evaluation))
            except ContinueInterrupt:
                if self.allow_loopcontrol:
                    pass
                else:
                    raise
            except BreakInterrupt:
                if self.allow_loopcontrol:
                    break
                else:
                    raise
            except ReturnInterrupt as e:
                if self.allow_loopcontrol:
                    return e.expr
                else:
                    raise
            index += 1
        return self.get_result(result)

    def apply_iter_nostep(self, expr, i, imin, imax, evaluation):
        "%(name)s[expr_, {i_Symbol, imin_, imax_}]"
        return self.apply_iter(expr, i, imin, imax, Integer(1), evaluation)

    def apply_iter(self, expr, i, imin, imax, di, evaluation):
        "%(name)s[expr_, {i_Symbol, imin_, imax_, di_}]"

        if isinstance(self, SympyFunction) and di.get_int_value() == 1:
            whole_expr = Expression(
                self.get_name(), expr, Expression(SymbolList, i, imin, imax)
            )
            sympy_expr = whole_expr.to_sympy(evaluation=evaluation)
            if sympy_expr is None:
                return None

            # apply Together to produce results similar to Mathematica
            result = sympy.together(sympy_expr)
            result = from_sympy(result)
            result = cancel(result)

            if not result.sameQ(whole_expr):
                return result
            return

        index = imin.evaluate(evaluation)
        imax = imax.evaluate(evaluation)
        di = di.evaluate(evaluation)

        result = []
        compare_type = (
            "GreaterEqual"
            if Expression("Less", di, Integer0).evaluate(evaluation).to_python()
            else "LessEqual"
        )
        while True:
            cont = Expression(compare_type, index, imax).evaluate(evaluation)
            if cont is SymbolFalse:
                break
            if not cont is SymbolTrue:
                if self.throw_iterb:
                    evaluation.message(self.get_name(), "iterb")
                return

            evaluation.check_stopped()
            try:
                item = dynamic_scoping(expr.evaluate, {i.name: index}, evaluation)
                result.append(item)
            except ContinueInterrupt:
                if self.allow_loopcontrol:
                    pass
                else:
                    raise
            except BreakInterrupt:
                if self.allow_loopcontrol:
                    break
                else:
                    raise
            except ReturnInterrupt as e:
                if self.allow_loopcontrol:
                    return e.expr
                else:
                    raise
            index = Expression("Plus", index, di).evaluate(evaluation)
        return self.get_result(result)

    def apply_list(self, expr, i, items, evaluation):
        "%(name)s[expr_, {i_Symbol, {items___}}]"
        items = items.evaluate(evaluation).get_sequence()
        result = []
        for item in items:
            evaluation.check_stopped()
            try:
                item = dynamic_scoping(expr.evaluate, {i.name: item}, evaluation)
                result.append(item)
            except ContinueInterrupt:
                if self.allow_loopcontrol:
                    pass
                else:
                    raise
            except BreakInterrupt:
                if self.allow_loopcontrol:
                    break
                else:
                    raise
            except ReturnInterrupt as e:
                if self.allow_loopcontrol:
                    return e.expr
                else:
                    raise
        return self.get_result(result)

    def apply_multi(self, expr, first, sequ, evaluation):
        "%(name)s[expr_, first_, sequ__]"

        sequ = sequ.get_sequence()
        name = self.get_name()
        return Expression(name, Expression(name, expr, *sequ), first)


class Join(Builtin):
    """
    <dl>
    <dt>'Join[$l1$, $l2$]'
        <dd>concatenates the lists $l1$ and $l2$.
    </dl>

    'Join' concatenates lists:
    >> Join[{a, b}, {c, d, e}]
     = {a, b, c, d, e}
    >> Join[{{a, b}, {c, d}}, {{1, 2}, {3, 4}}]
     = {{a, b}, {c, d}, {1, 2}, {3, 4}}

    The concatenated expressions may have any head:
    >> Join[a + b, c + d, e + f]
     = a + b + c + d + e + f

    However, it must be the same for all expressions:
    >> Join[a + b, c * d]
     : Heads Plus and Times are expected to be the same.
     = Join[a + b, c d]

    #> Join[x, y]
     = Join[x, y]
    #> Join[x + y, z]
     = Join[x + y, z]
    #> Join[x + y, y z, a]
     : Heads Plus and Times are expected to be the same.
     = Join[x + y, y z, a]
    #> Join[x, y + z, y z]
     = Join[x, y + z, y z]
    """

    summary_text = "join lists together at any level"
    attributes = flat | one_identity | protected

    def apply(self, lists, evaluation):
        "Join[lists___]"

        result = []
        head = None
        sequence = lists.get_sequence()

        for list in sequence:
            if isinstance(list, Atom):
                return
            if head is not None and list.get_head() != head:
                evaluation.message("Join", "heads", head, list.get_head())
                return
            head = list.get_head()
            result.extend(list.leaves)

        if result:
            return sequence[0].restructure(head, result, evaluation, deps=sequence)
        else:
            return Expression(SymbolList)


class Insert(Builtin):
    """
    <dl>
      <dt>'Insert[$list$, $elem$, $n$]'
      <dd>inserts $elem$ at position $n$ in $list$. When $n$ is negative, the position is counted from the end.
    </dl>

    >> Insert[{a,b,c,d,e}, x, 3]
     = {a, b, x, c, d, e}

    >> Insert[{a,b,c,d,e}, x, -2]
     = {a, b, c, d, x, e}
    """

    summary_text = "insert an element at a given position"

    def apply(self, expr, elem, n, evaluation):
        "Insert[expr_List, elem_, n_Integer]"

        py_n = n.to_python()
        new_list = list(expr.get_elements())

        position = py_n - 1 if py_n > 0 else py_n + 1
        new_list.insert(position, elem)
        return expr.restructure(expr.head, new_list, evaluation, deps=(expr, elem))


def get_tuples(items):
    if not items:
        yield []
    else:
        for item in items[0]:
            for rest in get_tuples(items[1:]):
                yield [item] + rest


class UnitVector(Builtin):
    """
    <dl>
    <dt>'UnitVector[$n$, $k$]'
        <dd>returns the $n$-dimensional unit vector with a 1 in position $k$.
    <dt>'UnitVector[$k$]'
        <dd>is equivalent to 'UnitVector[2, $k$]'.
    </dl>
    >> UnitVector[2]
     = {0, 1}
    >> UnitVector[4, 3]
     = {0, 0, 1, 0}
    """

    summary_text = "unit vector along a coordinate direction"
    messages = {
        "nokun": "There is no unit vector in direction `1` in `2` dimensions.",
    }

    rules = {
        "UnitVector[k_Integer]": "UnitVector[2, k]",
    }

    def apply(self, n, k, evaluation):
        "UnitVector[n_Integer, k_Integer]"

        n = n.get_int_value()
        k = k.get_int_value()
        if n is None or k is None:
            return
        if not 1 <= k <= n:
            evaluation.message("UnitVector", "nokun", k, n)
            return

        def item(i):
            if i == k:
                return Integer(1)
            else:
                return Integer0

        return Expression(SymbolList, *(item(i) for i in range(1, n + 1)))


class IntersectingQ(Builtin):
    """
    <dl>
    <dt>'IntersectingQ[$a$, $b$]'
    <dd>gives True if there are any common elements in $a and $b, or False if $a and $b are disjoint.
    </dl>
    """

    summary_text = "test whether two lists have common elements"
    rules = {"IntersectingQ[a_List, b_List]": "Length[Intersect[a, b]] > 0"}


class DisjointQ(Test):
    """
    <dl>
    <dt>'DisjointQ[$a$, $b$]'
    <dd>gives True if $a and $b are disjoint, or False if $a and $b have any common elements.
    </dl>
    """

    summary_text = "test whether two lists do not have common elements"
    rules = {"DisjointQ[a_List, b_List]": "Not[IntersectingQ[a, b]]"}


class Fold(Builtin):
    """
    <dl>
    <dt>'Fold[$f$, $x$, $list$]'
        <dd>returns the result of iteratively applying the binary
        operator $f$ to each element of $list$, starting with $x$.
    <dt>'Fold[$f$, $list$]'
        <dd>is equivalent to 'Fold[$f$, First[$list$], Rest[$list$]]'.
    </dl>

    >> Fold[Plus, 5, {1, 1, 1}]
     = 8
    >> Fold[f, 5, {1, 2, 3}]
     = f[f[f[5, 1], 2], 3]
    """

    summary_text = "iterative application of a binary operation over elements of a list"
    rules = {
        "Fold[exp_, x_, head_]": "Module[{list = Level[head, 1], res = x, i = 1}, Do[res = exp[res, list[[i]]], {i, 1, Length[list]}]; res]",
        "Fold[exp_, head_] /; Length[head] > 0": "Fold[exp, First[head], Rest[head]]",
    }


class FoldList(Builtin):
    """
    <dl>
    <dt>'FoldList[$f$, $x$, $list$]'
        <dd>returns a list starting with $x$, where each element is
        the result of applying the binary operator $f$ to the previous
        result and the next element of $list$.
    <dt>'FoldList[$f$, $list$]'
        <dd>is equivalent to 'FoldList[$f$, First[$list$], Rest[$list$]]'.
    </dl>

    >> FoldList[f, x, {1, 2, 3}]
     = {x, f[x, 1], f[f[x, 1], 2], f[f[f[x, 1], 2], 3]}
    >> FoldList[Times, {1, 2, 3}]
     = {1, 2, 6}
    """

    summary_text = "list of the results of applying a binary operation interatively over elements of a list"
    rules = {
        "FoldList[exp_, x_, head_]": "Module[{i = 1}, Head[head] @@ Prepend[Table[Fold[exp, x, Take[head, i]], {i, 1, Length[head]}], x]]",
        "FoldList[exp_, head_]": "If[Length[head] == 0, head, FoldList[exp, First[head], Rest[head]]]",
    }


class _NotRectangularException(Exception):
    pass


class _Rectangular(Builtin):
    # A helper for Builtins X that allow X[{a1, a2, ...}, {b1, b2, ...}, ...] to be evaluated
    # as {X[{a1, b1, ...}, {a1, b2, ...}, ...]}.

    def rect(self, leaf):
        lengths = [len(leaf.leaves) for leaf in leaf.leaves]
        if all(length == 0 for length in lengths):
            return  # leave as is, without error

        n_columns = lengths[0]
        if any(length != n_columns for length in lengths[1:]):
            raise _NotRectangularException()

        transposed = [
            [sleaf.leaves[i] for sleaf in leaf.leaves] for i in range(n_columns)
        ]

        return Expression(
            "List",
            *[
                Expression(self.get_name(), Expression(SymbolList, *items))
                for items in transposed
            ],
        )


class RankedMin(Builtin):
    """
    <dl>
    <dt>'RankedMin[$list$, $n$]'
      <dd>returns the $n$th smallest element of $list$ (with $n$ = 1 yielding the smallest element,
      $n$ = 2 yielding the second smallest element, and so on).
    </dl>

    >> RankedMin[{482, 17, 181, -12}, 2]
     = 17
    """

    summary_text = "the n-th smallest item"
    messages = {
        "intpm": "Expected positive integer at position 2 in ``.",
        "rank": "The specified rank `1` is not between 1 and `2`.",
    }

    def apply(self, leaf, n, evaluation):
        "RankedMin[leaf_List, n_Integer]"
        py_n = n.get_int_value()
        if py_n < 1:
            evaluation.message("RankedMin", "intpm", Expression("RankedMin", leaf, n))
        elif py_n > len(leaf.leaves):
            evaluation.message("RankedMin", "rank", py_n, len(leaf.leaves))
        else:
            return introselect(leaf.get_mutable_elements(), py_n - 1)


class RankedMax(Builtin):
    """
    <dl>
    <dt>'RankedMax[$list$, $n$]'
      <dd>returns the $n$th largest element of $list$ (with $n$ = 1 yielding the largest element,
      $n$ = 2 yielding the second largest element, and so on).
    </dl>

    >> RankedMax[{482, 17, 181, -12}, 2]
     = 181
    """

    summary_text = "the n-th largest item"
    messages = {
        "intpm": "Expected positive integer at position 2 in ``.",
        "rank": "The specified rank `1` is not between 1 and `2`.",
    }

    def apply(self, leaf, n, evaluation):
        "RankedMax[leaf_List, n_Integer]"
        py_n = n.get_int_value()
        if py_n < 1:
            evaluation.message("RankedMax", "intpm", Expression("RankedMax", leaf, n))
        elif py_n > len(leaf.leaves):
            evaluation.message("RankedMax", "rank", py_n, len(leaf.leaves))
        else:
            return introselect(leaf.get_mutable_elements(), len(leaf.leaves) - py_n)


class _RankedTake(Builtin):
    messages = {
        "intpm": "Expected non-negative integer at position `1` in `2`.",
        "rank": "The specified rank `1` is not between 1 and `2`.",
    }

    options = {
        "ExcludedForms": "Automatic",
    }

    def _compute(self, t, n, evaluation, options, f=None):
        try:
            limit = CountableInteger.from_expression(n)
        except MessageException as e:
            e.message(evaluation)
            return
        except NegativeIntegerException:
            if f:
                args = (3, Expression(self.get_name(), t, f, n))
            else:
                args = (2, Expression(self.get_name(), t, n))
            evaluation.message(self.get_name(), "intpm", *args)
            return

        if limit is None:
            return

        if limit == 0:
            return Expression(SymbolList)
        else:
            excluded = self.get_option(options, "ExcludedForms", evaluation)
            if excluded:
                if (
                    isinstance(excluded, Symbol)
                    and excluded.get_name() == "System`Automatic"
                ):

                    def exclude(item):
                        if isinstance(item, Symbol) and item.get_name() in (
                            "System`None",
                            "System`Null",
                            "System`Indeterminate",
                        ):
                            return True
                        elif item.get_head_name() == "System`Missing":
                            return True
                        else:
                            return False

                else:
                    excluded = Expression("Alternatives", *excluded.leaves)

                    def exclude(item):
                        return (
                            Expression("MatchQ", item, excluded).evaluate(evaluation)
                            is SymbolTrue
                        )

                filtered = [leaf for leaf in t.leaves if not exclude(leaf)]
            else:
                filtered = t.leaves

            if limit > len(filtered):
                if not limit.is_upper_limit():
                    evaluation.message(
                        self.get_name(), "rank", limit.get_int_value(), len(filtered)
                    )
                    return
                else:
                    py_n = len(filtered)
            else:
                py_n = limit.get_int_value()

            if py_n < 1:
                return Expression(SymbolList)

            if f:
                heap = [
                    (Expression(f, leaf).evaluate(evaluation), leaf, i)
                    for i, leaf in enumerate(filtered)
                ]
                leaf_pos = 1  # in tuple above
            else:
                heap = [(leaf, i) for i, leaf in enumerate(filtered)]
                leaf_pos = 0  # in tuple above

            if py_n == 1:
                result = [self._get_1(heap)]
            else:
                result = self._get_n(py_n, heap)

            return t.restructure("List", [x[leaf_pos] for x in result], evaluation)


class _RankedTakeSmallest(_RankedTake):
    def _get_1(self, a):
        return min(a)

    def _get_n(self, n, heap):
        return heapq.nsmallest(n, heap)


class _RankedTakeLargest(_RankedTake):
    def _get_1(self, a):
        return max(a)

    def _get_n(self, n, heap):
        return heapq.nlargest(n, heap)


class TakeLargest(_RankedTakeLargest):
    """
    <dl>
    <dt>'TakeLargest[$list$, $f$, $n$]'
        <dd>returns the a sorted list of the $n$ largest items in $list$.
    </dl>

    >> TakeLargest[{100, -1, 50, 10}, 2]
     = {100, 50}

    None, Null, Indeterminate and expressions with head Missing are ignored
    by default:
    >> TakeLargest[{-8, 150, Missing[abc]}, 2]
     = {150, -8}

    You may specify which items are ignored using the option ExcludedForms:
    >> TakeLargest[{-8, 150, Missing[abc]}, 2, ExcludedForms -> {}]
     = {Missing[abc], 150}
    """

    summary_text = "sublist of n largest elements"

    def apply(self, leaf, n, evaluation, options):
        "TakeLargest[leaf_List, n_, OptionsPattern[TakeLargest]]"
        return self._compute(leaf, n, evaluation, options)


class TakeLargestBy(_RankedTakeLargest):
    """
    <dl>
    <dt>'TakeLargestBy[$list$, $f$, $n$]'
        <dd>returns the a sorted list of the $n$ largest items in $list$
        using $f$ to retrieve the items' keys to compare them.
    </dl>

    For details on how to use the ExcludedForms option, see TakeLargest[].

    >> TakeLargestBy[{{1, -1}, {10, 100}, {23, 7, 8}, {5, 1}}, Total, 2]
     = {{10, 100}, {23, 7, 8}}

    >> TakeLargestBy[{"abc", "ab", "x"}, StringLength, 1]
     = {abc}
    """

    summary_text = "sublist of n largest elements according to a given criteria"

    def apply(self, leaf, f, n, evaluation, options):
        "TakeLargestBy[leaf_List, f_, n_, OptionsPattern[TakeLargestBy]]"
        return self._compute(leaf, n, evaluation, options, f=f)


class TakeSmallest(_RankedTakeSmallest):
    """
    <dl>
    <dt>'TakeSmallest[$list$, $f$, $n$]'
        <dd>returns the a sorted list of the $n$ smallest items in $list$.
    </dl>

    For details on how to use the ExcludedForms option, see TakeLargest[].

    >> TakeSmallest[{100, -1, 50, 10}, 2]
     = {-1, 10}
    """

    summary_text = "sublist of n smallest elements"

    def apply(self, leaf, n, evaluation, options):
        "TakeSmallest[leaf_List, n_, OptionsPattern[TakeSmallest]]"
        return self._compute(leaf, n, evaluation, options)


class TakeSmallestBy(_RankedTakeSmallest):
    """
    <dl>
    <dt>'TakeSmallestBy[$list$, $f$, $n$]'
        <dd>returns the a sorted list of the $n$ smallest items in $list$
        using $f$ to retrieve the items' keys to compare them.
    </dl>

    For details on how to use the ExcludedForms option, see TakeLargest[].

    >> TakeSmallestBy[{{1, -1}, {10, 100}, {23, 7, 8}, {5, 1}}, Total, 2]
     = {{1, -1}, {5, 1}}

    >> TakeSmallestBy[{"abc", "ab", "x"}, StringLength, 1]
     = {x}
    """

    summary_text = "sublist of n largest elements according to a criteria"

    def apply(self, leaf, f, n, evaluation, options):
        "TakeSmallestBy[leaf_List, f_, n_, OptionsPattern[TakeSmallestBy]]"
        return self._compute(leaf, n, evaluation, options, f=f)


class _IllegalPaddingDepth(Exception):
    def __init__(self, level):
        self.level = level


class _Pad(Builtin):
    messages = {
        "normal": "Expression at position 1 in `` must not be an atom.",
        "level": "Cannot pad list `3` which has `4` using padding `1` which specifies `2`.",
        "ilsm": "Expected an integer or a list of integers at position `1` in `2`.",
    }

    rules = {"%(name)s[l_]": "%(name)s[l, Automatic]"}

    @staticmethod
    def _find_dims(expr):
        def dive(expr, level):
            if isinstance(expr, Expression):
                if expr.leaves:
                    return max(dive(x, level + 1) for x in expr.leaves)
                else:
                    return level + 1
            else:
                return level

        def calc(expr, dims, level):
            if isinstance(expr, Expression):
                for x in expr.leaves:
                    calc(x, dims, level + 1)
                dims[level] = max(dims[level], len(expr.leaves))

        dims = [0] * dive(expr, 0)
        calc(expr, dims, 0)
        return dims

    @staticmethod
    def _build(leaf, n, x, m, level, mode):  # mode < 0 for left pad, > 0 for right pad
        if not n:
            return leaf
        if not isinstance(leaf, Expression):
            raise _IllegalPaddingDepth(level)

        if isinstance(m, (list, tuple)):
            current_m = m[0] if m else 0
            next_m = m[1:]
        else:
            current_m = m
            next_m = m

        def clip(a, d, s):
            assert d != 0
            if s < 0:
                return a[-d:]  # end with a[-1]
            else:
                return a[:d]  # start with a[0]

        def padding(amount, sign):
            if amount == 0:
                return []
            elif len(n) > 1:
                return [
                    _Pad._build(
                        Expression(SymbolList), n[1:], x, next_m, level + 1, mode
                    )
                ] * amount
            else:
                return clip(x * (1 + amount // len(x)), amount, sign)

        leaves = leaf.leaves
        d = n[0] - len(leaves)
        if d < 0:
            new_elements = clip(leaves, d, mode)
            padding_main = []
        elif d >= 0:
            new_elements = leaves
            padding_main = padding(d, mode)

        if current_m > 0:
            padding_margin = padding(
                min(current_m, len(new_elements) + len(padding_main)), -mode
            )

            if len(padding_margin) > len(padding_main):
                padding_main = []
                new_elements = clip(
                    new_elements, -(len(padding_margin) - len(padding_main)), mode
                )
            elif len(padding_margin) > 0:
                padding_main = clip(padding_main, -len(padding_margin), mode)
        else:
            padding_margin = []

        if len(n) > 1:
            new_elements = (
                _Pad._build(e, n[1:], x, next_m, level + 1, mode) for e in new_elements
            )

        if mode < 0:
            parts = (padding_main, new_elements, padding_margin)
        else:
            parts = (padding_margin, new_elements, padding_main)

        return Expression(leaf.get_head(), *list(chain(*parts)))

    def _pad(self, in_l, in_n, in_x, in_m, evaluation, expr):
        if not isinstance(in_l, Expression):
            evaluation.message(self.get_name(), "normal", expr())
            return

        py_n = None
        if isinstance(in_n, Symbol) and in_n.get_name() == "System`Automatic":
            py_n = _Pad._find_dims(in_l)
        elif in_n.get_head_name() == "System`List":
            if all(isinstance(sleaf, Integer) for sleaf in in_n.leaves):
                py_n = [sleaf.get_int_value() for sleaf in in_n.leaves]
        elif isinstance(in_n, Integer):
            py_n = [in_n.get_int_value()]

        if py_n is None:
            evaluation.message(self.get_name(), "ilsm", 2, expr())
            return

        if in_x.get_head_name() == "System`List":
            py_x = in_x.leaves
        else:
            py_x = [in_x]

        if isinstance(in_m, Integer):
            py_m = in_m.get_int_value()
        else:
            if not all(isinstance(x, Integer) for x in in_m.leaves):
                evaluation.message(self.get_name(), "ilsm", 4, expr())
                return
            py_m = [x.get_int_value() for x in in_m.leaves]

        try:
            return _Pad._build(in_l, py_n, py_x, py_m, 1, self._mode)
        except _IllegalPaddingDepth as e:

            def levels(k):
                if k == 1:
                    return "1 level"
                else:
                    return "%d levels" % k

            evaluation.message(
                self.get_name(),
                "level",
                in_n,
                levels(len(py_n)),
                in_l,
                levels(e.level - 1),
            )
            return None

    def apply_zero(self, leaf, n, evaluation):
        "%(name)s[leaf_, n_]"
        return self._pad(
            leaf,
            n,
            Integer0,
            Integer0,
            evaluation,
            lambda: Expression(self.get_name(), leaf, n),
        )

    def apply(self, leaf, n, x, evaluation):
        "%(name)s[leaf_, n_, x_]"
        return self._pad(
            leaf,
            n,
            x,
            Integer0,
            evaluation,
            lambda: Expression(self.get_name(), leaf, n, x),
        )

    def apply_margin(self, leaf, n, x, m, evaluation):
        "%(name)s[leaf_, n_, x_, m_]"
        return self._pad(
            leaf,
            n,
            x,
            m,
            evaluation,
            lambda: Expression(self.get_name(), leaf, n, x, m),
        )


class PadLeft(_Pad):
    """
    <dl>
    <dt>'PadLeft[$list$, $n$]'
        <dd>pads $list$ to length $n$ by adding 0 on the left.
    <dt>'PadLeft[$list$, $n$, $x$]'
        <dd>pads $list$ to length $n$ by adding $x$ on the left.
    <dt>'PadLeft[$list$, {$n1$, $n2, ...}, $x$]'
        <dd>pads $list$ to lengths $n1$, $n2$ at levels 1, 2, ... respectively by adding $x$ on the left.
    <dt>'PadLeft[$list$, $n$, $x$, $m$]'
        <dd>pads $list$ to length $n$ by adding $x$ on the left and adding a margin of $m$ on the right.
    <dt>'PadLeft[$list$, $n$, $x$, {$m1$, $m2$, ...}]'
        <dd>pads $list$ to length $n$ by adding $x$ on the left and adding margins of $m1$, $m2$, ...
         on levels 1, 2, ... on the right.
    <dt>'PadLeft[$list$]'
        <dd>turns the ragged list $list$ into a regular list by adding 0 on the left.
    </dl>

    >> PadLeft[{1, 2, 3}, 5]
     = {0, 0, 1, 2, 3}
    >> PadLeft[x[a, b, c], 5]
     = x[0, 0, a, b, c]
    >> PadLeft[{1, 2, 3}, 2]
     = {2, 3}
    >> PadLeft[{{}, {1, 2}, {1, 2, 3}}]
     = {{0, 0, 0}, {0, 1, 2}, {1, 2, 3}}
    >> PadLeft[{1, 2, 3}, 10, {a, b, c}, 2]
     = {b, c, a, b, c, 1, 2, 3, a, b}
    >> PadLeft[{{1, 2, 3}}, {5, 2}, x, 1]
     = {{x, x}, {x, x}, {x, x}, {3, x}, {x, x}}
    """

    summary_text = "pad out by the left a ragged array to make a matrix"
    _mode = -1


class PadRight(_Pad):
    """
    <dl>
    <dt>'PadRight[$list$, $n$]'
        <dd>pads $list$ to length $n$ by adding 0 on the right.
    <dt>'PadRight[$list$, $n$, $x$]'
        <dd>pads $list$ to length $n$ by adding $x$ on the right.
    <dt>'PadRight[$list$, {$n1$, $n2, ...}, $x$]'
        <dd>pads $list$ to lengths $n1$, $n2$ at levels 1, 2, ... respectively by adding $x$ on the right.
    <dt>'PadRight[$list$, $n$, $x$, $m$]'
        <dd>pads $list$ to length $n$ by adding $x$ on the left and adding a margin of $m$ on the left.
    <dt>'PadRight[$list$, $n$, $x$, {$m1$, $m2$, ...}]'
        <dd>pads $list$ to length $n$ by adding $x$ on the right and adding margins of $m1$, $m2$, ...
         on levels 1, 2, ... on the left.
    <dt>'PadRight[$list$]'
        <dd>turns the ragged list $list$ into a regular list by adding 0 on the right.
    </dl>

    >> PadRight[{1, 2, 3}, 5]
     = {1, 2, 3, 0, 0}
    >> PadRight[x[a, b, c], 5]
     = x[a, b, c, 0, 0]
    >> PadRight[{1, 2, 3}, 2]
     = {1, 2}
    >> PadRight[{{}, {1, 2}, {1, 2, 3}}]
     = {{0, 0, 0}, {1, 2, 0}, {1, 2, 3}}
    >> PadRight[{1, 2, 3}, 10, {a, b, c}, 2]
     = {b, c, 1, 2, 3, a, b, c, a, b}
    >> PadRight[{{1, 2, 3}}, {5, 2}, x, 1]
     = {{x, x}, {x, 1}, {x, x}, {x, x}, {x, x}}
    """

    summary_text = "pad out by the right a ragged array to make a matrix"
    _mode = 1


class _IllegalDistance(Exception):
    def __init__(self, distance):
        self.distance = distance


class _IllegalDataPoint(Exception):
    pass


def _to_real_distance(d):
    if not isinstance(d, (Real, Integer)):
        raise _IllegalDistance(d)

    mpd = d.to_mpmath()
    if mpd is None or mpd < 0:
        raise _IllegalDistance(d)

    return mpd


class _PrecomputedDistances(PrecomputedDistances):
    # computes all n^2 distances for n points with one big evaluation in the beginning.

    def __init__(self, df, p, evaluation):
        distances_form = [df(p[i], p[j]) for i in range(len(p)) for j in range(i)]
        distances = apply_N(Expression(SymbolList, *distances_form), evaluation)
        mpmath_distances = [_to_real_distance(d) for d in distances.leaves]
        super(_PrecomputedDistances, self).__init__(mpmath_distances)


class _LazyDistances(LazyDistances):
    # computes single distances only as needed, caches already computed distances.

    def __init__(self, df, p, evaluation):
        super(_LazyDistances, self).__init__()
        self._df = df
        self._p = p
        self._evaluation = evaluation

    def _compute_distance(self, i, j):
        p = self._p
        d = apply_N(self._df(p[i], p[j]), self._evaluation)
        return _to_real_distance(d)


def _dist_repr(p):
    dist_p = repr_p = None
    if p.has_form("Rule", 2):
        if all(q.get_head_name() == "System`List" for q in p.leaves):
            dist_p, repr_p = (q.leaves for q in p.leaves)
        elif (
            p.leaves[0].get_head_name() == "System`List"
            and p.leaves[1].get_name() == "System`Automatic"
        ):
            dist_p = p.leaves[0].leaves
            repr_p = [Integer(i + 1) for i in range(len(dist_p))]
    elif p.get_head_name() == "System`List":
        if all(q.get_head_name() == "System`Rule" for q in p.leaves):
            dist_p, repr_p = ([q.leaves[i] for q in p.leaves] for i in range(2))
        else:
            dist_p = repr_p = p.leaves
    return dist_p, repr_p


class _Cluster(Builtin):
    options = {
        "Method": "Optimize",
        "DistanceFunction": "Automatic",
        "RandomSeed": "Automatic",
    }

    messages = {
        "amtd": "`1` failed to pick a suitable distance function for `2`.",
        "bdmtd": 'Method in `` must be either "Optimize", "Agglomerate" or "KMeans".',
        "intpm": "Positive integer expected at position 2 in ``.",
        "list": "Expected a list or a rule with equally sized lists at position 1 in ``.",
        "nclst": "Cannot find more clusters than there are elements: `1` is larger than `2`.",
        "xnum": "The distance function returned ``, which is not a non-negative real value.",
        "rseed": "The random seed specified through `` must be an integer or Automatic.",
        "kmsud": "KMeans only supports SquaredEuclideanDistance as distance measure.",
    }

    _criteria = {
        "Optimize": AutomaticSplitCriterion,
        "Agglomerate": AutomaticMergeCriterion,
        "KMeans": None,
    }

    def _cluster(self, p, k, mode, evaluation, options, expr):
        method_string, method = self.get_option_string(options, "Method", evaluation)
        if method_string not in ("Optimize", "Agglomerate", "KMeans"):
            evaluation.message(
                self.get_name(), "bdmtd", Expression(SymbolRule, "Method", method)
            )
            return

        dist_p, repr_p = _dist_repr(p)

        if dist_p is None or len(dist_p) != len(repr_p):
            evaluation.message(self.get_name(), "list", expr)
            return

        if not dist_p:
            return Expression(SymbolList)

        if k is not None:  # the number of clusters k is specified as an integer.
            if not isinstance(k, Integer):
                evaluation.message(self.get_name(), "intpm", expr)
                return
            py_k = k.get_int_value()
            if py_k < 1:
                evaluation.message(self.get_name(), "intpm", expr)
                return
            if py_k > len(dist_p):
                evaluation.message(self.get_name(), "nclst", py_k, len(dist_p))
                return
            elif py_k == 1:
                return Expression(SymbolList, *repr_p)
            elif py_k == len(dist_p):
                return Expression(
                    SymbolList, [Expression(SymbolList, q) for q in repr_p]
                )
        else:  # automatic detection of k. choose a suitable method here.
            if len(dist_p) <= 2:
                return Expression(SymbolList, *repr_p)
            constructor = self._criteria.get(method_string)
            py_k = (constructor, {}) if constructor else None

        seed_string, seed = self.get_option_string(options, "RandomSeed", evaluation)
        if seed_string == "Automatic":
            py_seed = 12345
        elif isinstance(seed, Integer):
            py_seed = seed.get_int_value()
        else:
            evaluation.message(
                self.get_name(), "rseed", Expression(SymbolRule, "RandomSeed", seed)
            )
            return

        distance_function_string, distance_function = self.get_option_string(
            options, "DistanceFunction", evaluation
        )
        if distance_function_string == "Automatic":
            from mathics.builtin.tensors import get_default_distance

            distance_function = get_default_distance(dist_p)
            if distance_function is None:
                name_of_builtin = strip_context(self.get_name())
                evaluation.message(
                    self.get_name(),
                    "amtd",
                    name_of_builtin,
                    Expression(SymbolList, *dist_p),
                )
                return

        if (
            method_string == "KMeans"
            and distance_function != "SquaredEuclideanDistance"
        ):
            evaluation.message(self.get_name(), "kmsud")
            return

        def df(i, j):
            return Expression(distance_function, i, j)

        try:
            if method_string == "Agglomerate":
                clusters = self._agglomerate(mode, repr_p, dist_p, py_k, df, evaluation)
            elif method_string == "Optimize":
                clusters = optimize(
                    repr_p, py_k, _LazyDistances(df, dist_p, evaluation), mode, py_seed
                )
            elif method_string == "KMeans":
                clusters = self._kmeans(mode, repr_p, dist_p, py_k, py_seed, evaluation)
        except _IllegalDistance as e:
            evaluation.message(self.get_name(), "xnum", e.distance)
            return
        except _IllegalDataPoint:
            name_of_builtin = strip_context(self.get_name())
            evaluation.message(
                self.get_name(),
                "amtd",
                name_of_builtin,
                Expression(SymbolList, *dist_p),
            )
            return

        if mode == "clusters":
            return Expression(
                SymbolList, *[Expression(SymbolList, *c) for c in clusters]
            )
        elif mode == "components":
            return Expression(SymbolList, *clusters)
        else:
            raise ValueError("illegal mode %s" % mode)

    def _agglomerate(self, mode, repr_p, dist_p, py_k, df, evaluation):
        if mode == "clusters":
            clusters = agglomerate(
                repr_p, py_k, _PrecomputedDistances(df, dist_p, evaluation), mode
            )
        elif mode == "components":
            clusters = agglomerate(
                repr_p, py_k, _PrecomputedDistances(df, dist_p, evaluation), mode
            )

        return clusters

    def _kmeans(self, mode, repr_p, dist_p, py_k, py_seed, evaluation):
        items = []

        def convert_scalars(p):
            for q in p:
                if not isinstance(q, (Real, Integer)):
                    raise _IllegalDataPoint
                mpq = q.to_mpmath()
                if mpq is None:
                    raise _IllegalDataPoint
                items.append(q)
                yield mpq

        def convert_vectors(p):
            d = None
            for q in p:
                if q.get_head_name() != "System`List":
                    raise _IllegalDataPoint
                v = list(convert_scalars(q.leaves))
                if d is None:
                    d = len(v)
                elif len(v) != d:
                    raise _IllegalDataPoint
                yield v

        if dist_p[0].is_numeric(evaluation):
            numeric_p = [[x] for x in convert_scalars(dist_p)]
        else:
            numeric_p = list(convert_vectors(dist_p))

        # compute epsilon similar to Real.__eq__, such that "numbers that differ in their last seven binary digits
        # are considered equal"

        prec = min_prec(*items) or machine_precision
        eps = 0.5 ** (prec - 7)

        return kmeans(numeric_p, repr_p, py_k, mode, py_seed, eps)


class FindClusters(_Cluster):
    """
    <dl>
    <dt>'FindClusters[$list$]'
        <dd>returns a list of clusters formed from the elements of $list$. The number of cluster is determined
        automatically.
    <dt>'FindClusters[$list$, $k$]'
        <dd>returns a list of $k$ clusters formed from the elements of $list$.
    </dl>

    >> FindClusters[{1, 2, 20, 10, 11, 40, 19, 42}]
     = {{1, 2, 20, 10, 11, 19}, {40, 42}}

    >> FindClusters[{25, 100, 17, 20}]
     = {{25, 17, 20}, {100}}

    >> FindClusters[{3, 6, 1, 100, 20, 5, 25, 17, -10, 2}]
     = {{3, 6, 1, 5, -10, 2}, {100}, {20, 25, 17}}

    >> FindClusters[{1, 2, 10, 11, 20, 21}]
     = {{1, 2}, {10, 11}, {20, 21}}

    >> FindClusters[{1, 2, 10, 11, 20, 21}, 2]
     = {{1, 2, 10, 11}, {20, 21}}

    >> FindClusters[{1 -> a, 2 -> b, 10 -> c}]
     = {{a, b}, {c}}

    >> FindClusters[{1, 2, 5} -> {a, b, c}]
     = {{a, b}, {c}}

    >> FindClusters[{1, 2, 3, 1, 2, 10, 100}, Method -> "Agglomerate"]
     = {{1, 2, 3, 1, 2, 10}, {100}}

    >> FindClusters[{1, 2, 3, 10, 17, 18}, Method -> "Agglomerate"]
     = {{1, 2, 3}, {10}, {17, 18}}

    >> FindClusters[{{1}, {5, 6}, {7}, {2, 4}}, DistanceFunction -> (Abs[Length[#1] - Length[#2]]&)]
     = {{{1}, {7}}, {{5, 6}, {2, 4}}}

    >> FindClusters[{"meep", "heap", "deep", "weep", "sheep", "leap", "keep"}, 3]
     = {{meep, deep, weep, keep}, {heap, leap}, {sheep}}

    FindClusters' automatic distance function detection supports scalars, numeric tensors, boolean vectors and
    strings.

    The Method option must be either "Agglomerate" or "Optimize". If not specified, it defaults to "Optimize".
    Note that the Agglomerate and Optimize methods usually produce different clusterings.

    The runtime of the Agglomerate method is quadratic in the number of clustered points n, builds the clustering
    from the bottom up, and is exact (no element of randomness). The Optimize method's runtime is linear in n,
    Optimize builds the clustering from top down, and uses random sampling.
    """

    summary_text = "divide data into lists of similar elements"

    def apply(self, p, evaluation, options):
        "FindClusters[p_, OptionsPattern[%(name)s]]"
        return self._cluster(
            p,
            None,
            "clusters",
            evaluation,
            options,
            Expression("FindClusters", p, *options_to_rules(options)),
        )

    def apply_manual_k(self, p, k, evaluation, options):
        "FindClusters[p_, k_Integer, OptionsPattern[%(name)s]]"
        return self._cluster(
            p,
            k,
            "clusters",
            evaluation,
            options,
            Expression("FindClusters", p, k, *options_to_rules(options)),
        )


class ClusteringComponents(_Cluster):
    """
    <dl>
    <dt>'ClusteringComponents[$list$]'
        <dd>forms clusters from $list$ and returns a list of cluster indices, in which each
        element shows the index of the cluster in which the corresponding element in $list$
        ended up.
    <dt>'ClusteringComponents[$list$, $k$]'
        <dd>forms $k$ clusters from $list$ and returns a list of cluster indices, in which
        each element shows the index of the cluster in which the corresponding element in
        $list$ ended up.
    </dl>

    For more detailed documentation regarding options and behavior, see FindClusters[].

    >> ClusteringComponents[{1, 2, 3, 1, 2, 10, 100}]
     = {1, 1, 1, 1, 1, 1, 2}

    >> ClusteringComponents[{10, 100, 20}, Method -> "KMeans"]
     = {1, 0, 1}
    """

    summary_text = "label data with the index of the cluster it is in"

    def apply(self, p, evaluation, options):
        "ClusteringComponents[p_, OptionsPattern[%(name)s]]"
        return self._cluster(
            p,
            None,
            "components",
            evaluation,
            options,
            Expression("ClusteringComponents", p, *options_to_rules(options)),
        )

    def apply_manual_k(self, p, k, evaluation, options):
        "ClusteringComponents[p_, k_Integer, OptionsPattern[%(name)s]]"
        return self._cluster(
            p,
            k,
            "components",
            evaluation,
            options,
            Expression("ClusteringComponents", p, k, *options_to_rules(options)),
        )


class Nearest(Builtin):
    """
    <dl>
    <dt>'Nearest[$list$, $x$]'
        <dd>returns the one item in $list$ that is nearest to $x$.
    <dt>'Nearest[$list$, $x$, $n$]'
        <dd>returns the $n$ nearest items.
    <dt>'Nearest[$list$, $x$, {$n$, $r$}]'
        <dd>returns up to $n$ nearest items that are not farther from $x$ than $r$.
    <dt>'Nearest[{$p1$ -> $q1$, $p2$ -> $q2$, ...}, $x$]'
        <dd>returns $q1$, $q2$, ... but measures the distances using $p1$, $p2$, ...
    <dt>'Nearest[{$p1$, $p2$, ...} -> {$q1$, $q2$, ...}, $x$]'
        <dd>returns $q1$, $q2$, ... but measures the distances using $p1$, $p2$, ...
    </dl>

    >> Nearest[{5, 2.5, 10, 11, 15, 8.5, 14}, 12]
     = {11}

    Return all items within a distance of 5:

    >> Nearest[{5, 2.5, 10, 11, 15, 8.5, 14}, 12, {All, 5}]
     = {11, 10, 14}

    >> Nearest[{Blue -> "blue", White -> "white", Red -> "red", Green -> "green"}, {Orange, Gray}]
     = {{red}, {white}}

    >> Nearest[{{0, 1}, {1, 2}, {2, 3}} -> {a, b, c}, {1.1, 2}]
     = {b}
    """

    summary_text = "the nearest element from a list"
    options = {
        "DistanceFunction": "Automatic",
        "Method": '"Scan"',
    }

    messages = {
        "amtd": "`1` failed to pick a suitable distance function for `2`.",
        "list": "Expected a list or a rule with equally sized lists at position 1 in ``.",
        "nimp": "Method `1` is not implemented yet.",
    }

    rules = {
        "Nearest[list_, pattern_]": "Nearest[list, pattern, 1]",
        "Nearest[pattern_][list_]": "Nearest[list, pattern]",
    }

    def apply(self, items, pivot, limit, expression, evaluation, options):
        "Nearest[items_, pivot_, limit_, OptionsPattern[%(name)s]]"

        method = self.get_option(options, "Method", evaluation)
        if not isinstance(method, String) or method.get_string_value() != "Scan":
            evaluation("Nearest", "nimp", method)
            return

        dist_p, repr_p = _dist_repr(items)

        if dist_p is None or len(dist_p) != len(repr_p):
            evaluation.message(self.get_name(), "list", expression)
            return

        if limit.has_form("List", 2):
            up_to = limit.leaves[0]
            py_r = limit.leaves[1].to_mpmath()
        else:
            up_to = limit
            py_r = None

        if isinstance(up_to, Integer):
            py_n = up_to.get_int_value()
        elif up_to.get_name() == "System`All":
            py_n = None
        else:
            return

        if not dist_p or (py_n is not None and py_n < 1):
            return Expression(SymbolList)

        multiple_x = False

        distance_function_string, distance_function = self.get_option_string(
            options, "DistanceFunction", evaluation
        )
        if distance_function_string == "Automatic":
            from mathics.builtin.tensors import get_default_distance

            distance_function = get_default_distance(dist_p)
            if distance_function is None:
                evaluation.message(
                    self.get_name(), "amtd", "Nearest", Expression(SymbolList, *dist_p)
                )
                return

            if pivot.get_head_name() == "System`List":
                _, depth_x = walk_levels(pivot)
                _, depth_items = walk_levels(dist_p[0])

                if depth_x > depth_items:
                    multiple_x = True

        def nearest(x):
            calls = [Expression(distance_function, x, y) for y in dist_p]
            distances = Expression(SymbolList, *calls).evaluate(evaluation)

            if not distances.has_form("List", len(dist_p)):
                raise ValueError()

            py_distances = [
                (_to_real_distance(d), i) for i, d in enumerate(distances.leaves)
            ]

            if py_r is not None:
                py_distances = [(d, i) for d, i in py_distances if d <= py_r]

            def pick():
                if py_n is None:
                    candidates = sorted(py_distances)
                else:
                    candidates = heapq.nsmallest(py_n, py_distances)

                for d, i in candidates:
                    yield repr_p[i]

            return Expression(SymbolList, *list(pick()))

        try:
            if not multiple_x:
                return nearest(pivot)
            else:
                return Expression(SymbolList, *[nearest(t) for t in pivot.leaves])
        except _IllegalDistance:
            return SymbolFailed
        except ValueError:
            return SymbolFailed


class SubsetQ(Builtin):
    """
    <dl>
    <dt>'SubsetQ[$list1$, $list2$]'
        <dd>returns True if $list2$ is a subset of $list1$, and False otherwise.
    </dl>

    >> SubsetQ[{1, 2, 3}, {3, 1}]
     = True

    The empty list is a subset of every list:
    >> SubsetQ[{}, {}]
     = True

    >> SubsetQ[{1, 2, 3}, {}]
     = True

    Every list is a subset of itself:
    >> SubsetQ[{1, 2, 3}, {1, 2, 3}]
     = True

    #> SubsetQ[{1, 2, 3}, {0, 1}]
     = False

    #> SubsetQ[{1, 2, 3}, {1, 2, 3, 4}]
     = False

    #> SubsetQ[{1, 2, 3}]
     : SubsetQ called with 1 argument; 2 arguments are expected.
     = SubsetQ[{1, 2, 3}]

    #> SubsetQ[{1, 2, 3}, {1, 2}, {3}]
     : SubsetQ called with 3 arguments; 2 arguments are expected.
     = SubsetQ[{1, 2, 3}, {1, 2}, {3}]

    #> SubsetQ[a + b + c, {1}]
     : Heads Plus and List at positions 1 and 2 are expected to be the same.
     = SubsetQ[a + b + c, {1}]

    #> SubsetQ[{1, 2, 3}, n]
     : Nonatomic expression expected at position 2 in SubsetQ[{1, 2, 3}, n].
     = SubsetQ[{1, 2, 3}, n]

    #> SubsetQ[f[a, b, c], f[a]]
     = True
    """

    summary_text = "test if a list is a subset of another list"
    messages = {
        "argr": "SubsetQ called with 1 argument; 2 arguments are expected.",
        "argrx": "SubsetQ called with `1` arguments; 2 arguments are expected.",
        "heads": "Heads `1` and `2` at positions 1 and 2 are expected to be the same.",
        "normal": "Nonatomic expression expected at position `1` in `2`.",
    }

    def apply(self, expr, subset, evaluation):
        "SubsetQ[expr_, subset___]"

        if isinstance(expr, Atom):
            return evaluation.message(
                "SubsetQ", "normal", Integer(1), Expression("SubsetQ", expr, subset)
            )

        subset = subset.get_sequence()
        if len(subset) > 1:
            return evaluation.message("SubsetQ", "argrx", Integer(len(subset) + 1))
        elif len(subset) == 0:
            return evaluation.message("SubsetQ", "argr")

        subset = subset[0]
        if isinstance(subset, Atom):
            return evaluation.message(
                "SubsetQ", "normal", Integer(2), Expression("SubsetQ", expr, subset)
            )
        if expr.get_head_name() != subset.get_head_name():
            return evaluation.message(
                "SubsetQ", "heads", expr.get_head(), subset.get_head()
            )

        if set(subset.leaves).issubset(set(expr.leaves)):
            return SymbolTrue
        else:
            return SymbolFalse


def delete_one(expr, pos):
    if isinstance(expr, Atom):
        raise PartDepthError(pos)
    leaves = expr.leaves
    if pos == 0:
        return Expression(SymbolSequence, *leaves)
    s = len(leaves)
    truepos = pos
    if truepos < 0:
        truepos = s + truepos
    else:
        truepos = truepos - 1
    if truepos < 0 or truepos >= s:
        raise PartRangeError
    leaves = leaves[:truepos] + (Expression("System`Sequence"),) + leaves[truepos + 1 :]
    return Expression(expr.get_head(), *leaves)


def delete_rec(expr, pos):
    if len(pos) == 1:
        return delete_one(expr, pos[0])
    truepos = pos[0]
    if truepos == 0 or isinstance(expr, Atom):
        raise PartDepthError(pos[0])
    leaves = expr.leaves
    s = len(leaves)
    if truepos < 0:
        truepos = truepos + s
        if truepos < 0:
            raise PartRangeError
        newleaf = delete_rec(leaves[truepos], pos[1:])
        leaves = leaves[:truepos] + (newleaf,) + leaves[truepos + 1 :]
    else:
        if truepos > s:
            raise PartRangeError
        newleaf = delete_rec(leaves[truepos - 1], pos[1:])
        leaves = leaves[: truepos - 1] + (newleaf,) + leaves[truepos:]
    return Expression(expr.get_head(), *leaves)


#    rules = {'Failure /: MakeBoxes[Failure[tag_, assoc_Association], StandardForm]' :
# 		'With[{msg = assoc["MessageTemplate"], msgParam = assoc["MessageParameters"], type = assoc["Type"]}, ToBoxes @ Interpretation["Failure" @ Panel @ Grid[{{Style["\[WarningSign]", "Message", FontSize -> 35], Style["Message:", FontColor->GrayLevel[0.5]], ToString[StringForm[msg, Sequence @@ msgParam], StandardForm]}, {SpanFromAbove, Style["Tag:", FontColor->GrayLevel[0.5]], ToString[tag, StandardForm]},{SpanFromAbove,Style["Type:", FontColor->GrayLevel[0.5]],ToString[type, StandardForm]}},Alignment -> {Left, Top}], Failure[tag, assoc]] /; msg =!= Missing["KeyAbsent", "MessageTemplate"] && msgParam =!= Missing["KeyAbsent", "MessageParameters"] && msgParam =!= Missing["KeyAbsent", "Type"]]',
#     }<|MERGE_RESOLUTION|>--- conflicted
+++ resolved
@@ -564,13 +564,7 @@
         f:StandardForm|TraditionalForm|OutputForm|InputForm|FullForm]"""
 
         items = items.get_sequence()
-<<<<<<< HEAD
-        return Expression(
-            SymbolRowBox, to_mathics_list(*list_boxes(items, f, "{", "}"))
-        )
-=======
         return RowBox(*list_boxes(items, f, evaluation, "{", "}"))
->>>>>>> a86075f9
 
 
 class ListQ(Test):
@@ -626,11 +620,7 @@
         sep = ","
     result = riffle(result, String(sep))
     if len(items) > 1:
-<<<<<<< HEAD
-        result = Expression(SymbolRowBox, Expression(SymbolList, *result))
-=======
         result = RowBox(*result)
->>>>>>> a86075f9
     elif items:
         result = result[0]
     if result:
