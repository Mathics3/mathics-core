#!/usr/bin/env python
# -*- coding: utf-8 -*-

"""
List functions
"""


from itertools import chain, permutations

from mathics.builtin.base import (
    Builtin, Test, InvalidLevelspecError, BinaryOperator,
    PartError, PartDepthError, PartRangeError, Predefined, SympyFunction)
from mathics.builtin.scoping import dynamic_scoping
from mathics.builtin.base import MessageException, NegativeIntegerException, CountableInteger
from mathics.core.expression import Expression, String, Symbol, Integer, Number, Real, strip_context, from_python
from mathics.core.expression import min_prec, machine_precision
from mathics.core.evaluation import BreakInterrupt, ContinueInterrupt, ReturnInterrupt
from mathics.core.rules import Pattern
from mathics.core.convert import from_sympy
from mathics.builtin.algebra import cancel
from mathics.algorithm.introselect import introselect
from mathics.algorithm.clusters import optimize, agglomerate, kmeans, PrecomputedDistances, LazyDistances
from mathics.algorithm.clusters import AutomaticSplitCriterion, AutomaticMergeCriterion
from mathics.builtin.options import options_to_rules

import sympy
import heapq

from collections import defaultdict
import functools


class List(Builtin):
    """
    <dl>
    <dt>'List[$e1$, $e2$, ..., $ei$]'
    <dt>'{$e1$, $e2$, ..., $ei$}'
        <dd>represents a list containing the elements $e1$...$ei$.
    </dl>

    'List' is the head of lists:
    >> Head[{1, 2, 3}]
     = List

    Lists can be nested:
    >> {{a, b, {c, d}}}
     = {{a, b, {c, d}}}
    """

    attributes = ('Locked',)

    def apply_makeboxes(self, items, f, evaluation):
        '''MakeBoxes[{items___},
            f:StandardForm|TraditionalForm|OutputForm|InputForm]'''

        items = items.get_sequence()
        return Expression(
            'RowBox', Expression('List', *list_boxes(items, f, "{", "}")))


class ListQ(Test):
    """
    <dl>
    <dt>'ListQ[$expr$]'
        <dd>tests whether $expr$ is a 'List'.
    </dl>

    >> ListQ[{1, 2, 3}]
     = True
    >> ListQ[{{1, 2}, {3, 4}}]
     = True
    >> ListQ[x]
     = False
    """

    def test(self, expr):
        return expr.get_head_name() == 'System`List'


class NotListQ(Test):
    """
    <dl>
    <dt>'NotListQ[$expr$]'
        <dd>returns true if $expr$ is not a list.
    </dl>
    """
    def test(self, expr):
        return expr.get_head_name() != 'System`List'


def list_boxes(items, f, open=None, close=None):
    result = [Expression('MakeBoxes', item, f) for item in items]
    if f.get_name() in ('System`OutputForm', 'System`InputForm'):
        sep = ", "
    else:
        sep = ","
    result = riffle(result, String(sep))
    if len(items) > 1:
        result = Expression('RowBox', Expression('List', *result))
    elif items:
        result = result[0]
    if result:
        result = [result]
    else:
        result = []
    if open is not None and close is not None:
        return [String(open)] + result + [String(close)]
    else:
        return result


class Length(Builtin):
    """
    <dl>
    <dt>'Length[$expr$]'
        <dd>returns the number of leaves in $expr$.
    </dl>

    Length of a list:
    >> Length[{1, 2, 3}]
     = 3

    'Length' operates on the 'FullForm' of expressions:
    >> Length[Exp[x]]
     = 2
    >> FullForm[Exp[x]]
     = Power[E, x]

    The length of atoms is 0:
    >> Length[a]
     = 0

    Note that rational and complex numbers are atoms, although their
    'FullForm' might suggest the opposite:
    >> Length[1/3]
     = 0
    >> FullForm[1/3]
     = Rational[1, 3]
    """

    def apply(self, expr, evaluation):
        'Length[expr_]'

        if expr.is_atom():
            return Integer(0)
        else:
            return Integer(len(expr.leaves))


class All(Predefined):
    """
    <dl>
    <dt>'All'
        <dd>is a possible value for 'Span' and 'Quiet'.
    </dl>
    """
    pass


class None_(Predefined):
    """
    <dl>
    <dt>'None'
        <dd>is a possible value for 'Span' and 'Quiet'.
    </dl>
    """
    name = 'None'


class Span(BinaryOperator):
    """
    <dl>
    <dt>'Span'
        <dd>is the head of span ranges like '1;;3'.
    </dl>

    >> ;; // FullForm
     = Span[1, All]
    >> 1;;4;;2 // FullForm
     = Span[1, 4, 2]
    >> 2;;-2 // FullForm
     = Span[2, -2]
    >> ;;3 // FullForm
     = Span[1, 3]

    ## Parsing: 8 cases to consider
    #> a ;; b ;; c // FullForm
     = Span[a, b, c]
    #>   ;; b ;; c // FullForm
     = Span[1, b, c]
    #> a ;;   ;; c // FullForm
     = Span[a, All, c]
    #>   ;;   ;; c // FullForm
     = Span[1, All, c]
    #> a ;; b      // FullForm
     = Span[a, b]
    #>   ;; b      // FullForm
     = Span[1, b]
    #> a ;;        // FullForm
     = Span[a, All]
    #>   ;;        // FullForm
     = Span[1, All]

    ## Formatting
    #> a ;; b ;; c
     = a ;; b ;; c
    #> a ;; b
     = a ;; b
    #> a ;; b ;; c ;; d
     = (1 ;; d) (a ;; b ;; c)
    """

    operator = ';;'
    precedence = 305


def join_lists(lists):
    new_list = []
    for list in lists:
        new_list.extend(list)
    return new_list


def get_part(list, indices):
    " Simple part extraction. indices must be a list of python integers. "

    def rec(cur, rest):
        if rest:
            pos = rest[0]
            if cur.is_atom():
                raise PartDepthError
            try:
                if pos > 0:
                    part = cur.leaves[pos - 1]
                elif pos == 0:
                    part = cur.head
                else:
                    part = cur.leaves[pos]
            except IndexError:
                raise PartRangeError
            return rec(part, rest[1:])
        else:
            return cur
    return rec(list, indices).copy()


def set_part(list, indices, new):
    " Simple part replacement. indices must be a list of python integers. "

    def rec(cur, rest):
        if len(rest) > 1:
            pos = rest[0]
            if cur.is_atom():
                raise PartDepthError
            try:
                if pos > 0:
                    part = cur.leaves[pos - 1]
                elif pos == 0:
                    part = cur.head
                else:
                    part = cur.leaves[pos]
            except IndexError:
                raise PartRangeError
            rec(part, rest[1:])
        elif len(rest) == 1:
            pos = rest[0]
            if cur.is_atom():
                raise PartDepthError
            try:
                if pos > 0:
                    cur.leaves[pos - 1] = new
                elif pos == 0:
                    cur.head = new
                else:
                    cur.leaves[pos] = new
            except IndexError:
                raise PartRangeError

    rec(list, indices)


def _parts_span_selector(pspec):
    if len(pspec.leaves) > 3:
        raise MessageException('Part', 'span', pspec)
    start = 1
    stop = None
    step = 1
    if len(pspec.leaves) > 0:
        start = pspec.leaves[0].get_int_value()
    if len(pspec.leaves) > 1:
        stop = pspec.leaves[1].get_int_value()
        if stop is None:
            if pspec.leaves[1].get_name() == 'System`All':
                stop = None
            else:
                raise MessageException('Part', 'span', pspec)
    if len(pspec.leaves) > 2:
        step = pspec.leaves[2].get_int_value()

    if start == 0 or stop == 0:
        # index 0 is undefined
        raise MessageException('Part', 'span', 0)

    if start is None or step is None:
        raise MessageException('Part', 'span', pspec)

    def select(inner):
        if inner.is_atom():
            raise MessageException('Part', 'partd')
        py_slice = python_seq(start, stop, step, len(inner.leaves))
        if py_slice is None:
            raise MessageException('Part', 'take', start, stop, inner)
        return inner.leaves[py_slice]

    return select


def _parts_sequence_selector(pspec):
    if not isinstance(pspec, list):
        indices = [pspec]
    else:
        indices = pspec

    for index in indices:
        if not isinstance(index, Integer):
            raise MessageException('Part', 'pspec', pspec)

    def select(inner):
        if inner.is_atom():
            raise MessageException('Part', 'partd')

        leaves = inner.leaves
        n = len(leaves)

        for index in indices:
            int_index = index.value

            if int_index == 0:
                yield inner.head
            elif 1 <= int_index <= n:
                yield leaves[int_index - 1]
            elif -n <= int_index <= -1:
                yield leaves[int_index]
            else:
                raise MessageException('Part', 'partw', index, inner)

    return select


def _part_selectors(indices):
    for index in indices:
        if index.has_form('Span', None):
            yield _parts_span_selector(index)
        elif index.has_form('List', None):
            yield _parts_sequence_selector(index.leaves)
        elif isinstance(index, Integer):
            yield _parts_sequence_selector(index), lambda x: x[0]
        else:
            raise MessageException('Part', 'pspec', index)


def _list_parts(items, selectors, assignment):
    if not selectors:
        for item in items:
            yield item
    else:
        selector = selectors[0]
        if isinstance(selector, tuple):
            select, unwrap = selector
        else:
            select = selector
            unwrap = None

        for item in items:
            selected = list(select(item))

            picked = list(_list_parts(
                selected, selectors[1:], assignment))

            if unwrap is None:
                expr = item.shallow_copy()
                expr.leaves = picked
                expr.last_evaluated = None

                if assignment:
                    expr.original = None
                    expr.set_positions()

                yield expr
            else:
                yield unwrap(picked)


def _parts(items, selectors, assignment=False):
    return list(_list_parts([items], list(selectors), assignment))[0]


def walk_parts(list_of_list, indices, evaluation, assign_list=None):
    walk_list = list_of_list[0]

    if assign_list is not None:
        # this double copying is needed to make the current logic in
        # the assign_list and its access to original work.

        walk_list = walk_list.copy()
        walk_list.set_positions()
        list_of_list = [walk_list]

        walk_list = walk_list.copy()
        walk_list.set_positions()

    indices = [index.evaluate(evaluation) for index in indices]

    try:
        result = _parts(
            walk_list,
            _part_selectors(indices),
            assign_list is not None)
    except MessageException as e:
        e.message(evaluation)
        return False

    if assign_list is not None:
        def replace_item(all, item, new):
            if item.position is None:
                all[0] = new
            else:
                item.position.replace(new)

        def process_level(item, assignment):
            if item.is_atom():
                replace_item(list_of_list, item.original, assignment)
            elif (assignment.get_head_name() != 'System`List' or
                  len(item.leaves) != len(assignment.leaves)):
                if item.original:
                    replace_item(list_of_list, item.original, assignment)
                else:
                    for leaf in item.leaves:
                        process_level(leaf, assignment)
            else:
                for sub_item, sub_assignment in zip(item.leaves,
                                                    assignment.leaves):
                    process_level(sub_item, sub_assignment)

        process_level(result, assign_list)

        result = list_of_list[0]
        result.last_evaluated = None

    return result


def is_in_level(current, depth, start=1, stop=None):
    if stop is None:
        stop = current
    if start < 0:
        start += current + depth + 1
    if stop < 0:
        stop += current + depth + 1
    return start <= current <= stop


def walk_levels(expr, start=1, stop=None, current=0, heads=False,
                callback=lambda l: l, include_pos=False, cur_pos=[]):
    if expr.is_atom():
        depth = 0
        new_expr = expr
    else:
        depth = 0
        if heads:
            head, head_depth = walk_levels(
                expr.head, start, stop, current + 1, heads, callback,
                include_pos, cur_pos + [0])
        else:
            head = expr.head
        leaves = []
        for index, leaf in enumerate(expr.leaves):
            leaf, leaf_depth = walk_levels(
                leaf, start, stop, current + 1, heads, callback, include_pos,
                cur_pos + [index + 1])
            if leaf_depth + 1 > depth:
                depth = leaf_depth + 1
            leaves.append(leaf)
        new_expr = Expression(head, *leaves)
    if is_in_level(current, depth, start, stop):
        if include_pos:
            new_expr = callback(new_expr, cur_pos)
        else:
            new_expr = callback(new_expr)
    return new_expr, depth


def python_levelspec(levelspec):
    def value_to_level(expr):
        value = expr.get_int_value()
        if value is None:
            if expr == Expression('DirectedInfinity', 1):
                return None
            else:
                raise InvalidLevelspecError
        else:
            return value

    if levelspec.has_form('List', None):
        values = [value_to_level(leaf) for leaf in levelspec.leaves]
        if len(values) == 1:
            return values[0], values[0]
        elif len(values) == 2:
            return values[0], values[1]
        else:
            raise InvalidLevelspecError
    elif isinstance(levelspec, Symbol) and levelspec.get_name() == 'System`All':
        return 0, None
    else:
        return 1, value_to_level(levelspec)


class Level(Builtin):
    """
    <dl>
    <dt>'Level[$expr$, $levelspec$]'
        <dd>gives a list of all subexpressions of $expr$ at the
        level(s) specified by $levelspec$.
    </dl>

    Level uses standard level specifications:

    <dl>
    <dt>$n$
        <dd>levels 1 through $n$
    <dt>'Infinity'
        <dd>all levels from level 1
    <dt>'{$n$}'
        <dd>level $n$ only
    <dt>'{$m$, $n$}'
        <dd>levels $m$ through $n$
    </dl>

    Level 0 corresponds to the whole expression.

    A negative level '-$n$' consists of parts with depth $n$.

    Level -1 is the set of atoms in an expression:
    >> Level[a + b ^ 3 * f[2 x ^ 2], {-1}]
     = {a, b, 3, 2, x, 2}

    >> Level[{{{{a}}}}, 3]
     = {{a}, {{a}}, {{{a}}}}
    >> Level[{{{{a}}}}, -4]
     = {{{{a}}}}
    >> Level[{{{{a}}}}, -5]
     = {}

    >> Level[h0[h1[h2[h3[a]]]], {0, -1}]
     = {a, h3[a], h2[h3[a]], h1[h2[h3[a]]], h0[h1[h2[h3[a]]]]}

    Use the option 'Heads -> True' to include heads:
    >> Level[{{{{a}}}}, 3, Heads -> True]
     = {List, List, List, {a}, {{a}}, {{{a}}}}
    >> Level[x^2 + y^3, 3, Heads -> True]
     = {Plus, Power, x, 2, x ^ 2, Power, y, 3, y ^ 3}

    >> Level[a ^ 2 + 2 * b, {-1}, Heads -> True]
     = {Plus, Power, a, 2, Times, 2, b}
    >> Level[f[g[h]][x], {-1}, Heads -> True]
     = {f, g, h, x}
    >> Level[f[g[h]][x], {-2, -1}, Heads -> True]
     = {f, g, h, g[h], x, f[g[h]][x]}
    """

    options = {
        'Heads': 'False',
    }

    def apply(self, expr, ls, evaluation, options={}):
        'Level[expr_, ls_, OptionsPattern[Level]]'

        try:
            start, stop = python_levelspec(ls)
        except InvalidLevelspecError:
            evaluation.message('Level', 'level', ls)
            return
        result = []

        def callback(level):
            result.append(level)
            return level

        heads = self.get_option(options, 'Heads', evaluation).is_true()
        walk_levels(expr, start, stop, heads=heads, callback=callback)
        return Expression('List', *result)


class LevelQ(Test):
    """
    <dl>
    <dt>'LevelQ[$expr$]'
        <dd>tests whether $expr$ is a valid level specification.
    </dl>

    >> LevelQ[2]
     = True
    >> LevelQ[{2, 4}]
     = True
    >> LevelQ[Infinity]
     = True
    >> LevelQ[a + b]
     = False
    """

    def test(self, ls):
        try:
            start, stop = python_levelspec(ls)
            return True
        except InvalidLevelspecError:
            return False


def python_seq(start, stop, step, length):
    '''
    Converts mathematica sequence tuple to python slice object.

    Based on David Mashburn's generic slice:
    https://gist.github.com/davidmashburn/9764309
    '''
    if step == 0:
        return None

    # special empty case
    if stop is None and length is not None:
        empty_stop = length
    else:
        empty_stop = stop
    if start is not None and empty_stop + 1 == start and step > 0:
        return slice(0, 0, 1)

    if start == 0 or stop == 0:
        return None

    # wrap negative values to postive and convert from 1-based to 0-based
    if start < 0:
        start += length
    else:
        start -= 1

    if stop is None:
        if step < 0:
            stop = 0
        else:
            stop = length - 1
    elif stop < 0:
        stop += length
    else:
        assert stop > 0
        stop -= 1

    # check bounds
    if (not 0 <= start < length or
        not 0 <= stop < length or
        step > 0 and start - stop > 1 or
        step < 0 and stop - start > 1):     # nopep8
        return None

    # include the stop value
    if step > 0:
        stop += 1
    else:
        stop -= 1
        if stop == -1:
            stop = None
        if start == 0:
            start = None

    return slice(start, stop, step)


def convert_seq(seq):
    '''
    converts a sequence specification into a (start, stop, step) tuple.
    returns None on failure
    '''
    start, stop, step = 1, None, 1
    name = seq.get_name()
    value = seq.get_int_value()
    if name == 'System`All':
        pass
    elif name == 'System`None':
        stop = 0
    elif value is not None:
        if value > 0:
            stop = value
        else:
            start = value
    elif seq.has_form('List', 1, 2, 3):
        if len(seq.leaves) == 1:
            start = stop = seq.leaves[0].get_int_value()
            if stop is None:
                return None
        else:
            start = seq.leaves[0].get_int_value()
            stop = seq.leaves[1].get_int_value()
            if start is None or stop is None:
                return None
        if len(seq.leaves) == 3:
            step = seq.leaves[2].get_int_value()
            if step is None:
                return None
    else:
        return None
    return (start, stop, step)


class Part(Builtin):
    """
    <dl>
    <dt>'Part[$expr$, $i$]'
        <dd>returns part $i$ of $expr$.
    </dl>

    Extract an element from a list:
    >> A = {a, b, c, d};
    >> A[[3]]
     = c

    Negative indices count from the end:
    >> {a, b, c}[[-2]]
     = b

    'Part' can be applied on any expression, not necessarily lists.
    >> (a + b + c)[[2]]
     = b
    '$expr$[[0]]' gives the head of $expr$:
    >> (a + b + c)[[0]]
     = Plus

    Parts of nested lists:
    >> M = {{a, b}, {c, d}};
    >> M[[1, 2]]
     = b

    You can use 'Span' to specify a range of parts:
    >> {1, 2, 3, 4}[[2;;4]]
     = {2, 3, 4}
    >> {1, 2, 3, 4}[[2;;-1]]
     = {2, 3, 4}

    A list of parts extracts elements at certain indices:
    >> {a, b, c, d}[[{1, 3, 3}]]
     = {a, c, c}

    Get a certain column of a matrix:
    >> B = {{a, b, c}, {d, e, f}, {g, h, i}};
    >> B[[;;, 2]]
     = {b, e, h}
    Extract a submatrix of 1st and 3rd row and the two last columns:
    >> B = {{1, 2, 3}, {4, 5, 6}, {7, 8, 9}};
    >> B[[{1, 3}, -2;;-1]]
     = {{2, 3}, {8, 9}}

    Further examples:
    >> (a+b+c+d)[[-1;;-2]]
     = 0
    >> x[[2]]
     : Part specification is longer than depth of object.
     = x[[2]]

    Assignments to parts are possible:
    >> B[[;;, 2]] = {10, 11, 12}
     = {10, 11, 12}
    >> B
     = {{1, 10, 3}, {4, 11, 6}, {7, 12, 9}}
    >> B[[;;, 3]] = 13
     = 13
    >> B
     = {{1, 10, 13}, {4, 11, 13}, {7, 12, 13}}
    >> B[[1;;-2]] = t;
    >> B
     = {t, t, {7, 12, 13}}

    >> F = Table[i*j*k, {i, 1, 3}, {j, 1, 3}, {k, 1, 3}];
    >> F[[;; All, 2 ;; 3, 2]] = t;
    >> F
     = {{{1, 2, 3}, {2, t, 6}, {3, t, 9}}, {{2, 4, 6}, {4, t, 12}, {6, t, 18}}, {{3, 6, 9}, {6, t, 18}, {9, t, 27}}}
    >> F[[;; All, 1 ;; 2, 3 ;; 3]] = k;
    >> F
     = {{{1, 2, k}, {2, t, k}, {3, t, 9}}, {{2, 4, k}, {4, t, k}, {6, t, 18}}, {{3, 6, k}, {6, t, k}, {9, t, 27}}}

    Of course, part specifications have precedence over most arithmetic operations:
    >> A[[1]] + B[[2]] + C[[3]] // Hold // FullForm
     = Hold[Plus[Part[A, 1], Part[B, 2], Part[C, 3]]]

    #> a = {2,3,4}; i = 1; a[[i]] = 0; a
     = {0, 3, 4}

    ## Negative step
    #> {1,2,3,4,5}[[3;;1;;-1]]
     = {3, 2, 1}

    #> {1, 2, 3, 4, 5}[[;; ;; -1]]      (* MMA bug *)
     = {5, 4, 3, 2, 1}

    #> Range[11][[-3 ;; 2 ;; -2]]
     = {9, 7, 5, 3}
    #> Range[11][[-3 ;; -7 ;; -3]]
     = {9, 6}
    #> Range[11][[7 ;; -7;; -2]]
     = {7, 5}

    #> {1, 2, 3, 4}[[1;;3;;-1]]
     : Cannot take positions 1 through 3 in {1, 2, 3, 4}.
     = {1, 2, 3, 4}[[1 ;; 3 ;; -1]]
    #> {1, 2, 3, 4}[[3;;1]]
     : Cannot take positions 3 through 1 in {1, 2, 3, 4}.
     = {1, 2, 3, 4}[[3 ;; 1]]
    """

    attributes = ('NHoldRest', 'ReadProtected')

    def apply_makeboxes(self, list, i, f, evaluation):
        '''MakeBoxes[Part[list_, i___],
            f:StandardForm|TraditionalForm|OutputForm|InputForm]'''

        i = i.get_sequence()
        list = Expression('MakeBoxes', list, f)
        if f.get_name() in ('System`OutputForm', 'System`InputForm'):
            open, close = "[[", "]]"
        else:
            open, close = "\u301a", "\u301b"
        indices = list_boxes(i, f, open, close)
        result = Expression('RowBox', Expression('List', list, *indices))
        return result

    def apply(self, list, i, evaluation):
        'Part[list_, i___]'

        indices = i.get_sequence()

        result = walk_parts([list], indices, evaluation)
        if result:
            return result


class Partition(Builtin):
    """
    <dl>
    <dt>'Partition[$list$, $n$]'
        <dd>partitions $list$ into sublists of length $n$.
    <dt>'Parition[$list$, $n$, $d$]'
        <dd>partitions $list$ into sublists of length $n$ which
        overlap $d$ indicies.
    </dl>

    >> Partition[{a, b, c, d, e, f}, 2]
     = {{a, b}, {c, d}, {e, f}}

    >> Partition[{a, b, c, d, e, f}, 3, 1]
     = {{a, b, c}, {b, c, d}, {c, d, e}, {d, e, f}}

    #> Partition[{a, b, c, d, e}, 2]
     = {{a, b}, {c, d}}
    """

    # TODO: Nested list length specifications
    """
    >> Partition[{{11, 12, 13}, {21, 22, 23}, {31, 32, 33}}, {2, 2}, 1]
     = {{{{11, 12}, {21, 22}}, {{12, 13}, {22, 23}}}, {{{21, 22}, {31, 32}}, {{22, 23}, {32, 33}}}}
    """

    rules = {
        'Parition[list_, n_, d_, k]': 'Partition[list, n, d, {k, k}]',
    }

    def chunks(self, l, n, d):
        assert n > 0 and d > 0
        return [x for x in [l[i:i + n] for i in range(0, len(l), d)] if len(x) == n]

    def apply_no_overlap(self, l, n, evaluation):
        'Partition[l_List, n_Integer]'
        # TODO: Error checking
        return Expression('List', *self.chunks(
            l.get_leaves(), n.get_int_value(), n.get_int_value()))

    def apply(self, l, n, d, evaluation):
        'Partition[l_List, n_Integer, d_Integer]'
        # TODO: Error checking
        return Expression('List', *self.chunks(
            l.get_leaves(), n.get_int_value(), d.get_int_value()))


class Extract(Builtin):
    """
    <dl>
    <dt>'Extract[$expr$, $list$]'
        <dd>extracts parts of $expr$ specified by $list$.
    <dt>'Extract[$expr$, {$list1$, $list2$, ...}]'
        <dd>extracts a list of parts.
    </dl>

    'Extract[$expr$, $i$, $j$, ...]' is equivalent to 'Part[$expr$, {$i$, $j$, ...}]'.

    >> Extract[a + b + c, {2}]
     = b
    >> Extract[{{a, b}, {c, d}}, {{1}, {2, 2}}]
     = {{a, b}, d}
    """

    attributes = ('NHoldRest',)

    rules = {
        'Extract[expr_, list_List]': 'Part[expr, Sequence @@ list]',
        'Extract[expr_, {lists___List}]': 'Extract[expr, #]& /@ {lists}',
    }


class First(Builtin):
    """
    <dl>
    <dt>'First[$expr$]'
        <dd>returns the first element in $expr$.
    </dl>

    'First[$expr$]' is equivalent to '$expr$[[1]]'.

    >> First[{a, b, c}]
     = a
    >> First[a + b + c]
     = a
    >> First[x]
     : Nonatomic expression expected.
     = First[x]
    """

    def apply(self, expr, evaluation):
        'First[expr_]'

        if expr.is_atom():
            evaluation.message('First', 'normal')
            return
        return expr.leaves[0]


class Last(Builtin):
    """
    <dl>
    <dt>'Last[$expr$]'
        <dd>returns the last element in $expr$.
    </dl>

    'Last[$expr$]' is equivalent to '$expr$[[-1]]'.

    >> Last[{a, b, c}]
     = c
    >> Last[x]
     : Nonatomic expression expected.
     = Last[x]
    """

    def apply(self, expr, evaluation):
        'Last[expr_]'

        if expr.is_atom():
            evaluation.message('Last', 'normal')
            return
        return expr.leaves[-1]


class Most(Builtin):
    """
    <dl>
    <dt>'Most[$expr$]'
        <dd>returns $expr$ with the last element removed.
    </dl>

    'Most[$expr$]' is equivalent to '$expr$[[;;-2]]'.

    >> Most[{a, b, c}]
     = {a, b}
    >> Most[a + b + c]
     = a + b
    >> Most[x]
     : Nonatomic expression expected.
     = Most[x]
    """

    def apply(self, expr, evaluation):
        'Most[expr_]'

        if expr.is_atom():
            evaluation.message('Most', 'normal')
            return
        return Expression(expr.head, *expr.leaves[:-1])


class Rest(Builtin):
    """
    <dl>
    <dt>'Rest[$expr$]'
        <dd>returns $expr$ with the first element removed.
    </dl>

    'Rest[$expr$]' is equivalent to '$expr$[[2;;]]'.

    >> Rest[{a, b, c}]
     = {b, c}
    >> Rest[a + b + c]
     = b + c
    >> Rest[x]
     : Nonatomic expression expected.
     = Rest[x]
    """

    def apply(self, expr, evaluation):
        'Rest[expr_]'

        if expr.is_atom():
            evaluation.message('Rest', 'normal')
            return
        return Expression(expr.head, *expr.leaves[1:])


class ReplacePart(Builtin):
    """
    <dl>
    <dt>'ReplacePart[$expr$, $i$ -> $new$]'
        <dd>replaces part $i$ in $expr$ with $new$.
    <dt>'ReplacePart[$expr$, {{$i$, $j$} -> $e1$, {$k$, $l$} -> $e2$}]'
        <dd>replaces parts $i$ and $j$ with $e1$, and parts $k$ and
        $l$ with $e2$.
    </dl>

    >> ReplacePart[{a, b, c}, 1 -> t]
     = {t, b, c}
    >> ReplacePart[{{a, b}, {c, d}}, {2, 1} -> t]
     = {{a, b}, {t, d}}
    >> ReplacePart[{{a, b}, {c, d}}, {{2, 1} -> t, {1, 1} -> t}]
     = {{t, b}, {t, d}}
    >> ReplacePart[{a, b, c}, {{1}, {2}} -> t]
     = {t, t, c}

    Delayed rules are evaluated once for each replacement:
    >> n = 1;
    >> ReplacePart[{a, b, c, d}, {{1}, {3}} :> n++]
     = {1, b, 2, d}

    Non-existing parts are simply ignored:
    >> ReplacePart[{a, b, c}, 4 -> t]
     = {a, b, c}
    You can replace heads by replacing part 0:
    >> ReplacePart[{a, b, c}, 0 -> Times]
     = a b c
    (This is equivalent to 'Apply'.)

    Negative part numbers count from the end:
    >> ReplacePart[{a, b, c}, -1 -> t]
     = {a, b, t}
    """

    messages = {
        'reps': "`1` is not a list of replacement rules.",
    }

    rules = {
        'ReplacePart[expr_, (Rule|RuleDelayed)[i_, new_]]': (
            'ReplacePart[expr, {i -> new}]'),
        'ReplacePart[expr_, Pattern[rule, '
        'Rule|RuleDelayed][{indices___?(Head[#]===List&)}, new_]]': (
            'ReplacePart[expr, rule[#, new]& /@ {indices}]'),
    }

    def apply(self, expr, replacements, evaluation):
        'ReplacePart[expr_, {replacements___}]'

        new_expr = expr.copy()
        replacements = replacements.get_sequence()
        for replacement in replacements:
            if (not replacement.has_form('Rule', 2) and     # noqa
                not replacement.has_form('RuleDelayed', 2)):
                evaluation.message('ReplacePart', 'reps',
                                   Expression('List', *replacements))
                return
            position = replacement.leaves[0]
            replace = replacement.leaves[1]
            if position.has_form('List', None):
                position = position.leaves
            else:
                position = [position]
            for index, pos in enumerate(position):
                value = pos.get_int_value()
                if value is None:
                    position = None
                    break
                else:
                    position[index] = value
            if position is None:
                continue
            try:
                if replacement.get_head_name() == 'System`RuleDelayed':
                    replace_value = replace.evaluate(evaluation)
                else:
                    replace_value = replace
                set_part(new_expr, position, replace_value)
            except PartError:
                pass

        return new_expr


class FirstPosition(Builtin):
    """
    <dl>
    <dt>'FirstPosition[$expr$, $pattern$]'
        <dd>gives the position of the first element in $expr$ that matches $pattern$, or Missing["NotFound"] if no such element is found.
    <dt>'FirstPosition[$expr$, $pattern$, $default$]'
        <dd>gives default if no element matching $pattern$ is found.
    <dt>'FirstPosition[$expr$, $pattern$, $default$, $levelspec$]'
        <dd>finds only objects that appear on levels specified by $levelspec$.
    </dl>

    >> FirstPosition[{a, b, a, a, b, c, b}, b]
     = {2}

    >> FirstPosition[{{a, a, b}, {b, a, a}, {a, b, a}}, b]
     = {1, 3}

    >> FirstPosition[{x, y, z}, b]
     = Missing[NotFound]

    Find the first position at which x^2 to appears:
    >> FirstPosition[{1 + x^2, 5, x^4, a + (1 + x^2)^2}, x^2]
     = {1, 2}

    #> FirstPosition[{1, 2, 3}, _?StringQ, "NoStrings"]
     = NoStrings

    #> FirstPosition[a, a]
     = {}

    #> FirstPosition[{{{1, 2}, {2, 3}, {3, 1}}, {{1, 2}, {2, 3}, {3, 1}}},3]
     = {1, 2, 2}

    #> FirstPosition[{{1, {2, 1}}, {2, 3}, {3, 1}}, 2, Missing["NotFound"],2]
     = {2, 1}

    #> FirstPosition[{{1, {2, 1}}, {2, 3}, {3, 1}}, 2, Missing["NotFound"],4]
     = {1, 2, 1}

    #> FirstPosition[{{1, 2}, {2, 3}, {3, 1}}, 3, Missing["NotFound"], {1}]
     = Missing[NotFound]

    #> FirstPosition[{{1, 2}, {2, 3}, {3, 1}}, 3, Missing["NotFound"], 0]
     = Missing[NotFound]

    #> FirstPosition[{{1, 2}, {1, {2, 1}}, {2, 3}}, 2, Missing["NotFound"], {3}]
     = {2, 2, 1}

    #> FirstPosition[{{1, 2}, {1, {2, 1}}, {2, 3}}, 2, Missing["NotFound"], 3]
     = {1, 2}

    #> FirstPosition[{{1, 2}, {1, {2, 1}}, {2, 3}}, 2,  Missing["NotFound"], {}]
     = {1, 2}

    #> FirstPosition[{{1, 2}, {2, 3}, {3, 1}}, 3, Missing["NotFound"], {1, 2, 3}]
     : Level specification {1, 2, 3} is not of the form n, {n}, or {m, n}.
     = FirstPosition[{{1, 2}, {2, 3}, {3, 1}}, 3, Missing[NotFound], {1, 2, 3}]

    #> FirstPosition[{{1, 2}, {2, 3}, {3, 1}}, 3, Missing["NotFound"], a]
     : Level specification a is not of the form n, {n}, or {m, n}.
     = FirstPosition[{{1, 2}, {2, 3}, {3, 1}}, 3, Missing[NotFound], a]

    #> FirstPosition[{{1, 2}, {2, 3}, {3, 1}}, 3, Missing["NotFound"], {1, a}]
     : Level specification {1, a} is not of the form n, {n}, or {m, n}.
     = FirstPosition[{{1, 2}, {2, 3}, {3, 1}}, 3, Missing[NotFound], {1, a}]

    """

    messages = {
        'level': 'Level specification `1` is not of the form n, {n}, or {m, n}.',
    }

    def apply(self, expr, pattern, evaluation, default = None, minLevel = None, maxLevel = None):
        'FirstPosition[expr_, pattern_]'

        if expr == pattern:
            return Expression("List")

        result  = []
        def check_pattern(input_list, pat, result, beginLevel):
            for i in range(0, len(input_list.leaves)) :
                nested_level = beginLevel
                result.append(i + 1)
                if input_list.leaves[i] == pat:
                    #found the pattern
                    if(minLevel is None or nested_level >= minLevel):
                        return True

                else:
                    if isinstance(input_list.leaves[i], Expression) and (maxLevel is None or maxLevel > nested_level):
                        nested_level = nested_level + 1
                        if check_pattern(input_list.leaves[i], pat, result, nested_level):
                            return True

                result.pop()
            return False

        is_found = False
        if isinstance(expr, Expression) and (maxLevel is None or maxLevel > 0):
            is_found = check_pattern(expr, pattern, result, 1)
        if is_found:
            return Expression("List", *result)
        else:
            return Expression("Missing", "NotFound") if default is None else default

    def apply_default(self, expr, pattern, default, evaluation):
        'FirstPosition[expr_, pattern_, default_]'
        return self.apply(expr, pattern, evaluation, default = default)

    def apply_level(self, expr, pattern, default, level, evaluation):
        'FirstPosition[expr_, pattern_, default_, level_]'

        def is_interger_list(expr_list):
            return all(
                isinstance(expr_list.leaves[i], Integer) for i in range(len(expr_list.leaves))
            )

        if level.has_form("List", None):
            len_list  = len(level.leaves)
            if len_list > 2 or not is_interger_list(level):
                return evaluation.message('FirstPosition', 'level', level)
            elif len_list == 0:
                min_Level = max_Level = None
            elif len_list == 1:
                min_Level = max_Level = level.leaves[0].get_int_value()
            elif len_list == 2:
                min_Level = level.leaves[0].get_int_value()
                max_Level = level.leaves[1].get_int_value()
        elif isinstance(level, Integer):
            min_Level = 0
            max_Level = level.get_int_value()
        else:
            return evaluation.message('FirstPosition', 'level', level)

        return self.apply(expr, pattern, evaluation, default = default, minLevel = min_Level, maxLevel = max_Level)

def _drop_take_selector(name, seq, sliced):
    seq_tuple = convert_seq(seq)
    if seq_tuple is None:
        raise MessageException(name, 'seqs', seq)

    def select(inner):
        start, stop, step = seq_tuple
        if inner.is_atom():
            py_slice = None
        else:
            py_slice = python_seq(start, stop, step, len(inner.leaves))
        if py_slice is None:
            if stop is None:
                stop = Symbol('Infinity')
            raise MessageException(name, name.lower(), start, stop, inner)
        return sliced(inner.leaves, py_slice)

    return select


def _take_span_selector(seq):
    return _drop_take_selector('Take', seq, lambda x, s: x[s])


def _drop_span_selector(seq):
    def sliced(x, s):
        y = x[:]
        del y[s]
        return y

    return _drop_take_selector('Drop', seq, sliced)


class Take(Builtin):
    """
    <dl>
    <dt>'Take[$expr$, $n$]'
        <dd>returns $expr$ with all but the first $n$ leaves removed.
    </dl>

    >> Take[{a, b, c, d}, 3]
     = {a, b, c}
    >> Take[{a, b, c, d}, -2]
     = {c, d}
    >> Take[{a, b, c, d, e}, {2, -2}]
     = {b, c, d}

    Take a submatrix:
    >> A = {{a, b, c}, {d, e, f}};
    >> Take[A, 2, 2]
     = {{a, b}, {d, e}}

    Take a single column:
    >> Take[A, All, {2}]
     = {{b}, {e}}

    #> Take[Range[10], {8, 2, -1}]
     = {8, 7, 6, 5, 4, 3, 2}
    #> Take[Range[10], {-3, -7, -2}]
     = {8, 6, 4}

    #> Take[Range[6], {-5, -2, -2}]
     : Cannot take positions -5 through -2 in {1, 2, 3, 4, 5, 6}.
     = Take[{1, 2, 3, 4, 5, 6}, {-5, -2, -2}]

    #> Take[l, {-1}]
     : Nonatomic expression expected at position 1 in Take[l, {-1}].
     = Take[l, {-1}]

    ## Empty case
    #> Take[{1, 2, 3, 4, 5}, {-1, -2}]
     = {}
    #> Take[{1, 2, 3, 4, 5}, {0, -1}]
     = {}
    #> Take[{1, 2, 3, 4, 5}, {1, 0}]
     = {}
    #> Take[{1, 2, 3, 4, 5}, {2, 1}]
     = {}
    #> Take[{1, 2, 3, 4, 5}, {1, 0, 2}]
     = {}
    #> Take[{1, 2, 3, 4, 5}, {1, 0, -1}]
     : Cannot take positions 1 through 0 in {1, 2, 3, 4, 5}.
     = Take[{1, 2, 3, 4, 5}, {1, 0, -1}]
    """

    messages = {
        'normal': 'Nonatomic expression expected at position `1` in `2`.',
    }

    def apply(self, items, seqs, evaluation):
        'Take[items_, seqs___]'

        seqs = seqs.get_sequence()

        if items.is_atom():
            return evaluation.message(
                'Take', 'normal', 1, Expression('Take', items, *seqs))

        try:
            return _parts(items, [_take_span_selector(seq) for seq in seqs])
        except MessageException as e:
            e.message(evaluation)


class Drop(Builtin):
    """
    <dl>
    <dt>'Drop[$expr$, $n$]'
        <dd>returns $expr$ with the first $n$ leaves removed.
    </dl>

    >> Drop[{a, b, c, d}, 3]
     = {d}
    >> Drop[{a, b, c, d}, -2]
     = {a, b}
    >> Drop[{a, b, c, d, e}, {2, -2}]
     = {a, e}

    Drop a submatrix:
    >> A = Table[i*10 + j, {i, 4}, {j, 4}]
     = {{11, 12, 13, 14}, {21, 22, 23, 24}, {31, 32, 33, 34}, {41, 42, 43, 44}}
    >> Drop[A, {2, 3}, {2, 3}]
     = {{11, 14}, {41, 44}}

    #> Drop[Range[10], {-2, -6, -3}]
     = {1, 2, 3, 4, 5, 7, 8, 10}
    #> Drop[Range[10], {10, 1, -3}]
     = {2, 3, 5, 6, 8, 9}

    #> Drop[Range[6], {-5, -2, -2}]
     : Cannot drop positions -5 through -2 in {1, 2, 3, 4, 5, 6}.
     = Drop[{1, 2, 3, 4, 5, 6}, {-5, -2, -2}]
    """

    messages = {
        'normal': 'Nonatomic expression expected at position `1` in `2`.',
        'drop': "Cannot drop positions `1` through `2` in `3`.",
    }

    def apply(self, items, seqs, evaluation):
        'Drop[items_, seqs___]'

        seqs = seqs.get_sequence()

        if items.is_atom():
            return evaluation.message(
                'Drop', 'normal', 1, Expression('Drop', items, *seqs))

        try:
            return _parts(items, [_drop_span_selector(seq) for seq in seqs])
        except MessageException as e:
            e.message(evaluation)


class Select(Builtin):
    """
    <dl>
    <dt>'Select[{$e1$, $e2$, ...}, $f$]'
        <dd>returns a list of the elements $ei$ for which $f$[$ei$]
        returns 'True'.
    </dl>

    Find numbers greater than zero:
    >> Select[{-3, 0, 1, 3, a}, #>0&]
     = {1, 3}

    'Select' works on an expression with any head:
    >> Select[f[a, 2, 3], NumberQ]
     = f[2, 3]

    >> Select[a, True]
     : Nonatomic expression expected.
     = Select[a, True]
    """

    def apply(self, list, expr, evaluation):
        'Select[list_, expr_]'

        if list.is_atom():
            evaluation.message('Select', 'normal')
            return
        new_leaves = []
        for leaf in list.leaves:
            test = Expression(expr, leaf)
            if test.evaluate(evaluation).is_true():
                new_leaves.append(leaf)
        return Expression(list.head, *new_leaves)


class Split(Builtin):
    """
    <dl>
    <dt>'Split[$list$]'
        <dd>splits $list$ into collections of consecutive identical elements.
    <dt>'Split[$list$, $test$]'
        <dd>splits $list$ based on whether the function $test$ yields
        'True' on consecutive elements.
    </dl>

    >> Split[{x, x, x, y, x, y, y, z}]
     = {{x, x, x}, {y}, {x}, {y, y}, {z}}

    #> Split[{x, x, x, y, x, y, y, z}, x]
     = {{x}, {x}, {x}, {y}, {x}, {y}, {y}, {z}}

    Split into increasing or decreasing runs of elements
    >> Split[{1, 5, 6, 3, 6, 1, 6, 3, 4, 5, 4}, Less]
     = {{1, 5, 6}, {3, 6}, {1, 6}, {3, 4, 5}, {4}}

    >> Split[{1, 5, 6, 3, 6, 1, 6, 3, 4, 5, 4}, Greater]
     = {{1}, {5}, {6, 3}, {6, 1}, {6, 3}, {4}, {5, 4}}

    Split based on first element
    >> Split[{x -> a, x -> y, 2 -> a, z -> c, z -> a}, First[#1] === First[#2] &]
     = {{x -> a, x -> y}, {2 -> a}, {z -> c, z -> a}}

    #> Split[{}]
     = {}
    """

    rules = {
        'Split[list_]': 'Split[list, SameQ]',
    }

    messages = {
        'normal': 'Nonatomic expression expected at position `1` in `2`.',
    }

    def apply(self, mlist, test, evaluation):
        'Split[mlist_, test_]'

        expr = Expression('Split', mlist, test)

        if mlist.is_atom():
            evaluation.message('Select', 'normal', 1, expr)
            return

        if len(mlist.leaves) == 0:
            result = []
        else:
            result = [[mlist.leaves[0]]]
            for leaf in mlist.leaves[1:]:
                applytest = Expression(test, result[-1][-1], leaf)
                if applytest.evaluate(evaluation).is_true():
                    result[-1].append(leaf)
                else:
                    result.append([leaf])

        return Expression(mlist.head, *[Expression('List', *l)
                                        for l in result])


class SplitBy(Builtin):
    """
    <dl>
    <dt>'SplitBy[$list$, $f$]'
        <dd>splits $list$ into collections of consecutive elements
        that give the same result when $f$ is applied.
    </dl>

    >> SplitBy[Range[1, 3, 1/3], Round]
     = {{1, 4 / 3}, {5 / 3, 2, 7 / 3}, {8 / 3, 3}}

    >> SplitBy[{1, 2, 1, 1.2}, {Round, Identity}]
     = {{{1}}, {{2}}, {{1}, {1.2}}}

    #> SplitBy[Tuples[{1, 2}, 3], First]
     = {{{1, 1, 1}, {1, 1, 2}, {1, 2, 1}, {1, 2, 2}}, {{2, 1, 1}, {2, 1, 2}, {2, 2, 1}, {2, 2, 2}}}
    """

    rules = {
        'SplitBy[list_]': 'SplitBy[list, Identity]',
    }

    messages = {
        'normal': 'Nonatomic expression expected at position `1` in `2`.',
    }

    def apply(self, mlist, func, evaluation):
        'SplitBy[mlist_, func_?NotListQ]'

        expr = Expression('Split', mlist, func)

        if mlist.is_atom():
            evaluation.message('Select', 'normal', 1, expr)
            return

        plist = [l for l in mlist.leaves]

        result = [[plist[0]]]
        prev = Expression(func, plist[0]).evaluate(evaluation)
        for leaf in plist[1:]:
            curr = Expression(func, leaf).evaluate(evaluation)
            if curr == prev:
                result[-1].append(leaf)
            else:
                result.append([leaf])
            prev = curr

        return Expression(mlist.head, *[Expression('List', *l)
                                        for l in result])

    def apply_multiple(self, mlist, funcs, evaluation):
        'SplitBy[mlist_, funcs_?ListQ]'
        expr = Expression('Split', mlist, funcs)

        if mlist.is_atom():
            evaluation.message('Select', 'normal', 1, expr)
            return

        result = mlist
        for f in funcs.leaves[::-1]:
            result = self.apply(result, f, evaluation)

        return result


class Pick(Builtin):
    """
    <dl>
    <dt>'Pick[$list$, $sel$]'
        <dd>returns those items in $list$ that are True in $sel$.
    <dt>'Pick[$list$, $sel$, $patt$]'
        <dd>returns those items in $list$ that match $patt$ in $sel$.
    </dl>

    >> Pick[{a, b, c}, {False, True, False}]
     = {b}

    >> Pick[f[g[1, 2], h[3, 4]], {{True, False}, {False, True}}]
     = f[g[1], h[4]]

    >> Pick[{a, b, c, d, e}, {1, 2, 3.5, 4, 5.5}, _Integer]
     = {a, b, d}
    """

    def _do(self, items0, sel0, match):
        def pick(items, sel):
            for x, s in zip(items, sel):
                if match(s):
                    yield x
                elif not x.is_atom() and not s.is_atom():
                    yield Expression(x.get_head(), *list(pick(x.leaves, s.leaves)))

        r = list(pick([items0], [sel0]))
        if not r:
            return Expression('Sequence')
        else:
            return r[0]

    def apply(self, items, sel, evaluation):
        'Pick[items_, sel_]'
        return self._do(items, sel, lambda s: s.is_true())

    def apply_pattern(self, items, sel, pattern, evaluation):
        'Pick[items_, sel_, pattern_]'
        from mathics.builtin.patterns import Matcher
        match = Matcher(pattern).match
        return self._do(items, sel, lambda s: match(s, evaluation))


class Cases(Builtin):
    """
    <dl>
    <dt>'Cases[$list$, $pattern$]'
        <dd>returns the elements of $list$ that match $pattern$.
    <dt>'Cases[$list$, $pattern$, $ls$]'
        <dd>returns the elements matching at levelspec $ls$.
    </dl>

    >> Cases[{a, 1, 2.5, "string"}, _Integer|_Real]
     = {1, 2.5}
    >> Cases[_Complex][{1, 2I, 3, 4-I, 5}]
     = {2 I, 4 - I}

    #> Cases[1, 2]
     = {}

    #> Cases[f[1, 2], 2]
     = {2}

    #> Cases[f[f[1, 2], f[2]], 2]
     = {}
    #> Cases[f[f[1, 2], f[2]], 2, 2]
     = {2, 2}
    #> Cases[f[f[1, 2], f[2], 2], 2, Infinity]
     = {2, 2, 2}

    #> Cases[{1, f[2], f[3, 3, 3], 4, f[5, 5]}, f[x__] :> Plus[x]]
     = {2, 9, 10}
    #> Cases[{1, f[2], f[3, 3, 3], 4, f[5, 5]}, f[x__] -> Plus[x]]
     = {2, 3, 3, 3, 5, 5}

    ## Issue 531
    #> z = f[x, y]; x = 1; Cases[z, _Symbol, Infinity]
     = {y}
    """

    rules = {
        'Cases[pattern_][list_]': 'Cases[list, pattern]',
    }

    def apply(self, items, pattern, ls, evaluation):
        'Cases[items_, pattern_, ls_:{1}]'
        if items.is_atom():
            return Expression('List')

        try:
            start, stop = python_levelspec(ls)
        except InvalidLevelspecError:
            return evaluation.message('Position', 'level', ls)

        results = []

        from mathics.builtin.patterns import Matcher

        if pattern.has_form('Rule', 2) or pattern.has_form('RuleDelayed', 2):
            from mathics.core.rules import Rule
            match = Matcher(pattern.leaves[0]).match
            rule = Rule(pattern.leaves[0], pattern.leaves[1])
            def callback(level):
                if match(level, evaluation):
                    result = rule.apply(level, evaluation)
                    result = result.evaluate(evaluation)
                    results.append(result)
                return level
        else:
            match = Matcher(pattern).match
            def callback(level):
                if match(level, evaluation):
                    results.append(level)
                return level

        # TODO
        # heads = self.get_option(options, 'Heads', evaluation).is_true()
        heads = False

        walk_levels(items, start, stop, heads=heads, callback=callback)

        return Expression('List', *results)



class Delete(Builtin):
    """
    <dl>
    <dt>'Delete[$expr$, $n$]'
        <dd>returns $expr$ with part $n$ removed.
    </dl>

    >> Delete[{a, b, c, d}, 3]
     = {a, b, d}
    >> Delete[{a, b, c, d}, -2]
     = {a, b, d}
    >> Delete[{{1, 2}, {3, 4}}, {1, 2}]
     = {{1}, {3, 4}}
    #> Delete[{1,2,3,4},5]
     : Cannot delete position 5 in Delete[{1, 2, 3, 4}, 5].
     = Delete[{1, 2, 3, 4}, 5]
    """

    messages = {
        'normal': 'Nonatomic expression expected at position `1` in `2`.',
        'delete': "Cannot delete position `1` in `2`.",
    }


    def del_one(self,cur,pos):
        l = len(cur.leaves)
        if cur.is_atom():
            raise PartDepthError
        if pos > l:
            raise PartRangeError
        if pos > 0:
            cur.leaves = cur.leaves[:pos-1] + cur.leaves[pos:]
            return cur
        elif pos == 0:
            cur.head = Symbol('System`Sequence')
            return cur
        elif pos >= -l:
            cur.leaves = cur.leaves[:l+pos] + cur.leaves[l+pos+1:]
            return cur
        else:
            raise PartRangeError

    def del_rec(self, cur, rest):
        if cur.is_atom():
            raise PartDepthError
        if len(rest) > 1:
            pos = rest[0]
            try:
                if pos > 0:
                    part = get_part(cur,[pos])
                    part = self.del_rec(part,rest[1:])
                    cur.leaves = cur.leaves[:pos-1] + [part] + cur.leaves[pos:]
                    return cur
                elif pos == 0:
                    raise PartRangeError
                elif pos >= -len(cur.leaves):
                    l = len(cur.leaves)
                    part = get_part(cur,[l+pos+1])
                    part = self.del_rec(part,rest[1:])
                    cur.leaves = cur.leaves[:l+pos] + [part] + cur.leaves[l+pos+1:]
                    return cur
                else:
                    raise PartRangeError
            except IndexError:
                raise PartRangeError
        else:
            return self.del_one(cur, rest[0])

    def del_part(self, expr,indices,evaluation):
        if indices.is_atom():
            return self.del_one(expr,indices.get_int_value())
        else:
            indices = [index.get_int_value() for index in indices.leaves]
            return self.del_rec(expr.copy(), indices)
    
    def apply(self, items, n, evaluation):
        'Delete[items_, n_]'

        if items.is_atom():
            return evaluation.message(
                'Delete', 'normal', 1, Expression('Delete', items, n))
        try:
            return self.del_part(items,n,evaluation)
        except MessageException as e:
            e.message(evaluation)
        except PartRangeError:
            evaluation.message('Delete', 'delete', n, Expression('Delete', items, n))
        except PartDepthError:
            evaluation.message('Delete', 'delete', n, Expression('Delete', items, n))


class DeleteCases(Builtin):
    """
    <dl>
    <dt>'DeleteCases[$list$, $pattern$]'
        <dd>returns the elements of $list$ that do not match $pattern$.
    </dl>

    >> DeleteCases[{a, 1, 2.5, "string"}, _Integer|_Real]
     = {a, string}

    >> DeleteCases[{a, b, 1, c, 2, 3}, _Symbol]
     = {1, 2, 3}

    ## Issue 531
    #> z = {x, y}; x = 1; DeleteCases[z, _Symbol]
     = {1}
    """

    def apply(self, items, pattern, evaluation):
        'DeleteCases[items_, pattern_]'
        if items.is_atom():
            evaluation.message('Select', 'normal')
            return

        from mathics.builtin.patterns import Matcher
        match = Matcher(pattern).match
        return Expression('List', *[leaf for leaf in items.leaves if not match(leaf, evaluation)])


class Count(Builtin):
    """
    <dl>
    <dt>'Count[$list$, $pattern$]'
        <dd>returns the number of times $pattern$ appears in $list$.
    <dt>'Count[$list$, $pattern$, $ls$]'
        <dd>counts the elements matching at levelspec $ls$.
    </dl>

    >> Count[{3, 7, 10, 7, 5, 3, 7, 10}, 3]
     = 2

    >> Count[{{a, a}, {a, a, a}, a}, a, {2}]
     = 5
    """

    rules = {
        'Count[pattern_][list_]': 'Count[list, pattern]',
        'Count[list_, arguments__]': 'Length[Cases[list, arguments]]',
    }

class LeafCount(Builtin):
    """
    <dl>
    <dt>'LeafCount[$expr$]'
        <dd>returns the total number of indivisible subexpressions in $expr$.
    </dl>

    >> LeafCount[1 + x + y^a]
     = 6

    >> LeafCount[f[x, y]]
     = 3

    >> LeafCount[{1 / 3, 1 + I}]
     = 7

    >> LeafCount[Sqrt[2]]
     = 5

    >> LeafCount[100!]
     = 1

    #> LeafCount[f[a, b][x, y]]
     = 5

    #> NestList[# /. s[x_][y_][z_] -> x[z][y[z]] &, s[s][s][s[s]][s][s], 4];
    #> LeafCount /@ %
     = {7, 8, 8, 11, 11}

    #> LeafCount[1 / 3, 1 + I]
     : LeafCount called with 2 arguments; 1 argument is expected.
     = LeafCount[1 / 3, 1 + I]
    """

    messages = {
        'argx': 'LeafCount called with `1` arguments; 1 argument is expected.',
    }

    def apply(self, expr, evaluation):
        'LeafCount[expr___]'

        from mathics.core.expression import Rational, Complex
        leaves = []

        def callback(level):
            if isinstance(level, Rational):
                leaves.extend([level.get_head(), level.numerator(), level.denominator()])
            elif isinstance(level, Complex):
                leaves.extend([level.get_head(), level.real, level.imag])
            else:
                leaves.append(level)
            return level

        expr = expr.get_sequence()
        if len(expr) != 1:
            return evaluation.message('LeafCount', 'argx', Integer(len(expr)))

        walk_levels(expr[0], start=-1, stop=-1, heads=True, callback=callback)
        return Integer(len(leaves))


class Position(Builtin):
    '''
    <dl>
    <dt>'Position[$expr$, $patt$]'
        <dd>returns the list of positions for which $expr$ matches $patt$.
    <dt>'Position[$expr$, $patt$, $ls$]'
        <dd>returns the positions on levels specified by levelspec $ls$.
    </dl>

    >> Position[{1, 2, 2, 1, 2, 3, 2}, 2]
     = {{2}, {3}, {5}, {7}}

    Find positions upto 3 levels deep
    >> Position[{1 + Sin[x], x, (Tan[x] - y)^2}, x, 3]
     = {{1, 2, 1}, {2}}

    Find all powers of x
    >> Position[{1 + x^2, x y ^ 2,  4 y,  x ^ z}, x^_]
     = {{1, 2}, {4}}

    Use Position as an operator
    >> Position[_Integer][{1.5, 2, 2.5}]
     = {{2}}
    '''

    options = {
        'Heads': 'True'
    }

    rules = {
        'Position[pattern_][expr_]': 'Position[expr, pattern]',
    }

    def apply_invalidlevel(self, patt, expr, ls, evaluation, options={}):
        'Position[expr_, patt_, ls_, OptionsPattern[Position]]'

        return evaluation.message('Position', 'level', ls)

    def apply_level(self, expr, patt, ls, evaluation, options={}):
        '''Position[expr_, patt_, Optional[Pattern[ls, _?LevelQ], {0, DirectedInfinity[1]}],
                    OptionsPattern[Position]]'''

        try:
            start, stop = python_levelspec(ls)
        except InvalidLevelspecError:
            return evaluation.message('Position', 'level', ls)

        from mathics.builtin.patterns import Matcher

        match = Matcher(patt).match
        result = []

        def callback(level, pos):
            if match(level, evaluation):
                result.append(pos)
            return level

        heads = self.get_option(options, 'Heads', evaluation).is_true()
        walk_levels(expr, start, stop, heads=heads, callback=callback, include_pos=True)
        return from_python(result)


class MemberQ(Builtin):
    """
    <dl>
    <dt>'MemberQ[$list$, $pattern$]'
        <dd>returns 'True' if $pattern$ matches any element of $list$,
        or 'False' otherwise.
    </dl>

    >> MemberQ[{a, b, c}, b]
     = True
    >> MemberQ[{a, b, c}, d]
     = False
    >> MemberQ[{"a", b, f[x]}, _?NumericQ]
     = False
    >> MemberQ[_List][{{}}]
     = True
    """
    rules = {
        'MemberQ[list_, pattern_]': (
            'Length[Select[list, MatchQ[#, pattern]&]] > 0'),
        'MemberQ[pattern_][expr_]': 'MemberQ[expr, pattern]',
    }


class Range(Builtin):
    """
    <dl>
    <dt>'Range[$n$]'
        <dd>returns a list of integers from 1 to $n$.
    <dt>'Range[$a$, $b$]'
        <dd>returns a list of integers from $a$ to $b$.
    </dl>
    >> Range[5]
     = {1, 2, 3, 4, 5}
    >> Range[-3, 2]
     = {-3, -2, -1, 0, 1, 2}
    >> Range[0, 2, 1/3]
     = {0, 1 / 3, 2 / 3, 1, 4 / 3, 5 / 3, 2}
    """

    rules = {
        'Range[imax_?RealNumberQ]': 'Range[1, imax, 1]',
        'Range[imin_?RealNumberQ, imax_?RealNumberQ]': 'Range[imin, imax, 1]',
    }

    def apply(self, imin, imax, di, evaluation):
        'Range[imin_?RealNumberQ, imax_?RealNumberQ, di_?RealNumberQ]'

        imin = imin.to_sympy()
        imax = imax.to_sympy()
        di = di.to_sympy()
        index = imin
        result = []
        while index <= imax:
            evaluation.check_stopped()
            result.append(from_sympy(index))
            index += di
        return Expression('List', *result)


class _IterationFunction(Builtin):
    """
    >> Sum[k, {k, Range[5]}]
     = 15
    """

    attributes = ('HoldAll',)
    allow_loopcontrol = False
    throw_iterb = True

    def get_result(self, items):
        pass

    def apply_range(self, expr, i, imax, evaluation):
        '%(name)s[expr_, {i_Symbol, imax_}]'

        if imax.get_head_name() == 'Range':
            seq = Expression('Sequence', *(imax.evaluate(evaluation).leaves))
            return self.apply_list(expr, i, seq, evaluation)
        else:
            return self.apply_iter(expr, i, Integer(1), imax,
                                   Integer(1), evaluation)

    def apply_max(self, expr, imax, evaluation):
        '%(name)s[expr_, {imax_}]'

        index = 0
        imax = imax.evaluate(evaluation).numerify(evaluation)
        if isinstance(imax, Number):
            imax = imax.round()
        imax = imax.get_float_value()
        if imax is None:
            if self.throw_iterb:
                evaluation.message(self.get_name(), 'iterb')
            return
        result = []
        while index < imax:
            evaluation.check_stopped()
            try:
                result.append(expr.evaluate(evaluation))
            except ContinueInterrupt:
                if self.allow_loopcontrol:
                    pass
                else:
                    raise
            except BreakInterrupt:
                if self.allow_loopcontrol:
                    break
                else:
                    raise
            except ReturnInterrupt as e:
                if self.allow_loopcontrol:
                    return e.expr
                else:
                    raise
            index += 1
        return self.get_result(result)

    def apply_iter_nostep(self, expr, i, imin, imax, evaluation):
        '%(name)s[expr_, {i_Symbol, imin_, imax_}]'
        return self.apply_iter(expr, i, imin, imax, Integer(1), evaluation)

    def apply_iter(self, expr, i, imin, imax, di, evaluation):
        '%(name)s[expr_, {i_Symbol, imin_, imax_, di_}]'

        if isinstance(self, SympyFunction) and di.get_int_value() == 1:
            whole_expr = Expression(
                self.get_name(), expr, Expression('List', i, imin, imax))
            sympy_expr = whole_expr.to_sympy()
            if sympy_expr is None:
                return None

            # apply Together to produce results similar to Mathematica
            result = sympy.together(sympy_expr)
            result = from_sympy(result)
            result = cancel(result)

            if not result.same(whole_expr):
                return result
            return

        index = imin.evaluate(evaluation)
        imax = imax.evaluate(evaluation)
        di = di.evaluate(evaluation)

        result = []
        while True:
            cont = Expression('LessEqual', index, imax).evaluate(evaluation)
            if cont == Symbol('False'):
                break
            if not cont.is_true():
                if self.throw_iterb:
                    evaluation.message(self.get_name(), 'iterb')
                return

            evaluation.check_stopped()
            try:
                item = dynamic_scoping(
                    expr.evaluate, {i.name: index}, evaluation)
                result.append(item)
            except ContinueInterrupt:
                if self.allow_loopcontrol:
                    pass
                else:
                    raise
            except BreakInterrupt:
                if self.allow_loopcontrol:
                    break
                else:
                    raise
            except ReturnInterrupt as e:
                if self.allow_loopcontrol:
                    return e.expr
                else:
                    raise
            index = Expression('Plus', index, di).evaluate(evaluation)
        return self.get_result(result)

    def apply_list(self, expr, i, items, evaluation):
        '%(name)s[expr_, {i_Symbol, {items___}}]'

        items = items.evaluate(evaluation).get_sequence()
        result = []
        for item in items:
            evaluation.check_stopped()
            try:
                item = dynamic_scoping(
                    expr.evaluate, {i.name: item}, evaluation)
                result.append(item)
            except ContinueInterrupt:
                if self.allow_loopcontrol:
                    pass
                else:
                    raise
            except BreakInterrupt:
                if self.allow_loopcontrol:
                    break
                else:
                    raise
            except ReturnInterrupt as e:
                if self.allow_loopcontrol:
                    return e.expr
                else:
                    raise
        return self.get_result(result)

    def apply_multi(self, expr, first, sequ, evaluation):
        '%(name)s[expr_, first_, sequ__]'

        sequ = sequ.get_sequence()
        name = self.get_name()
        return Expression(name, Expression(name, expr, *sequ), first)


class ConstantArray(Builtin):
    """
    <dl>
    <dt>'ConstantArray[$expr$, $n$]'
        <dd>returns a list of $n$ copies of $expr$.
    </dl>

    >> ConstantArray[a, 3]
     = {a, a, a}
    >> ConstantArray[a, {2, 3}]
     = {{a, a, a}, {a, a, a}}
    """

    rules = {
        'ConstantArray[c_, dims_]': 'Apply[Table[c, ##]&, List /@ dims]',
        'ConstantArray[c_, n_Integer]': 'ConstantArray[c, {n}]',
    }


class Array(Builtin):
    """
    <dl>
    <dt>'Array[$f$, $n$]'
        <dd>returns the $n$-element list '{$f$[1], ..., $f$[$n$]}'.
    <dt>'Array[$f$, $n$, $a$]'
        <dd>returns the $n$-element list '{$f$[$a$], ..., $f$[$a$ + $n$]}'.
    <dt>'Array[$f$, {$n$, $m$}, {$a$, $b$}]'
        <dd>returns an $n$-by-$m$ matrix created by applying $f$ to
        indices ranging from '($a$, $b$)' to '($a$ + $n$, $b$ + $m$)'.
    <dt>'Array[$f$, $dims$, $origins$, $h$]'
        <dd>returns an expression with the specified dimensions and
        index origins, with head $h$ (instead of 'List').
    </dl>

    >> Array[f, 4]
     = {f[1], f[2], f[3], f[4]}
    >> Array[f, {2, 3}]
     = {{f[1, 1], f[1, 2], f[1, 3]}, {f[2, 1], f[2, 2], f[2, 3]}}
    >> Array[f, {2, 3}, 3]
     = {{f[3, 3], f[3, 4], f[3, 5]}, {f[4, 3], f[4, 4], f[4, 5]}}
    >> Array[f, {2, 3}, {4, 6}]
     = {{f[4, 6], f[4, 7], f[4, 8]}, {f[5, 6], f[5, 7], f[5, 8]}}
    >> Array[f, {2, 3}, 1, Plus]
     = f[1, 1] + f[1, 2] + f[1, 3] + f[2, 1] + f[2, 2] + f[2, 3]

    #> Array[f, {2, 3}, {1, 2, 3}]
     : {2, 3} and {1, 2, 3} should have the same length.
     = Array[f, {2, 3}, {1, 2, 3}]
    #> Array[f, a]
     : Single or list of non-negative integers expected at position 2.
     = Array[f, a]
    #> Array[f, 2, b]
     : Single or list of non-negative integers expected at position 3.
     = Array[f, 2, b]
    """

    messages = {
        'plen': "`1` and `2` should have the same length.",
    }

    def apply(self, f, dimsexpr, origins, head, evaluation):
        'Array[f_, dimsexpr_, origins_:1, head_:List]'

        if dimsexpr.has_form('List', None):
            dims = dimsexpr.leaves[:]
        else:
            dims = [dimsexpr]
        for index, dim in enumerate(dims):
            value = dim.get_int_value()
            if value is None:
                evaluation.message('Array', 'ilsnn', 2)
                return
            dims[index] = value
        if origins.has_form('List', None):
            if len(origins.leaves) != len(dims):
                evaluation.message('Array', 'plen', dimsexpr, origins)
                return
            origins = origins.leaves[:]
        else:
            origins = [origins] * len(dims)
        for index, origin in enumerate(origins):
            value = origin.get_int_value()
            if value is None:
                evaluation.message('Array', 'ilsnn', 3)
                return
            origins[index] = value

        dims = list(zip(dims, origins))

        def rec(rest_dims, current):
            evaluation.check_stopped()
            if rest_dims:
                level = []
                count, origin = rest_dims[0]
                for index in range(origin, origin + count):
                    level.append(rec(rest_dims[1:], current + [index]))
                return Expression(head, *level)
            else:
                return Expression(f, *(Integer(index) for index in current))

        return rec(dims, [])


class Table(_IterationFunction):
    """
    <dl>
    <dt>'Table[$expr$, {$i$, $n$}]'
        <dd>evaluates $expr$ with $i$ ranging from 1 to $n$, returning
        a list of the results.
    <dt>'Table[$expr$, {$i$, $start$, $stop$, $step$}]'
        <dd>evaluates $expr$ with $i$ ranging from $start$ to $stop$,
        incrementing by $step$.
    <dt>'Table[$expr$, {$i$, {$e1$, $e2$, ..., $ei$}}]'
        <dd>evaluates $expr$ with $i$ taking on the values $e1$, $e2$,
        ..., $ei$.
    </dl>
    >> Table[x, {4}]
     = {x, x, x, x}
    >> n = 0;
    >> Table[n = n + 1, {5}]
     = {1, 2, 3, 4, 5}
    >> Table[i, {i, 4}]
     = {1, 2, 3, 4}
    >> Table[i, {i, 2, 5}]
     = {2, 3, 4, 5}
    >> Table[i, {i, 2, 6, 2}]
     = {2, 4, 6}
    >> Table[i, {i, Pi, 2 Pi, Pi / 2}]
     = {Pi, 3 Pi / 2, 2 Pi}
    >> Table[x^2, {x, {a, b, c}}]
     = {a ^ 2, b ^ 2, c ^ 2}

    'Table' supports multi-dimensional tables:
    >> Table[{i, j}, {i, {a, b}}, {j, 1, 2}]
     = {{{a, 1}, {a, 2}}, {{b, 1}, {b, 2}}}

    #> Table[x, {x,0,1/3}]
     = {0}
    #> Table[x, {x, -0.2, 3.9}]
     = {-0.2, 0.8, 1.8, 2.8, 3.8}
    """

    def get_result(self, items):
        return Expression('List', *items)


class Join(Builtin):
    """
    <dl>
    <dt>'Join[$l1$, $l2$]'
        <dd>concatenates the lists $l1$ and $l2$.
    </dl>

    'Join' concatenates lists:
    >> Join[{a, b}, {c, d, e}]
     = {a, b, c, d, e}
    >> Join[{{a, b}, {c, d}}, {{1, 2}, {3, 4}}]
     = {{a, b}, {c, d}, {1, 2}, {3, 4}}

    The concatenated expressions may have any head:
    >> Join[a + b, c + d, e + f]
     = a + b + c + d + e + f

    However, it must be the same for all expressions:
    >> Join[a + b, c * d]
     : Heads Plus and Times are expected to be the same.
     = Join[a + b, c d]

    #> Join[x, y]
     = Join[x, y]
    #> Join[x + y, z]
     = Join[x + y, z]
    #> Join[x + y, y z, a]
     : Heads Plus and Times are expected to be the same.
     = Join[x + y, y z, a]
    #> Join[x, y + z, y z]
     = Join[x, y + z, y z]
    """

    attributes = ('Flat', 'OneIdentity')

    def apply(self, lists, evaluation):
        'Join[lists___]'

        result = []
        head = None
        for list in lists.get_sequence():
            if list.is_atom():
                return
            if head is not None and list.get_head() != head:
                evaluation.message('Join', 'heads', head, list.get_head())
                return
            head = list.get_head()
            result.extend(list.leaves)

        if result:
            return Expression(head, *result)
        else:
            return Expression('List')


class Catenate(Builtin):
    """
    <dl>
    <dt>'Catenate[{$l1$, $l2$, ...}]'
        <dd>concatenates the lists $l1$, $l2$, ...
    </dl>

    >> Catenate[{{1, 2, 3}, {4, 5}}]
     = {1, 2, 3, 4, 5}
    """

    messages = {
        'invrp': '`1` is not a list.'
    }

    def apply(self, lists, evaluation):
        'Catenate[lists_List]'
        def parts():
            for l in lists.leaves:
                head_name = l.get_head_name()
                if head_name == 'System`List':
                    yield l.leaves
                elif head_name != 'System`Missing':
                    raise MessageException('Catenate', 'invrp', l)

        try:
            return Expression('List', *list(chain(*list(parts()))))
        except MessageException as e:
            e.message(evaluation)


class Append(Builtin):
    """
    <dl>
    <dt>'Append[$expr$, $item$]'
        <dd>returns $expr$ with $item$ appended to its leaves.
    </dl>

    >> Append[{1, 2, 3}, 4]
     = {1, 2, 3, 4}

    'Append' works on expressions with heads other than 'List':
    >> Append[f[a, b], c]
     = f[a, b, c]

    Unlike 'Join', 'Append' does not flatten lists in $item$:
    >> Append[{a, b}, {c, d}]
     = {a, b, {c, d}}

    #> Append[a, b]
     : Nonatomic expression expected.
     = Append[a, b]
    """

    def apply(self, expr, item, evaluation):
        'Append[expr_, item_]'

        if expr.is_atom():
            return evaluation.message('Append', 'normal')

        return Expression(expr.get_head(),
                          *(expr.get_leaves() + [item]))


class AppendTo(Builtin):
    """
    <dl>
    <dt>'AppendTo[$s$, $item$]'
        <dd>append $item$ to value of $s$ and sets $s$ to the result.
    </dl>

    >> s = {};
    >> AppendTo[s, 1]
     = {1}
    >> s
     = {1}

    'Append' works on expressions with heads other than 'List':
    >> y = f[];
    >> AppendTo[y, x]
     = f[x]
    >> y
     = f[x]

    #> AppendTo[{}, 1]
     : {} is not a variable with a value, so its value cannot be changed.
     = AppendTo[{}, 1]

    #> AppendTo[a, b]
     : a is not a variable with a value, so its value cannot be changed.
     = AppendTo[a, b]
    """

    attributes = ('HoldFirst',)

    messages = {
        'rvalue': '`1` is not a variable with a value, so its value cannot be changed.',
    }

    def apply(self, s, item, evaluation):
        'AppendTo[s_, item_]'
        if isinstance(s, Symbol):
            resolved_s = s.evaluate(evaluation)
            if not resolved_s.is_atom():
                result = Expression('Set', s, Expression('Append', resolved_s, item))
                return result.evaluate(evaluation)
        return evaluation.message('AppendTo', 'rvalue', s)


class Prepend(Builtin):
    """
    <dl>
    <dt>'Prepend[$expr$, $item$]'
        <dd>returns $expr$ with $item$ prepended to its leaves.
    </dl>

    'Prepend' is similar to 'Append', but adds $item$ to the beginning
    of $expr$:
    >> Prepend[{2, 3, 4}, 1]
     = {1, 2, 3, 4}

    'Prepend' works on expressions with heads other than 'List':
    >> Prepend[f[b, c], a]
     = f[a, b, c]

    Unlike 'Join', 'Prepend' does not flatten lists in $item$:
    >> Prepend[{c, d}, {a, b}]
     = {{a, b}, c, d}

    #> Prepend[a, b]
     : Nonatomic expression expected.
     = Prepend[a, b]
    """

    def apply(self, expr, item, evaluation):
        'Prepend[expr_, item_]'

        if expr.is_atom():
            return evaluation.message('Prepend', 'normal')

        return Expression(expr.get_head(),
                          *([item] + expr.get_leaves()))


class PrependTo(Builtin):
    """
    <dl>
    <dt>'PrependTo[$s$, $item$]'
        <dd>prepends $item$ to value of $s$ and sets $s$ to the result.
    </dl>

    Assign s to a list
    >> s = {1, 2, 4, 9}
     = {1, 2, 4, 9}

    Add a new value at the beginning of the list:
    >> PrependTo[s, 0]
     = {0, 1, 2, 4, 9}

    The value assigned to s has changed:
    >> s
     = {0, 1, 2, 4, 9}

    'PrependTo' works with a head other than 'List':
    >> y = f[a, b, c];
    >> PrependTo[y, x]
     = f[x, a, b, c]
    >> y
     = f[x, a, b, c]

    #> PrependTo[{a, b}, 1]
     :  {a, b} is not a variable with a value, so its value cannot be changed.
     = PrependTo[{a, b}, 1]

    #> PrependTo[a, b]
     : a is not a variable with a value, so its value cannot be changed.
     = PrependTo[a, b]

    #> x = 1 + 2;
    #> PrependTo[x, {3, 4}]
     : Nonatomic expression expected at position 1 in PrependTo[x, {3, 4}].
     =  PrependTo[x, {3, 4}]
    """

    attributes = ('HoldFirst',)

    messages = {
        'rvalue': '`1` is not a variable with a value, so its value cannot be changed.',
        'normal': 'Nonatomic expression expected at position 1 in `1`.'
    }

    def apply(self, s, item, evaluation):
        'PrependTo[s_, item_]'
        if isinstance(s, Symbol):
            resolved_s = s.evaluate(evaluation)

            if not resolved_s.is_atom():
                result = Expression('Set', s, Expression('Prepend', resolved_s, item))
                return result.evaluate(evaluation)
            if s != resolved_s:
                return evaluation.message('PrependTo', 'normal', Expression('PrependTo', s, item))
        return evaluation.message('PrependTo', 'rvalue', s)

def get_tuples(items):
    if not items:
        yield []
    else:
        for item in items[0]:
            for rest in get_tuples(items[1:]):
                yield [item] + rest


class Tuples(Builtin):
    """
    <dl>
    <dt>'Tuples[$list$, $n$]'
        <dd>returns a list of all $n$-tuples of elements in $list$.
    <dt>'Tuples[{$list1$, $list2$, ...}]'
        <dd>returns a list of tuples with elements from the given lists.
    </dl>

    >> Tuples[{a, b, c}, 2]
     = {{a, a}, {a, b}, {a, c}, {b, a}, {b, b}, {b, c}, {c, a}, {c, b}, {c, c}}
    >> Tuples[{}, 2]
     = {}
    >> Tuples[{a, b, c}, 0]
     = {{}}

    >> Tuples[{{a, b}, {1, 2, 3}}]
     = {{a, 1}, {a, 2}, {a, 3}, {b, 1}, {b, 2}, {b, 3}}

    The head of $list$ need not be 'List':
    >> Tuples[f[a, b, c], 2]
     = {f[a, a], f[a, b], f[a, c], f[b, a], f[b, b], f[b, c], f[c, a], f[c, b], f[c, c]}
    However, when specifying multiple expressions, 'List' is always used:
    >> Tuples[{f[a, b], g[c, d]}]
     = {{a, c}, {a, d}, {b, c}, {b, d}}
    """

    def apply_n(self, expr, n, evaluation):
        'Tuples[expr_, n_]'

        if expr.is_atom():
            evaluation.message('Tuples', 'normal')
            return
        n = n.get_int_value()
        if n is None or n < 0:
            evaluation.message('Tuples', 'intnn')
            return
        items = expr.leaves

        def iterate(n_rest):
            evaluation.check_stopped()
            if n_rest <= 0:
                yield []
            else:
                for item in items:
                    for rest in iterate(n_rest - 1):
                        yield [item] + rest

        return Expression('List', *(Expression(expr.head, *leaves)
                                    for leaves in iterate(n)))

    def apply_lists(self, exprs, evaluation):
        'Tuples[{exprs___}]'

        exprs = exprs.get_sequence()
        items = []
        for expr in exprs:
            evaluation.check_stopped()
            if expr.is_atom():
                evaluation.message('Tuples', 'normal')
                return
            items.append(expr.leaves)

        return Expression('List', *(Expression('List', *leaves)
                                    for leaves in get_tuples(items)))


class Reap(Builtin):
    """
    <dl>
    <dt>'Reap[$expr$]'
        <dd>gives the result of evaluating $expr$, together with all
        values sown during this evaluation. Values sown with different
        tags are given in different lists.
    <dt>'Reap[$expr$, $pattern$]'
        <dd>only yields values sown with a tag matching $pattern$.
        'Reap[$expr$]' is equivalent to 'Reap[$expr$, _]'.
    <dt>'Reap[$expr$, {$pattern1$, $pattern2$, ...}]'
        <dd>uses multiple patterns.
    <dt>'Reap[$expr$, $pattern$, $f$]'
        <dd>applies $f$ on each tag and the corresponding values sown
        in the form '$f$[tag, {e1, e2, ...}]'.
    </dl>

    >> Reap[Sow[3]; Sow[1]]
     = {1, {{3, 1}}}

    >> Reap[Sow[2, {x, x, x}]; Sow[3, x]; Sow[4, y]; Sow[4, 1], {_Symbol, _Integer, x}, f]
     = {4, {{f[x, {2, 2, 2, 3}], f[y, {4}]}, {f[1, {4}]}, {f[x, {2, 2, 2, 3}]}}}

    Find the unique elements of a list, keeping their order:
    >> Reap[Sow[Null, {a, a, b, d, c, a}], _, # &][[2]]
     = {a, b, d, c}

    Sown values are reaped by the innermost matching 'Reap':
    >> Reap[Reap[Sow[a, x]; Sow[b, 1], _Symbol, Print["Inner: ", #1]&];, _, f]
     | Inner: x
     = {Null, {f[1, {b}]}}

    When no value is sown, an empty list is returned:
    >> Reap[x]
     = {x, {}}
    """

    attributes = ('HoldFirst',)

    rules = {
        'Reap[expr_, pattern_, f_]': (
            '{#[[1]], #[[2, 1]]}& [Reap[expr, {pattern}, f]]'),
        'Reap[expr_, pattern_]': 'Reap[expr, pattern, #2&]',
        'Reap[expr_]': 'Reap[expr, _]',
    }

    def apply(self, expr, patterns, f, evaluation):
        'Reap[expr_, {patterns___}, f_]'

        patterns = patterns.get_sequence()
        sown = [(Pattern.create(pattern), []) for pattern in patterns]

        def listener(e, tag):
            result = False
            for pattern, items in sown:
                if pattern.does_match(tag, evaluation):
                    for item in items:
                        if item[0].same(tag):
                            item[1].append(e)
                            break
                    else:
                        items.append((tag, [e]))
                    result = True
            return result

        evaluation.add_listener('sow', listener)
        try:
            result = expr.evaluate(evaluation)
            items = []
            for pattern, tags in sown:
                list = Expression('List')
                for tag, elements in tags:
                    list.leaves.append(Expression(
                        f, tag, Expression('List', *elements)))
                items.append(list)
            return Expression('List', result, Expression('List', *items))
        finally:
            evaluation.remove_listener('sow', listener)


class Sow(Builtin):
    """
    <dl>
    <dt>'Sow[$e$]'
        <dd>sends the value $e$ to the innermost 'Reap'.
    <dt>'Sow[$e$, $tag$]'
        <dd>sows $e$ using $tag$. 'Sow[$e$]' is equivalent to 'Sow[$e$, Null]'.
    <dt>'Sow[$e$, {$tag1$, $tag2$, ...}]'
        <dd>uses multiple tags.
    </dl>
    """

    rules = {
        'Sow[e_]': 'Sow[e, {Null}]',
        'Sow[e_, tag_]': 'Sow[e, {tag}]',
    }

    def apply(self, e, tags, evaluation):
        'Sow[e_, {tags___}]'

        tags = tags.get_sequence()
        for tag in tags:
            evaluation.publish('sow', e, tag)
        return e


class UnitVector(Builtin):
    """
    <dl>
    <dt>'UnitVector[$n$, $k$]'
        <dd>returns the $n$-dimensional unit vector with a 1 in position $k$.
    <dt>'UnitVector[$k$]'
        <dd>is equivalent to 'UnitVector[2, $k$]'.
    </dl>
    >> UnitVector[2]
     = {0, 1}
    >> UnitVector[4, 3]
     = {0, 0, 1, 0}
    """

    messages = {
        'nokun': "There is no unit vector in direction `1` in `2` dimensions.",
    }

    rules = {
        'UnitVector[k_Integer]': 'UnitVector[2, k]',
    }

    def apply(self, n, k, evaluation):
        'UnitVector[n_Integer, k_Integer]'

        n = n.get_int_value()
        k = k.get_int_value()
        if n is None or k is None:
            return
        if not 1 <= k <= n:
            evaluation.message('UnitVector', 'nokun', k, n)
            return

        def item(i):
            if i == k:
                return Integer(1)
            else:
                return Integer(0)

        return Expression('List', *(item(i) for i in range(1, n + 1)))


def riffle(items, sep):
    result = items[:1]
    for item in items[1:]:
        result.append(sep)
        result.append(item)
    return result


def riffle_lists(items, seps):
    if len(seps) == 0:  # special case
        seps = [Expression('List')]

    i = 0
    while i < len(items):
        yield items[i]
        if i == len(items) - 1 and len(items) != len(seps):
            return
        yield seps[i % len(seps)]
        i += 1


class Riffle(Builtin):
    """
    <dl>
    <dt>'Riffle[$list$, $x$]'
        <dd>inserts a copy of $x$ between each element of $list$.
    <dt>'Riffle[{$a1$, $a2$, ...}, {$b1$, $b2$, ...}]'
        <dd>interleaves the elements of both lists, returning
        '{$a1$, $b1$, $a2$, $b2$, ...}'.
    </dl>

    >> Riffle[{a, b, c}, x]
     = {a, x, b, x, c}
    >> Riffle[{a, b, c}, {x, y, z}]
     = {a, x, b, y, c, z}
    >> Riffle[{a, b, c, d, e, f}, {x, y, z}]
     = {a, x, b, y, c, z, d, x, e, y, f}

    #> Riffle[{1, 2, 3, 4}, {x, y, z, t}]
     = {1, x, 2, y, 3, z, 4, t}
    #> Riffle[{1, 2}, {1, 2, 3}]
     = {1, 1, 2}
    #> Riffle[{1, 2}, {1, 2}]
     = {1, 1, 2, 2}

    #> Riffle[{a,b,c}, {}]
     = {a, {}, b, {}, c}
    #> Riffle[{}, {}]
     = {}
    #> Riffle[{}, {a,b}]
     = {}
    """

    def apply(self, list, sep, evaluation):
        'Riffle[list_List, sep_]'

        if sep.has_form('List', None):
            return Expression('List', *riffle_lists(list.get_leaves(), sep.leaves))
        else:
            return Expression('List', *riffle_lists(list.get_leaves(), [sep]))


def _is_sameq(same_test):
    # System`SameQ is protected, so nobody should ever be able to change
    # it (see Set::wrsym). We just check for its name here thus.
    return same_test.is_symbol() and same_test.get_name() == 'System`SameQ'


def _test_pair(test, a, b, evaluation, name):
    test_expr = Expression(test, a, b)
    result = test_expr.evaluate(evaluation)
    if not (result.is_symbol() and (result.has_symbol('True') or result.has_symbol('False'))):
        evaluation.message(name, 'smtst', test_expr, result)
    return result.is_true()


class _SlowEquivalence:
    # models an equivalence relation through a user defined test function. for n
    # distinct elements (each in its own bin), we need sum(1, .., n - 1) = O(n^2)
    # comparisons.

    def __init__(self, test, evaluation, name):
        self._groups = []
        self._test = test
        self._evaluation = evaluation
        self._name = name

    def select(self, elem):
        return self._groups

    def same(self, a, b):
        return _test_pair(self._test, a, b, self._evaluation, self._name)


class _FastEquivalence:
    # models an equivalence relation through SameQ. for n distinct elements (each
    # in its own bin), we expect to make O(n) comparisons (if the hash function
    # does not fail us by distributing items very unevenly).

    # IMPORTANT NOTE ON ATOM'S HASH FUNCTIONS / this code relies on this assumption:
    #
    # if SameQ[a, b] == true then hash(a) == hash(b)
    #
    # more specifically, this code bins items based on their hash code, and only if
    # the hash code matches, is SameQ evoked.
    #
    # this assumption has been checked for these types: Integer, Real, Complex,
    # String, Rational (*), Expression, Image; new atoms need proper hash functions
    #
    # (*) Rational values are sympy Rationals which are always held in reduced form
    # and thus are hashed correctly (see sympy/core/numbers.py:Rational.__eq__()).

    def __init__(self):
        self._hashes = defaultdict(list)

    def select(self, elem):
        return self._hashes[hash(elem)]

    def same(self, a, b):
        return a.same(b)


class _GatherBin:
    def __init__(self, item):
        self._items = [item]
        self.add_to = self._items.append

    def from_python(self):
        return Expression('List', *self._items)


class _TallyBin:
    def __init__(self, item):
        self._item = item
        self._count = 1

    def add_to(self, item):
        self._count += 1

    def from_python(self):
        return Expression('List', self._item, Integer(self._count))


class _DeleteDuplicatesBin:
    def __init__(self, item):
        self._item = item
        self.add_to = lambda elem: None

    def from_python(self):
        return self._item


class _GatherOperation(Builtin):
    rules = {
        '%(name)s[list_]': '%(name)s[list, SameQ]'
    }

    messages = {
        'normal': 'Nonatomic expression expected at position `1` in `2`.',
        'list': 'List expected at position `2` in `1`.',
        'smtst': ("Application of the SameTest yielded `1`, which evaluates "
                  "to `2`. The SameTest must evaluate to True or False at "
                  "every pair of elements."),
    }

    def apply(self, values, test, evaluation):
        '%(name)s[values_, test_]'
        if not self._check_list(values, test, evaluation):
            return

        if _is_sameq(test):
            return self._gather(values, values, _FastEquivalence())
        else:
            return self._gather(values, values, _SlowEquivalence(test, evaluation, self.get_name()))

    def _check_list(self, values, arg2, evaluation):
        if values.is_atom():
            expr = Expression(self.get_name(), values, arg2)
            evaluation.message(self.get_name(), 'normal', 1, expr)
            return False

        if values.get_head_name() != 'System`List':
            expr = Expression(self.get_name(), values, arg2)
            evaluation.message(self.get_name(), 'list', expr, 1)
            return False

        return True

    def _gather(self, keys, values, equivalence):
        bins = []
        Bin = self._bin

        for key, value in zip(keys.leaves, values.leaves):
            selection = equivalence.select(key)
            for prototype, add_to_bin in selection:  # find suitable bin
                if equivalence.same(prototype, key):
                    add_to_bin(value)  # add to existing bin
                    break
            else:
                new_bin = Bin(value)  # create new bin
                selection.append((key, new_bin.add_to))
                bins.append(new_bin)

        return Expression('List', *[b.from_python() for b in bins])


class Gather(_GatherOperation):
    """
    <dl>
    <dt>'Gather[$list$, $test$]'
    <dd>gathers leaves of $list$ into sub lists of items that are the same according to $test$.

    <dt>'Gather[$list$]'
    <dd>gathers leaves of $list$ into sub lists of items that are the same.
    </dl>

    The order of the items inside the sub lists is the same as in the original list.

    >> Gather[{1, 7, 3, 7, 2, 3, 9}]
     = {{1}, {7, 7}, {3, 3}, {2}, {9}}

    >> Gather[{1/3, 2/6, 1/9}]
     = {{1 / 3, 1 / 3}, {1 / 9}}
    """

    _bin = _GatherBin


class GatherBy(_GatherOperation):
    """
    <dl>
    <dt>'GatherBy[$list$, $f$]'
    <dd>gathers leaves of $list$ into sub lists of items whose image under $f identical.

    <dt>'GatherBy[$list$, {$f$, $g$, ...}]'
    <dd>gathers leaves of $list$ into sub lists of items whose image under $f identical.
    Then, gathers these sub lists again into sub sub lists, that are identical under $g.
    </dl>

    >> GatherBy[{{1, 3}, {2, 2}, {1, 1}}, Total]
     = {{{1, 3}, {2, 2}}, {{1, 1}}}

    >> GatherBy[{"xy", "abc", "ab"}, StringLength]
     = {{xy, ab}, {abc}}

    >> GatherBy[{{2, 0}, {1, 5}, {1, 0}}, Last]
     = {{{2, 0}, {1, 0}}, {{1, 5}}}

    >> GatherBy[{{1, 2}, {2, 1}, {3, 5}, {5, 1}, {2, 2, 2}}, {Total, Length}]
     = {{{{1, 2}, {2, 1}}}, {{{3, 5}}}, {{{5, 1}}, {{2, 2, 2}}}}
    """

    rules = {
        'GatherBy[l_]': 'GatherBy[l, Identity]',
        'GatherBy[l_, {r__, f_}]': 'Map[GatherBy[#, f]&, GatherBy[l, {r}], {Length[{r}]}]',
        'GatherBy[l_, {f_}]': 'GatherBy[l, f]',
    }

    _bin = _GatherBin

    def apply(self, values, func, evaluation):
        '%(name)s[values_, func_]'

        if not self._check_list(values, func, evaluation):
            return

        keys = Expression('Map', func, values).evaluate(evaluation)
        if len(keys.leaves) != len(values.leaves):
            return

        return self._gather(keys, values, _FastEquivalence())


class Tally(_GatherOperation):
    """
    <dl>
    <dt>'Tally[$list$]'
    <dd>counts and returns the number of occurences of objects and returns
    the result as a list of pairs {object, count}.
    <dt>'Tally[$list$, $test$]'
    <dd>counts the number of occurences of  objects and uses $test to
    determine if two objects should be counted in the same bin.
    </dl>

    >> Tally[{a, b, c, b, a}]
     = {{a, 2}, {b, 2}, {c, 1}}

    Tally always returns items in the order as they first appear in $list$:
    >> Tally[{b, b, a, a, a, d, d, d, d, c}]
     = {{b, 2}, {a, 3}, {d, 4}, {c, 1}}
    """

    _bin = _TallyBin


class DeleteDuplicates(_GatherOperation):
    """
    <dl>
    <dt>'DeleteDuplicates[$list$]'
        <dd>deletes duplicates from $list$.
    <dt>'DeleteDuplicates[$list$, $test$]'
        <dd>deletes elements from $list$ based on whether the function
        $test$ yields 'True' on pairs of elements.
    DeleteDuplicates does not change the order of the remaining elements.
    </dl>

    >> DeleteDuplicates[{1, 7, 8, 4, 3, 4, 1, 9, 9, 2, 1}]
     = {1, 7, 8, 4, 3, 9, 2}

    >> DeleteDuplicates[{3,2,1,2,3,4}, Less]
     = {3, 2, 1}

    #> DeleteDuplicates[{3,2,1,2,3,4}, Greater]
     = {3, 3, 4}

    #> DeleteDuplicates[{}]
     = {}
    """

    _bin = _DeleteDuplicatesBin


class _SetOperation(Builtin):
    messages = {
        'normal': "Non-atomic expression expected at position `1` in `2`.",
        'heads': ("Heads `1` and `2` at positions `3` and `4` are expected "
                  "to be the same."),
        'smtst': ("Application of the SameTest yielded `1`, which evaluates "
                  "to `2`. The SameTest must evaluate to True or False at "
                  "every pair of elements."),
    }

    options = {
        'SameTest': 'SameQ',
    }

    @staticmethod
    def _remove_duplicates(arg, same_test):
        'removes duplicates from a single operand'
        result = []
        for a in arg:
            if not any(same_test(a, b) for b in result):
                result.append(a)
        return result

    def apply(self, lists, evaluation, options={}):
        '%(name)s[lists__, OptionsPattern[%(name)s]]'

        seq = lists.get_sequence()

        for pos, e in enumerate(seq):
            if e.is_atom():
                return evaluation.message(
                    self.get_name(), 'normal', pos + 1, Expression(self.get_name(), *seq))

        for pos, e in enumerate(zip(seq, seq[1:])):
            e1, e2 = e
            if e1.head != e2.head:
                return evaluation.message(
                    self.get_name(), 'heads', e1.head, e2.head,
                    pos + 1, pos + 2)

        same_test = self.get_option(options, 'SameTest', evaluation)
        operands = [l.leaves for l in seq]
        if not _is_sameq(same_test):
            same = lambda a, b: _test_pair(same_test, a, b, evaluation, self.get_name())
            operands = [self._remove_duplicates(op, same) for op in operands]
            items = functools.reduce(lambda a, b: [e for e in self._elementwise(a, b, same)], operands)
        else:
            items = list(functools.reduce(getattr(set, self._operation), map(set, operands)))

        return Expression(seq[0].get_head(), *sorted(items))


class Union(_SetOperation):
    """
    <dl>
    <dt>'Union[$a$, $b$, ...]'
    <dd>gives the union of the given set or sets. The resulting list will be sorted
    and each element will only occur once.
    </dl>

    >> Union[{5, 1, 3, 7, 1, 8, 3}]
     = {1, 3, 5, 7, 8}

    >> Union[{a, b, c}, {c, d, e}]
     = {a, b, c, d, e}

    >> Union[{c, b, a}]
     = {a, b, c}

    >> Union[{{a, 1}, {b, 2}}, {{c, 1}, {d, 3}}, SameTest->(SameQ[Last[#1],Last[#2]]&)]
     = {{b, 2}, {c, 1}, {d, 3}}

    >> Union[{1, 2, 3}, {2, 3, 4}, SameTest->Less]
     = {1, 2, 2, 3, 4}

    #> Union[{1, -1, 2}, {-2, 3}, SameTest -> (Abs[#1] == Abs[#2] &)]
     = {-2, 1, 3}
    """

    _operation = 'union'

    def _elementwise(self, a, b, same):
        for eb in b:
            yield eb
        for ea in a:
            if not any(same(eb, ea) for eb in b):
                yield ea


class Intersection(_SetOperation):
    """
    <dl>
    <dt>'Intersection[$a$, $b$, ...]'
    <dd>gives the intersection of the sets. The resulting list will be sorted
    and each element will only occur once.
    </dl>

    >> Intersection[{1000, 100, 10, 1}, {1, 5, 10, 15}]
     = {1, 10}

    >> Intersection[{{a, b}, {x, y}}, {{x, x}, {x, y}, {x, z}}]
     = {{x, y}}

    >> Intersection[{c, b, a}]
     = {a, b, c}

    >> Intersection[{1, 2, 3}, {2, 3, 4}, SameTest->Less]
     = {3}

    #> Intersection[{1, -1, -2, 2, -3}, {1, -2, 2, 3}, SameTest -> (Abs[#1] == Abs[#2] &)]
     = {-3, -2, 1}
    """

    _operation = 'intersection'

    def _elementwise(self, a, b, same):
        for ea in a:
            if any(same(eb, ea) for eb in b):
                yield ea


class Complement(_SetOperation):
    """
    <dl>
    <dt>'Complement[$all$, $e1$, $e2$, ...]'
        <dd>returns an expression containing the elements in the set
        $all$ that are not in any of $e1$, $e2$, etc.
    <dt>'Complement[$all$, $e1$, $e2$, ..., SameTest->$test$]'
        <dd>applies $test$ to the elements in $all$ and each of the
        $ei$ to determine equality.
    </dl>

    The sets $all$, $e1$, etc can have any head, which must all match.
    The returned expression has the same head as the input
    expressions. The expression will be sorted and each element will
    only occur once.

    >> Complement[{a, b, c}, {a, c}]
     = {b}
    >> Complement[{a, b, c}, {a, c}, {b}]
     = {}
    >> Complement[f[z, y, x, w], f[x], f[x, z]]
     = f[w, y]
    >> Complement[{c, b, a}]
     = {a, b, c}

    #> Complement[a, b]
     : Non-atomic expression expected at position 1 in Complement[a, b].
     = Complement[a, b]
    #> Complement[f[a], g[b]]
     : Heads f and g at positions 1 and 2 are expected to be the same.
     = Complement[f[a], g[b]]
    #> Complement[{a, b, c}, {a, c}, SameTest->(True&)]
     = {}
    #> Complement[{a, b, c}, {a, c}, SameTest->(False&)]
     = {a, b, c}
    """

    _operation = 'difference'

    def _elementwise(self, a, b, same):
        for ea in a:
            if not any(same(eb, ea) for eb in b):
                yield ea


class IntersectingQ(Builtin):
    """
    <dl>
    <dt>'IntersectingQ[$a$, $b$]'
    <dd>gives True if there are any common elements in $a and $b, or False if $a and $b are disjoint.
    </dl>
    """

    rules = {
        'IntersectingQ[a_List, b_List]': 'Length[Intersect[a, b]] > 0'
    }


class DisjointQ(Test):
    """
    <dl>
    <dt>'DisjointQ[$a$, $b$]'
    <dd>gives True if $a and $b are disjoint, or False if $a and $b have any common elements.
    </dl>
    """

    rules = {
        'DisjointQ[a_List, b_List]': 'Not[IntersectingQ[a, b]]'
    }


class Fold(Builtin):
    """
    <dl>
    <dt>'Fold[$f$, $x$, $list$]'
        <dd>returns the result of iteratively applying the binary
        operator $f$ to each element of $list$, starting with $x$.
    <dt>'Fold[$f$, $list$]'
        <dd>is equivalent to 'Fold[$f$, First[$list$], Rest[$list$]]'.
    </dl>

    >> Fold[Plus, 5, {1, 1, 1}]
     = 8
    >> Fold[f, 5, {1, 2, 3}]
     = f[f[f[5, 1], 2], 3]
    """

    rules = {
        'Fold[exp_, x_, head_]': 'Module[{list = Level[head, 1], res = x, i = 1}, Do[res = exp[res, list[[i]]], {i, 1, Length[list]}]; res]',
        'Fold[exp_, head_] /; Length[head] > 0': 'Fold[exp, First[head], Rest[head]]'
    }


class FoldList(Builtin):
    """
    <dl>
    <dt>'FoldList[$f$, $x$, $list$]'
        <dd>returns a list starting with $x$, where each element is
        the result of applying the binary operator $f$ to the previous
        result and the next element of $list$.
    <dt>'FoldList[$f$, $list$]'
        <dd>is equivalent to 'FoldList[$f$, First[$list$], Rest[$list$]]'.
    </dl>

    >> FoldList[f, x, {1, 2, 3}]
     = {x, f[x, 1], f[f[x, 1], 2], f[f[f[x, 1], 2], 3]}
    >> FoldList[Times, {1, 2, 3}]
     = {1, 2, 6}
    """

    rules = {
        'FoldList[exp_, x_, head_]': 'Module[{i = 1}, Head[head] @@ Prepend[Table[Fold[exp, x, Take[head, i]], {i, 1, Length[head]}], x]]',
        'FoldList[exp_, head_]': 'If[Length[head] == 0, head, FoldList[exp, First[head], Rest[head]]]',
    }


class Accumulate(Builtin):
    """
    <dl>
    <dt>'Accumulate[$list$]'
        <dd>accumulates the values of $list$, returning a new list.
    </dl>

    >> Accumulate[{1, 2, 3}]
     = {1, 3, 6}
    """

    rules = {
        'Accumulate[head_]': 'FoldList[Plus, head]'
    }


class Total(Builtin):
    """
    <dl>
    <dt>'Total[$list$]'
        <dd>adds all values in $list$.
    <dt>'Total[$list$, $n$]'
        <dd>adds all values up to level $n$.
    <dt>'Total[$list$, {$n$}]'
        <dd>totals only the values at level {$n$}.
    <dt>'Total[$list$, {$n_1$, $n_2$}]'
        <dd>totals at levels {$n_1$, $n_2$}.
    </dl>

    >> Total[{1, 2, 3}]
     = 6
    >> Total[{{1, 2, 3}, {4, 5, 6}, {7, 8 ,9}}]
     = {12, 15, 18}

    Total over rows and columns
    >> Total[{{1, 2, 3}, {4, 5, 6}, {7, 8 ,9}}, 2]
     = 45

    Total over rows instead of columns
    >> Total[{{1, 2, 3}, {4, 5, 6}, {7, 8 ,9}}, {2}]
     = {6, 15, 24}
    """
    rules = {
        'Total[head_]': 'Apply[Plus, head]',
        'Total[head_, n_]': 'Apply[Plus, Flatten[head, n]]'
    }


class Reverse(Builtin):
    """
    <dl>
    <dt>'Reverse[$expr$]'
        <dd>reverses the order of $expr$'s items (on the top level)
    <dt>'Reverse[$expr$, $n$]'
        <dd>reverses the order of items in $expr$ on level $n$
    <dt>'Reverse[$expr$, {$n1$, $n2$, ...}]'
        <dd>reverses the order of items in $expr$ on levels $n1$, $n2$, ...
    </dl>

    >> Reverse[{1, 2, 3}]
     = {3, 2, 1}
    >> Reverse[x[a, b, c]]
     = x[c, b, a]
    >> Reverse[{{1, 2}, {3, 4}}, 1]
     = {{3, 4}, {1, 2}}
    >> Reverse[{{1, 2}, {3, 4}}, 2]
     = {{2, 1}, {4, 3}}
    >> Reverse[{{1, 2}, {3, 4}}, {1, 2}]
     = {{4, 3}, {2, 1}}
    """

    messages = {
        'ilsmp': 'Positive integer or list of positive integers expected at position 2 of ``.'
    }

    @staticmethod
    def _reverse(expr, level, levels):  # depth >= 1, levels are expected to be unique and sorted
        if not isinstance(expr, Expression):
            return expr
        if levels[0] == level:
            new_leaves = reversed(expr.leaves)
            if len(levels) > 1:
                new_leaves = (Reverse._reverse(leaf, level + 1, levels[1:]) for leaf in new_leaves)
        else:
            new_leaves = (Reverse._reverse(leaf, level + 1, levels) for leaf in expr.leaves)
        return Expression(expr.get_head(), *new_leaves)

    def apply_top_level(self, expr, evaluation):
        'Reverse[expr_]'
        return Reverse._reverse(expr, 1, (1,))

    def apply(self, expr, levels, evaluation):
        'Reverse[expr_, levels_]'
        if isinstance(levels, Integer):
            py_levels = [levels.get_int_value()]
        elif levels.get_head_name() == 'System`List':
            if not levels.leaves:
                return expr
            if any(not isinstance(level, Integer) for level in levels.leaves):
                py_levels = None
            else:
                py_levels = sorted(list(set(
                    level.get_int_value() for level in levels.leaves)))
        else:
            py_levels = None
        if py_levels and py_levels[0] < 1:  # if py_level is not None, it's sorted
            py_levels = None
        if py_levels is None:
            evaluation.message('Reverse', 'ilsmp', Expression('Reverse', expr, levels))
        else:
            return Reverse._reverse(expr, 1, py_levels)


class CentralMoment(Builtin):  # see https://en.wikipedia.org/wiki/Central_moment
    '''
    <dl>
    <dt>'CentralMoment[$list$, $r$]'
      <dd>gives the the $r$th central moment (i.e. the $r$th moment about the mean) of $list$.
    </dl>

    >> CentralMoment[{1.1, 1.2, 1.4, 2.1, 2.4}, 4]
     = 0.100845
    '''

    rules = {
        'CentralMoment[list_List, r_]': 'Total[(list - Mean[list]) ^ r] / Length[list]',
    }


class Skewness(Builtin):  # see https://en.wikipedia.org/wiki/Skewness
    '''
    <dl>
    <dt>'Skewness[$list$]'
      <dd>gives Pearson's moment coefficient of skewness for $list$ (a measure for estimating
      the symmetry of a distribution).
    </dl>

    >> Skewness[{1.1, 1.2, 1.4, 2.1, 2.4}]
     = 0.407041
    '''

    rules = {
        'Skewness[list_List]': 'CentralMoment[list, 3] / (CentralMoment[list, 2] ^ (3 / 2))',
    }


class Kurtosis(Builtin):  # see https://en.wikipedia.org/wiki/Kurtosis
    '''
    <dl>
    <dt>'Kurtosis[$list$]'
      <dd>gives the Pearson measure of kurtosis for $list$ (a measure of existing outliers).
    </dl>

    >> Kurtosis[{1.1, 1.2, 1.4, 2.1, 2.4}]
     = 1.42098
    '''

    rules = {
        'Kurtosis[list_List]': 'CentralMoment[list, 4] / (CentralMoment[list, 2] ^ 2)',
    }


class Mean(Builtin):
    """
    <dl>
    <dt>'Mean[$list$]'
      <dd>returns the statistical mean of $list$.
    </dl>

    >> Mean[{26, 64, 36}]
     = 42

    >> Mean[{1, 1, 2, 3, 5, 8}]
     = 10 / 3

    >> Mean[{a, b}]
     = (a + b) / 2
    """

    rules = {
        'Mean[list_]': 'Total[list] / Length[list]',
    }


class _NotRectangularException(Exception):
    pass


class _Rectangular(Builtin):
    # A helper for Builtins X that allow X[{a1, a2, ...}, {b1, b2, ...}, ...] to be evaluated
    # as {X[{a1, b1, ...}, {a1, b2, ...}, ...]}.

    def rect(self, l):
        lengths = [len(leaf.leaves) for leaf in l.leaves]
        if all(length == 0 for length in lengths):
            return  # leave as is, without error

        n_columns = lengths[0]
        if any(length != n_columns for length in lengths[1:]):
            raise _NotRectangularException()

        transposed = [[leaf.leaves[i] for leaf in l.leaves] for i in range(n_columns)]

        return Expression('List', *[Expression(
            self.get_name(), Expression('List', *items)) for items in transposed])


class Variance(_Rectangular):
    """
    <dl>
    <dt>'Variance[$list$]'
      <dd>computes the variance of $list. $list$ may consist of numerical values
      or symbols. Numerical values may be real or complex.

      Variance[{{$a1$, $a2$, ...}, {$b1$, $b2$, ...}, ...}] will yield
      {Variance[{$a1$, $b1$, ...}, Variance[{$a2$, $b2$, ...}], ...}.
    </dl>

    >> Variance[{1, 2, 3}]
     = 1

    >> Variance[{7, -5, 101, 3}]
     = 7475 / 3

    >> Variance[{1 + 2I, 3 - 10I}]
     = 74

    >> Variance[{a, a}]
     = 0

    >> Variance[{{1, 3, 5}, {4, 10, 100}}]
     = {9 / 2, 49 / 2, 9025 / 2}
    """

    messages = {
        'shlen': '`` must contain at least two elements.',
        'rectt': 'Expected a rectangular array at position 1 in ``.',
    }

    # for the general formulation of real and complex variance below, see for example
    # https://en.wikipedia.org/wiki/Variance#Generalizations

    def apply(self, l, evaluation):
        'Variance[l_List]'
        if len(l.leaves) <= 1:
            evaluation.message('Variance', 'shlen', l)
        elif all(leaf.get_head_name() == 'System`List' for leaf in l.leaves):
            try:
                return self.rect(l)
            except _NotRectangularException:
                evaluation.message('Variance', 'rectt', Expression('Variance', l))
        else:
            d = Expression('Subtract', l, Expression('Mean', l))
            return Expression('Divide', Expression('Dot', d, Expression('Conjugate', d)), len(l.leaves) - 1)


class StandardDeviation(_Rectangular):
    """
    <dl>
    <dt>'StandardDeviation[$list$]'
      <dd>computes the standard deviation of $list. $list$ may consist of numerical values
      or symbols. Numerical values may be real or complex.

      StandardDeviation[{{$a1$, $a2$, ...}, {$b1$, $b2$, ...}, ...}] will yield
      {StandardDeviation[{$a1$, $b1$, ...}, StandardDeviation[{$a2$, $b2$, ...}], ...}.
    </dl>

    >> StandardDeviation[{1, 2, 3}]
     = 1

    >> StandardDeviation[{7, -5, 101, 100}]
     = Sqrt[13297] / 2

    >> StandardDeviation[{a, a}]
     = 0

    >> StandardDeviation[{{1, 10}, {-1, 20}}]
     = {Sqrt[2], 5 Sqrt[2]}
    """

    messages = {
        'shlen': '`` must contain at least two elements.',
        'rectt': 'Expected a rectangular array at position 1 in ``.',
    }

    def apply(self, l, evaluation):
        'StandardDeviation[l_List]'
        if len(l.leaves) <= 1:
            evaluation.message('StandardDeviation', 'shlen', l)
        elif all(leaf.get_head_name() == 'System`List' for leaf in l.leaves):
            try:
                return self.rect(l)
            except _NotRectangularException:
                evaluation.message('StandardDeviation', 'rectt', Expression('StandardDeviation', l))
        else:
            return Expression('Sqrt', Expression('Variance', l))


class Covariance(Builtin):
    """
    <dl>
    <dt>'Covariance[$a$, $b$]'
      <dd>computes the covariance between the equal-sized vectors $a$ and $b$.
    </dl>

    >> Covariance[{0.2, 0.3, 0.1}, {0.3, 0.3, -0.2}]
     = 0.025
    """

    messages = {
        'shlen': '`` must contain at least two elements.',
        'vctmat': '`1` and `2` need to be of equal length.',
    }

    def apply(self, a, b, evaluation):
        'Covariance[a_List, b_List]'

        if len(a.leaves) != len(b.leaves):
            evaluation.message('Covariance', 'vctmat', a, b)
        elif len(a.leaves) < 2:
            evaluation.message('Covariance', 'shlen', a)
        elif len(b.leaves) < 2:
            evaluation.message('Covariance', 'shlen', b)
        else:
            ma = Expression('Subtract', a, Expression('Mean', a))
            mb = Expression('Subtract', b, Expression('Mean', b))
            return Expression('Divide', Expression('Dot', ma, Expression('Conjugate', mb)), len(a.leaves) - 1)


class Correlation(Builtin):
    """
    <dl>
    <dt>'Correlation[$a$, $b$]'
      <dd>computes Pearson's correlation of two equal-sized vectors $a$ and $b$.
    </dl>

    An example from Wikipedia:

    >> Correlation[{10, 8, 13, 9, 11, 14, 6, 4, 12, 7, 5}, {8.04, 6.95, 7.58, 8.81, 8.33, 9.96, 7.24, 4.26, 10.84, 4.82, 5.68}]
     = 0.816421
    """

    messages = {
        'shlen': '`` must contain at least two elements.',
        'vctmat': '`1` and `2` need to be of equal length.',
    }

    def apply(self, a, b, evaluation):
        'Correlation[a_List, b_List]'

        if len(a.leaves) != len(b.leaves):
            evaluation.message('Correlation', 'vctmat', a, b)
        elif len(a.leaves) < 2:
            evaluation.message('Correlation', 'shlen', a)
        elif len(b.leaves) < 2:
            evaluation.message('Correlation', 'shlen', b)
        else:
            da = Expression('StandardDeviation', a)
            db = Expression('StandardDeviation', b)
            return Expression('Divide', Expression('Covariance', a, b), Expression('Times', da, db))


class _Rotate(Builtin):
    messages = {
        'rspec': '`` should be an integer or a list of integers.'
    }

    def _rotate(self, expr, n):
        if not isinstance(expr, Expression):
            return expr

        leaves = expr.leaves
        if not leaves:
            return expr

        index = (self._sign * n[0]) % len(leaves)  # with Python's modulo: index >= 1
        new_leaves = chain(leaves[index:], leaves[:index])

        if len(n) > 1:
            new_leaves = [self._rotate(item, n[1:]) for item in new_leaves]

        return Expression(expr.get_head(), *new_leaves)

    def apply_one(self, expr, evaluation):
        '%(name)s[expr_]'
        return self._rotate(expr, [1])

    def apply(self, expr, n, evaluation):
        '%(name)s[expr_, n_]'
        if isinstance(n, Integer):
            py_cycles = [n.get_int_value()]
        elif n.get_head_name() == 'System`List' and all(isinstance(x, Integer) for x in n.leaves):
            py_cycles = [x.get_int_value() for x in n.leaves]
            if not py_cycles:
                return expr
        else:
            evaluation.message(self.get_name(), 'rspec', n)
            return

        return self._rotate(expr, py_cycles)


class RotateLeft(_Rotate):
    """
    <dl>
    <dt>'RotateLeft[$expr$]'
        <dd>rotates the items of $expr$' by one item to the left.
    <dt>'RotateLeft[$expr$, $n$]'
        <dd>rotates the items of $expr$' by $n$ items to the left.
    <dt>'RotateLeft[$expr$, {$n1$, $n2$, ...}]'
        <dd>rotates the items of $expr$' by $n1$ items to the left at the first level, by $n2$ items to the left at
        the second level, and so on.
    </dl>

    >> RotateLeft[{1, 2, 3}]
     = {2, 3, 1}
    >> RotateLeft[Range[10], 3]
     = {4, 5, 6, 7, 8, 9, 10, 1, 2, 3}
    >> RotateLeft[x[a, b, c], 2]
     = x[c, a, b]
    >> RotateLeft[{{a, b, c}, {d, e, f}, {g, h, i}}, {1, 2}]
     = {{f, d, e}, {i, g, h}, {c, a, b}}
    """

    _sign = 1


class RotateRight(_Rotate):
    """
    <dl>
    <dt>'RotateRight[$expr$]'
        <dd>rotates the items of $expr$' by one item to the right.
    <dt>'RotateRight[$expr$, $n$]'
        <dd>rotates the items of $expr$' by $n$ items to the right.
    <dt>'RotateRight[$expr$, {$n1$, $n2$, ...}]'
        <dd>rotates the items of $expr$' by $n1$ items to the right at the first level, by $n2$ items to the right at
        the second level, and so on.
    </dl>

    >> RotateRight[{1, 2, 3}]
     = {3, 1, 2}
    >> RotateRight[Range[10], 3]
     = {8, 9, 10, 1, 2, 3, 4, 5, 6, 7}
    >> RotateRight[x[a, b, c], 2]
     = x[b, c, a]
    >> RotateRight[{{a, b, c}, {d, e, f}, {g, h, i}}, {1, 2}]
     = {{h, i, g}, {b, c, a}, {e, f, d}}
    """

    _sign = -1


class Median(_Rectangular):
    """
    <dl>
    <dt>'Median[$list$]'
      <dd>returns the median of $list$.
    </dl>

    >> Median[{26, 64, 36}]
     = 36

    For lists with an even number of elements, Median returns the mean of the two middle values:
    >> Median[{-11, 38, 501, 1183}]
     = 539 / 2

    Passing a matrix returns the medians of the respective columns:
    >> Median[{{100, 1, 10, 50}, {-1, 1, -2, 2}}]
     = {99 / 2, 1, 4, 26}
    """

    messages = {
        'rectn': 'Expected a rectangular array of numbers at position 1 in ``.'
    }

    def apply(self, l, evaluation):
        'Median[l_List]'
        if not l.leaves:
            return
        if all(leaf.get_head_name() == 'System`List' for leaf in l.leaves):
            try:
                return self.rect(l)
            except _NotRectangularException:
                evaluation.message('Median', 'rectn', Expression('Median', l))
        elif all(leaf.is_numeric() for leaf in l.leaves):
            v = l.leaves[:]  # copy needed for introselect
            n = len(v)
            if n % 2 == 0:  # even number of elements?
                i = n // 2
                a = introselect(v, i)
                b = introselect(v, i - 1)
                return Expression('Divide', Expression('Plus', a, b), 2)
            else:
                i = n // 2
                return introselect(v, i)
        else:
            evaluation.message('Median', 'rectn', Expression('Median', l))


class RankedMin(Builtin):
    """
    <dl>
    <dt>'RankedMin[$list$, $n$]'
      <dd>returns the $n$th smallest element of $list$ (with $n$ = 1 yielding the smallest element,
      $n$ = 2 yielding the second smallest element, and so on).
    </dl>

    >> RankedMin[{482, 17, 181, -12}, 2]
     = 17
    """

    messages = {
        'intpm': 'Expected positive integer at position 2 in ``.',
        'rank': 'The specified rank `1` is not between 1 and `2`.'
    }

    def apply(self, l, n, evaluation):
        'RankedMin[l_List, n_Integer]'
        py_n = n.get_int_value()
        if py_n < 1:
            evaluation.message('RankedMin', 'intpm', Expression('RankedMin', l, n))
        elif py_n > len(l.leaves):
            evaluation.message('RankedMin', 'rank', py_n, len(l.leaves))
        else:
            return introselect(l.leaves[:], py_n - 1)


class RankedMax(Builtin):
    """
    <dl>
    <dt>'RankedMax[$list$, $n$]'
      <dd>returns the $n$th largest element of $list$ (with $n$ = 1 yielding the largest element,
      $n$ = 2 yielding the second largest element, and so on).
    </dl>

    >> RankedMax[{482, 17, 181, -12}, 2]
     = 181
    """

    messages = {
        'intpm': 'Expected positive integer at position 2 in ``.',
        'rank': 'The specified rank `1` is not between 1 and `2`.'
    }

    def apply(self, l, n, evaluation):
        'RankedMax[l_List, n_Integer]'
        py_n = n.get_int_value()
        if py_n < 1:
            evaluation.message('RankedMax', 'intpm', Expression('RankedMax', l, n))
        elif py_n > len(l.leaves):
            evaluation.message('RankedMax', 'rank', py_n, len(l.leaves))
        else:
            return introselect(l.leaves[:], len(l.leaves) - py_n)


class Quantile(Builtin):
    """
    <dl>
    <dt>'Quantile[$list$, $q$]'
      <dd>returns the $q$th quantile of $list$.
    </dl>

    >> Quantile[Range[11], 1/3]
     = 4

    >> Quantile[Range[16], 1/4]
     = 5
    """

    rules = {
        'Quantile[list_List, q_, abcd_]': 'Quantile[list, {q}, abcd]',
        'Quantile[list_List, q_]': 'Quantile[list, q, {{0, 1}, {1, 0}}]',
    }

    messages = {
        'nquan': 'The quantile `1` has to be between 0 and 1.',
    }

    def apply(self, l, qs, a, b, c, d, evaluation):
        '''Quantile[l_List, qs_List, {{a_, b_}, {c_, d_}}]'''

        n = len(l.leaves)
        partially_sorted = l.leaves[:]

        def ranked(i):
            return introselect(partially_sorted, min(max(0, i - 1), n - 1))

        numeric_qs = qs.evaluate(evaluation).numerify(evaluation)
        results = []

        for q in numeric_qs.leaves:
            py_q = q.to_mpmath()

            if py_q is None or not 0. <= py_q <= 1.:
                evaluation.message('Quantile', 'nquan', q)
                return

            x = Expression('Plus', a, Expression(
                'Times', Expression('Plus', Integer(n), b), q))

            numeric_x = x.evaluate(evaluation).numerify(evaluation)

            if isinstance(numeric_x, Integer):
                results.append(ranked(numeric_x.get_int_value()))
            else:
                py_x = numeric_x.to_mpmath()

                if py_x is None:
                    return

                from mpmath import floor as mpfloor, ceil as mpceil

                if c.get_int_value() == 1 and d.get_int_value() == 0:  # k == 1?
                    results.append(ranked(int(mpceil(py_x))))
                else:
                    py_floor_x = mpfloor(py_x)
                    s0 = ranked(int(py_floor_x))
                    s1 = ranked(int(mpceil(py_x)))

                    k = Expression('Plus', c, Expression(
                        'Times', d, Expression('Subtract', x, Expression('Floor', x))))

                    results.append(Expression('Plus', s0, Expression(
                        'Times', k, Expression('Subtract', s1, s0))))

        if len(results) == 1:
            return results[0]
        else:
            return Expression('List', *results)


class Quartiles(Builtin):
    """
    <dl>
    <dt>'Quartiles[$list$]'
      <dd>returns the 1/4, 1/2, and 3/4 quantiles of $list$.
    </dl>

    >> Quartiles[Range[25]]
     = {27 / 4, 13, 77 / 4}
    """

    rules = {
        'Quartiles[list_List]': 'Quantile[list, {1/4, 1/2, 3/4}, {{1/2, 0}, {0, 1}}]',
    }


class _RankedTake(Builtin):
    messages = {
        'intpm': 'Expected non-negative integer at position `1` in `2`.',
        'rank': 'The specified rank `1` is not between 1 and `2`.',
    }

    options = {
        'ExcludedForms': 'Automatic',
    }

    def _compute(self, l, n, evaluation, options, f=None):
        try:
            limit = CountableInteger.from_expression(n)
        except MessageException as e:
            e.message(evaluation)
            return
        except NegativeIntegerException:
            if f:
                args = (3, Expression(self.get_name(), l, f, n))
            else:
                args = (2, Expression(self.get_name(), l, n))
            evaluation.message(self.get_name(), 'intpm', *args)
            return

        if limit is None:
            return

        if limit == 0:
            return Expression('List')
        else:
            excluded = self.get_option(options, 'ExcludedForms', evaluation)
            if excluded:
                if isinstance(excluded, Symbol) and excluded.get_name() == 'System`Automatic':
                    def exclude(item):
                        if isinstance(item, Symbol) and item.get_name() in ('System`None',
                                                                            'System`Null',
                                                                            'System`Indeterminate'):
                            return True
                        elif item.get_head_name() == 'System`Missing':
                            return True
                        else:
                            return False
                else:
                    excluded = Expression('Alternatives', *excluded.leaves)

                    def exclude(item):
                        return Expression('MatchQ', item, excluded).evaluate(evaluation).is_true()

                filtered = [leaf for leaf in l.leaves if not exclude(leaf)]
            else:
                filtered = l.leaves

            if limit > len(filtered):
                if not limit.is_upper_limit():
                    evaluation.message(self.get_name(), 'rank', limit.get_int_value(), len(filtered))
                    return
                else:
                    py_n = len(filtered)
            else:
                py_n = limit.get_int_value()

            if py_n < 1:
                return Expression('List')

            if f:
                heap = [(Expression(f, leaf).evaluate(evaluation), leaf, i) for i, leaf in enumerate(filtered)]
                leaf_pos = 1  # in tuple above
            else:
                heap = [(leaf, i) for i, leaf in enumerate(filtered)]
                leaf_pos = 0  # in tuple above

            if py_n == 1:
                result = [self._get_1(heap)]
            else:
                result = self._get_n(py_n, heap)

            return Expression('List', *[x[leaf_pos] for x in result])


class _RankedTakeSmallest(_RankedTake):
    def _get_1(self, a):
        return min(a)

    def _get_n(self, n, heap):
        return heapq.nsmallest(n, heap)


class _RankedTakeLargest(_RankedTake):
    def _get_1(self, a):
        return max(a)

    def _get_n(self, n, heap):
        return heapq.nlargest(n, heap)


class TakeLargest(_RankedTakeLargest):
    """
    <dl>
    <dt>'TakeLargest[$list$, $f$, $n$]'
        <dd>returns the a sorted list of the $n$ largest items in $list$.
    </dl>

    >> TakeLargest[{100, -1, 50, 10}, 2]
     = {100, 50}

    None, Null, Indeterminate and expressions with head Missing are ignored
    by default:
    >> TakeLargest[{-8, 150, Missing[abc]}, 2]
     = {150, -8}

    You may specify which items are ignored using the option ExcludedForms:
    >> TakeLargest[{-8, 150, Missing[abc]}, 2, ExcludedForms -> {}]
     = {Missing[abc], 150}
    """

    def apply(self, l, n, evaluation, options):
        'TakeLargest[l_List, n_, OptionsPattern[TakeLargest]]'
        return self._compute(l, n, evaluation, options)


class TakeLargestBy(_RankedTakeLargest):
    """
    <dl>
    <dt>'TakeLargestBy[$list$, $f$, $n$]'
        <dd>returns the a sorted list of the $n$ largest items in $list$
        using $f$ to retrieve the items' keys to compare them.
    </dl>

    For details on how to use the ExcludedForms option, see TakeLargest[].

    >> TakeLargestBy[{{1, -1}, {10, 100}, {23, 7, 8}, {5, 1}}, Total, 2]
     = {{10, 100}, {23, 7, 8}}

    >> TakeLargestBy[{"abc", "ab", "x"}, StringLength, 1]
     = {abc}
    """

    def apply(self, l, f, n, evaluation, options):
        'TakeLargestBy[l_List, f_, n_, OptionsPattern[TakeLargestBy]]'
        return self._compute(l, n, evaluation, options, f=f)


class TakeSmallest(_RankedTakeSmallest):
    """
    <dl>
    <dt>'TakeSmallest[$list$, $f$, $n$]'
        <dd>returns the a sorted list of the $n$ smallest items in $list$.
    </dl>

    For details on how to use the ExcludedForms option, see TakeLargest[].

    >> TakeSmallest[{100, -1, 50, 10}, 2]
     = {-1, 10}
    """

    def apply(self, l, n, evaluation, options):
        'TakeSmallest[l_List, n_, OptionsPattern[TakeSmallest]]'
        return self._compute(l, n, evaluation, options)


class TakeSmallestBy(_RankedTakeSmallest):
    """
    <dl>
    <dt>'TakeSmallestBy[$list$, $f$, $n$]'
        <dd>returns the a sorted list of the $n$ smallest items in $list$
        using $f$ to retrieve the items' keys to compare them.
    </dl>

    For details on how to use the ExcludedForms option, see TakeLargest[].

    >> TakeSmallestBy[{{1, -1}, {10, 100}, {23, 7, 8}, {5, 1}}, Total, 2]
     = {{1, -1}, {5, 1}}

    >> TakeSmallestBy[{"abc", "ab", "x"}, StringLength, 1]
     = {x}
    """

    def apply(self, l, f, n, evaluation, options):
        'TakeSmallestBy[l_List, f_, n_, OptionsPattern[TakeSmallestBy]]'
        return self._compute(l, n, evaluation, options, f=f)


class _IllegalPaddingDepth(Exception):
    def __init__(self, level):
        self.level = level


class _Pad(Builtin):
    messages = {
        'normal': 'Expression at position 1 in `` must not be an atom.',
        'level': 'Cannot pad list `3` which has `4` using padding `1` which specifies `2`.',
        'ilsm': 'Expected an integer or a list of integers at position `1` in `2`.'
    }

    rules = {
        '%(name)s[l_]': '%(name)s[l, Automatic]'
    }

    @staticmethod
    def _find_dims(expr):
        def dive(expr, level):
            if isinstance(expr, Expression):
                if expr.leaves:
                    return max(dive(x, level + 1) for x in expr.leaves)
                else:
                    return level + 1
            else:
                return level

        def calc(expr, dims, level):
            if isinstance(expr, Expression):
                for x in expr.leaves:
                    calc(x, dims, level + 1)
                dims[level] = max(dims[level], len(expr.leaves))

        dims = [0] * dive(expr, 0)
        calc(expr, dims, 0)
        return dims

    @staticmethod
    def _build(l, n, x, m, level, mode):  # mode < 0 for left pad, > 0 for right pad
        if not n:
            return l
        if not isinstance(l, Expression):
            raise _IllegalPaddingDepth(level)

        if isinstance(m, (list, tuple)):
            current_m = m[0] if m else 0
            next_m = m[1:]
        else:
            current_m = m
            next_m = m

        def clip(a, d, s):
            assert d != 0
            if s < 0:
                return a[-d:]  # end with a[-1]
            else:
                return a[:d]  # start with a[0]

        def padding(amount, sign):
            if amount == 0:
                return []
            elif len(n) > 1:
                return [_Pad._build(Expression('List'), n[1:], x, next_m, level + 1, mode)] * amount
            else:
                return clip(x * (1 + amount // len(x)), amount, sign)

        leaves = l.leaves
        d = n[0] - len(leaves)
        if d < 0:
            new_leaves = clip(leaves, d, mode)
            padding_main = []
        elif d >= 0:
            new_leaves = leaves
            padding_main = padding(d, mode)

        if current_m > 0:
            padding_margin = padding(min(current_m, len(new_leaves) + len(padding_main)), -mode)

            if len(padding_margin) > len(padding_main):
                padding_main = []
                new_leaves = clip(new_leaves, -(len(padding_margin) - len(padding_main)), mode)
            elif len(padding_margin) > 0:
                padding_main = clip(padding_main, -len(padding_margin), mode)
        else:
            padding_margin = []

        if len(n) > 1:
            new_leaves = (_Pad._build(e, n[1:], x, next_m, level + 1, mode) for e in new_leaves)

        if mode < 0:
            parts = (padding_main, new_leaves, padding_margin)
        else:
            parts = (padding_margin, new_leaves, padding_main)

        return Expression(l.get_head(), *list(chain(*parts)))

    def _pad(self, in_l, in_n, in_x, in_m, evaluation, expr):
        if not isinstance(in_l, Expression):
            evaluation.message(self.get_name(), 'normal', expr())
            return

        py_n = None
        if isinstance(in_n, Symbol) and in_n.get_name() == 'System`Automatic':
            py_n = _Pad._find_dims(in_l)
        elif in_n.get_head_name() == 'System`List':
            if all(isinstance(leaf, Integer) for leaf in in_n.leaves):
                py_n = [leaf.get_int_value() for leaf in in_n.leaves]
        elif isinstance(in_n, Integer):
            py_n = [in_n.get_int_value()]

        if py_n is None:
            evaluation.message(self.get_name(), 'ilsm', 2, expr())
            return

        if in_x.get_head_name() == 'System`List':
            py_x = in_x.leaves
        else:
            py_x = [in_x]

        if isinstance(in_m, Integer):
            py_m = in_m.get_int_value()
        else:
            if not all(isinstance(x, Integer) for x in in_m.leaves):
                evaluation.message(self.get_name(), 'ilsm', 4, expr())
                return
            py_m = [x.get_int_value() for x in in_m.leaves]

        try:
            return _Pad._build(in_l, py_n, py_x, py_m, 1, self._mode)
        except _IllegalPaddingDepth as e:
            def levels(k):
                if k == 1:
                    return '1 level'
                else:
                    return '%d levels' % k
            evaluation.message(self.get_name(), 'level', in_n, levels(len(py_n)), in_l, levels(e.level - 1))
            return None

    def apply_zero(self, l, n, evaluation):
        '%(name)s[l_, n_]'
        return self._pad(l, n, Integer(0), Integer(0), evaluation, lambda: Expression(self.get_name(), l, n))

    def apply(self, l, n, x, evaluation):
        '%(name)s[l_, n_, x_]'
        return self._pad(l, n, x, Integer(0), evaluation, lambda: Expression(self.get_name(), l, n, x))

    def apply_margin(self, l, n, x, m, evaluation):
        '%(name)s[l_, n_, x_, m_]'
        return self._pad(l, n, x, m, evaluation, lambda: Expression(self.get_name(), l, n, x, m))


class PadLeft(_Pad):
    """
    <dl>
    <dt>'PadLeft[$list$, $n$]'
        <dd>pads $list$ to length $n$ by adding 0 on the left.
    <dt>'PadLeft[$list$, $n$, $x$]'
        <dd>pads $list$ to length $n$ by adding $x$ on the left.
    <dt>'PadLeft[$list$, {$n1$, $n2, ...}, $x$]'
        <dd>pads $list$ to lengths $n1$, $n2$ at levels 1, 2, ... respectively by adding $x$ on the left.
    <dt>'PadLeft[$list$, $n$, $x$, $m$]'
        <dd>pads $list$ to length $n$ by adding $x$ on the left and adding a margin of $m$ on the right.
    <dt>'PadLeft[$list$, $n$, $x$, {$m1$, $m2$, ...}]'
        <dd>pads $list$ to length $n$ by adding $x$ on the left and adding margins of $m1$, $m2$, ...
         on levels 1, 2, ... on the right.
    <dt>'PadLeft[$list$]'
        <dd>turns the ragged list $list$ into a regular list by adding 0 on the left.
    </dl>

    >> PadLeft[{1, 2, 3}, 5]
     = {0, 0, 1, 2, 3}
    >> PadLeft[x[a, b, c], 5]
     = x[0, 0, a, b, c]
    >> PadLeft[{1, 2, 3}, 2]
     = {2, 3}
    >> PadLeft[{{}, {1, 2}, {1, 2, 3}}]
     = {{0, 0, 0}, {0, 1, 2}, {1, 2, 3}}
    >> PadLeft[{1, 2, 3}, 10, {a, b, c}, 2]
     = {b, c, a, b, c, 1, 2, 3, a, b}
    >> PadLeft[{{1, 2, 3}}, {5, 2}, x, 1]
     = {{x, x}, {x, x}, {x, x}, {3, x}, {x, x}}
    """

    _mode = -1


class PadRight(_Pad):
    """
    <dl>
    <dt>'PadRight[$list$, $n$]'
        <dd>pads $list$ to length $n$ by adding 0 on the right.
    <dt>'PadRight[$list$, $n$, $x$]'
        <dd>pads $list$ to length $n$ by adding $x$ on the right.
    <dt>'PadRight[$list$, {$n1$, $n2, ...}, $x$]'
        <dd>pads $list$ to lengths $n1$, $n2$ at levels 1, 2, ... respectively by adding $x$ on the right.
    <dt>'PadRight[$list$, $n$, $x$, $m$]'
        <dd>pads $list$ to length $n$ by adding $x$ on the left and adding a margin of $m$ on the left.
    <dt>'PadRight[$list$, $n$, $x$, {$m1$, $m2$, ...}]'
        <dd>pads $list$ to length $n$ by adding $x$ on the right and adding margins of $m1$, $m2$, ...
         on levels 1, 2, ... on the left.
    <dt>'PadRight[$list$]'
        <dd>turns the ragged list $list$ into a regular list by adding 0 on the right.
    </dl>

    >> PadRight[{1, 2, 3}, 5]
     = {1, 2, 3, 0, 0}
    >> PadRight[x[a, b, c], 5]
     = x[a, b, c, 0, 0]
    >> PadRight[{1, 2, 3}, 2]
     = {1, 2}
    >> PadRight[{{}, {1, 2}, {1, 2, 3}}]
     = {{0, 0, 0}, {1, 2, 0}, {1, 2, 3}}
    >> PadRight[{1, 2, 3}, 10, {a, b, c}, 2]
     = {b, c, 1, 2, 3, a, b, c, a, b}
    >> PadRight[{{1, 2, 3}}, {5, 2}, x, 1]
     = {{x, x}, {x, 1}, {x, x}, {x, x}, {x, x}}
    """

    _mode = 1


class _IllegalDistance(Exception):
    def __init__(self, distance):
        self.distance = distance


class _IllegalDataPoint(Exception):
    pass


def _to_real_distance(d):
    if not isinstance(d, (Real, Integer)):
        raise _IllegalDistance(d)

    mpd = d.to_mpmath()
    if mpd is None or mpd < 0:
        raise _IllegalDistance(d)

    return mpd


class _PrecomputedDistances(PrecomputedDistances):
    # computes all n^2 distances for n points with one big evaluation in the beginning.

    def __init__(self, df, p, evaluation):
        distances_form = [df(p[i], p[j]) for i in range(len(p)) for j in range(i)]
        distances = Expression('N', Expression('List', *distances_form)).evaluate(evaluation)
        mpmath_distances = [_to_real_distance(d) for d in distances.leaves]
        super(_PrecomputedDistances, self).__init__(mpmath_distances)


class _LazyDistances(LazyDistances):
    # computes single distances only as needed, caches already computed distances.

    def __init__(self, df, p, evaluation):
        super(_LazyDistances, self).__init__()
        self._df = df
        self._p = p
        self._evaluation = evaluation

    def _compute_distance(self, i, j):
        p = self._p
        d = Expression('N', self._df(p[i], p[j])).evaluate(self._evaluation)
        return _to_real_distance(d)


def _dist_repr(p):
    dist_p = repr_p = None
    if p.has_form('Rule', 2):
        if all(q.get_head_name() == 'System`List' for q in p.leaves):
            dist_p, repr_p = (q.leaves for q in p.leaves)
        elif p.leaves[0].get_head_name() == 'System`List' and p.leaves[1].get_name() == 'System`Automatic':
            dist_p = p.leaves[0].leaves
            repr_p = [Integer(i + 1) for i in range(len(dist_p))]
    elif p.get_head_name() == 'System`List':
        if all(q.get_head_name() == 'System`Rule' for q in p.leaves):
            dist_p, repr_p = ([q.leaves[i] for q in p.leaves] for i in range(2))
        else:
            dist_p = repr_p = p.leaves
    return dist_p, repr_p


class _Cluster(Builtin):
    options = {
        'Method': 'Optimize',
        'DistanceFunction': 'Automatic',
        'RandomSeed': 'Automatic',
    }

    messages = {
        'amtd': '`1` failed to pick a suitable distance function for `2`.',
        'bdmtd': 'Method in `` must be either "Optimize", "Agglomerate" or "KMeans".',
        'intpm': 'Positive integer expected at position 2 in ``.',
        'list': 'Expected a list or a rule with equally sized lists at position 1 in ``.',
        'nclst': 'Cannot find more clusters than there are elements: `1` is larger than `2`.',
        'xnum': 'The distance function returned ``, which is not a non-negative real value.',
        'rseed': 'The random seed specified through `` must be an integer or Automatic.',
        'kmsud': 'KMeans only supports SquaredEuclideanDistance as distance measure.',
    }

    _criteria = {
        'Optimize': AutomaticSplitCriterion,
        'Agglomerate': AutomaticMergeCriterion,
        'KMeans': None,
    }

    def _cluster(self, p, k, mode, evaluation, options, expr):
        method_string, method = self.get_option_string(options, 'Method', evaluation)
        if method_string not in ('Optimize', 'Agglomerate', 'KMeans'):
            evaluation.message(self.get_name(), 'bdmtd', Expression('Rule', 'Method', method))
            return

        dist_p, repr_p = _dist_repr(p)

        if dist_p is None or len(dist_p) != len(repr_p):
            evaluation.message(self.get_name(), 'list', expr)
            return

        if not dist_p:
            return Expression('List')

        if k is not None:  # the number of clusters k is specified as an integer.
            if not isinstance(k, Integer):
                evaluation.message(self.get_name(), 'intpm', expr)
                return
            py_k = k.get_int_value()
            if py_k < 1:
                evaluation.message(self.get_name(), 'intpm', expr)
                return
            if py_k > len(dist_p):
                evaluation.message(self.get_name(), 'nclst', py_k, len(dist_p))
                return
            elif py_k == 1:
                return Expression('List', *repr_p)
            elif py_k == len(dist_p):
                return Expression('List', [Expression('List', q) for q in repr_p])
        else:  # automatic detection of k. choose a suitable method here.
            if len(dist_p) <= 2:
                return Expression('List', *repr_p)
            constructor = self._criteria.get(method_string)
            py_k = (constructor, {}) if constructor else None

        seed_string, seed = self.get_option_string(options, 'RandomSeed', evaluation)
        if seed_string == 'Automatic':
            py_seed = 12345
        elif isinstance(seed, Integer):
            py_seed = seed.get_int_value()
        else:
            evaluation.message(self.get_name(), 'rseed', Expression('Rule', 'RandomSeed', seed))
            return

        distance_function_string, distance_function = self.get_option_string(
            options, 'DistanceFunction', evaluation)
        if distance_function_string == 'Automatic':
            from mathics.builtin.tensors import get_default_distance
            distance_function = get_default_distance(dist_p)
            if distance_function is None:
                name_of_builtin = strip_context(self.get_name())
                evaluation.message(self.get_name(), 'amtd', name_of_builtin, Expression('List', *dist_p))
                return

        if method_string == 'KMeans' and distance_function != 'SquaredEuclideanDistance':
            evaluation.message(self.get_name(), 'kmsud')
            return

        def df(i, j):
            return Expression(distance_function, i, j)

        try:
            if method_string == 'Agglomerate':
                clusters = self._agglomerate(mode, repr_p, dist_p, py_k, df, evaluation)
            elif method_string == 'Optimize':
                clusters = optimize(repr_p, py_k, _LazyDistances(df, dist_p, evaluation), mode, py_seed)
            elif method_string == 'KMeans':
                clusters = self._kmeans(mode, repr_p, dist_p, py_k, py_seed, evaluation)
        except _IllegalDistance as e:
            evaluation.message(self.get_name(), 'xnum', e.distance)
            return
        except _IllegalDataPoint:
            name_of_builtin = strip_context(self.get_name())
            evaluation.message(self.get_name(), 'amtd', name_of_builtin, Expression('List', *dist_p))
            return

        if mode == 'clusters':
            return Expression('List', *[Expression('List', *c) for c in clusters])
        elif mode == 'components':
            return Expression('List', *clusters)
        else:
            raise ValueError('illegal mode %s' % mode)

    def _agglomerate(self, mode, repr_p, dist_p, py_k, df, evaluation):
        if mode == 'clusters':
            clusters = agglomerate(repr_p, py_k, _PrecomputedDistances(
                df, dist_p, evaluation), mode)
        elif mode == 'components':
            clusters = agglomerate(repr_p, py_k, _PrecomputedDistances(
                df, dist_p, evaluation), mode)

        return clusters

    def _kmeans(self, mode, repr_p, dist_p, py_k, py_seed, evaluation):
        items = []

        def convert_scalars(p):
            for q in p:
                if not isinstance(q, (Real, Integer)):
                    raise _IllegalDataPoint
                mpq = q.to_mpmath()
                if mpq is None:
                    raise _IllegalDataPoint
                items.append(q)
                yield mpq

        def convert_vectors(p):
            d = None
            for q in p:
                if q.get_head_name() != 'System`List':
                    raise _IllegalDataPoint
                v = list(convert_scalars(q.leaves))
                if d is None:
                    d = len(v)
                elif len(v) != d:
                    raise _IllegalDataPoint
                yield v

        if dist_p[0].is_numeric():
            numeric_p = [[x] for x in convert_scalars(dist_p)]
        else:
            numeric_p = list(convert_vectors(dist_p))

        # compute epsilon similar to Real.__eq__, such that "numbers that differ in their last seven binary digits
        # are considered equal"

        prec = min_prec(*items) or machine_precision
        eps = 0.5 ** (prec - 7)

        return kmeans(numeric_p, repr_p, py_k, mode, py_seed, eps)


class FindClusters(_Cluster):
    """
    <dl>
    <dt>'FindClusters[$list$]'
        <dd>returns a list of clusters formed from the elements of $list$. The number of cluster is determined
        automatically.
    <dt>'FindClusters[$list$, $k$]'
        <dd>returns a list of $k$ clusters formed from the elements of $list$.
    </dl>

    >> FindClusters[{1, 2, 20, 10, 11, 40, 19, 42}]
     = {{1, 2, 20, 10, 11, 19}, {40, 42}}

    >> FindClusters[{25, 100, 17, 20}]
     = {{25, 17, 20}, {100}}

    >> FindClusters[{3, 6, 1, 100, 20, 5, 25, 17, -10, 2}]
     = {{3, 6, 1, 5, -10, 2}, {100}, {20, 25, 17}}

    >> FindClusters[{1, 2, 10, 11, 20, 21}]
     = {{1, 2}, {10, 11}, {20, 21}}

    >> FindClusters[{1, 2, 10, 11, 20, 21}, 2]
     = {{1, 2, 10, 11}, {20, 21}}

    >> FindClusters[{1 -> a, 2 -> b, 10 -> c}]
     = {{a, b}, {c}}

    >> FindClusters[{1, 2, 5} -> {a, b, c}]
     = {{a, b}, {c}}

    >> FindClusters[{1, 2, 3, 1, 2, 10, 100}, Method -> "Agglomerate"]
     = {{1, 2, 3, 1, 2, 10}, {100}}

    >> FindClusters[{1, 2, 3, 10, 17, 18}, Method -> "Agglomerate"]
     = {{1, 2, 3}, {10}, {17, 18}}

    >> FindClusters[{{1}, {5, 6}, {7}, {2, 4}}, DistanceFunction -> (Abs[Length[#1] - Length[#2]]&)]
     = {{{1}, {7}}, {{5, 6}, {2, 4}}}

    >> FindClusters[{"meep", "heap", "deep", "weep", "sheep", "leap", "keep"}, 3]
     = {{meep, deep, weep, keep}, {heap, leap}, {sheep}}

    FindClusters' automatic distance function detection supports scalars, numeric tensors, boolean vectors and
    strings.

    The Method option must be either "Agglomerate" or "Optimize". If not specified, it defaults to "Optimize".
    Note that the Agglomerate and Optimize methods usually produce different clusterings.

    The runtime of the Agglomerate method is quadratic in the number of clustered points n, builds the clustering
    from the bottom up, and is exact (no element of randomness). The Optimize method's runtime is linear in n,
    Optimize builds the clustering from top down, and uses random sampling.
    """

    def apply(self, p, evaluation, options):
        'FindClusters[p_, OptionsPattern[%(name)s]]'
        return self._cluster(p, None, 'clusters', evaluation, options,
                             Expression('FindClusters', p, *options_to_rules(options)))

    def apply_manual_k(self, p, k, evaluation, options):
        'FindClusters[p_, k_Integer, OptionsPattern[%(name)s]]'
        return self._cluster(p, k, 'clusters', evaluation, options,
                             Expression('FindClusters', p, k, *options_to_rules(options)))


class ClusteringComponents(_Cluster):
    """
    <dl>
    <dt>'ClusteringComponents[$list$]'
        <dd>forms clusters from $list$ and returns a list of cluster indices, in which each
        element shows the index of the cluster in which the corresponding element in $list$
        ended up.
    <dt>'ClusteringComponents[$list$, $k$]'
        <dd>forms $k$ clusters from $list$ and returns a list of cluster indices, in which
        each element shows the index of the cluster in which the corresponding element in
        $list$ ended up.
    </dl>

    For more detailed documentation regarding options and behavior, see FindClusters[].

    >> ClusteringComponents[{1, 2, 3, 1, 2, 10, 100}]
     = {1, 1, 1, 1, 1, 1, 2}

    >> ClusteringComponents[{10, 100, 20}, Method -> "KMeans"]
     = {1, 0, 1}
    """

    def apply(self, p, evaluation, options):
        'ClusteringComponents[p_, OptionsPattern[%(name)s]]'
        return self._cluster(p, None, 'components', evaluation, options,
                             Expression('ClusteringComponents', p, *options_to_rules(options)))

    def apply_manual_k(self, p, k, evaluation, options):
        'ClusteringComponents[p_, k_Integer, OptionsPattern[%(name)s]]'
        return self._cluster(p, k, 'components', evaluation, options,
                             Expression('ClusteringComponents', p, k, *options_to_rules(options)))


class Nearest(Builtin):
    '''
    <dl>
    <dt>'Nearest[$list$, $x$]'
        <dd>returns the one item in $list$ that is nearest to $x$.
    <dt>'Nearest[$list$, $x$, $n$]'
        <dd>returns the $n$ nearest items.
    <dt>'Nearest[$list$, $x$, {$n$, $r$}]'
        <dd>returns up to $n$ nearest items that are not farther from $x$ than $r$.
    <dt>'Nearest[{$p1$ -> $q1$, $p2$ -> $q2$, ...}, $x$]'
        <dd>returns $q1$, $q2$, ... but measures the distances using $p1$, $p2$, ...
    <dt>'Nearest[{$p1$, $p2$, ...} -> {$q1$, $q2$, ...}, $x$]'
        <dd>returns $q1$, $q2$, ... but measures the distances using $p1$, $p2$, ...
    </dl>

    >> Nearest[{5, 2.5, 10, 11, 15, 8.5, 14}, 12]
     = {11}

    Return all items within a distance of 5:

    >> Nearest[{5, 2.5, 10, 11, 15, 8.5, 14}, 12, {All, 5}]
     = {11, 10, 14}

    >> Nearest[{Blue -> "blue", White -> "white", Red -> "red", Green -> "green"}, {Orange, Gray}]
     = {{red}, {white}}

    >> Nearest[{{0, 1}, {1, 2}, {2, 3}} -> {a, b, c}, {1.1, 2}]
     = {b}
    '''

    options = {
        'DistanceFunction': 'Automatic',
        'Method': '"Scan"',
    }

    messages = {
        'amtd': '`1` failed to pick a suitable distance function for `2`.',
        'list': 'Expected a list or a rule with equally sized lists at position 1 in ``.',
        'nimp': 'Method `1` is not implemented yet.',
    }

    rules = {
        'Nearest[list_, pattern_]': 'Nearest[list, pattern, 1]',
        'Nearest[pattern_][list_]': 'Nearest[list, pattern]',
    }

    def apply(self, items, pivot, limit, expression, evaluation, options):
        'Nearest[items_, pivot_, limit_, OptionsPattern[%(name)s]]'

        method = self.get_option(options, 'Method', evaluation)
        if not isinstance(method, String) or method.get_string_value() != 'Scan':
            evaluation('Nearest', 'nimp', method)
            return

        dist_p, repr_p = _dist_repr(items)

        if dist_p is None or len(dist_p) != len(repr_p):
            evaluation.message(self.get_name(), 'list', expression)
            return

        if limit.has_form('List', 2):
            up_to = limit.leaves[0]
            py_r = limit.leaves[1].to_mpmath()
        else:
            up_to = limit
            py_r = None

        if isinstance(up_to, Integer):
            py_n = up_to.get_int_value()
        elif up_to.get_name() == 'System`All':
            py_n = None
        else:
            return

        if not dist_p or (py_n is not None and py_n < 1):
            return Expression('List')

        multiple_x = False

        distance_function_string, distance_function = self.get_option_string(
            options, 'DistanceFunction', evaluation)
        if distance_function_string == 'Automatic':
            from mathics.builtin.tensors import get_default_distance

            distance_function = get_default_distance(dist_p)
            if distance_function is None:
                evaluation.message(self.get_name(), 'amtd', 'Nearest', Expression('List', *dist_p))
                return

            if pivot.get_head_name() == 'System`List':
                _, depth_x = walk_levels(pivot)
                _, depth_items = walk_levels(dist_p[0])

                if depth_x > depth_items:
                    multiple_x = True

        def nearest(x):
            calls = [Expression(distance_function, x, y) for y in dist_p]
            distances = Expression('List', *calls).evaluate(evaluation)

            if not distances.has_form('List', len(dist_p)):
                raise ValueError()

            py_distances = [(_to_real_distance(d), i) for i, d in enumerate(distances.leaves)]

            if py_r is not None:
                py_distances = [(d, i) for d, i in py_distances if d <= py_r]

            def pick():
                if py_n is None:
                    candidates = sorted(py_distances)
                else:
                    candidates = heapq.nsmallest(py_n, py_distances)

                for d, i in candidates:
                    yield repr_p[i]

            return Expression('List', *list(pick()))

        try:
            if not multiple_x:
                return nearest(pivot)
            else:
                return Expression('List', *[nearest(t) for t in pivot.leaves])
        except _IllegalDistance:
            return Symbol('$Failed')
        except ValueError:
            return Symbol('$Failed')


class Permutations(Builtin):
    '''
    <dl>
    <dt>'Permutations[$list$]'
        <dd>gives all possible orderings of the items in $list$.
    <dt>'Permutations[$list$, $n$]'
        <dd>gives permutations up to length $n$.
    <dt>'Permutations[$list$, {$n$}]'
        <dd>gives permutations of length $n$.
    </dl>

    >> Permutations[{y, 1, x}]
     = {{y, 1, x}, {y, x, 1}, {1, y, x}, {1, x, y}, {x, y, 1}, {x, 1, y}}

    Elements are differentiated by their position in $list$, not their value.

    >> Permutations[{a, b, b}]
     = {{a, b, b}, {a, b, b}, {b, a, b}, {b, b, a}, {b, a, b}, {b, b, a}}

    >> Permutations[{1, 2, 3}, 2]
     = {{}, {1}, {2}, {3}, {1, 2}, {1, 3}, {2, 1}, {2, 3}, {3, 1}, {3, 2}}

    >> Permutations[{1, 2, 3}, {2}]
     = {{1, 2}, {1, 3}, {2, 1}, {2, 3}, {3, 1}, {3, 2}}
    '''

    messages = {
        'argt': 'Permutation expects at least one argument.',
        'nninfseq': 'The number specified at position 2 of `` must be a non-negative integer, All, or Infinity.'
    }

    def apply_argt(self, evaluation):
        'Permutations[]'
        evaluation.message(self.get_name(), 'argt')

    def apply(self, l, evaluation):
        'Permutations[l_List]'
        return Expression('List', *[Expression('List', *p)
                                    for p in permutations(l.leaves, len(l.leaves))])

    def apply_n(self, l, n, evaluation):
        'Permutations[l_List, n_]'

        rs = None
        if isinstance(n, Integer):
            py_n = min(n.get_int_value(), len(l.leaves))
        elif n.has_form('List', 1) and isinstance(n.leaves[0], Integer):
            py_n = n.leaves[0].get_int_value()
            rs = (py_n,)
        elif (n.has_form('DirectedInfinity', 1) and n.leaves[0].get_int_value() == 1) or n.get_name() == 'System`All':
            py_n = len(l.leaves)
        else:
            py_n = None

        if py_n is None or py_n < 0:
            evaluation.message(self.get_name(), 'nninfseq', Expression(self.get_name(), l, n))
            return

        if rs is None:
            rs = range(py_n + 1)

        return Expression('List', *[Expression('List', *p)
                                    for r in rs
                                    for p in permutations(l.leaves, r)])

<<<<<<< HEAD
class Association(Builtin):
    """
    <dl>
    <dt>'Association[$key1$ -> $val1$, $key2$ -> $val2$, ...]'
    <dt>'<|$key1$ -> $val1$, $key2$ -> $val2$, ...|>'
        <dd> represents an association between keys and values.
    </dl>

    'Association' is the head of associations:
    >> Head[<|a -> x, b -> y, c -> z|>]
     = Association

    >> <|a -> x, b -> y|>
     = <|a -> x, b -> y|>

    >> Association[{a -> x, b -> y}]
     = <|a -> x, b -> y|>

    Associations can be nested:
    >> <|a -> x, b -> y, <|a -> z, d -> t|>|>
     = <|a -> z, b -> y, d -> t|>

    #> <|a -> x, b -> y, c -> <|d -> t|>|>
     = <|a -> x, b -> y, c -> <|d -> t|>|>
    #> %["s"]
     = Missing[KeyAbsent, s]

    #> <|a -> x, b + c -> y, {<|{}|>, a -> {z}}|>
     = <|a -> {z}, b + c -> y|>
    #> %[a]
     = {z}

    #> <|"x" -> 1, {y} -> 1|>
     = <|x -> 1, {y} -> 1|>
    #> %["x"]
     = 1

    #> <|<|a -> v|> -> x, <|b -> y, a -> <|c -> z|>, {}, <||>|>, {d}|>[c]
     =  Association[Association[a -> v] -> x, Association[b -> y, a -> Association[c -> z], {}, Association[]], {d}][c]

    #> <|<|a -> v|> -> x, <|b -> y, a -> <|c -> z|>, {d}|>, {}, <||>|>[a]
     = Association[Association[a -> v] -> x, Association[b -> y, a -> Association[c -> z], {d}], {}, Association[]][a]

    #> <|<|a -> v|> -> x, <|b -> y, a -> <|c -> z, {d}|>, {}, <||>|>, {}, <||>|>
     = <|<|a -> v|> -> x, b -> y, a -> Association[c -> z, {d}]|>
    #> %[a]
     = Association[c -> z, {d}]

    #> <|a -> x, b -> y, c -> <|d -> t|>|> // ToBoxes
     = RowBox[{<|, RowBox[{RowBox[{a, ->, x}], ,, RowBox[{b, ->, y}], ,, RowBox[{c, ->, RowBox[{<|, RowBox[{d, ->, t}], |>}]}]}], |>}]

    #> Association[a -> x, b -> y, c -> Association[d -> t, Association[e -> u]]] // ToBoxes
     = RowBox[{<|, RowBox[{RowBox[{a, ->, x}], ,, RowBox[{b, ->, y}], ,, RowBox[{c, ->, RowBox[{<|, RowBox[{RowBox[{d, ->, t}], ,, RowBox[{e, ->, u}]}], |>}]}]}], |>}]
    """

    error_idx = 0

    attributes = ('HoldAllComplete', 'Protected',)

    def apply_makeboxes(self, rules, f, evaluation):
        '''MakeBoxes[<|rules___|>,
            f:StandardForm|TraditionalForm|OutputForm|InputForm]'''

        def validate(exprs):
            for expr in exprs:
                if expr.has_form(('Rule', 'RuleDelayed'), 2):
                    pass
                elif expr.has_form('List', None) or expr.has_form('Association', None):
                    if validate(expr.leaves) is not True:
                        return False
                else:
                    return False
            return True

        rules = rules.get_sequence()
        if self.error_idx == 0 and validate(rules) is True:
            expr = Expression('RowBox', Expression('List', *list_boxes(rules, f, "<|", "|>")))
        else:
            self.error_idx += 1
            symbol = Expression('MakeBoxes', Symbol('Association'), f)
            expr = Expression('RowBox', Expression('List', symbol, *list_boxes(rules, f, "[", "]")))

        expr = expr.evaluate(evaluation)
        if self.error_idx > 0:
            self.error_idx -= 1
        return expr

    def apply(self, rules, evaluation):
        'Association[rules__]'

        def make_flatten(exprs, dic={}, keys=[]):
            for expr in exprs:
                if expr.has_form(('Rule', 'RuleDelayed'), 2):
                    key = expr.leaves[0].evaluate(evaluation)
                    value = expr.leaves[1].evaluate(evaluation)
                    dic[key] = Expression(expr.get_head(), key, value)
                    if key not in keys:
                        keys.append(key)
                elif expr.has_form('List', None) or expr.has_form('Association', None):
                    make_flatten(expr.leaves, dic, keys)
                else:
                    raise
            return [dic[key] for key in keys]

        try:
            return Expression('Association', *make_flatten(rules.get_sequence()))
        except:
            return None

    def apply_key(self, rules, key, evaluation):
        'Association[rules__][key_]'

        def find_key(exprs, dic={}):
            for expr in exprs:
                if expr.has_form(('Rule', 'RuleDelayed'), 2):
                    if expr.leaves[0] == key:
                        dic[key] = expr.leaves[1]
                elif expr.has_form('List', None) or expr.has_form('Association', None):
                    find_key(expr.leaves)
                else:
                    raise
            return dic

        try:
            result = find_key(rules.get_sequence())
        except:
            return None

        return result[key] if result else Expression('Missing', Symbol('KeyAbsent'), key)
    
class AssociationQ(Test):
    """
    <dl>
    <dt>'AssociationQ[$expr$]'
        <dd>return True if $expr$ is a valid Association object, and False otherwise.
    </dl>

    >> AssociationQ[<|a -> 1, b :> 2|>]
     = True

    >> AssociationQ[<|a, b|>]
     = False
    """

    def test(self, expr):
        def validate(leaves):
            for leaf in leaves:
                if leaf.has_form(('Rule', 'RuleDelayed'), 2):
                    pass
                elif leaf.has_form('List', None) or leaf.has_form('Association', None):
                    if validate(leaf.leaves) is not True:
                        return False
                else:
                    return False
            return True

        return expr.get_head_name() == 'System`Association' and validate(expr.leaves)
        
class Keys(Builtin):
    """
    <dl>
    <dt>'Keys[<|$key1$ -> $val1$, $key2$ -> $val2$, ...|>]'
        <dd>return a list of the keys $keyi$ in an association.
    <dt>'Keys[{$key1$ -> $val1$, $key2$ -> $val2$, ...}]'
        <dd>return a list of the $keyi$ in a list of rules.
    </dl>

    >> Keys[<|a -> x, b -> y|>]
     = {a, b}

    >> Keys[{a -> x, b -> y}]
     = {a, b}

    Keys automatically threads over lists:
    >> Keys[{<|a -> x, b -> y|>, {w -> z, {}}}]
     = {{a, b}, {w, {}}}

    Keys are listed in the order of their appearance:
    >> Keys[{c -> z, b -> y, a -> x}]
     = {c, b, a}

    #> Keys[a -> x]
     = a

    #> Keys[{a -> x, a -> y, {a -> z, <|b -> t|>, <||>, {}}}]
     = {a, a, {a, {b}, {}, {}}}

    #> Keys[{a -> x, a -> y, <|a -> z, {b -> t}, <||>, {}|>}]
     = {a, a, {a, b}}

    #> Keys[<|a -> x, a -> y, <|a -> z, <|b -> t|>, <||>, {}|>|>]
     = {a, b}

    #> Keys[<|a -> x, a -> y, {a -> z, {b -> t}, <||>, {}}|>]
     = {a, b}

    #> Keys[<|a -> x, <|a -> y, b|>|>]
     : The argument Association[a -> x, Association[a -> y, b]] is not a valid Association or a list of rules.
     = Keys[Association[a -> x, Association[a -> y, b]]]

    #> Keys[<|a -> x, {a -> y, b}|>]
     : The argument Association[a -> x, {a -> y, b}] is not a valid Association or a list of rules.
     = Keys[Association[a -> x, {a -> y, b}]]

    #> Keys[{a -> x, <|a -> y, b|>}]
     : The argument Association[a -> y, b] is not a valid Association or a list of rules.
     = Keys[{a -> x, Association[a -> y, b]}]

    #> Keys[{a -> x, {a -> y, b}}]
     : The argument b is not a valid Association or a list of rules.
     = Keys[{a -> x, {a -> y, b}}]

    #> Keys[a -> x, b -> y]
     : Keys called with 2 arguments; 1 argument is expected.
     = Keys[a -> x, b -> y]
    """

    attributes = ('Protected',)

    messages = {
        'argx': 'Keys called with `1` arguments; 1 argument is expected.',
        'invrl': 'The argument `1` is not a valid Association or a list of rules.',
    }

    def apply(self, rules, evaluation):
        'Keys[rules___]'

        def get_keys(expr):
            if expr.has_form(('Rule', 'RuleDelayed'), 2):
                return expr.leaves[0]
            elif expr.has_form('List', None) \
                    or (expr.has_form('Association', None) and AssociationQ(expr).evaluate(evaluation) == Symbol('True')):
                return Expression('List', *[get_keys(leaf) for leaf in expr.leaves])
            else:
                evaluation.message('Keys', 'invrl', expr)
                raise

        rules = rules.get_sequence()
        if len(rules) != 1:
            return evaluation.message('Keys', 'argx', Integer(len(rules)))

        try:
            return get_keys(rules[0])
        except:
            return None
            
class Values(Builtin):
    """
    <dl>
    <dt>'Values[<|$key1$ -> $val1$, $key2$ -> $val2$, ...|>]'
        <dd>return a list of the values $vali$ in an association.
    <dt>'Values[{$key1$ -> $val1$, $key2$ -> $val2$, ...}]'
        <dd>return a list of the $vali$ in a list of rules.
    </dl>

    >> Values[<|a -> x, b -> y|>]
     = {x, y}

    >> Values[{a -> x, b -> y}]
     = {x, y}

    Values automatically threads over lists:
    >> Values[{<|a -> x, b -> y|>, {c -> z, {}}}]
     = {{x, y}, {z, {}}}

    Values are listed in the order of their appearance:
    >> Values[{c -> z, b -> y, a -> x}]
     = {z, y, x}

    #> Values[a -> x]
     = x

    #> Values[{a -> x, a -> y, {a -> z, <|b -> t|>, <||>, {}}}]
     = {x, y, {z, {t}, {}, {}}}

    #> Values[{a -> x, a -> y, <|a -> z, {b -> t}, <||>, {}|>}]
     = {x, y, {z, t}}

    #> Values[<|a -> x, a -> y, <|a -> z, <|b -> t|>, <||>, {}|>|>]
     = {z, t}

    #> Values[<|a -> x, a -> y, {a -> z, {b -> t}, <||>, {}}|>]
     = {z, t}

    #> Values[<|a -> x, <|a -> y, b|>|>]
     : The argument Association[a -> x, Association[a -> y, b]] is not a valid Association or a list of rules.
     = Values[Association[a -> x, Association[a -> y, b]]]

    #> Values[<|a -> x, {a -> y, b}|>]
     : The argument Association[a -> x, {a -> y, b}] is not a valid Association or a list of rules.
     = Values[Association[a -> x, {a -> y, b}]]

    #> Values[{a -> x, <|a -> y, b|>}]
     : The argument {a -> x, Association[a -> y, b]} is not a valid Association or a list of rules.
     = Values[{a -> x, Association[a -> y, b]}]

    #> Values[{a -> x, {a -> y, b}}]
     : The argument {a -> x, {a -> y, b}} is not a valid Association or a list of rules.
     = Values[{a -> x, {a -> y, b}}]

    #> Values[a -> x, b -> y]
     : Values called with 2 arguments; 1 argument is expected.
     = Values[a -> x, b -> y]
    """

    attributes = ('Protected',)

    messages = {
        'argx': 'Values called with `1` arguments; 1 argument is expected.',
        'invrl': 'The argument `1` is not a valid Association or a list of rules.',
    }

    def apply(self, rules, evaluation):
        'Values[rules___]'

        def get_values(expr):
            if expr.has_form(('Rule', 'RuleDelayed'), 2):
                return expr.leaves[1]
            elif expr.has_form('List', None) \
                    or (expr.has_form('Association', None) and AssociationQ(expr).evaluate(evaluation) == Symbol('True')):
                return Expression('List', *[get_values(leaf) for leaf in expr.leaves])
            else:
                raise

        rules = rules.get_sequence()
        if len(rules) != 1:
            return evaluation.message('Values', 'argx', Integer(len(rules)))

        try:
            return get_values(rules[0])
        except:
            return evaluation.message('Values', 'invrl', rules[0])
=======
class ContainsOnly(Builtin):
    """
    <dl>
    <dt>'ContainsOnly[$list1$, $list2$]'
        <dd>yields True if $list1$ contains only elements that appear in $list2$.
    </dl>

    >> ContainsOnly[{b, a, a}, {a, b, c}]
     = True

    The first list contains elements not present in the second list:
    >> ContainsOnly[{b, a, d}, {a, b, c}]
     = False

    >> ContainsOnly[{}, {a, b, c}]
     = True

    #> ContainsOnly[1, {1, 2, 3}]
     : List or association expected instead of 1.
     = ContainsOnly[1, {1, 2, 3}]

    #> ContainsOnly[{1, 2, 3}, 4]
     : List or association expected instead of 4.
     = ContainsOnly[{1, 2, 3}, 4]

    Use Equal as the comparison function to have numerical tolerance:
    >> ContainsOnly[{a, 1.0}, {1, a, b}, {SameTest -> Equal}]
     = True

    #> ContainsOnly[{c, a}, {a, b, c}, IgnoreCase -> True]
     : Unknown option IgnoreCase for ContainsOnly.
     = True

    #> ContainsOnly[{a, 1.0}, {1, a, b}, {IgnoreCase -> True, SameTest -> Equal}]
     : Unknown option IgnoreCase for ContainsOnly.
     = True

    #> ContainsOnly[Pi, "E", {IgnoreCase -> True, SameTest -> Equal}]
     : List or association expected instead of E.
     : Unknown option IgnoreCase in ContainsOnly[Pi, E, {IgnoreCase -> True, SameTest -> Equal}].
     = ContainsOnly[Pi, E, {IgnoreCase -> True, SameTest -> Equal}]

    #> ContainsOnly["Pi", E, {IgnoreCase -> True, SameTest -> Equal}]
     : List or association expected instead of Pi.
     : Unknown option IgnoreCase in ContainsOnly[Pi, E, {IgnoreCase -> True, SameTest -> Equal}].
     = ContainsOnly[Pi, E, {IgnoreCase -> True, SameTest -> Equal}]

    #> ContainsOnly[Pi, E, {IgnoreCase -> True, SameTest -> Equal}]
     : Unknown option IgnoreCase in ContainsOnly[Pi, E, {IgnoreCase -> True, SameTest -> Equal}].
     = ContainsOnly[Pi, E, {IgnoreCase -> True, SameTest -> Equal}]
    """

    attributes = ('ReadProtected',)

    messages = {
        'lsa': "List or association expected instead of `1`.",
        'nodef': "Unknown option `1` for ContainsOnly.",
        'optx': "Unknown option `1` in `2`.",
    }

    options = {
        'SameTest': 'SameQ',
    }

    def check_options(self, expr, evaluation, options):
        for key in options:
            if key != 'System`SameTest':
                if expr is None:
                    evaluation.message('ContainsOnly', 'nodef', Symbol(key))
                else:
                    return evaluation.message('ContainsOnly', 'optx', Symbol(key), expr)
        return None

    def apply(self, list1, list2, evaluation, options={}):
        'ContainsOnly[list1_?ListQ, list2_?ListQ, OptionsPattern[ContainsOnly]]'

        same_test = self.get_option(options, 'SameTest', evaluation)

        def same(a, b):
            result = Expression(same_test, a, b).evaluate(evaluation)
            return result.is_true()

        self.check_options(None, evaluation, options)
        for a in list1.leaves:
            if not any(same(a, b) for b in list2.leaves):
                return Symbol('False')
        return Symbol('True')

    def apply_msg(self, e1, e2, evaluation, options={}):
        'ContainsOnly[e1_, e2_, OptionsPattern[ContainsOnly]]'

        opts = options_to_rules(options) if len(options) <= 1 else [Expression('List', *options_to_rules(options))]
        expr = Expression('ContainsOnly', e1, e2, *opts)

        if not isinstance(e1, Symbol) and not e1.has_form('List', None):
            evaluation.message('ContainsOnly', 'lsa', e1)
            return self.check_options(expr, evaluation, options)

        if not isinstance(e2, Symbol) and not e2.has_form('List', None):
            evaluation.message('ContainsOnly', 'lsa', e2)
            return self.check_options(expr, evaluation, options)

        return self.check_options(expr, evaluation, options)
>>>>>>> b877bfb6
<|MERGE_RESOLUTION|>--- conflicted
+++ resolved
@@ -4911,7 +4911,6 @@
                                     for r in rs
                                     for p in permutations(l.leaves, r)])
 
-<<<<<<< HEAD
 class Association(Builtin):
     """
     <dl>
@@ -5244,7 +5243,8 @@
             return get_values(rules[0])
         except:
             return evaluation.message('Values', 'invrl', rules[0])
-=======
+
+
 class ContainsOnly(Builtin):
     """
     <dl>
@@ -5348,4 +5348,3 @@
             return self.check_options(expr, evaluation, options)
 
         return self.check_options(expr, evaluation, options)
->>>>>>> b877bfb6
