--- conflicted
+++ resolved
@@ -18,15 +18,9 @@
 from functools import lru_cache
 
 
-<<<<<<< HEAD
-from mathics.builtin.base import Builtin, Predefined
-from mathics.core.convert import from_sympy
+from mathics.builtin.base import Builtin, Predefined, Test
+
 from mathics.core.evaluators import apply_N, eval_N
-=======
-from mathics.builtin.base import Builtin, Predefined, Test
-
-from mathics.core.evaluators import apply_N
->>>>>>> c9fbf64a
 
 from mathics.core.expression import Expression
 from mathics.core.symbols import (
@@ -351,106 +345,6 @@
         "base": "Base `1` is not an integer greater than 1.",
     }
 
-<<<<<<< HEAD
-    summary_text = "numerical evaluation to specified precision and accuracy"
-
-    def apply_with_prec(self, expr, prec, evaluation, options=None):
-        "N[expr_, prec_, OptionsPattern[%(name)s]]"
-
-        # If options are passed, set the preference in evaluation, and call again
-        # without options set.
-        # This also prevents to store this as an nvalue (nvalues always have two leaves).
-        preference = None
-        # If a Method is passed, and the method is not either "Automatic" or
-        # the last preferred method, according to evaluation._preferred_n_method,
-        # set the new preference, reevaluate, and then remove the preference.
-        if options:
-            preference_queue = evaluation._preferred_n_method
-            preference = self.get_option(
-                options, "Method", evaluation
-            ).get_string_value()
-            if preference == "Automatic":
-                preference = None
-            if preference_queue and preference == preference_queue[-1]:
-                preference = None
-
-            if preference:
-                preference_queue.append(preference)
-                try:
-                    result = self.apply_with_prec(expr, prec, evaluation)
-                except Exception:
-                    result = None
-                preference_queue.pop()
-                return result
-
-        return apply_N(expr, prec, evaluation)
-
-    def apply_N(self, expr, evaluation):
-        """N[expr_]"""
-        # TODO: Specialize for atoms
-        return apply_N(expr, SymbolMachinePrecision, evaluation)
-
-
-class NumericQ(Builtin):
-    """
-    <dl>
-    <dt>'NumericQ[$expr$]'
-        <dd>tests whether $expr$ represents a numeric quantity.
-    </dl>
-
-    >> NumericQ[2]
-     = True
-    >> NumericQ[Sqrt[Pi]]
-     = True
-    >> NumberQ[Sqrt[Pi]]
-     = False
-    """
-
-    def apply(self, expr, evaluation):
-        "NumericQ[expr_]"
-        return SymbolTrue if expr.is_numeric(evaluation) else SymbolFalse
-
-
-class Precision(Builtin):
-    """
-    <dl>
-    <dt>'Precision[$expr$]'
-        <dd>examines the number of significant digits of $expr$.
-    </dl>
-    This is rather a proof-of-concept than a full implementation.
-    Precision of compound expression is not supported yet.
-    >> Precision[1]
-     = Infinity
-    >> Precision[1/2]
-     = Infinity
-    >> Precision[0.5]
-     = MachinePrecision
-
-    #> Precision[0.0]
-     = MachinePrecision
-    #> Precision[0.000000000000000000000000000000000000]
-     = 0.
-    #> Precision[-0.0]
-     = MachinePrecision
-    #> Precision[-0.000000000000000000000000000000000000]
-     = 0.
-
-    #> 1.0000000000000000 // Precision
-     = MachinePrecision
-    #> 1.00000000000000000 // Precision
-     = 17.
-
-    #> 0.4 + 2.4 I // Precision
-     = MachinePrecision
-    #> Precision[2 + 3 I]
-     = Infinity
-
-    #> Precision["abc"]
-     = Infinity
-    """
-
-=======
->>>>>>> c9fbf64a
     rules = {
         "IntegerLength[n_]": "IntegerLength[n, 10]",
     }
