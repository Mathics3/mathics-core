# cython: language_level=3
# -*- coding: utf-8 -*-

# Note: docstring is flowed in documentation. Line breaks in the docstring will appear in the
# printed output, so be carful not to add then mid-sentence.

"""
Representation of Numbers

Integers and Real numbers with any number of digits, automatically tagging numerical preceision when appropriate.

Precision is not "guarded" through the evaluation process. Only integer precision is supported.
However, things like 'N[Pi, 100]' should work as expected.
"""

import sympy
import mpmath
from functools import lru_cache


from mathics.builtin.base import Builtin, Predefined, Test

from mathics.core.evaluators import apply_N

from mathics.core.expression import Expression
from mathics.core.symbols import (
    Symbol,
    SymbolFalse,
    SymbolList,
    SymbolTrue,
)
from mathics.core.atoms import (
    Integer,
    Integer0,
    MachineReal,
    Number,
    Rational,
    Real,
    from_python,
)


from mathics.core.number import (
    dps,
    convert_int_to_digit_list,
    machine_precision,
    machine_epsilon,
)

from mathics.core.attributes import (
    listable,
    protected,
)


@lru_cache(maxsize=1024)
def log_n_b(py_n, py_b) -> int:
    return int(mpmath.ceil(mpmath.log(py_n, py_b))) if py_n != 0 and py_n != 1 else 1


def check_finite_decimal(denominator):
    # The rational number is finite decimal if the denominator has form 2^a * 5^b
    while denominator % 5 == 0:
        denominator = denominator / 5

    while denominator % 2 == 0:
        denominator = denominator / 2

    return True if denominator == 1 else False


def convert_repeating_decimal(numerator, denominator, base):
    head = [x for x in str(numerator // denominator)]
    tails = []
    subresults = [numerator % denominator]
    numerator %= denominator

    while numerator != 0:  # only rational input can go to this case
        numerator *= base
        result_digit, numerator = divmod(numerator, denominator)
        tails.append(str(result_digit))
        if numerator not in subresults:
            subresults.append(numerator)
        else:
            break

    for i in range(len(head) - 1, -1, -1):
        j = len(tails) - 1
        if head[i] != tails[j]:
            break
        else:
            del tails[j]
            tails.insert(0, head[i])
            del head[i]
            j = j - 1

    # truncate all leading 0's
    if all(elem == "0" for elem in head):
        for i in range(0, len(tails)):
            if tails[0] == "0":
                tails = tails[1:] + [str(0)]
            else:
                break
    return (head, tails)


def convert_float_base(x, base, precision=10):

    length_of_int = 0 if x == 0 else int(mpmath.log(x, base))
    # iexps = list(range(length_of_int, -1, -1))

    def convert_int(x, base, exponents):
        out = []
        for e in range(0, exponents + 1):
            d = x % base
            out.append(d)
            x = x / base
            if x == 0:
                break
        out.reverse()
        return out

    def convert_float(x, base, exponents):
        out = []
        for e in range(0, exponents):
            d = int(x * base)
            out.append(d)
            x = (x * base) - d
            if x == 0:
                break
        return out

    int_part = convert_int(int(x), base, length_of_int)
    if isinstance(x, (float, sympy.Float)):
        # fexps = list(range(-1, -int(precision + 1), -1))
        real_part = convert_float(x - int(x), base, precision + 1)
        return int_part + real_part
    elif isinstance(x, int):
        return int_part
    else:
        raise TypeError(x)


class ExactNumberQ(Test):
    """
    <dl>
      <dt>'ExactNumberQ[$expr$]'
      <dd>returns 'True' if $expr$ is an exact number, and 'False' otherwise.
    </dl>

    >> ExactNumberQ[10]
     = True
    >> ExactNumberQ[4.0]
     = False
    >> ExactNumberQ[n]
     = False

    'ExactNumberQ' can be applied to complex numbers:
    >> ExactNumberQ[1 + I]
     = True
    >> ExactNumberQ[1 + 1. I]
     = False
    """

    summary_text = "tests if an expression is an exact real or complex number"

    def test(self, expr):
        return isinstance(expr, Number) and not expr.is_inexact()


class IntegerDigits(Builtin):
    """
    <dl>
    <dt>'IntegerDigits[$n$]'
        <dd>returns a list of the base-10 digits in the integer $n$.
    <dt>'IntegerDigits[$n$, $base$]'
        <dd>returns a list of the base-$base$ digits in $n$.
    <dt>'IntegerDigits[$n$, $base$, $length$]'
        <dd>returns a list of length $length$, truncating or padding
        with zeroes on the left as necessary.
    </dl>

    >> IntegerDigits[76543]
     = {7, 6, 5, 4, 3}

    The sign of $n$ is discarded:
    >> IntegerDigits[-76543]
     = {7, 6, 5, 4, 3}

    >> IntegerDigits[15, 16]
     = {15}
    >> IntegerDigits[1234, 16]
     = {4, 13, 2}
    >> IntegerDigits[1234, 10, 5]
     = {0, 1, 2, 3, 4}

    #> IntegerDigits[1000, 10]
     = {1, 0, 0, 0}

    #> IntegerDigits[0]
     = {0}
    """

    attributes = listable | protected

    messages = {
        "int": "Integer expected at position 1 in `1`",
        "ibase": "Base `1` is not an integer greater than 1.",
    }

    rules = {
        "IntegerDigits[n_]": "IntegerDigits[n, 10]",
    }

    summary_text = "digits of an integer in any base"

    def apply_len(self, n, base, length, evaluation):
        "IntegerDigits[n_, base_, length_]"

        if not (isinstance(length, Integer) and length.get_int_value() >= 0):
            return evaluation.message("IntegerDigits", "intnn")

        return self.apply(n, base, evaluation, nr_elements=length.get_int_value())

    def apply(self, n, base, evaluation, nr_elements=None):
        "IntegerDigits[n_, base_]"

        if not (isinstance(n, Integer)):
            return evaluation.message(
                "IntegerDigits", "int", Expression("IntegerDigits", n, base)
            )

        if not (isinstance(base, Integer) and base.get_int_value() > 1):
            return evaluation.message("IntegerDigits", "ibase", base)

        if nr_elements == 0:
            # trivial case: we don't want any digits
            return Expression(SymbolList)

        digits = convert_int_to_digit_list(n.get_int_value(), base.get_int_value())

        if nr_elements is not None:
            if len(digits) >= nr_elements:
                # Truncate, preserving the digits on the right
                digits = digits[-nr_elements:]
            else:
                # Pad with zeroes
                digits = [0] * (nr_elements - len(digits)) + digits

        return Expression(SymbolList, *digits)


class IntegerExponent(Builtin):
    """
    <dl>
      <dt>'IntegerExponent[$n$, $b$]'
      <dd>gives the highest exponent of $b$ that divides $n$.
    </dl>

    >> IntegerExponent[16, 2]
     = 4

    >> IntegerExponent[-510000]
     = 4

    >> IntegerExponent[10, b]
     = IntegerExponent[10, b]
    """

    attributes = listable | protected

    messages = {
        "int": "Integer expected at position 1 in `1`",
        "ibase": "Base `1` is not an integer greater than 1.",
    }

    rules = {
        "IntegerExponent[n_]": "IntegerExponent[n, 10]",
    }

    summary_text = "number of trailing 0s in a given base"

    def apply(self, n, b, evaluation):
        "IntegerExponent[n_Integer, b_Integer]"

        py_n, py_b = n.to_python(), b.to_python()
        expr = Expression("IntegerExponent", n, b)

        if not isinstance(py_n, int):
            evaluation.message("IntegerExponent", "int", expr)
        py_n = abs(py_n)

        if not (isinstance(py_b, int) and py_b > 1):
            evaluation.message("IntegerExponent", "ibase", b)

        # TODO: Optimise this (dont need to calc. base^result)
        # NOTE: IntegerExponent[a,b] causes a Python error here when a or b are
        # symbols
        result = 1
        while py_n % (py_b ** result) == 0:
            result += 1

        return Integer(result - 1)


class IntegerLength(Builtin):
    """
    <dl>
    <dt>'IntegerLength[$x$]'
        <dd>gives the number of digits in the base-10 representation of $x$.
    <dt>'IntegerLength[$x$, $b$]'
        <dd>gives the number of base-$b$ digits in $x$.
    </dl>

    >> IntegerLength[123456]
     = 6
    >> IntegerLength[10^10000]
     = 10001
    >> IntegerLength[-10^1000]
     = 1001
    'IntegerLength' with base 2:
    >> IntegerLength[8, 2]
     = 4
    Check that 'IntegerLength' is correct for the first 100 powers of 10:
    >> IntegerLength /@ (10 ^ Range[100]) == Range[2, 101]
     = True
    The base must be greater than 1:
    >> IntegerLength[3, -2]
     : Base -2 is not an integer greater than 1.
     = IntegerLength[3, -2]

    '0' is a special case:
    >> IntegerLength[0]
     = 0

    #> IntegerLength /@ (10 ^ Range[100] - 1) == Range[1, 100]
     = True
    """

    attributes = listable | protected

    messages = {
        "base": "Base `1` is not an integer greater than 1.",
    }

    rules = {
        "IntegerLength[n_]": "IntegerLength[n, 10]",
    }

    summary_text = "total number of digits in any base"

    def apply(self, n, b, evaluation):
        "IntegerLength[n_, b_]"

        n, b = n.get_int_value(), b.get_int_value()
        if n is None or b is None:
            evaluation.message("IntegerLength", "int")
            return
        if b <= 1:
            evaluation.message("IntegerLength", "base", b)
            return

        if n == 0:
            # special case
            return Integer0

        n = abs(n)

        # O(log(digits))

        # find bounds
        j = 1
        while b ** j <= n:
            j *= 2
        i = j // 2

        # bisection
        while i + 1 < j:
            # assert b ** i <= n <= b ** j
            k = (i + j) // 2
            if b ** k <= n:
                i = k
            else:
                j = k
        return Integer(j)


class InexactNumberQ(Test):
    """
    <dl>
      <dt>'InexactNumberQ[$expr$]'
      <dd>returns 'True' if $expr$ is not an exact number, and 'False' otherwise.
    </dl>

    >> InexactNumberQ[a]
     = False
    >> InexactNumberQ[3.0]
     = True
    >> InexactNumberQ[2/3]
     = False

    'InexactNumberQ' can be applied to complex numbers:
    >> InexactNumberQ[4.0+I]
     = True
    """

    summary_text = "the negation of ExactNumberQ"

    def test(self, expr):
        return isinstance(expr, Number) and expr.is_inexact()


class IntegerQ(Test):
    """
    <dl>
    <dt>'IntegerQ[$expr$]'
        <dd>returns 'True' if $expr$ is an integer, and 'False' otherwise.
    </dl>

    >> IntegerQ[3]
     = True
    >> IntegerQ[Pi]
     = False
    """

    summary_text = "tests whether an expression is an integer"

    def test(self, expr):
        return isinstance(expr, Integer)


class MachineNumberQ(Test):
    """
    <dl>
    <dt>'MachineNumberQ[$expr$]'
        <dd>returns 'True' if $expr$ is a machine-precision real or complex number.
    </dl>

     = True
    >> MachineNumberQ[3.14159265358979324]
     = False
    >> MachineNumberQ[1.5 + 2.3 I]
     = True
    >> MachineNumberQ[2.71828182845904524 + 3.14159265358979324 I]
     = False
    #> MachineNumberQ[1.5 + 3.14159265358979324 I]
     = True
    #> MachineNumberQ[1.5 + 5 I]
     = True
    """

    summary_text = "tests if the expression is a machine-precision number"

    def test(self, expr):
        return expr.is_machine_precision()


class RealDigits(Builtin):
    """
    <dl>
      <dt>'RealDigits[$n$]'
      <dd>returns the decimal representation of the real number $n$ as list of digits, together with the number of digits that are to the left of the decimal point.

      <dt>'RealDigits[$n$, $b$]'
      <dd>returns a list of base_$b$ representation of the real number $n$.

      <dt>'RealDigits[$n$, $b$, $len$]'
      <dd>returns a list of $len$ digits.

      <dt>'RealDigits[$n$, $b$, $len$, $p$]'
      <dd>return $len$ digits starting with the coefficient of $b$^$p$
    </dl>

    Return the list of digits and exponent:
    >> RealDigits[123.55555]
     = {{1, 2, 3, 5, 5, 5, 5, 5, 0, 0, 0, 0, 0, 0, 0, 0}, 3}

    Return an explicit recurring decimal form:
    >> RealDigits[19 / 7]
     = {{2, {7, 1, 4, 2, 8, 5}}, 1}

    The 10000th digit of  is an 8:
    >> RealDigits[Pi, 10, 1, -10000]
    = {{8}, -9999}

    20 digits starting with the coefficient of 10^-5:
    >> RealDigits[Pi, 10, 20, -5]
     = {{9, 2, 6, 5, 3, 5, 8, 9, 7, 9, 3, 2, 3, 8, 4, 6, 2, 6, 4, 3}, -4}

    RealDigits gives Indeterminate if more digits than the precision are requested:
    >> RealDigits[123.45, 10, 18]
     = {{1, 2, 3, 4, 5, 0, 0, 0, 0, 0, 0, 0, 0, 0, 0, 0, Indeterminate, Indeterminate}, 3}

    #> RealDigits[-1.25, -1]
     : Base -1 is not a real number greater than 1.
     = RealDigits[-1.25, -1]

    Return 25 digits of in base 10:
    >> RealDigits[Pi, 10, 25]
     = {{3, 1, 4, 1, 5, 9, 2, 6, 5, 3, 5, 8, 9, 7, 9, 3, 2, 3, 8, 4, 6, 2, 6, 4, 3}, 1}

    #> RealDigits[-Pi]
     : The number of digits to return cannot be determined.
     = RealDigits[-Pi]

    #> RealDigits[I, 7]
     : The value I is not a real number.
    = RealDigits[I, 7]

    #> RealDigits[Pi]
     : The number of digits to return cannot be determined.
     = RealDigits[Pi]

    #> RealDigits[3 + 4 I]
     : The value 3 + 4 I is not a real number.
     = RealDigits[3 + 4 I]


    #> RealDigits[3.14, 10, 1.5]
     : Non-negative machine-sized integer expected at position 3 in RealDigits[3.14, 10, 1.5].
     = RealDigits[3.14, 10, 1.5]

    #> RealDigits[3.14, 10, 1, 1.5]
     : Machine-sized integer expected at position 4 in RealDigits[3.14, 10, 1, 1.5].
     = RealDigits[3.14, 10, 1, 1.5]

    """

    attributes = listable | protected

    messages = {
        "realx": "The value `1` is not a real number.",
        "ndig": "The number of digits to return cannot be determined.",
        "rbase": "Base `1` is not a real number greater than 1.",
        "intnm": "Non-negative machine-sized integer expected at position 3 in `1`.",
        "intm": "Machine-sized integer expected at position 4 in `1`.",
    }

    summary_text = "digits of a real number"

    def apply_complex(self, n, var, evaluation):
        "%(name)s[n_Complex, var___]"
        return evaluation.message("RealDigits", "realx", n)

    def apply_rational_with_base(self, n, b, evaluation):
        "%(name)s[n_Rational, b_Integer]"
        # expr = Expression("RealDigits", n)
        py_n = abs(n.value)
        py_b = b.get_int_value()
        if check_finite_decimal(n.denominator().get_int_value()) and not py_b % 2:
            return self.apply_with_base(n, b, evaluation)
        else:
            exp = int(mpmath.ceil(mpmath.log(py_n, py_b)))
            (head, tails) = convert_repeating_decimal(
                py_n.as_numer_denom()[0], py_n.as_numer_denom()[1], py_b
            )

            leaves = []
            for x in head:
                if x != "0":
                    leaves.append(Integer(int(x)))
            leaves.append(from_python(tails))
            list_str = Expression(SymbolList, *leaves)
        return Expression(SymbolList, list_str, exp)

    def apply_rational_without_base(self, n, evaluation):
        "%(name)s[n_Rational]"

        return self.apply_rational_with_base(n, Integer(10), evaluation)

    def apply(self, n, evaluation):
        "%(name)s[n_]"

        # Handling the testcases that throw the error message and return the ouput that doesn't include `base` argument
        if isinstance(n, Symbol) and n.name.startswith("System`"):
            return evaluation.message("RealDigits", "ndig", n)

        if n.is_numeric(evaluation):
            return self.apply_with_base(n, from_python(10), evaluation)

    def apply_with_base(self, n, b, evaluation, nr_elements=None, pos=None):
        "%(name)s[n_?NumericQ, b_Integer]"

        expr = Expression("RealDigits", n)
        rational_no = (
            True if isinstance(n, Rational) else False
        )  # it is used for checking whether the input n is a rational or not
        py_b = b.get_int_value()
        if isinstance(n, (Expression, Symbol, Rational)):
            pos_len = abs(pos) + 1 if pos is not None and pos < 0 else 1
            if nr_elements is not None:
                n = Expression(
                    "N", n, int(mpmath.log(py_b ** (nr_elements + pos_len), 10)) + 1
                ).evaluate(evaluation)
            else:
                if rational_no:
                    n = apply_N(n, evaluation)
                else:
                    return evaluation.message("RealDigits", "ndig", expr)
        py_n = abs(n.value)

        if not py_b > 1:
            return evaluation.message("RealDigits", "rbase", py_b)

        if isinstance(py_n, complex):
            return evaluation.message("RealDigits", "realx", expr)

        if isinstance(n, Integer):
            display_len = (
                int(mpmath.floor(mpmath.log(py_n, py_b)))
                if py_n != 0 and py_n != 1
                else 1
            )
        else:
            display_len = int(
                Expression(
                    "N",
                    Expression(
                        "Round",
                        Expression(
                            "Divide",
                            Expression("Precision", py_n),
                            Expression("Log", 10, py_b),
                        ),
                    ),
                )
                .evaluate(evaluation)
                .to_python()
            )

        exp = log_n_b(py_n, py_b)

        if py_n == 0 and nr_elements is not None:
            exp = 0

        digits = []
        if not py_b == 10:
            digits = convert_float_base(py_n, py_b, display_len - exp)
            # truncate all the leading 0's
            i = 0
            while digits and digits[i] == 0:
                i += 1
            digits = digits[i:]

            if not isinstance(n, Integer):
                if len(digits) > display_len:
                    digits = digits[: display_len - 1]
        else:
            # drop any leading zeroes
            for x in str(py_n):
                if x != "." and (digits or x != "0"):
                    digits.append(x)

        if pos is not None:
            temp = exp
            exp = pos + 1
            move = temp - 1 - pos
            if move <= 0:
                digits = [0] * abs(move) + digits
            else:
                digits = digits[abs(move) :]
                display_len = display_len - move

        leaves = []
        for x in digits:
            if x == "e" or x == "E":
                break
            # Convert to Mathics' list format
            leaves.append(Integer(int(x)))

        if not rational_no:
            while len(leaves) < display_len:
                leaves.append(Integer0)

        if nr_elements is not None:
            # display_len == nr_elements
            if len(leaves) >= nr_elements:
                # Truncate, preserving the digits on the right
                leaves = leaves[:nr_elements]
            else:
                if isinstance(n, Integer):
                    while len(leaves) < nr_elements:
                        leaves.append(Integer0)
                else:
                    # Adding Indeterminate if the length is greater than the precision
                    while len(leaves) < nr_elements:
                        leaves.append(from_python(Symbol("Indeterminate")))
        list_str = Expression(SymbolList, *leaves)
        return Expression(SymbolList, list_str, exp)

    def apply_with_base_and_length(self, n, b, length, evaluation, pos=None):
        "%(name)s[n_?NumericQ, b_Integer, length_]"
        leaves = []
        if pos is not None:
            leaves.append(from_python(pos))
        expr = Expression("RealDigits", n, b, length, *leaves)
        if not (isinstance(length, Integer) and length.get_int_value() >= 0):
            return evaluation.message("RealDigits", "intnm", expr)

        return self.apply_with_base(
            n, b, evaluation, nr_elements=length.get_int_value(), pos=pos
        )

    def apply_with_base_length_and_precision(self, n, b, length, p, evaluation):
        "%(name)s[n_?NumericQ, b_Integer, length_, p_]"
        if not isinstance(p, Integer):
            return evaluation.message(
                "RealDigits", "intm", Expression("RealDigits", n, b, length, p)
            )

        return self.apply_with_base_and_length(
            n, b, length, evaluation, pos=p.get_int_value()
        )


class MaxPrecision(Predefined):
    """
    <dl>
      <dt>'$MaxPrecision'
      <dd>represents the maximum number of digits of precision permitted in abitrary-precision numbers.
    </dl>

    >> $MaxPrecision
     = Infinity

    >> $MaxPrecision = 10;

    >> N[Pi, 11]
     : Requested precision 11 is larger than $MaxPrecision. Using current $MaxPrecision of 10. instead. $MaxPrecision = Infinity specifies that any precision should be allowed.
     = 3.141592654

    #> N[Pi, 10]
     = 3.141592654

    #> $MaxPrecision = x
     : Cannot set $MaxPrecision to x; value must be a positive number or Infinity.
     = x
    #> $MaxPrecision = -Infinity
     : Cannot set $MaxPrecision to -Infinity; value must be a positive number or Infinity.
     = -Infinity
    #> $MaxPrecision = 0
     : Cannot set $MaxPrecision to 0; value must be a positive number or Infinity.
     = 0
    #> $MaxPrecision = Infinity;

    #> $MinPrecision = 15;
    #> $MaxPrecision = 10
     : Cannot set $MaxPrecision such that $MaxPrecision < $MinPrecision.
     = 10
    #> $MaxPrecision
     = Infinity
    #> $MinPrecision = 0;
    """

    is_numeric = False
    messages = {
        "precset": "Cannot set `1` to `2`; value must be a positive number or Infinity.",
        "preccon": "Cannot set `1` such that $MaxPrecision < $MinPrecision.",
    }

    name = "$MaxPrecision"

    rules = {
        "$MaxPrecision": "Infinity",
    }

    summary_text = "settable global maximum precision bound"


class MachineEpsilon_(Predefined):
    """
    <dl>
    <dt>'$MachineEpsilon'
        <dd>is the distance between '1.0' and the next
            nearest representable machine-precision number.
    </dl>

    >> $MachineEpsilon
     = 2.22045*^-16

    >> x = 1.0 + {0.4, 0.5, 0.6} $MachineEpsilon;
    >> x - 1
     = {0., 0., 2.22045*^-16}
    """

    is_numeric = True
    name = "$MachineEpsilon"

    summary_text = "represents the difference between 1.0 and the next-nearest number, which is representable as a machine-precision number"

    def evaluate(self, evaluation):
        return MachineReal(machine_epsilon)


class MachinePrecision_(Predefined):
    """
    <dl>
      <dt>'$MachinePrecision'
      <dd>is the number of decimal digits of precision for machine-precision numbers.
    </dl>

    >> $MachinePrecision
     = 15.9546
    """

    name = "$MachinePrecision"

    summary_text = (
        "the number of decimal digits of precision for machine-precision numbers"
    )
    is_numeric = True
    rules = {
        "$MachinePrecision": "N[MachinePrecision]",
    }


class MachinePrecision(Predefined):
    """
    <dl>
      <dt>'MachinePrecision'
      <dd>represents the precision of machine precision numbers.
    </dl>

    >> N[MachinePrecision]
     = 15.9546
    >> N[MachinePrecision, 30]
     = 15.9545897701910033463281614204

    #> N[E, MachinePrecision]
     = 2.71828

    #> Round[MachinePrecision]
     = 16
    """

    is_numeric = True
    rules = {
        "N[MachinePrecision, prec_]": ("N[Log[10, 2] * %i, prec]" % machine_precision),
    }

    summary_text = "is the symbol used to indicate machine-precision number"


class MinPrecision(Builtin):
    """
    <dl>
      <dt>'$MinPrecision'
      <dd>represents the minimum number of digits of precision permitted in abitrary-precision numbers.
    </dl>

    >> $MinPrecision
     = 0

    >> $MinPrecision = 10;

    >> N[Pi, 9]
     : Requested precision 9 is smaller than $MinPrecision. Using current $MinPrecision of 10. instead.
     = 3.141592654

    #> N[Pi, 10]
     = 3.141592654

    #> $MinPrecision = x
     : Cannot set $MinPrecision to x; value must be a non-negative number.
     = x
    #> $MinPrecision = -Infinity
     : Cannot set $MinPrecision to -Infinity; value must be a non-negative number.
     = -Infinity
    #> $MinPrecision = -1
     : Cannot set $MinPrecision to -1; value must be a non-negative number.
     = -1
    #> $MinPrecision = 0;

    #> $MaxPrecision = 10;
    #> $MinPrecision = 15
     : Cannot set $MinPrecision such that $MaxPrecision < $MinPrecision.
     = 15
    #> $MinPrecision
     = 0
    #> $MaxPrecision = Infinity;
    """

    messages = {
        "precset": "Cannot set `1` to `2`; value must be a non-negative number.",
        "preccon": "Cannot set `1` such that $MaxPrecision < $MinPrecision.",
    }

    name = "$MinPrecision"
    is_numeric = True
    rules = {
        "$MinPrecision": "0",
    }

    summary_text = "settable global minimum precision bound"


class NumericQ(Builtin):
    """
    <dl>
    <dt>'NumericQ[$expr$]'
        <dd>tests whether $expr$ represents a numeric quantity.
    </dl>

    >> NumericQ[2]
     = True
    >> NumericQ[Sqrt[Pi]]
     = True
    >> NumberQ[Sqrt[Pi]]
     = False

    It is possible to set that a symbol is numeric or not by assign a boolean value
    to ``NumericQ``
    >> NumericQ[a]=True
     = True
    >> NumericQ[a]
     = True
    >> NumericQ[Sin[a]]
     = True

    Clear and ClearAll do not restore the default value.

    >> Clear[a]; NumericQ[a]
     = True
    >> ClearAll[a]; NumericQ[a]
     = True
    >> NumericQ[a]=False; NumericQ[a]
     = False
    NumericQ can only set to True or False
    >> NumericQ[a] = 37
     : Cannot set NumericQ[a] to 37; the lhs argument must be a symbol and the rhs must be True or False.
     = 37
    """

    messages = {
        "argx": "NumericQ called with `1` arguments; 1 argument is expected.",
        "set": "Cannot set `1` to `2`; the lhs argument must be a symbol and the rhs must be True or False.",
    }
<<<<<<< HEAD
    summary_text = "test whether an expression is a number"
=======
    summary_text = "tests whether an exprssion is a number"
>>>>>>> 5851947a

    def apply(self, expr, evaluation):
        "NumericQ[expr_]"
        return SymbolTrue if expr.is_numeric(evaluation) else SymbolFalse


class Precision(Builtin):
    """
    <dl>
    <dt>'Precision[$expr$]'
        <dd>examines the number of significant digits of $expr$.
    </dl>
    This is rather a proof-of-concept than a full implementation.
    Precision of compound expression is not supported yet.
    >> Precision[1]
     = Infinity
    >> Precision[1/2]
     = Infinity
    >> Precision[0.5]
     = MachinePrecision

    #> Precision[0.0]
     = MachinePrecision
    #> Precision[0.000000000000000000000000000000000000]
     = 0.
    #> Precision[-0.0]
     = MachinePrecision
    #> Precision[-0.000000000000000000000000000000000000]
     = 0.

    #> 1.0000000000000000 // Precision
     = MachinePrecision
    #> 1.00000000000000000 // Precision
     = 17.

    #> 0.4 + 2.4 I // Precision
     = MachinePrecision
    #> Precision[2 + 3 I]
     = Infinity

    #> Precision["abc"]
     = Infinity
    """

    rules = {
        "Precision[z_?MachineNumberQ]": "MachinePrecision",
    }

    summary_text = "find the precision of a number"

    def apply(self, z, evaluation):
        "Precision[z_]"

        if not z.is_inexact():
            return Symbol("Infinity")
        elif z.to_sympy().is_zero:
            return Real(0)
        else:
            return Real(dps(z.get_precision()))<|MERGE_RESOLUTION|>--- conflicted
+++ resolved
@@ -935,11 +935,8 @@
         "argx": "NumericQ called with `1` arguments; 1 argument is expected.",
         "set": "Cannot set `1` to `2`; the lhs argument must be a symbol and the rhs must be True or False.",
     }
-<<<<<<< HEAD
-    summary_text = "test whether an expression is a number"
-=======
+
     summary_text = "tests whether an exprssion is a number"
->>>>>>> 5851947a
 
     def apply(self, expr, evaluation):
         "NumericQ[expr_]"
