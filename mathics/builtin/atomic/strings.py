# -*- coding: utf-8 -*-
"""
String Manipulation
"""

import io
import re
import unicodedata
from binascii import hexlify, unhexlify
from heapq import heappush, heappop
from typing import Any, List


from mathics.builtin.base import (
    Builtin,
    Test,
    Predefined,
    PrefixOperator,
)

from mathics.core.atoms import (
    String,
    Integer,
    Integer0,
    Integer1,
)
from mathics.core.attributes import A_LISTABLE, A_PROTECTED
from mathics.core.evaluation import Evaluation
from mathics.core.expression import Expression
from mathics.core.convert.expression import to_mathics_list
from mathics.core.convert.op import ascii_op_to_unicode
from mathics.core.convert.python import from_bool
<<<<<<< HEAD
from mathics.core.formatter import boxes_to_format, format_element
=======
from mathics.core.element import BaseElement
from mathics.core.formatter import format_element
>>>>>>> 22713598
from mathics.core.list import ListExpression
from mathics.core.parser import MathicsFileLineFeeder, parse
from mathics.core.symbols import (
    Symbol,
    SymbolTrue,
)

from mathics.core.systemsymbols import (
    SymbolBlank,
    SymbolFailed,
    SymbolDirectedInfinity,
    SymbolInputForm,
    SymbolOutputForm,
)


from mathics.settings import SYSTEM_CHARACTER_ENCODING
from mathics_scanner import TranslateError


SymbolToExpression = Symbol("ToExpression")

_regex_longest = {
    "+": "+",
    "*": "*",
}

_regex_shortest = {
    "+": "+?",
    "*": "*?",
}


# A better thing to do would be to write a pymathics module that
# covers all of the variations. Here we just give some minimal basics

# Data taken from:
#   https://unicode-org.github.io/cldr-staging/charts/37/summary/root.html
# The uppercase letters often don't have the accents that lower-case
# letters have. I don't understand, or I may have interpreted the charts wrong.
#
alphabet_descriptions = {
    "Cyrillic": {
        "Lowercase": r"абвгґдђѓеёєжзѕиіїйјклљмнњопрстћќуўфхцчџшщъыьэюя",
        "Uppercase": r"АБВГҐДЂЃЕЁЄЖЗЅИІЇЙЈКЛЉМНЊОПРСТЋЌУЎФХЦЧЏШЩЪЫЬЭЮЯ",
    },
    "English": {
        "Lowercase": r"abcdefghijklmnopqrstuvwxyz",
        "Uppercase": r"ABCDEFGHIJKLMNOPQRSTUVWXYZ",
    },
    "French": {
        "Lowercase": r"aàâæbcçdeéèêëfghiîïjklmnoôœpqrstuùûüvwxyÿz",
        "Uppercase": r"ABCDEFGHIJKLMNOPQRSTUVWXYZ",
    },
    "German": {
        "Lowercase": r"aäbcdefghijklmnoöpqrsßtuüvwxyz",
        "Uppercase": r"AÄBCDEFGHIJKLMNOÖPQRSTUÜVWXYZ",
    },
    "Greek": {
        "Lowercase": "αβγδεζηθικλμνξοπρστυφχψω",
        "Uppercase": "ΑΒΓΔΕΖΗΘΙΚΛΜΝΞΟΠΡΣΤΥΦΧΨΩ",
    },
    "Italian": {
        "Lowercase": "aàbcdeéèfghiìjklmnoóòpqrstuùvwxyz",
        "Uppercase": r"ABCDEFGHIJKLMNOPQRSTUVWXYZ",
    },
    "Spanish": {
        "Lowercase": "aábcdeéfghiíjklmnñoópqrstuúüvwxyz",
        "Uppercase": "ABCDEFGHIJKLMNÑOPQRSTUVWXYZ",
    },
    "Swedish": {
        "Lowercase": "aàbcdeéfghijklmnopqrstuvwxyzåäö",
        "Uppercase": "ABCDEFGHIJKLMNOPQRSTUVWXYZÅÄÖ",
    },
    "Turkish": {
        "Lowercase": "abcçdefgğhıiİjklmnoöprsştuüvyz",
        "Uppercase": "ABCÇDEFGHIİJKLMNOÖPQRSŞTUÜVWXYZ",
    },
}

alphabet_alias = {
    "Russian": "Cyrillic",
}


def _encode_pname(name):
    return "n" + hexlify(name.encode("utf8")).decode("utf8")


def _decode_pname(name):
    return unhexlify(name[1:]).decode("utf8")


def _evaluate_match(s, m, evaluation):
    replace = dict(
        (_decode_pname(name), String(value)) for name, value in m.groupdict().items()
    )
    return s.replace_vars(replace, in_scoping=False).evaluate(evaluation)


def _parallel_match(text, rules, flags, limit):
    heap = []

    def push(i, iter, form):
        m = None
        try:
            m = next(iter)
        except StopIteration:
            pass
        if m is not None:
            heappush(heap, (m.start(), i, m, form, iter))

    for i, (patt, form) in enumerate(rules):
        push(i, re.finditer(patt, text, flags=flags), form)

    k = 0
    n = 0

    while heap:
        start, i, match, form, iter = heappop(heap)

        if start >= k:
            yield match, form

            n += 1
            if n >= limit > 0:
                break

            k = match.end()

        push(i, iter, form)


def _pattern_search(name, string, patt, evaluation, options, matched):
    # Get the pattern list and check validity for each
    if patt.has_form("List", None):
        patts = patt.elements
    else:
        patts = [patt]
    re_patts = []
    for p in patts:
        py_p = to_regex(p, evaluation)
        if py_p is None:
            return evaluation.message("StringExpression", "invld", p, patt)
        re_patts.append(py_p)

    flags = re.MULTILINE
    if options["System`IgnoreCase"] is SymbolTrue:
        flags = flags | re.IGNORECASE

    def _search(patts, str, flags, matched):
        if any(re.search(p, str, flags=flags) for p in patts):
            return from_bool(matched)
        return from_bool(not matched)

    # Check string validity and perform regex searchhing
    if string.has_form("List", None):
        py_s = [s.get_string_value() for s in string.elements]
        if any(s is None for s in py_s):
            return evaluation.message(
                name, "strse", Integer1, Expression(Symbol(name), string, patt)
            )
        return to_mathics_list(*[_search(re_patts, s, flags, matched) for s in py_s])
    else:
        py_s = string.get_string_value()
        if py_s is None:
            return evaluation.message(
                name, "strse", Integer1, Expression(Symbol(name), string, patt)
            )
        return _search(re_patts, py_s, flags, matched)


def to_regex(
    expr, evaluation, q=_regex_longest, groups=None, abbreviated_patterns=False
):
    if expr is None:
        return None

    if groups is None:
        groups = {}

    def recurse(x, quantifiers=q):
        return to_regex(x, evaluation, q=quantifiers, groups=groups)

    if isinstance(expr, String):
        result = expr.get_string_value()
        if abbreviated_patterns:
            pieces = []
            i, j = 0, 0
            while j < len(result):
                c = result[j]
                if c == "\\" and j + 1 < len(result):
                    pieces.append(re.escape(result[i:j]))
                    pieces.append(re.escape(result[j + 1]))
                    j += 2
                    i = j
                elif c == "*":
                    pieces.append(re.escape(result[i:j]))
                    pieces.append("(.*)")
                    j += 1
                    i = j
                elif c == "@":
                    pieces.append(re.escape(result[i:j]))
                    # one or more characters, excluding uppercase letters
                    pieces.append("([^A-Z]+)")
                    j += 1
                    i = j
                else:
                    j += 1
            pieces.append(re.escape(result[i:j]))
            result = "".join(pieces)
        else:
            result = re.escape(result)
        return result
    if expr.has_form("RegularExpression", 1):
        regex = expr.elements[0].get_string_value()
        if regex is None:
            return regex
        try:
            re.compile(regex)
            # Don't return the compiled regex because it may need to composed
            # further e.g. StringExpression["abc", RegularExpression[regex2]].
            return regex
        except re.error:
            return None  # invalid regex

    if isinstance(expr, Symbol):
        return {
            "System`NumberString": r"[-|+]?(\d+(\.\d*)?|\.\d+)?",
            "System`Whitespace": r"(?u)\s+",
            "System`DigitCharacter": r"\d",
            "System`WhitespaceCharacter": r"(?u)\s",
            "System`WordCharacter": r"(?u)[^\W_]",
            "System`StartOfLine": r"^",
            "System`EndOfLine": r"$",
            "System`StartOfString": r"\A",
            "System`EndOfString": r"\Z",
            "System`WordBoundary": r"\b",
            "System`LetterCharacter": r"(?u)[^\W_0-9]",
            "System`HexidecimalCharacter": r"[0-9a-fA-F]",
        }.get(expr.get_name())

    if expr.has_form("CharacterRange", 2):
        (start, stop) = (element.get_string_value() for element in expr.elements)
        if all(x is not None and len(x) == 1 for x in (start, stop)):
            return "[{0}-{1}]".format(re.escape(start), re.escape(stop))

    if expr.has_form("Blank", 0):
        return r"(.|\n)"
    if expr.has_form("BlankSequence", 0):
        return r"(.|\n)" + q["+"]
    if expr.has_form("BlankNullSequence", 0):
        return r"(.|\n)" + q["*"]
    if expr.has_form("Except", 1, 2):
        if len(expr.elements) == 1:
            # TODO: Check if this shouldn't be SymbolBlank
            # instead of SymbolBlank[]
            elements = [expr.elements[0], Expression(SymbolBlank)]
        else:
            elements = [expr.elements[0], expr.elements[1]]
        elements = [recurse(element) for element in elements]
        if all(element is not None for element in elements):
            return "(?!{0}){1}".format(*elements)
    if expr.has_form("Characters", 1):
        element = expr.elements[0].get_string_value()
        if element is not None:
            return "[{0}]".format(re.escape(element))
    if expr.has_form("StringExpression", None):
        elements = [recurse(element) for element in expr.elements]
        if None in elements:
            return None
        return "".join(elements)
    if expr.has_form("Repeated", 1):
        element = recurse(expr.elements[0])
        if element is not None:
            return "({0})".format(element) + q["+"]
    if expr.has_form("RepeatedNull", 1):
        element = recurse(expr.elements[0])
        if element is not None:
            return "({0})".format(element) + q["*"]
    if expr.has_form("Alternatives", None):
        elements = [recurse(element) for element in expr.elements]
        if all(element is not None for element in elements):
            return "|".join(elements)
    if expr.has_form("Shortest", 1):
        return recurse(expr.elements[0], quantifiers=_regex_shortest)
    if expr.has_form("Longest", 1):
        return recurse(expr.elements[0], quantifiers=_regex_longest)
    if expr.has_form("Pattern", 2) and isinstance(expr.elements[0], Symbol):
        name = expr.elements[0].get_name()
        patt = groups.get(name, None)
        if patt is not None:
            if expr.elements[1].has_form("Blank", 0):
                pass  # ok, no warnings
            elif not expr.elements[1].sameQ(patt):
                evaluation.message(
                    "StringExpression", "cond", expr.elements[0], expr, expr.elements[0]
                )
            return "(?P=%s)" % _encode_pname(name)
        else:
            groups[name] = expr.elements[1]
            return "(?P<%s>%s)" % (_encode_pname(name), recurse(expr.elements[1]))

    return None


def anchor_pattern(patt):
    """
    anchors a regex in order to force matching against an entire string.
    """
    if not patt.endswith(r"\Z"):
        patt = patt + r"\Z"
    if not patt.startswith(r"\A"):
        patt = r"\A" + patt
    return patt


# FIXME: Generalize string.lower() and ord()
def letter_number(chars: List[str], start_ord) -> List["Integer"]:
    # Note caller has verified that everything isalpha() and
    # each char has length 1.
    return [Integer(ord(char.lower()) - start_ord) for char in chars]


def mathics_split(patt, string, flags):
    """
    Python's re.split includes the text of groups if they are capturing.

    Furthermore, you can't split on empty matches. Trying to do this returns
    the original string for Python < 3.5, raises a ValueError for
    Python >= 3.5, <= X and works as expected for Python >= X, where 'X' is
    some future version of Python (> 3.6).

    For these reasons we implement our own split.
    """
    # (start, end) indices of splits
    indices = list((m.start(), m.end()) for m in re.finditer(patt, string, flags))

    # (start, end) indices of stuff to keep
    indices = [(None, 0)] + indices + [(len(string), None)]
    indices = [(indices[i][1], indices[i + 1][0]) for i in range(len(indices) - 1)]

    # slice up the string
    return [string[start:stop] for start, stop in indices]


_encodings = {
    # see https://docs.python.org/2/library/codecs.html#standard-encodings
    "ASCII": "ascii",
    "CP949": "cp949",
    "CP950": "cp950",
    "EUC-JP": "euc_jp",
    "IBM-850": "cp850",
    "ISOLatin1": "iso8859_1",
    "ISOLatin2": "iso8859_2",
    "ISOLatin3": "iso8859_3",
    "ISOLatin4": "iso8859_4",
    "ISOLatinCyrillic": "iso8859_5",
    "ISO8859-1": "iso8859_1",
    "ISO8859-2": "iso8859_2",
    "ISO8859-3": "iso8859_3",
    "ISO8859-4": "iso8859_4",
    "ISO8859-5": "iso8859_5",
    "ISO8859-6": "iso8859_6",
    "ISO8859-7": "iso8859_7",
    "ISO8859-8": "iso8859_8",
    "ISO8859-9": "iso8859_9",
    "ISO8859-10": "iso8859_10",
    "ISO8859-13": "iso8859_13",
    "ISO8859-14": "iso8859_14",
    "ISO8859-15": "iso8859_15",
    "ISO8859-16": "iso8859_16",
    "koi8-r": "koi8_r",
    "MacintoshCyrillic": "mac_cyrillic",
    "MacintoshGreek": "mac_greek",
    "MacintoshIcelandic": "mac_iceland",
    "MacintoshRoman": "mac_roman",
    "MacintoshTurkish": "mac_turkish",
    "ShiftJIS": "shift_jis",
    "Unicode": "utf_16",
    "UTF-8": "utf_8",
    "UTF8": "utf_8",
    "WindowsANSI": "cp1252",
    "WindowsBaltic": "cp1257",
    "WindowsCyrillic": "cp1251",
    "WindowsEastEurope": "cp1250",
    "WindowsGreek": "cp1253",
    "WindowsTurkish": "cp1254",
}


def to_python_encoding(encoding):
    return _encodings.get(encoding)


class Alphabet(Builtin):
    """
     <dl>
      <dt>'Alphabet'[]
      <dd>gives the list of lowercase letters a-z in the English alphabet .

      <dt>'Alphabet[$type$]'
      <dd> gives the alphabet for the language or class $type$.
    </dl>

    >> Alphabet[]
     = {a, b, c, d, e, f, g, h, i, j, k, l, m, n, o, p, q, r, s, t, u, v, w, x, y, z}
    >> Alphabet["German"]
     = {a, ä, b, c, d, e, f, g, h, i, j, k, l, m, n, o, ö, p, q, r, s, ß, t, u, ü, v, w, x, y, z}

    Some languages are aliases. "Russian" is the same letter set as "Cyrillic"
    >> Alphabet["Russian"] == Alphabet["Cyrillic"]
     = True
    """

    messages = {
        "nalph": "The alphabet `` is not known or not available.",
    }

    rules = {
        "Alphabet[]": """Alphabet["English"]""",
    }

    summary_text = "lowercase letters in an alphabet"

    def apply(self, alpha, evaluation):
        """Alphabet[alpha_String]"""
        alphakey = alpha.value
        alphakey = alphabet_alias.get(alphakey, alphakey)
        if alphakey is None:
            evaluation.message("Alphabet", "nalph", alpha)
            return
        alphabet = alphabet_descriptions.get(alphakey, None)
        if alphabet is None:
            evaluation.message("Alphabet", "nalph", alpha)
            return
        return to_mathics_list(*alphabet["Lowercase"], elements_conversion_fn=String)


class CharacterEncoding(Predefined):
    """
    <dl>
      <dt>'CharacterEncoding'
      <dd>specifies the default raw character encoding to use for input and output when no encoding is explicitly specified. Initially this is set to '$SystemCharacterEncoding'.
    </dl>

    See the character encoding current is in effect and used in input and output functions functions like 'OpenRead[]':

    >> $CharacterEncoding
     = ...

    See also <url>:$SystemCharacterEncoding: /doc/reference-of-built-in-symbols/atomic-elements-of-expressions/string-manipulation/$systemcharacterencoding/</url>.
    """

    name = "$CharacterEncoding"
    value = f'"{SYSTEM_CHARACTER_ENCODING}"'
    rules = {
        "$CharacterEncoding": value,
    }

    summary_text = "default character encoding"


class CharacterEncodings(Predefined):
    """
    <dl>
      <dt>'$CharacterEncodings'
      <dd>stores the list of available character encodings.
    </dl>

    >> $CharacterEncodings
     = ...
    """

    name = "$CharacterEncodings"
    value = "{%s}" % ",".join(map(lambda s: '"%s"' % s, _encodings.keys()))
    rules = {
        "$CharacterEncodings": value,
    }
    summary_text = "available character encodings"


class HexidecimalCharacter(Builtin):
    """
    <dl>
    <dt>'HexidecimalCharacter'
      <dd>represents the characters 0-9, a-f and A-F.
    </dl>

    >> StringMatchQ[#, HexidecimalCharacter] & /@ {"a", "1", "A", "x", "H", " ", "."}
     = {True, True, True, False, False, False, False}
    """

    summary_text = "hexadecimal digits"


# This isn't your normal Box class. We'll keep this here rather than
# in mathics.builtin.box for now.
class InterpretedBox(PrefixOperator):
    r"""
    <dl>
      <dt>'InterpretedBox[$box$]'
      <dd>is the ad hoc fullform for \! $box$. just
          for internal use...
    </dl>
    >> \! \(2+2\)
     = 4
    """

    operator = "\\!"
    precedence = 670
    summary_text = "interpret boxes as an expression"

    def apply_dummy(self, boxes, evaluation: Evaluation):
        """InterpretedBox[boxes_]"""
        # TODO: the following is a very raw and dummy way to
        # handle these expressions.
        # In the first place, this should handle different kind
        # of boxes in different ways.
        reinput = boxes.boxes_to_text()
        return Expression(SymbolToExpression, reinput).evaluate(evaluation)


class LetterNumber(Builtin):
    r"""
    <dl>
      <dt>'LetterNumber'[$c$]
      <dd>returns the position of the character $c$ in the English alphabet.

      <dt>'LetterNumber["string"]'
      <dd>returns a list of the positions of characters in string.
      <dt>'LetterNumber["string", $alpha$]'
      <dd>returns a list of the positions of characters in string, regarding the alphabet $alpha$.
    </dl>

    >> LetterNumber["b"]
     = 2

    LetterNumber also works with uppercase characters
    >> LetterNumber["B"]
     = 2

    >> LetterNumber["ss2!"]
     = {19, 19, 0, 0}

    Get positions of each of the letters in a string:
    >> LetterNumber[Characters["Peccary"]]
    = {16, 5, 3, 3, 1, 18, 25}

    >> LetterNumber[{"P", "Pe", "P1", "eck"}]
    = {16, {16, 5}, {16, 0}, {5, 3, 11}}

    #> LetterNumber[4]
     : The argument 4 is not a string.
     = LetterNumber[4]

    >> LetterNumber["\[Beta]", "Greek"]
     = 2

    """
    # FIXME: put the right unicode characters in a way that the
    # following test works...
    r"""
    # #> LetterNumber["\[CapitalBeta]", "Greek"]
    #  = 2

    """

    messages = {
        "nalph": "The alphabet `` is not known or not available.",
        "nas": ("The argument `1` is not a string."),
    }

    summary_text = "position of a letter in an alphabet"

    def apply_alpha_str(self, chars: List[Any], alpha: String, evaluation):
        "LetterNumber[chars_, alpha_String]"
        alphakey = alpha.value
        alphakey = alphabet_alias.get(alphakey, alphakey)
        if alphakey is None:
            evaluation.message("LetterNumber", "nalph", alpha)
            return
        if alphakey == "English":
            return self.apply(chars, evaluation)
        alphabet = alphabet_descriptions.get(alphakey, None)
        if alphabet is None:
            evaluation.message("LetterNumber", "nalph", alpha)
            return
        # TODO: handle Uppercase
        if isinstance(chars, String):
            py_chars = chars.value
            if len(py_chars) == 1:
                # FIXME generalize ord("a")
                res = alphabet["Lowercase"].find(py_chars) + 1
                if res == -1:
                    res = alphabet["Uppercase"].find(py_chars) + 1
                return Integer(res)
            else:
                r = []
                for c in py_chars:
                    cp = alphabet["Lowercase"].find(c) + 1
                    if cp == -1:
                        cp = alphabet["Uppercase"].find(c) + 1
                    r.append(cp)
                return ListExpression(*r)
        elif chars.has_form("List", 1, None):
            result = []
            for element in chars.elements:
                result.append(self.apply_alpha_str(element, alpha, evaluation))
            return ListExpression(*result)
        else:
            return evaluation.message(self.__class__.__name__, "nas", chars)
        return None

    def apply(self, chars: List[Any], evaluation):
        "LetterNumber[chars_]"

        start_ord = ord("a") - 1
        if isinstance(chars, String):
            py_chars = chars.value
            if len(py_chars) == 1:
                # FIXME generalize ord("a")
                return letter_number([py_chars[0]], start_ord)[0]
            else:
                r = [
                    letter_number(c, start_ord)[0] if c.isalpha() else 0
                    for c in py_chars
                ]
                return to_mathics_list(*r)
        elif chars.has_form("List", 1, None):
            result = []
            for element in chars.elements:
                result.append(self.apply(element, evaluation))
            return ListExpression(*result)
        else:
            return evaluation.message(self.__class__.__name__, "nas", chars)
        return None


class NumberString(Builtin):
    """
    <dl>
    <dt>'NumberString'
      <dd>represents the characters in a number.
    </dl>

    >> StringMatchQ["1234", NumberString]
     = True

    >> StringMatchQ["1234.5", NumberString]
    = True

    >> StringMatchQ["1.2`20", NumberString]
     = False
    """

    summary_text = "characters in string representation of a number"


class RemoveDiacritics(Builtin):
    """
    <dl>
    <dt>'RemoveDiacritics[$s$]'
        <dd>returns a version of $s$ with all diacritics removed.
    </dl>

    >> RemoveDiacritics["en prononçant pêcher et pécher"]
     = en prononcant pecher et pecher

    >> RemoveDiacritics["piñata"]
     = pinata
    """

    summary_text = "remove diacritics"

    def apply(self, s, evaluation: Evaluation):
        "RemoveDiacritics[s_String]"
        return String(
            unicodedata.normalize("NFKD", s.value)
            .encode("ascii", "ignore")
            .decode("ascii")
        )


class _StringFind(Builtin):

    options = {
        "IgnoreCase": "False",
        "MetaCharacters": "None",
    }

    messages = {
        "strse": "String or list of strings expected at position `1` in `2`.",
        "srep": "`1` is not a valid string replacement rule.",
        "innf": (
            "Non-negative integer or Infinity expected at " "position `1` in `2`."
        ),
    }

    def _find(py_stri, py_rules, py_n, flags):
        raise NotImplementedError()

    def _apply(self, string, rule, n, evaluation, options, cases):
        if n.sameQ(Symbol("System`Private`Null")):
            expr = Expression(Symbol(self.get_name()), string, rule)
            n = None
        else:
            expr = Expression(Symbol(self.get_name()), string, rule, n)

        # convert string
        if string.has_form("List", None):
            py_strings = [stri.get_string_value() for stri in string.elements]
            if None in py_strings:
                return evaluation.message(self.get_name(), "strse", Integer1, expr)
        else:
            py_strings = string.get_string_value()
            if py_strings is None:
                return evaluation.message(self.get_name(), "strse", Integer1, expr)

        # convert rule
        def convert_rule(r):
            if r.has_form("Rule", None) and len(r.elements) == 2:
                py_s = to_regex(r.elements[0], evaluation)
                if py_s is None:
                    return evaluation.message(
                        "StringExpression", "invld", r.elements[0], r.elements[0]
                    )
                py_sp = r.elements[1]
                return py_s, py_sp
            elif cases:
                py_s = to_regex(r, evaluation)
                if py_s is None:
                    return evaluation.message("StringExpression", "invld", r, r)
                return py_s, None

            return evaluation.message(self.get_name(), "srep", r)

        if rule.has_form("List", None):
            py_rules = [convert_rule(r) for r in rule.elements]
        else:
            py_rules = [convert_rule(rule)]
        if None in py_rules:
            return None

        # convert n
        if n is None:
            py_n = 0
        elif n == Expression(SymbolDirectedInfinity, Integer1):
            py_n = 0
        else:
            py_n = n.get_int_value()
            if py_n is None or py_n < 0:
                return evaluation.message(self.get_name(), "innf", Integer(3), expr)

        # flags
        flags = re.MULTILINE
        if options["System`IgnoreCase"] is SymbolTrue:
            flags = flags | re.IGNORECASE

        if isinstance(py_strings, list):
            return to_mathics_list(
                *[
                    self._find(py_stri, py_rules, py_n, flags, evaluation)
                    for py_stri in py_strings
                ]
            )
        else:
            return self._find(py_strings, py_rules, py_n, flags, evaluation)


class String_(Builtin):
    """
    <dl>
      <dt>'String'
      <dd>is the head of strings.
    </dl>

    >> Head["abc"]
     = String
    >> "abc"
     = abc

    Use 'InputForm' to display quotes around strings:
    >> InputForm["abc"]
     = "abc"

    'FullForm' also displays quotes:
    >> FullForm["abc" + 2]
     = Plus[2, "abc"]
    """

    name = "String"
    summary_text = "head for strings"


class StringContainsQ(Builtin):
    """
    <dl>
    <dt>'StringContainsQ["$string$", $patt$]'
        <dd>returns True if any part of $string$ matches $patt$, and returns False otherwise.
    <dt>'StringContainsQ[{"s1", "s2", ...}, patt]'
        <dd>returns the list of results for each element of string list.
    <dt>'StringContainsQ[patt]'
        <dd>represents an operator form of StringContainsQ that can be applied to an expression.
    </dl>

    >> StringContainsQ["mathics", "m" ~~ __ ~~ "s"]
     = True

    >> StringContainsQ["mathics", "a" ~~ __ ~~ "m"]
     = False

    #> StringContainsQ["Hello", "o"]
     = True

    #> StringContainsQ["a"]["abcd"]
     = True

    #> StringContainsQ["Mathics", "ma", IgnoreCase -> False]
     = False

    >> StringContainsQ["Mathics", "MA" , IgnoreCase -> True]
     = True

    #> StringContainsQ["", "Empty String"]
     = False

    #> StringContainsQ["", ___]
     = True

    #> StringContainsQ["Empty Pattern", ""]
     = True

    #> StringContainsQ[notastring, "n"]
     : String or list of strings expected at position 1 in StringContainsQ[notastring, n].
     = StringContainsQ[notastring, n]

    #> StringContainsQ["Welcome", notapattern]
     : Element notapattern is not a valid string or pattern element in notapattern.
     = StringContainsQ[Welcome, notapattern]

    >> StringContainsQ[{"g", "a", "laxy", "universe", "sun"}, "u"]
     = {False, False, False, True, True}

    #> StringContainsQ[{}, "list of string is empty"]
     = {}

    >> StringContainsQ["e" ~~ ___ ~~ "u"] /@ {"The Sun", "Mercury", "Venus", "Earth", "Mars", "Jupiter", "Saturn", "Uranus", "Neptune"}
     = {True, True, True, False, False, False, False, False, True}

    ## special cases, Mathematica allows list of patterns
    #> StringContainsQ[{"A", "Galaxy", "Far", "Far", "Away"}, {"F" ~~ __ ~~ "r", "aw" ~~ ___}]
     = {False, False, True, True, False}

    #> StringContainsQ[{"A", "Galaxy", "Far", "Far", "Away"}, {"F" ~~ __ ~~ "r", "aw" ~~ ___}, IgnoreCase -> True]
     = {False, False, True, True, True}

    #> StringContainsQ[{"A", "Galaxy", "Far", "Far", "Away"}, {}]
     = {False, False, False, False, False}

    #> StringContainsQ[{"A", Galaxy, "Far", "Far", Away}, {"F" ~~ __ ~~ "r", "aw" ~~ ___}]
     : String or list of strings expected at position 1 in StringContainsQ[{A, Galaxy, Far, Far, Away}, {F ~~ __ ~~ r, aw ~~ ___}].
     = StringContainsQ[{A, Galaxy, Far, Far, Away}, {F ~~ __ ~~ r, aw ~~ ___}]

    #> StringContainsQ[{"A", "Galaxy", "Far", "Far", "Away"}, {F ~~ __ ~~ "r", aw ~~ ___}]
     : Element F ~~ __ ~~ r is not a valid string or pattern element in {F ~~ __ ~~ r, aw ~~ ___}.
     = StringContainsQ[{A, Galaxy, Far, Far, Away}, {F ~~ __ ~~ r, aw ~~ ___}]
    ## Mathematica can detemine correct invalid element in the pattern, it reports error:
    ## Element F is not a valid string or pattern element in {F ~~ __ ~~ r, aw ~~ ___}.
    """

    messages = {
        "strse": "String or list of strings expected at position `1` in `2`.",
    }

    options = {
        "IgnoreCase": "False",
    }

    rules = {
        "StringContainsQ[patt_][expr_]": "StringContainsQ[expr, patt]",
    }

    summary_text = "test whether a pattern matches with a substring"

    def apply(self, string, patt, evaluation, options):
        "StringContainsQ[string_, patt_, OptionsPattern[%(name)s]]"
        return _pattern_search(
            self.__class__.__name__, string, patt, evaluation, options, True
        )


class StringQ(Test):
    """
    <dl>
    <dt>'StringQ[$expr$]'
      <dd>returns 'True' if $expr$ is a 'String', or 'False' otherwise.
    </dl>

    >> StringQ["abc"]
     = True
    >> StringQ[1.5]
     = False
    >> Select[{"12", 1, 3, 5, "yz", x, y}, StringQ]
     = {12, yz}
    """

    summary_text = "test whether an expression is a string"

    def test(self, expr):
        return isinstance(expr, String)


class StringRepeat(Builtin):
    """
    <dl>
      <dt>'StringRepeat["$string$", $n$]'
      <dd>gives $string$ repeated $n$ times.

      <dt>'StringRepeat["$string$", $n$, $max$]'
      <dd>gives $string$ repeated $n$ times, but not more than $max$ characters.

    </dl>

    >> StringRepeat["abc", 3]
     = abcabcabc

    >> StringRepeat["abc", 10, 7]
     = abcabca

    #> StringRepeat["x", 0]
     : A positive integer is expected at position 2 in StringRepeat[x, 0].
     = StringRepeat[x, 0]
    """

    messages = {
        "intp": "A positive integer is expected at position `1` in `2`.",
    }

    summary_text = "build a string by concatenating repetitions"

    def apply(self, s, n, expression, evaluation):
        "StringRepeat[s_String, n_]"
        py_n = n.value if isinstance(n, Integer) else 0
        if py_n < 1:
            evaluation.message("StringRepeat", "intp", 2, expression)
        else:
            return String(s.value * py_n)

    def apply_truncated(self, s, n, m, expression, evaluation):
        "StringRepeat[s_String, n_Integer, m_Integer]"
        # The above rule insures that n and m are boht Integer type
        py_n = n.value
        py_m = m.value

        if py_n < 1:
            evaluation.message("StringRepeat", "intp", 2, expression)
        elif py_m < 1:
            evaluation.message("StringRepeat", "intp", 3, expression)
        else:
            py_s = s.value
            py_n = min(1 + py_m // len(py_s), py_n)

            return String((py_s * py_n)[:py_m])


<<<<<<< HEAD
class String_(Builtin):
    """
    <dl>
      <dt>'String'
      <dd>is the head of strings.
    </dl>

    >> Head["abc"]
     = String
    >> "abc"
     = abc

    Use 'InputForm' to display quotes around strings:
    >> InputForm["abc"]
     = "abc"

    'FullForm' also displays quotes:
    >> FullForm["abc" + 2]
     = Plus[2, "abc"]
    """

    name = "String"
    summary_text = "head for strings"


class ToString(Builtin):
    r"""
=======
class SystemCharacterEncoding(Predefined):
    """
>>>>>>> 22713598
    <dl>
      <dt>$SystemCharacterEncoding
      <dd>gives the default character encoding of the system.

      On startup, the value of environment variable 'MATHICS_CHARACTER_ENCODING' sets this value. However if that evironment varaible is not set, set the value is set in Python using 'sys.getdefaultencoding()'.
    </dl>

<<<<<<< HEAD
    >> ToString[2]
     = 2
    >> ToString[2] // InputForm
     = "2"
    >> ToString[a+b]
     = a + b
    >> "U" <> 2
     : String expected.
     = U <> 2
    >> "U" <> ToString[2]
     = U2
    >> ToString[Integrate[f[x],x], TeXForm]
     = \int f\left[x\right] \, dx

    Ask for an specific encoding:
    >> ToString[\[Pi], CharacterEncoding->"ASCII"]
     = Pi

    """

    options = {
        "CharacterEncoding": '"Unicode"',
        "FormatType": "OutputForm",
        "NumberMarks": "$NumberMarks",
        "PageHeight": "Infinity",
        "PageWidth": "Infinity",
        "TotalHeight": "Infinity",
        "TotalWidth": "Infinity",
    }

    summary_text = "format an expression and produce a string"

    def apply_default(self, value, evaluation, options):
        "ToString[value_, OptionsPattern[ToString]]"
        return self.apply_form(value, SymbolOutputForm, evaluation, options)

    def apply_form(self, value, form, evaluation, options):
        "ToString[value_, form_Symbol, OptionsPattern[ToString]]"
        # This handles the character encoding option. It is delegated
        # to the formatter.
        character_encoding = options["System`CharacterEncoding"]
        if isinstance(character_encoding, String):
            encoding = character_encoding.value
        else:
            evaluation.message("$CharacterEncoding", "charcode", character_encoding)
            encoding = "Unicode"

        if encoding not in _encodings:
            evaluation.message("$CharacterEncoding", "charcode", character_encoding)
            encoding = "Unicode"

        text = format_element(value, evaluation, form, encoding=encoding)
        result = boxes_to_format(text, "text", evaluation=evaluation, encoding=encoding)
        return String(result)


# This isn't your normal Box class. We'll keep this here rather than
# in mathics.builtin.box for now.
class InterpretedBox(PrefixOperator):
    r"""
    <dl>
      <dt>'InterpretedBox[$box$]'
      <dd>is the ad hoc fullform for \! $box$. just
          for internal use...
    </dl>
    >> \! \(2+2\)
     = 4
    """
=======
    >> $SystemCharacterEncoding
     = ...
    """

    name = "$SystemCharacterEncoding"
>>>>>>> 22713598

    rules = {
        "$SystemCharacterEncoding": '"' + SYSTEM_CHARACTER_ENCODING + '"',
    }

<<<<<<< HEAD
    def apply_dummy(self, boxes, evaluation):
        """InterpretedBox[boxes_]"""
        # TODO: the following is a very raw and dummy way to
        # handle these expressions.
        # In the first place, this should handle different kind
        # of boxes in different ways.
        reinput = boxes_to_format(boxes, "text")
        return Expression(SymbolToExpression, reinput).evaluate(evaluation)
=======
    summary_text = "system's character encoding"
>>>>>>> 22713598


class ToExpression(Builtin):
    r"""
    <dl>
      <dt>'ToExpression[$input$]'
      <dd>inteprets a given string as Mathics input.

      <dt>'ToExpression[$input$, $form$]'
      <dd>reads the given input in the specified $form$.

      <dt>'ToExpression[$input$, $form$, $h$]'
      <dd>applies the head $h$ to the expression before evaluating it.

    </dl>

    >> ToExpression["1 + 2"]
     = 3

    >> ToExpression["{2, 3, 1}", InputForm, Max]
     = 3

    >> ToExpression["2 3", InputForm]
     = 6

    Note that newlines are like semicolons, not blanks. So so the return value is the second-line value.
    >> ToExpression["2\[NewLine]3"]
     = 3

    #> ToExpression["log(x)", InputForm]
     = log x

    #> ToExpression["1+"]
     : Incomplete expression; more input is needed (line 1 of "ToExpression['1+']").
     = $Failed

    #> ToExpression[]
     : ToExpression called with 0 arguments; between 1 and 3 arguments are expected.
     = ToExpression[]
    """

    # TODO: Other forms
    """
    >> ToExpression["log(x)", TraditionalForm]
     = Log[x]
    >> ToExpression["log(x)", TraditionalForm]
     = Log[x]
    #> ToExpression["log(x)", StandardForm]
     = log x
    """
    attributes = A_LISTABLE | A_PROTECTED

    messages = {
        "argb": (
            "`1` called with `2` arguments; "
            "between `3` and `4` arguments are expected."
        ),
        "interpfmt": (
            "`1` is not a valid interpretation format. "
            "Valid interpretation formats include InputForm "
            "and any member of $BoxForms."
        ),
        "notstr": "The format type `1` is valid only for string input.",
    }
    summary_text = "build an expression from formatted text"

    def apply(self, seq, evaluation: Evaluation):
        "ToExpression[seq__]"

        # Organise Arguments
        py_seq = seq.get_sequence()
        if len(py_seq) == 1:
            (inp, form, head) = (py_seq[0], SymbolInputForm, None)
        elif len(py_seq) == 2:
            (inp, form, head) = (py_seq[0], py_seq[1], None)
        elif len(py_seq) == 3:
            (inp, form, head) = (py_seq[0], py_seq[1], py_seq[2])
        else:
            assert len(py_seq) > 3  # 0 case handled by apply_empty
            evaluation.message(
                "ToExpression",
                "argb",
                "ToExpression",
                Integer(len(py_seq)),
                Integer1,
                Integer(3),
            )
            return

        # Apply the different forms
        if form is SymbolInputForm:
            if isinstance(inp, String):

                # TODO: turn the below up into a function and call that.
                s = inp.value
                short_s = s[:15] + "..." if len(s) > 16 else s
                with io.StringIO(s) as f:
                    f.name = """ToExpression['%s']""" % short_s
                    feeder = MathicsFileLineFeeder(f)
                    while not feeder.empty():
                        try:
                            query = parse(evaluation.definitions, feeder)
                        except TranslateError:
                            return SymbolFailed
                        finally:
                            feeder.send_messages(evaluation)
                        if query is None:  # blank line / comment
                            continue
                        result = query.evaluate(evaluation)

            else:
                result = inp
        else:
            evaluation.message("ToExpression", "interpfmt", form)
            return

        # Apply head if present
        if head is not None:
            result = Expression(head, result).evaluate(evaluation)

        return result

    def apply_empty(self, evaluation: Evaluation):
        "ToExpression[]"
        evaluation.message(
            "ToExpression", "argb", "ToExpression", Integer0, Integer1, Integer(3)
        )
        return


def eval_ToString(
    expr: BaseElement, form: Symbol, encoding: String, evaluation: Evaluation
) -> String:
    boxes = format_element(expr, evaluation, form, encoding=encoding)
    text = boxes.boxes_to_text(evaluation=evaluation)
    return String(text)


class ToString(Builtin):
    """
    <dl>
      <dt>'ToString[$expr$]'
      <dd>returns a string representation of $expr$.

      <dt>'ToString[$expr$, $form$]'
      <dd>returns a string representation of $expr$ in the form $form$.
    </dl>

    >> ToString[2]
     = 2
    >> ToString[2] // InputForm
     = "2"
    >> ToString[a+b]
     = a + b
    >> "U" <> 2
     : String expected.
     = U <> 2
    >> "U" <> ToString[2]
     = U2
    >> ToString[Integrate[f[x],x], TeXForm]
     = \\int f\\left[x\\right] \\, dx

    """

    options = {
        "CharacterEncoding": '"Unicode"',
        "FormatType": "OutputForm",
        "NumberMarks": "$NumberMarks",
        "PageHeight": "Infinity",
        "PageWidth": "Infinity",
        "TotalHeight": "Infinity",
        "TotalWidth": "Infinity",
    }

    summary_text = "format an expression and produce a string"

    def apply_default(self, value, evaluation, options):
        "ToString[value_, OptionsPattern[ToString]]"
        return self.apply_form(value, SymbolOutputForm, evaluation, options)

    def apply_form(self, expr, form, evaluation, options):
        "ToString[expr_, form_, OptionsPattern[ToString]]"
        encoding = options["System`CharacterEncoding"]
        return eval_ToString(expr, form, encoding.value, evaluation)


class Transliterate(Builtin):
    """
    <dl>
    <dt>'Transliterate[$s$]'
        <dd>transliterates a text in some script into an ASCII string.
    </dl>

    ASCII translateration examples:
    <ul>
      <li><url>:Russian language: https://en.wikipedia.org/wiki/Russian_language#Transliteration</url>
      <li><url>:Hiragana: https://en.wikipedia.org/wiki/Hiragana#Table_of_hiragana</url>
    </ul>
    """

    # Causes XeTeX to barf. Put this inside a unit test.
    # >> Transliterate["つかう"]
    #  = tsukau

    # >> Transliterate["Алекса́ндр Пу́шкин"]
    #  = Aleksandr Pushkin

    # > Transliterate["μήτηρ γάρ τέ μέ φησι θεὰ Θέτις ἀργυρόπεζα"]
    # = meter gar te me phesi thea Thetis arguropeza

    requires = ("unidecode",)
    summary_text = "transliterate an UTF string in different alphabets to ASCII"

    def apply(self, s, evaluation: Evaluation):
        "Transliterate[s_String]"
        from unidecode import unidecode

        return String(unidecode(s.value))


class Whitespace(Builtin):
    r"""
    <dl>
    <dt>'Whitespace'
      <dd>represents a sequence of whitespace characters.
    </dl>

    >> StringMatchQ["\r \n", Whitespace]
     = True

    >> StringSplit["a  \n b \r\n c d", Whitespace]
     = {a, b, c, d}

    >> StringReplace[" this has leading and trailing whitespace \n ", (StartOfString ~~ Whitespace) | (Whitespace ~~ EndOfString) -> ""] <> " removed" // FullForm
     = "this has leading and trailing whitespace removed"
    """
    summary_text = "sequence of whitespace characters"<|MERGE_RESOLUTION|>--- conflicted
+++ resolved
@@ -30,12 +30,8 @@
 from mathics.core.convert.expression import to_mathics_list
 from mathics.core.convert.op import ascii_op_to_unicode
 from mathics.core.convert.python import from_bool
-<<<<<<< HEAD
+from mathics.core.element import BaseElement
 from mathics.core.formatter import boxes_to_format, format_element
-=======
-from mathics.core.element import BaseElement
-from mathics.core.formatter import format_element
->>>>>>> 22713598
 from mathics.core.list import ListExpression
 from mathics.core.parser import MathicsFileLineFeeder, parse
 from mathics.core.symbols import (
@@ -1002,38 +998,8 @@
             return String((py_s * py_n)[:py_m])
 
 
-<<<<<<< HEAD
-class String_(Builtin):
-    """
-    <dl>
-      <dt>'String'
-      <dd>is the head of strings.
-    </dl>
-
-    >> Head["abc"]
-     = String
-    >> "abc"
-     = abc
-
-    Use 'InputForm' to display quotes around strings:
-    >> InputForm["abc"]
-     = "abc"
-
-    'FullForm' also displays quotes:
-    >> FullForm["abc" + 2]
-     = Plus[2, "abc"]
-    """
-
-    name = "String"
-    summary_text = "head for strings"
-
-
-class ToString(Builtin):
-    r"""
-=======
 class SystemCharacterEncoding(Predefined):
     """
->>>>>>> 22713598
     <dl>
       <dt>$SystemCharacterEncoding
       <dd>gives the default character encoding of the system.
@@ -1041,99 +1007,17 @@
       On startup, the value of environment variable 'MATHICS_CHARACTER_ENCODING' sets this value. However if that evironment varaible is not set, set the value is set in Python using 'sys.getdefaultencoding()'.
     </dl>
 
-<<<<<<< HEAD
-    >> ToString[2]
-     = 2
-    >> ToString[2] // InputForm
-     = "2"
-    >> ToString[a+b]
-     = a + b
-    >> "U" <> 2
-     : String expected.
-     = U <> 2
-    >> "U" <> ToString[2]
-     = U2
-    >> ToString[Integrate[f[x],x], TeXForm]
-     = \int f\left[x\right] \, dx
-
-    Ask for an specific encoding:
-    >> ToString[\[Pi], CharacterEncoding->"ASCII"]
-     = Pi
-
-    """
-
-    options = {
-        "CharacterEncoding": '"Unicode"',
-        "FormatType": "OutputForm",
-        "NumberMarks": "$NumberMarks",
-        "PageHeight": "Infinity",
-        "PageWidth": "Infinity",
-        "TotalHeight": "Infinity",
-        "TotalWidth": "Infinity",
-    }
-
-    summary_text = "format an expression and produce a string"
-
-    def apply_default(self, value, evaluation, options):
-        "ToString[value_, OptionsPattern[ToString]]"
-        return self.apply_form(value, SymbolOutputForm, evaluation, options)
-
-    def apply_form(self, value, form, evaluation, options):
-        "ToString[value_, form_Symbol, OptionsPattern[ToString]]"
-        # This handles the character encoding option. It is delegated
-        # to the formatter.
-        character_encoding = options["System`CharacterEncoding"]
-        if isinstance(character_encoding, String):
-            encoding = character_encoding.value
-        else:
-            evaluation.message("$CharacterEncoding", "charcode", character_encoding)
-            encoding = "Unicode"
-
-        if encoding not in _encodings:
-            evaluation.message("$CharacterEncoding", "charcode", character_encoding)
-            encoding = "Unicode"
-
-        text = format_element(value, evaluation, form, encoding=encoding)
-        result = boxes_to_format(text, "text", evaluation=evaluation, encoding=encoding)
-        return String(result)
-
-
-# This isn't your normal Box class. We'll keep this here rather than
-# in mathics.builtin.box for now.
-class InterpretedBox(PrefixOperator):
-    r"""
-    <dl>
-      <dt>'InterpretedBox[$box$]'
-      <dd>is the ad hoc fullform for \! $box$. just
-          for internal use...
-    </dl>
-    >> \! \(2+2\)
-     = 4
-    """
-=======
     >> $SystemCharacterEncoding
      = ...
     """
 
     name = "$SystemCharacterEncoding"
->>>>>>> 22713598
 
     rules = {
         "$SystemCharacterEncoding": '"' + SYSTEM_CHARACTER_ENCODING + '"',
     }
 
-<<<<<<< HEAD
-    def apply_dummy(self, boxes, evaluation):
-        """InterpretedBox[boxes_]"""
-        # TODO: the following is a very raw and dummy way to
-        # handle these expressions.
-        # In the first place, this should handle different kind
-        # of boxes in different ways.
-        reinput = boxes_to_format(boxes, "text")
-        return Expression(SymbolToExpression, reinput).evaluate(evaluation)
-=======
     summary_text = "system's character encoding"
->>>>>>> 22713598
 
 
 class ToExpression(Builtin):
@@ -1265,11 +1149,15 @@
 
 
 def eval_ToString(
-    expr: BaseElement, form: Symbol, encoding: String, evaluation: Evaluation
+    expr: BaseElement, form: Symbol, encoding: str, evaluation: Evaluation
 ) -> String:
-    boxes = format_element(expr, evaluation, form, encoding=encoding)
-    text = boxes.boxes_to_text(evaluation=evaluation)
-    return String(text)
+    if encoding not in _encodings:
+        evaluation.message("$CharacterEncoding", "charcode", String(encoding))
+        encoding = "Unicode"
+
+    text = format_element(expr, evaluation, form, encoding=encoding)
+    result = boxes_to_format(text, "text", evaluation=evaluation, encoding=encoding)
+    return String(result)
 
 
 class ToString(Builtin):
@@ -1315,9 +1203,17 @@
         return self.apply_form(value, SymbolOutputForm, evaluation, options)
 
     def apply_form(self, expr, form, evaluation, options):
-        "ToString[expr_, form_, OptionsPattern[ToString]]"
-        encoding = options["System`CharacterEncoding"]
-        return eval_ToString(expr, form, encoding.value, evaluation)
+        "ToString[expr_, form_Symbol, OptionsPattern[ToString]]"
+
+        character_encoding = options["System`CharacterEncoding"]
+        if isinstance(character_encoding, String):
+            encoding = character_encoding.value
+        else:
+            1 / 0
+            evaluation.message("$CharacterEncoding", "charcode", character_encoding)
+            encoding = "Unicode"
+
+        return eval_ToString(expr, form, encoding, evaluation)
 
 
 class Transliterate(Builtin):
