#!/usr/bin/env python
# -*- coding: utf-8 -*-
# FIXME: combine with same thing in Mathics Django
"""
Does 2 things which can either be done independently or
as a pipeline:

1. Extracts tests and runs them from static mdoc files and docstrings from Mathics
   built-in functions
2. Creates/updates internal documentation data
"""

import os
import os.path as osp
import pickle
import re
import sys
from argparse import ArgumentParser
from datetime import datetime
from typing import Dict, Optional, Set, Tuple, Union

import mathics
from mathics import settings, version_string
from mathics.core.definitions import Definitions
from mathics.core.evaluation import Evaluation, Output
from mathics.core.load_builtin import _builtins, import_and_load_builtins
from mathics.core.parser import MathicsSingleLineFeeder
from mathics.doc.common_doc import (
    DocGuideSection,
    DocSection,
    DocTest,
    DocTests,
    MathicsMainDocumentation,
)
from mathics.doc.utils import load_doctest_data, print_and_log
from mathics.eval.pymathics import PyMathicsLoadException, eval_LoadModule
from mathics.timing import show_lru_cache_statistics


class TestOutput(Output):
    def max_stored_size(self, _):
        return None


# Global variables
<<<<<<< HEAD
=======

>>>>>>> 27ec4d07
# FIXME: After 3.8 is the minimum Python we can turn "str" into a Literal
SEP: str = "-" * 70 + "\n"
STARS: str = "*" * 10

DEFINITIONS = None
DOCUMENTATION = None
CHECK_PARTIAL_ELAPSED_TIME = False
LOGFILE = None


MAX_TESTS = 100000  # A number greater than the total number of tests.


def doctest_compare(result: Optional[str], wanted: Optional[str]) -> bool:
    """
    Performs a doctest comparison between ``result`` and ``wanted`` and returns
    True if the test should be considered a success.
    """
    if wanted in ("...", result):
        return True

    if result is None or wanted is None:
        return False

    result_list = result.splitlines()
    wanted_list = wanted.splitlines()
    if result_list == [] and wanted_list == ["#<--#"]:
        return True

    if len(result_list) != len(wanted_list):
        return False

    for res, want in zip(result_list, wanted_list):
        wanted_re = re.escape(want.strip())
        wanted_re = wanted_re.replace("\\.\\.\\.", ".*?")
        wanted_re = f"^{wanted_re}$"
        if not re.match(wanted_re, res.strip()):
            return False
    return True


def test_case(
    test: DocTest,
    index: int = 0,
    subindex: int = 0,
    quiet: bool = False,
    section_name: str = "",
    section_for_print="",
    chapter_name: str = "",
    part: str = "",
) -> bool:
    """
    Run a single test cases ``test``. Return True if test succeeds and False if it
    fails. ``index``gives the global test number count, while ``subindex`` counts
    from the beginning of the section or subsection.

    The test results are assumed to be foramtted to ASCII text.
    """

    global CHECK_PARTIAL_ELAPSED_TIME
    test_str, wanted_out, wanted = test.test, test.outs, test.result

    def fail(why):
        print_and_log(
            LOGFILE,
            f"""{SEP}Test failed: in {part} / {chapter_name} / {section_name}
{part}
{why}
""".encode(
                "utf-8"
            ),
        )
        return False

    if not quiet:
        if section_for_print:
            print(f"{STARS} {section_for_print} {STARS}")
        print(f"{index:4d} ({subindex:2d}): TEST {test_str}")

    feeder = MathicsSingleLineFeeder(test_str, filename="<test>")
    evaluation = Evaluation(
        DEFINITIONS, catch_interrupt=False, output=TestOutput(), format="text"
    )
    try:
        time_parsing = datetime.now()
        query = evaluation.parse_feeder(feeder)
        if CHECK_PARTIAL_ELAPSED_TIME:
            print("   parsing took", datetime.now() - time_parsing)
        if query is None:
            # parsed expression is None
            result = None
            out = evaluation.out
        else:
            result = evaluation.evaluate(query)
            if CHECK_PARTIAL_ELAPSED_TIME:
                print("   evaluation took", datetime.now() - time_parsing)
            out = result.out
            result = result.result
    except Exception as exc:
        fail(f"Exception {exc}")
        info = sys.exc_info()
        sys.excepthook(*info)
        return False

    time_comparing = datetime.now()
    comparison_result = doctest_compare(result, wanted)

    if CHECK_PARTIAL_ELAPSED_TIME:
        print("   comparison took ", datetime.now() - time_comparing)

    if not comparison_result:
        print("result != wanted")
        fail_msg = f"Result: {result}\nWanted: {wanted}"
        if out:
            fail_msg += "\nAdditional output:\n"
            fail_msg += "\n".join(str(o) for o in out)
        return fail(fail_msg)
    output_ok = True
    time_comparing = datetime.now()
    if len(wanted_out) == 1 and wanted_out[0].text == "...":
        # If we have ... don't check
        pass
    elif len(out) != len(wanted_out):
        # Mismatched number of output lines, and we don't have "..."
        output_ok = False
    else:
        # Need to check all output line by line
        for got, wanted in zip(out, wanted_out):
            if not got == wanted and wanted.text != "...":
                output_ok = False
                break
    if CHECK_PARTIAL_ELAPSED_TIME:
        print("   comparing messages took ", datetime.now() - time_comparing)
    if not output_ok:
        return fail(
            "Output:\n%s\nWanted:\n%s"
            % ("\n".join(str(o) for o in out), "\n".join(str(o) for o in wanted_out))
        )
    return True


def create_output(tests, doctest_data, output_format="latex"):
    """
    Populate ``doctest_data`` with the results of the
    ``tests`` in the format ``output_format``
    """

    if DEFINITIONS is None:
        print_and_log(LOGFILE, "Definitions are not initialized.")
        return

    DEFINITIONS.reset_user_definitions()
    for test in tests:
        if test.private:
            continue
        key = test.key
        evaluation = Evaluation(
            DEFINITIONS, format=output_format, catch_interrupt=True, output=TestOutput()
        )
        try:
            result = evaluation.parse_evaluate(test.test)
        except Exception:  # noqa
            result = None
        if result is None:
            result = []
        else:
            result_data = result.get_data()
            result_data["form"] = output_format
            result = [result_data]

        doctest_data[key] = {
            "query": test.test,
            "results": result,
        }


def show_test_summary(
    total: int,
    failed: int,
    entity_name: str,
    entities_searched: str,
    keep_going: bool,
    generate_output: bool,
    output_data,
):
    """
    Print and log test summary results.

    If ``generate_output`` is True, we will also generate output data
    to ``output_data``.
    """

    print()
    if total == 0:
        print_and_log(
            LOGFILE, f"No {entity_name} found with a name in: {entities_searched}."
        )
        if "MATHICS_DEBUG_TEST_CREATE" not in os.environ:
            print(f"Set environment MATHICS_DEBUG_TEST_CREATE to see {entity_name}.")
    elif failed > 0:
        print(SEP)
        if not generate_output:
            print_and_log(
                LOGFILE, f"""{failed} test{'s' if failed != 1 else ''} failed."""
            )
    else:
        print_and_log(LOGFILE, "All tests passed.")

    if generate_output and (failed == 0 or keep_going):
        save_doctest_data(output_data)
    return


def test_section_in_chapter(
    section: Union[DocSection, DocGuideSection],
    total: int,
    failed: int,
    quiet,
    stop_on_failure,
    prev_key: list,
    include_sections: Optional[Set[str]] = None,
    start_at: int = 0,
    skipped: int = 0,
    max_tests: int = MAX_TESTS,
) -> Tuple[int, int, list]:
    """
    Runs a tests for section ``section`` under a chapter or guide section.
    Note that both of these contain a collection of section tests underneath.

    ``total`` and ``failed`` give running tallies on the number of tests run and
    the number of tests respectively.

    If ``quiet`` is True, the progress and results of the tests are shown.
    If ``stop_on_failure`` is true then the remaining tests in a section are skipped when a test
    fails.
    """
    section_name = section.title

    # Start out assuming all subsections will be tested
    include_subsections = None

    if include_sections is not None and section_name not in include_sections:
        # use include_section to filter subsections
        include_subsections = include_sections

    chapter = section.chapter
    chapter_name = chapter.title
    part_name = chapter.part.title
    index = 0
    if len(section.subsections) > 0:
        for subsection in section.subsections:
            if (
                include_subsections is not None
                and subsection.title not in include_subsections
            ):
                continue

            DEFINITIONS.reset_user_definitions()
            for test in subsection.get_tests():
                # Get key dropping off test index number
                key = list(test.key)[1:-1]
                if prev_key != key:
                    prev_key = key
                    section_name_for_print = " / ".join(key)
                    if quiet:
                        # We don't print with stars inside in test_case(), so print here.
                        print(f"Testing section: {section_name_for_print}")
                    index = 0
                else:
                    # Null out section name, so that on the next iteration we do not print a section header
                    # in test_case().
                    section_name_for_print = ""

                if isinstance(test, DocTests):
                    for doctest in test.tests:
                        index += 1
                        total += 1
                        if not test_case(
                            doctest,
                            total,
                            index,
                            quiet=quiet,
                            section_name=section_name,
                            section_for_print=section_name_for_print,
                            chapter_name=chapter_name,
                            part=part_name,
                        ):
                            failed += 1
                            if stop_on_failure:
                                break
                elif test.ignore:
                    continue

                else:
                    index += 1

                    if index < start_at:
                        skipped += 1
                        continue

                    total += 1
                    if not test_case(
                        test,
                        total,
                        index,
                        quiet=quiet,
                        section_name=section_name,
                        section_for_print=section_name_for_print,
                        chapter_name=chapter_name,
                        part=part_name,
                    ):
                        failed += 1
                        if stop_on_failure:
                            break
                        pass
                    pass
                pass
            pass
    else:
        if include_subsections is None or section.title in include_subsections:
            DEFINITIONS.reset_user_definitions()
            for test in section.get_tests():
                # Get key dropping off test index number
                key = list(test.key)[1:-1]
                if prev_key != key:
                    prev_key = key
                    section_name_for_print = " / ".join(key)
                    if quiet:
                        print(f"Testing section: {section_name_for_print}")
                    index = 0
                else:
                    # Null out section name, so that on the next iteration we do not print a section header.
                    section_name_for_print = ""

                if test.ignore:
                    continue

                else:
                    index += 1

                    if index < start_at:
                        skipped += 1
                        continue

                    total += 1
                    if total >= max_tests:
                        break

                    if not test_case(
                        test,
                        total,
                        index,
                        quiet=quiet,
                        section_name=section.title,
                        section_for_print=section_name_for_print,
                        chapter_name=chapter.title,
                        part=part_name,
                    ):
                        failed += 1
                        if stop_on_failure:
                            break
                        pass
                    pass

                pass
    return total, failed, prev_key


# When 3.8 is base, the below can be a Literal type.
INVALID_TEST_GROUP_SETUP = (None, None)


def validate_group_setup(
    include_set: set,
    entity_name: Optional[str],
    reload: bool,
) -> tuple:
    """
    Common things that need to be done before running a group of doctests.
    """

    if DOCUMENTATION is None:
        print_and_log(LOGFILE, "Documentation is not initialized.")
        return INVALID_TEST_GROUP_SETUP

    if entity_name is not None:
        include_names = ", ".join(include_set)
        print(f"Testing {entity_name}(s): {include_names}")
    else:
        include_names = None

    if reload:
        doctest_latex_data_path = settings.get_doctest_latex_data_path(
            should_be_readable=True
        )
        output_data = load_doctest_data(doctest_latex_data_path)
    else:
        output_data = {}

    # For consistency set the character encoding ASCII which is
    # the lowest common denominator available on all systems.
    settings.SYSTEM_CHARACTER_ENCODING = "ASCII"

    if DEFINITIONS is None:
        print_and_log(LOGFILE, "Definitions are not initialized.")
        return INVALID_TEST_GROUP_SETUP

    # Start with a clean variables state from whatever came before.
    # In the test suite however, we may set new variables.
    DEFINITIONS.reset_user_definitions()
    return output_data, include_names


def test_tests(
    index: int,
    quiet: bool = False,
    stop_on_failure: bool = False,
    start_at: int = 0,
    max_tests: int = MAX_TESTS,
    excludes: Set[str] = set(),
    generate_output: bool = False,
    reload: bool = False,
    keep_going: bool = False,
) -> Tuple[int, int, int, set, int]:
    """
    Runs a group of related tests, ``Tests`` provided that the section is not listed in ``excludes`` and
    the global test count given in ``index`` is not before ``start_at``.

    Tests are from a section or subsection (when the section is a guide section),

    If ``quiet`` is True, the progress and results of the tests are shown.

    ``index`` has the current count. We will stop on the first failure if ``stop_on_failure`` is true.

    """

    total = index = failed = skipped = 0
    prev_key = []
    failed_symbols = set()

    output_data, names = validate_group_setup(
        set(),
        None,
        reload,
    )
    if (output_data, names) == INVALID_TEST_GROUP_SETUP:
        return total, failed, skipped, failed_symbols, index

    for part in DOCUMENTATION.parts:
        for chapter in part.chapters:
            for section in chapter.all_sections:
                section_name = section.title
                if section_name in excludes:
                    continue

                if total >= max_tests:
                    break
                (
                    total,
                    failed,
                    prev_key,
                ) = test_section_in_chapter(
                    section,
                    total,
                    failed,
                    quiet,
                    stop_on_failure,
                    prev_key,
                    start_at=start_at,
                    max_tests=max_tests,
                )
                if generate_output and failed == 0:
                    create_output(section.doc.get_tests(), output_data)
                    pass
            pass

    show_test_summary(
        total,
        failed,
        "chapters",
        names,
        keep_going,
        generate_output,
        output_data,
    )

    if generate_output and (failed == 0 or keep_going):
        save_doctest_data(output_data)
    return total, failed, skipped, failed_symbols, index


def test_chapters(
    include_chapters: set,
    quiet=False,
    stop_on_failure=False,
    generate_output=False,
    reload=False,
    keep_going=False,
    start_at: int = 0,
    max_tests: int = MAX_TESTS,
) -> int:
    """
    Runs a group of related tests for the set specified in ``chapters``.

    If ``quiet`` is True, the progress and results of the tests are shown.

    If ``stop_on_failure`` is true then the remaining tests in a section are skipped when a test
    fails.
    """
    failed = total = 0

    output_data, chapter_names = validate_group_setup(
        include_chapters, "chapters", reload
    )
    if (output_data, chapter_names) == INVALID_TEST_GROUP_SETUP:
        return total

    prev_key = []
    seen_chapters = set()

    for part in DOCUMENTATION.parts:
        for chapter in part.chapters:
            chapter_name = chapter.title
            if chapter_name not in include_chapters:
                continue
            seen_chapters.add(chapter_name)

            for section in chapter.all_sections:
                (
                    total,
                    failed,
                    prev_key,
                ) = test_section_in_chapter(
                    section,
                    total,
                    failed,
                    quiet,
                    stop_on_failure,
                    prev_key,
                    start_at=start_at,
                    max_tests=max_tests,
                )
                if generate_output and failed == 0:
                    create_output(section.doc.get_tests(), output_data)
                    pass
                pass

            if seen_chapters == include_chapters:
                break
            if chapter_name in include_chapters:
                seen_chapters.add(chapter_name)
            pass

    show_test_summary(
        total,
        failed,
        "chapters",
        chapter_names,
        keep_going,
        generate_output,
        output_data,
    )
    return total


def test_sections(
    include_sections: set,
    quiet=False,
    stop_on_failure=False,
    generate_output=False,
    reload=False,
    keep_going=False,
) -> int:
    """Runs a group of related tests for the set specified in ``sections``.

    If ``quiet`` is True, the progress and results of the tests are shown.

    ``index`` has the current count. If ``stop_on_failure`` is true
    then the remaining tests in a section are skipped when a test
    fails. If ``keep_going`` is True and there is a failure, the next
    section is continued after failure occurs.
    """

    total = failed = 0
    prev_key = []

    output_data, section_names = validate_group_setup(
        include_sections, "section", reload
    )
    if (output_data, section_names) == INVALID_TEST_GROUP_SETUP:
        return total

    seen_sections = set()
    seen_last_section = False
    last_section_name = None
    section_name_for_finish = None
    prev_key = []

    for part in DOCUMENTATION.parts:
        for chapter in part.chapters:
            for section in chapter.all_sections:
                (
                    total,
                    failed,
                    prev_key,
                ) = test_section_in_chapter(
                    section=section,
                    total=total,
                    quiet=quiet,
                    failed=failed,
                    stop_on_failure=stop_on_failure,
                    prev_key=prev_key,
                    include_sections=include_sections,
                )

                if generate_output and failed == 0:
                    create_output(section.doc.get_tests(), output_data)
                    pass

                if last_section_name != section_name_for_finish:
                    if seen_sections == include_sections:
                        seen_last_section = True
                        break
                    if section_name_for_finish in include_sections:
                        seen_sections.add(section_name_for_finish)
                    last_section_name = section_name_for_finish
                pass

                if seen_last_section:
                    break
                pass

    show_test_summary(
        total,
        failed,
        "sections",
        section_names,
        keep_going,
        generate_output,
        output_data,
    )
    return total


def test_all(
    quiet=False,
    generate_output=True,
    stop_on_failure=False,
    start_at=0,
    max_tests: int = MAX_TESTS,
    texdatafolder=None,
    doc_even_if_error=False,
    excludes: set = set(),
) -> int:
    if not quiet:
        print(f"Testing {version_string}")

    if generate_output:
        if texdatafolder is None:
            texdatafolder = osp.dirname(
                settings.get_doctest_latex_data_path(
                    should_be_readable=False, create_parent=True
                )
            )

    total = failed = skipped = 0
    try:
        index = 0
        failed_symbols = set()
        output_data = {}
        sub_total, sub_failed, sub_skipped, symbols, index = test_tests(
            index,
            quiet=quiet,
            stop_on_failure=stop_on_failure,
            start_at=start_at,
            max_tests=max_tests,
            excludes=excludes,
            generate_output=generate_output,
            reload=False,
            keep_going=not stop_on_failure,
        )

        total += sub_total
        failed += sub_failed
        skipped += sub_skipped
        failed_symbols.update(symbols)
        builtin_total = len(_builtins)
    except KeyboardInterrupt:
        print("\nAborted.\n")
        return total

    if failed > 0:
        print(SEP)
    if max_tests == MAX_TESTS:
        print_and_log(
            LOGFILE,
            f"{total} Tests for {builtin_total} built-in symbols, {total-failed} "
            f"passed, {failed} failed, {skipped} skipped.",
        )
    else:
        print_and_log(
            LOGFILE,
            f"{total} Tests, {total - failed} passed, {failed} failed, {skipped} "
            "skipped.",
        )
    if failed_symbols:
        if stop_on_failure:
            print_and_log(
                LOGFILE, "(not all tests are accounted for due to --stop-on-failure)"
            )
        print_and_log(LOGFILE, "Failed:")
        for part, chapter, section in sorted(failed_symbols):
            print_and_log(LOGFILE, f"  - {section} in {part} / {chapter}")

    if generate_output and (failed == 0 or doc_even_if_error):
        save_doctest_data(output_data)
        return total

    if failed == 0:
        print("\nOK")
    else:
        print("\nFAILED")
        sys.exit(1)  # Travis-CI knows the tests have failed
    return total


def save_doctest_data(output_data: Dict[tuple, dict]):
    """
    Save doctest tests and test results to a Python PCL file.

    ``output_data`` is a dictionary of test results. The key is a tuple
    of:
    * Part name,
    * Chapter name,
    * [Guide Section name],
    * Section name,
    * Subsection name,
    * test number
    and the value is a dictionary of a Result.getdata() dictionary.
    """
    doctest_latex_data_path = settings.get_doctest_latex_data_path(
        should_be_readable=False, create_parent=True
    )
    print(f"Writing internal document data to {doctest_latex_data_path}")
    i = 0
    for key in output_data:
        i = i + 1
        print(key, output_data[key])
        if i > 9:
            break
    with open(doctest_latex_data_path, "wb") as output_file:
        pickle.dump(output_data, output_file, 4)


def write_doctest_data(quiet=False, reload=False):
    """
    Get doctest information, which involves running the tests to obtain
    test results and write out both the tests and the test results.
    """
    if not quiet:
        print(f"Extracting internal doc data for {version_string}")
        print("This may take a while...")

    try:
        output_data = load_doctest_data() if reload else {}
        for tests in DOCUMENTATION.get_tests():
            create_output(tests, output_data)
    except KeyboardInterrupt:
        print("\nAborted.\n")
        return

    print("done.\n")
    save_doctest_data(output_data)


def main():
    global DEFINITIONS
    global LOGFILE
    global CHECK_PARTIAL_ELAPSED_TIME

    import_and_load_builtins()
    DEFINITIONS = Definitions(add_builtin=True)

    parser = ArgumentParser(description="Mathics test suite.", add_help=False)
    parser.add_argument(
        "--help", "-h", help="show this help message and exit", action="help"
    )
    parser.add_argument(
        "--version", "-v", action="version", version="%(prog)s " + mathics.__version__
    )
    parser.add_argument(
        "--chapters",
        "-c",
        dest="chapters",
        metavar="CHAPTER",
        help="only test CHAPTER(s). "
        "You can list multiple chapters by adding a comma (and no space) in between chapter names.",
    )
    parser.add_argument(
        "--sections",
        "-s",
        dest="sections",
        metavar="SECTION",
        help="only test SECTION(s). "
        "You can list multiple sections by adding a comma (and no space) in between section names.",
    )
    parser.add_argument(
        "--exclude",
        "-X",
        default="",
        dest="exclude",
        metavar="SECTION",
        help="exclude SECTION(s). "
        "You can list multiple sections by adding a comma (and no space) in between section names.",
    )
    parser.add_argument(
        "--logfile",
        "-f",
        dest="logfilename",
        metavar="LOGFILENAME",
        help="stores the output in [logfilename]. ",
    )
    parser.add_argument(
        "--load-module",
        "-l",
        dest="pymathics",
        metavar="MATHIC3-MODULES",
        help="load Mathics3 module MATHICS3-MODULES. "
        "You can list multiple Mathics3 Modules by adding a comma (and no space) in between "
        "module names.",
    )
    parser.add_argument(
        "--time-each",
        "-d",
        dest="elapsed_times",
        action="store_true",
        help="check the time that take each test to parse, evaluate and compare.",
    )

    parser.add_argument(
        "--output",
        "-o",
        dest="output",
        action="store_true",
        help="generate pickled internal document data",
    )
    parser.add_argument(
        "--doc-only",
        dest="doc_only",
        action="store_true",
        help="generate pickled internal document data without running tests; Can't be used with --section or --reload.",
    )
    parser.add_argument(
        "--reload",
        "-r",
        dest="reload",
        action="store_true",
        help="reload pickled internal document data, before possibly adding to it",
    )
    parser.add_argument(
        "--quiet", "-q", dest="quiet", action="store_true", help="hide passed tests"
    )
    parser.add_argument(
        "--keep-going",
        "-k",
        dest="keep_going",
        action="store_true",
        help="create documentation even if there is a test failure",
    )
    parser.add_argument(
        "--stop-on-failure", "-x", action="store_true", help="stop on failure"
    )
    parser.add_argument(
        "--skip",
        metavar="N",
        dest="skip",
        type=int,
        default=0,
        help="skip the first N tests",
    )
    parser.add_argument(
        "--count",
        metavar="N",
        dest="count",
        type=int,
        default=MAX_TESTS,
        help="run only  N tests",
    )
    parser.add_argument(
        "--show-statistics",
        action="store_true",
        help="print cache statistics",
    )
    global LOGFILE

    args = parser.parse_args()

    if args.elapsed_times:
        CHECK_PARTIAL_ELAPSED_TIME = True
    # If a test for a specific section is called
    # just test it
    if args.logfilename:
        LOGFILE = open(args.logfilename, "wt")

    global DOCUMENTATION
    DOCUMENTATION = MathicsMainDocumentation()

    # LoadModule Mathics3 modules
    if args.pymathics:
        for module_name in args.pymathics.split(","):
            try:
                eval_LoadModule(module_name, DEFINITIONS)
            except PyMathicsLoadException:
                print(f"Python module {module_name} is not a Mathics3 module.")

            except Exception as e:
                print(f"Python import errors with: {e}.")
            else:
                print(f"Mathics3 Module {module_name} loaded")

    DOCUMENTATION.load_documentation_sources()

    start_time = None
    total = 0

    if args.sections:
        include_sections = set(args.sections.split(","))

        start_time = datetime.now()
        total = test_sections(
            include_sections,
            stop_on_failure=args.stop_on_failure,
            generate_output=args.output,
            reload=args.reload,
            keep_going=args.keep_going,
        )
    elif args.chapters:
        start_time = datetime.now()
        start_at = args.skip + 1
        include_chapters = set(args.chapters.split(","))

        total = test_chapters(
            include_chapters,
            stop_on_failure=args.stop_on_failure,
            generate_output=args.output,
            reload=args.reload,
            start_at=start_at,
            max_tests=args.count,
        )
    else:
        if args.doc_only:
            write_doctest_data(
                quiet=args.quiet,
                reload=args.reload,
            )
        else:
            excludes = set(args.exclude.split(","))
            start_at = args.skip + 1
            start_time = datetime.now()
            total = test_all(
                quiet=args.quiet,
                generate_output=args.output,
                stop_on_failure=args.stop_on_failure,
                start_at=start_at,
                max_tests=args.count,
                doc_even_if_error=args.keep_going,
                excludes=excludes,
            )
            pass
        pass

    if total > 0 and start_time is not None:
        end_time = datetime.now()
        print("Test evalation took ", end_time - start_time)

    if LOGFILE:
        LOGFILE.close()
    if args.show_statistics:
        show_lru_cache_statistics()


if __name__ == "__main__":
    main()<|MERGE_RESOLUTION|>--- conflicted
+++ resolved
@@ -43,10 +43,7 @@
 
 
 # Global variables
-<<<<<<< HEAD
-=======
-
->>>>>>> 27ec4d07
+
 # FIXME: After 3.8 is the minimum Python we can turn "str" into a Literal
 SEP: str = "-" * 70 + "\n"
 STARS: str = "*" * 10
