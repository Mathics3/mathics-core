#!/usr/bin/env python
# -*- coding: utf-8 -*-
# FIXME: combine with same thing in Mathics Django
"""
Does 2 things which can either be done independently or
as a pipeline:

1. Extracts tests and runs them from static mdoc files and docstrings from Mathics
   built-in functions
2. Creates/updates internal documentation data
"""

import os
import os.path as osp
import pickle
import re
import sys
from argparse import ArgumentParser
from datetime import datetime
from typing import Dict, Optional, Set, Tuple, Union

import mathics
from mathics import settings, version_string
from mathics.core.definitions import Definitions
from mathics.core.evaluation import Evaluation, Output
from mathics.core.load_builtin import _builtins, import_and_load_builtins
from mathics.core.parser import MathicsSingleLineFeeder
from mathics.doc.common_doc import DocGuideSection, DocSection, MathicsMainDocumentation
from mathics.doc.doc_entries import DocTest, DocTests
<<<<<<< HEAD
from mathics.doc.utils import load_doctest_data, print_and_log, slugify
=======
from mathics.doc.utils import load_doctest_data, print_and_log
>>>>>>> 25e87793
from mathics.eval.pymathics import PyMathicsLoadException, eval_LoadModule
from mathics.timing import show_lru_cache_statistics


class TestOutput(Output):
    def max_stored_size(self, _):
        return None


# Global variables

# FIXME: After 3.8 is the minimum Python we can turn "str" into a Literal
SEP: str = "-" * 70 + "\n"
STARS: str = "*" * 10

DEFINITIONS = None
DOCUMENTATION = None
CHECK_PARTIAL_ELAPSED_TIME = False
LOGFILE = None

MAX_TESTS = 100000  # A number greater than the total number of tests.


def doctest_compare(result: Optional[str], wanted: Optional[str]) -> bool:
    """
    Performs a doctest comparison between ``result`` and ``wanted`` and returns
    True if the test should be considered a success.
    """
    if wanted in ("...", result):
        return True

    if result is None or wanted is None:
        return False
    result_list = result.splitlines()
    wanted_list = wanted.splitlines()
    if result_list == [] and wanted_list == ["#<--#"]:
        return True

    if len(result_list) != len(wanted_list):
        return False

    for res, want in zip(result_list, wanted_list):
        wanted_re = re.escape(want.strip())
        wanted_re = wanted_re.replace("\\.\\.\\.", ".*?")
        wanted_re = f"^{wanted_re}$"
        if not re.match(wanted_re, res.strip()):
            return False
    return True


def test_case(
    test: DocTest,
    index: int = 0,
    subindex: int = 0,
    quiet: bool = False,
    section_name: str = "",
    section_for_print="",
    chapter_name: str = "",
    part: str = "",
) -> bool:
    """
    Run a single test cases ``test``. Return True if test succeeds and False if it
    fails. ``index``gives the global test number count, while ``subindex`` counts
    from the beginning of the section or subsection.

    The test results are assumed to be foramtted to ASCII text.
    """
    global CHECK_PARTIAL_ELAPSED_TIME
    test_str, wanted_out, wanted = test.test, test.outs, test.result

    def fail(why):
        print_and_log(
            LOGFILE,
            f"""{SEP}Test failed: in {part} / {chapter_name} / {section_name}
{part}
{why}
""".encode(
                "utf-8"
            ),
        )
        return False

    if not quiet:
        if section_for_print:
            print(f"{STARS} {section_for_print} {STARS}")
        print(f"{index:4d} ({subindex:2d}): TEST {test_str}")

    feeder = MathicsSingleLineFeeder(test_str, filename="<test>")
    evaluation = Evaluation(
        DEFINITIONS, catch_interrupt=False, output=TestOutput(), format="text"
    )
    try:
        time_parsing = datetime.now()
        query = evaluation.parse_feeder(feeder)
        if CHECK_PARTIAL_ELAPSED_TIME:
            print("   parsing took", datetime.now() - time_parsing)
        if query is None:
            # parsed expression is None
            result = None
            out = evaluation.out
        else:
            result = evaluation.evaluate(query)
            if CHECK_PARTIAL_ELAPSED_TIME:
                print("   evaluation took", datetime.now() - time_parsing)
            out = result.out
            result = result.result
    except Exception as exc:
        fail(f"Exception {exc}")
        info = sys.exc_info()
        sys.excepthook(*info)
        return False

    time_comparing = datetime.now()
    comparison_result = doctest_compare(result, wanted)

    if CHECK_PARTIAL_ELAPSED_TIME:
        print("   comparison took ", datetime.now() - time_comparing)
    if not comparison_result:
        print("result != wanted")
        fail_msg = f"Result: {result}\nWanted: {wanted}"
        if out:
            fail_msg += "\nAdditional output:\n"
            fail_msg += "\n".join(str(o) for o in out)
        return fail(fail_msg)
    output_ok = True
    time_comparing = datetime.now()
    if len(wanted_out) == 1 and wanted_out[0].text == "...":
        # If we have ... don't check
        pass
    elif len(out) != len(wanted_out):
        # Mismatched number of output lines, and we don't have "..."
        output_ok = False
    else:
        # Need to check all output line by line
        for got, wanted in zip(out, wanted_out):
            if not got == wanted and wanted.text != "...":
                output_ok = False
                break
    if CHECK_PARTIAL_ELAPSED_TIME:
        print("   comparing messages took ", datetime.now() - time_comparing)
    if not output_ok:
        return fail(
            "Output:\n%s\nWanted:\n%s"
            % ("\n".join(str(o) for o in out), "\n".join(str(o) for o in wanted_out))
        )
    return True


def create_output(tests, doctest_data, output_format="latex"):
    """
    Populate ``doctest_data`` with the results of the
    ``tests`` in the format ``output_format``
    """
    if DEFINITIONS is None:
        print_and_log(LOGFILE, "Definitions are not initialized.")
        return

    DEFINITIONS.reset_user_definitions()

    for test in tests:
        if test.private:
            continue
        key = test.key
        evaluation = Evaluation(
            DEFINITIONS, format=output_format, catch_interrupt=True, output=TestOutput()
        )
        try:
            result = evaluation.parse_evaluate(test.test)
        except Exception:  # noqa
            result = None
        if result is None:
            result = []
        else:
            result_data = result.get_data()
            result_data["form"] = output_format
            result = [result_data]

        doctest_data[key] = {
            "query": test.test,
            "results": result,
        }


def load_pymathics_modules(module_names: set):
    """
    Load pymathics modules

    PARAMETERS
    ==========

    module_names: set
         a set of modules to be loaded.

    Return
    ======
    loaded_modules : set
        the set of successfully loaded modules.
    """
    loaded_modules = []
    for module_name in module_names:
        try:
            eval_LoadModule(module_name, DEFINITIONS)
        except PyMathicsLoadException:
            print(f"Python module {module_name} is not a Mathics3 module.")

        except Exception as e:
            print(f"Python import errors with: {e}.")
        else:
            print(f"Mathics3 Module {module_name} loaded")
            loaded_modules.append(module_name)

    return set(loaded_modules)


def show_test_summary(
    total: int,
    failed: int,
    entity_name: str,
    entities_searched: str,
    keep_going: bool,
    generate_output: bool,
    output_data,
):
    """
    Print and log test summary results.

    If ``generate_output`` is True, we will also generate output data
    to ``output_data``.
    """

    print()
    if total == 0:
        print_and_log(
            LOGFILE, f"No {entity_name} found with a name in: {entities_searched}."
        )
        if "MATHICS_DEBUG_TEST_CREATE" not in os.environ:
            print(f"Set environment MATHICS_DEBUG_TEST_CREATE to see {entity_name}.")
    elif failed > 0:
        print(SEP)
        if not generate_output:
            print_and_log(
                LOGFILE, f"""{failed} test{'s' if failed != 1 else ''} failed."""
            )
    else:
        print_and_log(LOGFILE, "All tests passed.")

    if generate_output and (failed == 0 or keep_going):
        save_doctest_data(output_data)
    return


#
#  TODO: Split and simplify this section
#
#
def test_section_in_chapter(
    section: Union[DocSection, DocGuideSection],
    total: int,
    failed: int,
    quiet,
    stop_on_failure,
    prev_key: list,
    include_sections: Optional[Set[str]] = None,
    start_at: int = 0,
    skipped: int = 0,
    max_tests: int = MAX_TESTS,
) -> Tuple[int, int, list, set]:
    """
    Runs a tests for section ``section`` under a chapter or guide section.
    Note that both of these contain a collection of section tests underneath.

    ``total`` and ``failed`` give running tallies on the number of tests run and
    the number of tests respectively.

    If ``quiet`` is True, the progress and results of the tests are shown.
    If ``stop_on_failure`` is true then the remaining tests in a section are skipped when a test
    fails.
    """
    failed_sections = set()
    section_name = section.title

    # Start out assuming all subsections will be tested
    include_subsections = None

    if include_sections is not None and section_name not in include_sections:
        # use include_section to filter subsections
        include_subsections = include_sections

    chapter = section.chapter
    chapter_name = chapter.title
    part_name = chapter.part.title
    index = 0
    if len(section.subsections) > 0:
        subsections = section.subsections
    else:
        subsections = [section]
<<<<<<< HEAD

    if chapter.doc:
        subsections = [chapter.doc] + subsections

    for subsection in subsections:
        if (
            include_subsections is not None
            and subsection.title not in include_subsections
        ):
            continue

        DEFINITIONS.reset_user_definitions()
        for test in subsection.get_tests():
            # Get key dropping off test index number
            key = list(test.key)[1:-1]
            if prev_key != key:
                prev_key = key
                section_name_for_print = " / ".join(key)
                if quiet:
                    # We don't print with stars inside in test_case(), so print here.
                    print(f"Testing section: {section_name_for_print}")
                index = 0
            else:
                # Null out section name, so that on the next iteration we do not print a section header
                # in test_case().
                section_name_for_print = ""

            tests = test.tests if isinstance(test, DocTests) else [test]

            for doctest in tests:
                if doctest.ignore:
                    continue

                index += 1
                total += 1
                if index < start_at:
                    skipped += 1
                    continue

                if not test_case(
                    doctest,
                    total,
                    index,
                    quiet=quiet,
                    section_name=section_name,
                    section_for_print=section_name_for_print,
                    chapter_name=chapter_name,
                    part=part_name,
                ):
                    failed += 1
                    failed_sections.add(
                        (
                            part_name,
                            chapter_name,
                            key[-1],
                        )
                    )
                    if stop_on_failure:
                        return total, failed, prev_key, failed_sections

    return total, failed, prev_key, failed_sections
=======

    if chapter.doc:
        subsections = [chapter.doc] + subsections

    for subsection in subsections:
        if (
            include_subsections is not None
            and subsection.title not in include_subsections
        ):
            continue

        DEFINITIONS.reset_user_definitions()
        for test in subsection.get_tests():
            # Get key dropping off test index number
            key = list(test.key)[1:-1]
            if prev_key != key:
                prev_key = key
                section_name_for_print = " / ".join(key)
                if quiet:
                    # We don't print with stars inside in test_case(), so print here.
                    print(f"Testing section: {section_name_for_print}")
                index = 0
            else:
                # Null out section name, so that on the next iteration we do not print a section header
                # in test_case().
                section_name_for_print = ""

            tests = test.tests if isinstance(test, DocTests) else [test]

            for doctest in tests:
                if doctest.ignore:
                    continue

                index += 1
                total += 1
                if index < start_at:
                    skipped += 1
                    continue

                if not test_case(
                    doctest,
                    total,
                    index,
                    quiet=quiet,
                    section_name=section_name,
                    section_for_print=section_name_for_print,
                    chapter_name=chapter_name,
                    part=part_name,
                ):
                    failed += 1
                    if stop_on_failure:
                        break
            # If failed, do not continue with the other subsections.
            if failed and stop_on_failure:
                break

    return total, failed, prev_key
>>>>>>> 25e87793


# When 3.8 is base, the below can be a Literal type.
INVALID_TEST_GROUP_SETUP = (None, None)


def validate_group_setup(
    include_set: set,
    entity_name: Optional[str],
    reload: bool,
) -> tuple:
    """
    Common things that need to be done before running a group of doctests.
    """

    if DOCUMENTATION is None:
        print_and_log(LOGFILE, "Documentation is not initialized.")
        return INVALID_TEST_GROUP_SETUP

    if entity_name is not None:
        include_names = ", ".join(include_set)
        print(f"Testing {entity_name}(s): {include_names}")
    else:
        include_names = None

    if reload:
        doctest_latex_data_path = settings.get_doctest_latex_data_path(
            should_be_readable=True
        )
        output_data = load_doctest_data(doctest_latex_data_path)
    else:
        output_data = {}

    # For consistency set the character encoding ASCII which is
    # the lowest common denominator available on all systems.
    settings.SYSTEM_CHARACTER_ENCODING = "ASCII"

    if DEFINITIONS is None:
        print_and_log(LOGFILE, "Definitions are not initialized.")
        return INVALID_TEST_GROUP_SETUP

    # Start with a clean variables state from whatever came before.
    # In the test suite however, we may set new variables.
    DEFINITIONS.reset_user_definitions()
    return output_data, include_names


def test_tests(
    index: int,
    quiet: bool = False,
    stop_on_failure: bool = False,
    start_at: int = 0,
    max_tests: int = MAX_TESTS,
    excludes: Set[str] = set(),
    generate_output: bool = False,
    reload: bool = False,
    keep_going: bool = False,
) -> Tuple[int, int, int, set, int]:
    """
    Runs a group of related tests, ``Tests`` provided that the section is not listed in ``excludes`` and
    the global test count given in ``index`` is not before ``start_at``.

    Tests are from a section or subsection (when the section is a guide section),

    If ``quiet`` is True, the progress and results of the tests are shown.

    ``index`` has the current count. We will stop on the first failure if ``stop_on_failure`` is true.

    """

    total = failed = skipped = 0
    prev_key = []
    failed_symbols = set()

    # For consistency set the character encoding ASCII which is
    # the lowest common denominator available on all systems.
    settings.SYSTEM_CHARACTER_ENCODING = "ASCII"
    DEFINITIONS.reset_user_definitions()

    output_data, names = validate_group_setup(
        set(),
        None,
        reload,
    )
    if (output_data, names) == INVALID_TEST_GROUP_SETUP:
        return total, failed, skipped, failed_symbols, index

    def show_and_return():
        """Show the resume and build the tuple to return"""
        show_test_summary(
            total,
            failed,
            "chapters",
            names,
            keep_going,
            generate_output,
            output_data,
        )

        if generate_output and (failed == 0 or keep_going):
            save_doctest_data(output_data)

        return total, failed, skipped, failed_symbols, index

    # Loop over the whole documentation.
    for part in DOCUMENTATION.parts:
        for chapter in part.chapters:
            for section in chapter.all_sections:
                section_name = section.title
                if section_name in excludes:
                    continue

                if total >= max_tests:
                    return show_and_return()
                (total, failed, prev_key, new_failed_symbols) = test_section_in_chapter(
                    section,
                    total,
                    failed,
                    quiet,
                    stop_on_failure,
                    prev_key,
                    start_at=start_at,
                    max_tests=max_tests,
                )
<<<<<<< HEAD
                if failed:
                    failed_symbols.update(new_failed_symbols)
                    if stop_on_failure:
                        return show_and_return()
                else:
                    if generate_output:
                        create_output(section.doc.get_tests(), output_data)

    return show_and_return()
=======
                if failed and stop_on_failure:
                    break
                else:
                    if generate_output:
                        create_output(section.doc.get_tests(), output_data)
            if failed and stop_on_failure:
                break
        if failed and stop_on_failure:
            break

    show_test_summary(
        total,
        failed,
        "chapters",
        names,
        keep_going,
        generate_output,
        output_data,
    )

    if generate_output and (failed == 0 or keep_going):
        save_doctest_data(output_data)

    return total, failed, skipped, failed_symbols, index
>>>>>>> 25e87793


def test_chapters(
    include_chapters: set,
    quiet=False,
    stop_on_failure=False,
    generate_output=False,
    reload=False,
    keep_going=False,
    start_at: int = 0,
    max_tests: int = MAX_TESTS,
) -> int:
    """
    Runs a group of related tests for the set specified in ``chapters``.

    If ``quiet`` is True, the progress and results of the tests are shown.

    If ``stop_on_failure`` is true then the remaining tests in a section are skipped when a test
    fails.
    """
    failed = total = 0
    failed_symbols = set()

    output_data, chapter_names = validate_group_setup(
        include_chapters, "chapters", reload
    )
    if (output_data, chapter_names) == INVALID_TEST_GROUP_SETUP:
        return total

    prev_key = []
    seen_chapters = set()

    def show_and_return():
        """Show the resume and return"""
        show_test_summary(
            total,
            failed,
            "chapters",
            chapter_names,
            keep_going,
            generate_output,
            output_data,
        )
        return total

    for chapter_name in include_chapters:
        chapter_slug = slugify(chapter_name)
        for part in DOCUMENTATION.parts:
            chapter = part.chapters_by_slug.get(chapter_slug, None)
            if chapter is None:
                continue
            for section in chapter.all_sections:
                (
                    total,
                    failed,
                    prev_key,
                    failed_symbols,
                ) = test_section_in_chapter(
                    section,
                    total,
                    failed,
                    quiet,
                    stop_on_failure,
                    prev_key,
                    start_at=start_at,
                    max_tests=max_tests,
                )
                if generate_output and failed == 0:
                    create_output(section.doc.get_tests(), output_data)
                    pass
                pass
<<<<<<< HEAD

    return show_and_return()
=======
            # Shortcut: if we already pass through all the
            # include_chapters, break the loop
            if seen_chapters == include_chapters:
                break

    show_test_summary(
        total,
        failed,
        "chapters",
        chapter_names,
        keep_going,
        generate_output,
        output_data,
    )
    return total
>>>>>>> 25e87793


def test_sections(
    include_sections: set,
    quiet=False,
    stop_on_failure=False,
    generate_output=False,
    reload=False,
    keep_going=False,
) -> int:
    """Runs a group of related tests for the set specified in ``sections``.

    If ``quiet`` is True, the progress and results of the tests are shown.

    ``index`` has the current count. If ``stop_on_failure`` is true
    then the remaining tests in a section are skipped when a test
    fails. If ``keep_going`` is True and there is a failure, the next
    section is continued after failure occurs.
    """

    total = failed = 0
    prev_key = []

    output_data, section_names = validate_group_setup(
        include_sections, "section", reload
    )
    if (output_data, section_names) == INVALID_TEST_GROUP_SETUP:
        return total

    seen_sections = set()
    seen_last_section = False
    last_section_name = None
    section_name_for_finish = None
    prev_key = []

    def show_and_return():
        show_test_summary(
            total,
            failed,
            "sections",
            section_names,
            keep_going,
            generate_output,
            output_data,
        )
        return total

    for part in DOCUMENTATION.parts:
        for chapter in part.chapters:
            for section in chapter.all_sections:
                (
                    total,
                    failed,
                    prev_key,
                    failed_symbols,
                ) = test_section_in_chapter(
                    section=section,
                    total=total,
                    quiet=quiet,
                    failed=failed,
                    stop_on_failure=stop_on_failure,
                    prev_key=prev_key,
                    include_sections=include_sections,
                )

                if generate_output and failed == 0:
                    create_output(section.doc.get_tests(), output_data)

                if last_section_name != section_name_for_finish:
                    if seen_sections == include_sections:
                        seen_last_section = True
                        break
                    if section_name_for_finish in include_sections:
                        seen_sections.add(section_name_for_finish)
                    last_section_name = section_name_for_finish
<<<<<<< HEAD

=======
                pass
>>>>>>> 25e87793
                if seen_last_section:
                    return show_and_return()

    return show_and_return()


def test_all(
    quiet=False,
    generate_output=True,
    stop_on_failure=False,
    start_at=0,
    max_tests: int = MAX_TESTS,
    texdatafolder=None,
    doc_even_if_error=False,
    excludes: set = set(),
) -> int:
    if not quiet:
        print(f"Testing {version_string}")

    if generate_output:
        if texdatafolder is None:
            texdatafolder = osp.dirname(
                settings.get_doctest_latex_data_path(
                    should_be_readable=False, create_parent=True
                )
            )

    total = failed = skipped = 0
    try:
        index = 0
        failed_symbols = set()
        output_data = {}
        sub_total, sub_failed, sub_skipped, symbols, index = test_tests(
            index,
            quiet=quiet,
            stop_on_failure=stop_on_failure,
            start_at=start_at,
            max_tests=max_tests,
            excludes=excludes,
            generate_output=generate_output,
            reload=False,
            keep_going=not stop_on_failure,
        )

        total += sub_total
        failed += sub_failed
        skipped += sub_skipped
        failed_symbols.update(symbols)
        builtin_total = len(_builtins)
    except KeyboardInterrupt:
        print("\nAborted.\n")
        return total

    if failed > 0:
        print(SEP)
    if max_tests == MAX_TESTS:
        print_and_log(
            LOGFILE,
            f"{total} Tests for {builtin_total} built-in symbols, {total-failed} "
            f"passed, {failed} failed, {skipped} skipped.",
        )
    else:
        print_and_log(
            LOGFILE,
            f"{total} Tests, {total - failed} passed, {failed} failed, {skipped} "
            "skipped.",
        )
    if failed_symbols:
        if stop_on_failure:
            print_and_log(
                LOGFILE, "(not all tests are accounted for due to --stop-on-failure)"
            )
        print_and_log(LOGFILE, "Failed:")
        for part, chapter, section in sorted(failed_symbols):
            print_and_log(LOGFILE, f"  - {section} in {part} / {chapter}")

    if generate_output and (failed == 0 or doc_even_if_error):
        save_doctest_data(output_data)
        return total

    if failed == 0:
        print("\nOK")
    else:
        print("\nFAILED")
        sys.exit(1)  # Travis-CI knows the tests have failed
    return total


def save_doctest_data(output_data: Dict[tuple, dict]):
    """
    Save doctest tests and test results to a Python PCL file.

    ``output_data`` is a dictionary of test results. The key is a tuple
    of:
    * Part name,
    * Chapter name,
    * [Guide Section name],
    * Section name,
    * Subsection name,
    * test number
    and the value is a dictionary of a Result.getdata() dictionary.
    """
    doctest_latex_data_path = settings.get_doctest_latex_data_path(
        should_be_readable=False, create_parent=True
    )
    print(f"Writing internal document data to {doctest_latex_data_path}")
    i = 0
    for key in output_data:
        i = i + 1
        print(key, output_data[key])
        if i > 9:
            break
    with open(doctest_latex_data_path, "wb") as output_file:
        pickle.dump(output_data, output_file, 4)


def write_doctest_data(quiet=False, reload=False):
    """
    Get doctest information, which involves running the tests to obtain
    test results and write out both the tests and the test results.
    """
    if not quiet:
        print(f"Extracting internal doc data for {version_string}")
        print("This may take a while...")

    try:
        output_data = load_doctest_data() if reload else {}
        for tests in DOCUMENTATION.get_tests():
            create_output(tests, output_data)
    except KeyboardInterrupt:
        print("\nAborted.\n")
        return

    print("done.\n")
    save_doctest_data(output_data)


def main():
    global DEFINITIONS
    global LOGFILE
    global CHECK_PARTIAL_ELAPSED_TIME

    import_and_load_builtins()
    DEFINITIONS = Definitions(add_builtin=True)

    parser = ArgumentParser(description="Mathics test suite.", add_help=False)
    parser.add_argument(
        "--help", "-h", help="show this help message and exit", action="help"
    )
    parser.add_argument(
        "--version", "-v", action="version", version="%(prog)s " + mathics.__version__
    )
    parser.add_argument(
        "--chapters",
        "-c",
        dest="chapters",
        metavar="CHAPTER",
        help="only test CHAPTER(s). "
        "You can list multiple chapters by adding a comma (and no space) in between chapter names.",
    )
    parser.add_argument(
        "--sections",
        "-s",
        dest="sections",
        metavar="SECTION",
        help="only test SECTION(s). "
        "You can list multiple sections by adding a comma (and no space) in between section names.",
    )
    parser.add_argument(
        "--exclude",
        "-X",
        default="",
        dest="exclude",
        metavar="SECTION",
        help="exclude SECTION(s). "
        "You can list multiple sections by adding a comma (and no space) in between section names.",
    )
    parser.add_argument(
        "--logfile",
        "-f",
        dest="logfilename",
        metavar="LOGFILENAME",
        help="stores the output in [logfilename]. ",
    )
    parser.add_argument(
        "--load-module",
        "-l",
        dest="pymathics",
        metavar="MATHIC3-MODULES",
        help="load Mathics3 module MATHICS3-MODULES. "
        "You can list multiple Mathics3 Modules by adding a comma (and no space) in between "
        "module names.",
    )
    parser.add_argument(
        "--time-each",
        "-d",
        dest="elapsed_times",
        action="store_true",
        help="check the time that take each test to parse, evaluate and compare.",
    )

    parser.add_argument(
        "--output",
        "-o",
        dest="output",
        action="store_true",
        help="generate pickled internal document data",
    )
    parser.add_argument(
        "--doc-only",
        dest="doc_only",
        action="store_true",
        help="generate pickled internal document data without running tests; Can't be used with --section or --reload.",
    )
    parser.add_argument(
        "--reload",
        "-r",
        dest="reload",
        action="store_true",
        help="reload pickled internal document data, before possibly adding to it",
    )
    parser.add_argument(
        "--quiet", "-q", dest="quiet", action="store_true", help="hide passed tests"
    )
    parser.add_argument(
        "--keep-going",
        "-k",
        dest="keep_going",
        action="store_true",
        help="create documentation even if there is a test failure",
    )
    parser.add_argument(
        "--stop-on-failure", "-x", action="store_true", help="stop on failure"
    )
    parser.add_argument(
        "--skip",
        metavar="N",
        dest="skip",
        type=int,
        default=0,
        help="skip the first N tests",
    )
    parser.add_argument(
        "--count",
        metavar="N",
        dest="count",
        type=int,
        default=MAX_TESTS,
        help="run only  N tests",
    )
    parser.add_argument(
        "--show-statistics",
        action="store_true",
        help="print cache statistics",
    )
    global LOGFILE

    args = parser.parse_args()

    if args.elapsed_times:
        CHECK_PARTIAL_ELAPSED_TIME = True
    # If a test for a specific section is called
    # just test it
    if args.logfilename:
        LOGFILE = open(args.logfilename, "wt")

    global DOCUMENTATION
    DOCUMENTATION = MathicsMainDocumentation()

    # LoadModule Mathics3 modules
    if args.pymathics:
        required_modules = set(args.pymathics.split(","))
        load_pymathics_modules(required_modules)

    DOCUMENTATION.load_documentation_sources()

    start_time = None
    total = 0

    if args.sections:
        include_sections = set(args.sections.split(","))

        start_time = datetime.now()
        total = test_sections(
            include_sections,
            stop_on_failure=args.stop_on_failure,
            generate_output=args.output,
            reload=args.reload,
            keep_going=args.keep_going,
        )
    elif args.chapters:
        start_time = datetime.now()
        start_at = args.skip + 1
        include_chapters = set(args.chapters.split(","))

        total = test_chapters(
            include_chapters,
            stop_on_failure=args.stop_on_failure,
            generate_output=args.output,
            reload=args.reload,
            start_at=start_at,
            max_tests=args.count,
        )
    else:
        if args.doc_only:
            write_doctest_data(
                quiet=args.quiet,
                reload=args.reload,
            )
        else:
            excludes = set(args.exclude.split(","))
            start_at = args.skip + 1
            start_time = datetime.now()
            total = test_all(
                quiet=args.quiet,
                generate_output=args.output,
                stop_on_failure=args.stop_on_failure,
                start_at=start_at,
                max_tests=args.count,
                doc_even_if_error=args.keep_going,
                excludes=excludes,
            )
            pass
        pass

    if total > 0 and start_time is not None:
        end_time = datetime.now()
        print("Test evalation took ", end_time - start_time)

    if LOGFILE:
        LOGFILE.close()
    if args.show_statistics:
        show_lru_cache_statistics()


if __name__ == "__main__":
    main()<|MERGE_RESOLUTION|>--- conflicted
+++ resolved
@@ -27,11 +27,7 @@
 from mathics.core.parser import MathicsSingleLineFeeder
 from mathics.doc.common_doc import DocGuideSection, DocSection, MathicsMainDocumentation
 from mathics.doc.doc_entries import DocTest, DocTests
-<<<<<<< HEAD
 from mathics.doc.utils import load_doctest_data, print_and_log, slugify
-=======
-from mathics.doc.utils import load_doctest_data, print_and_log
->>>>>>> 25e87793
 from mathics.eval.pymathics import PyMathicsLoadException, eval_LoadModule
 from mathics.timing import show_lru_cache_statistics
 
@@ -328,7 +324,6 @@
         subsections = section.subsections
     else:
         subsections = [section]
-<<<<<<< HEAD
 
     if chapter.doc:
         subsections = [chapter.doc] + subsections
@@ -390,65 +385,6 @@
                         return total, failed, prev_key, failed_sections
 
     return total, failed, prev_key, failed_sections
-=======
-
-    if chapter.doc:
-        subsections = [chapter.doc] + subsections
-
-    for subsection in subsections:
-        if (
-            include_subsections is not None
-            and subsection.title not in include_subsections
-        ):
-            continue
-
-        DEFINITIONS.reset_user_definitions()
-        for test in subsection.get_tests():
-            # Get key dropping off test index number
-            key = list(test.key)[1:-1]
-            if prev_key != key:
-                prev_key = key
-                section_name_for_print = " / ".join(key)
-                if quiet:
-                    # We don't print with stars inside in test_case(), so print here.
-                    print(f"Testing section: {section_name_for_print}")
-                index = 0
-            else:
-                # Null out section name, so that on the next iteration we do not print a section header
-                # in test_case().
-                section_name_for_print = ""
-
-            tests = test.tests if isinstance(test, DocTests) else [test]
-
-            for doctest in tests:
-                if doctest.ignore:
-                    continue
-
-                index += 1
-                total += 1
-                if index < start_at:
-                    skipped += 1
-                    continue
-
-                if not test_case(
-                    doctest,
-                    total,
-                    index,
-                    quiet=quiet,
-                    section_name=section_name,
-                    section_for_print=section_name_for_print,
-                    chapter_name=chapter_name,
-                    part=part_name,
-                ):
-                    failed += 1
-                    if stop_on_failure:
-                        break
-            # If failed, do not continue with the other subsections.
-            if failed and stop_on_failure:
-                break
-
-    return total, failed, prev_key
->>>>>>> 25e87793
 
 
 # When 3.8 is base, the below can be a Literal type.
@@ -573,7 +509,6 @@
                     start_at=start_at,
                     max_tests=max_tests,
                 )
-<<<<<<< HEAD
                 if failed:
                     failed_symbols.update(new_failed_symbols)
                     if stop_on_failure:
@@ -583,33 +518,6 @@
                         create_output(section.doc.get_tests(), output_data)
 
     return show_and_return()
-=======
-                if failed and stop_on_failure:
-                    break
-                else:
-                    if generate_output:
-                        create_output(section.doc.get_tests(), output_data)
-            if failed and stop_on_failure:
-                break
-        if failed and stop_on_failure:
-            break
-
-    show_test_summary(
-        total,
-        failed,
-        "chapters",
-        names,
-        keep_going,
-        generate_output,
-        output_data,
-    )
-
-    if generate_output and (failed == 0 or keep_going):
-        save_doctest_data(output_data)
-
-    return total, failed, skipped, failed_symbols, index
->>>>>>> 25e87793
-
 
 def test_chapters(
     include_chapters: set,
@@ -680,26 +588,8 @@
                     create_output(section.doc.get_tests(), output_data)
                     pass
                 pass
-<<<<<<< HEAD
 
     return show_and_return()
-=======
-            # Shortcut: if we already pass through all the
-            # include_chapters, break the loop
-            if seen_chapters == include_chapters:
-                break
-
-    show_test_summary(
-        total,
-        failed,
-        "chapters",
-        chapter_names,
-        keep_going,
-        generate_output,
-        output_data,
-    )
-    return total
->>>>>>> 25e87793
 
 
 def test_sections(
@@ -775,11 +665,7 @@
                     if section_name_for_finish in include_sections:
                         seen_sections.add(section_name_for_finish)
                     last_section_name = section_name_for_finish
-<<<<<<< HEAD
-
-=======
-                pass
->>>>>>> 25e87793
+
                 if seen_last_section:
                     return show_and_return()
 
