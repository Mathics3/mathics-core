--- conflicted
+++ resolved
@@ -4,11 +4,7 @@
 
 Additional contributions were made by:
 
-<<<<<<< HEAD
-- Angus Griffith (github: sn6uv): adaptive sampling for Plot, 3D graphics, Prime, ElementData, DSolve, RSolve
-=======
-- Angus Griffith (github: sn6uv): adaptive sampling for Plot, 3D graphics and date functions
->>>>>>> 780e9bc8
+- Angus Griffith (github: sn6uv): adaptive sampling for Plot, 3D graphics, date functions, Prime, ElementData, DSolve, RSolve
 - Chong Jiang (github: cjiang): Log2, Log10
 
 Thanks to the authors of all projects that are used in Mathics:
